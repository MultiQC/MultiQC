--- conflicted
+++ resolved
@@ -14,11 +14,7 @@
 jobs:
   integration_test_linux:
     name: "Python ${{ matrix.python-version }}"
-<<<<<<< HEAD
-    runs-on: ubuntu-24.04
-=======
     runs-on: ubuntu-latest
->>>>>>> 42d0d5df
     strategy:
       matrix:
         python-version: ["3.8", "3.13"] # Oldest and newest supported Python versions

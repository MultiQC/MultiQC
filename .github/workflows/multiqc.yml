--- conflicted
+++ resolved
@@ -67,14 +67,11 @@
         with:
           python-version: ${{ matrix.python-version }}
 
-<<<<<<< HEAD
       - uses: yezz123/setup-uv@v1
 
       - name: Set the VIRTUAL_ENV variable for uv to work
         run: echo "VIRTUAL_ENV=${Python_ROOT_DIR}" >> $GITHUB_ENV
 
-=======
->>>>>>> 2b62f96b
       - name: Install MultiQC
         run: |
           # Temporary hack to remove duplicated pip package (hopefully will be addressed in uv or GitHub)
@@ -149,15 +146,6 @@
             exit 1
           fi
 
-<<<<<<< HEAD
-      - name: Test for missing CSPs
-        if: matrix.python-version == env.latest_python
-        run: |
-          uv pip install beautifulsoup4
-          python test/print_missing_csp.py --report full_report.html --whitelist CSP.txt
-
-=======
->>>>>>> 2b62f96b
   run_windows:
     name: Windows
     runs-on: windows-latest
@@ -178,11 +166,8 @@
         with:
           python-version: "3.12"
 
-<<<<<<< HEAD
       - uses: yezz123/setup-uv@v1
 
-=======
->>>>>>> 2b62f96b
       # Install MultiQC
       - name: Install MultiQC
         run: pip install -e .

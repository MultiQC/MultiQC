name: "Mypy"
on:
  push:
    branches:
      - main
    paths-ignore:
      - "docs/**"
      - "*.md"
  pull_request:
    paths-ignore:
      - "docs/**"
      - "*.md"

jobs:
  mypy:
    name: "Python ${{ matrix.python-version }}"
<<<<<<< HEAD
    runs-on: ubuntu-24.04
=======
    runs-on: ubuntu-latest
>>>>>>> 42d0d5df
    strategy:
      matrix:
        python-version: ["3.9", "3.13"]

    steps:
      - uses: actions/checkout@v4

      - name: "Set up Python ${{ matrix.python-version }}"
        uses: actions/setup-python@v5
        with:
          python-version: ${{ matrix.python-version }}
          allow-prereleases: true

      - run: pip install '.[dev]'
      - run: mypy multiqc
      - run: mypy tests<|MERGE_RESOLUTION|>--- conflicted
+++ resolved
@@ -14,11 +14,7 @@
 jobs:
   mypy:
     name: "Python ${{ matrix.python-version }}"
-<<<<<<< HEAD
-    runs-on: ubuntu-24.04
-=======
     runs-on: ubuntu-latest
->>>>>>> 42d0d5df
     strategy:
       matrix:
         python-version: ["3.9", "3.13"]

--- conflicted
+++ resolved
@@ -52,8 +52,4 @@
 
       # Run only selected modules, otherwise expires even after 20 minutes
       - run: |
-<<<<<<< HEAD
-          multiqc -m fastqc --strict -v test-data\test-data-main\data\modules\
-=======
-          multiqc -m fastqc -m qualimap -m kallisto -m somalier -m cutadapt --strict -v test-data\test-data-main\data\modules\
->>>>>>> ba4867dd
+          multiqc -m fastqc -m qualimap -m kallisto -m somalier -m cutadapt --strict -v test-data\test-data-main\data\modules\
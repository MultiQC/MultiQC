--- conflicted
+++ resolved
@@ -17,6 +17,9 @@
 - Remove Python 2-3 compatability `from __future__` imports
 
 ### New Modules
+
+- [**gfastats**](https://github.com/vgl-hub/gfastats)
+  - A single fast and exhaustive tool for summary statistics and simultaneous _fa_ (fasta, fastq, gfa [.gz]) genome assembly file manipulation
 
 ### Module feature additions
 
@@ -54,16 +57,8 @@
 - Fixed edge-case bug in custom content where a `description` that doesn't terminate in `.` gave duplicate section descriptions.
 - Tidied the verbose log to remove some very noisy statements and add summaries for skipped files in the search
 - Add timezone to time in reports
-<<<<<<< HEAD
-
-### New Modules
-
-- [**gfastats**](https://github.com/vgl-hub/gfastats)
-  - A single fast and exhaustive tool for summary statistics and simultaneous _fa_ (fasta, fastq, gfa [.gz]) genome assembly file manipulation
-=======
 - Add nix flake support
 - Added automatic tweet about new releases
->>>>>>> a8cbadef
 
 ### Module updates
 

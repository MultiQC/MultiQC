# MultiQC Version History

## [MultiQC v1.23](https://github.com/MultiQC/MultiQC/releases/tag/v1.23) - 2024-07-09

Bug fixes, integration of `pytest` and `mypy`, and one new module.

From the user perspective, this is mostly a maintenance release, containing several
important bugfixes, plus minor improvements and a new module - Glimpse.

For developers, there are two significant additions to the CI workflow:

- [pytest](https://docs.pytest.org/), along with unit tests covering the core library,
- and [mypy](https://mypy-lang.org/), along with ensuring that the core codebase is fully
  type-annotated.

The core unit tests are located in the `multiqc/tests` folder, and the module tests are
located in the corresponding `multiqc/modules/*/tests` subfolders.
The [CI workflows](https://github.com/MultiQC/MultiQC/tree/main/.github/workflows)
are refactored to separate the integration tests and the unit tests, to improve the
granularity and parallelization. The tests are discovered and executed with pytest,
and the coverage is reported by [codecov](https://app.codecov.io/gh/MultiQC/MultiQC).

The `multiqc/tests` subfolder has several test files that cover most of the core library.
It also has a [test_modules_run.py](https://github.com/MultiQC/MultiQC/blob/main/tests/test_modules_run.py)
tests that checks that every module didn't crash when being run on the corresponding data
in [test-data](https://github.com/MultiQC/test-data), and added _something_ into the report.
That is somewhat of a blanket test for modules, that doesn't check if the modules logic
worked correctly. For that reason, the users are encouraged to write more comprehensive
tests that take the specific module logic into account, and place them in
`multiqc/modules/*/tests`. For some initial examples, consider checking:

- The [samtools flagstat](https://github.com/MultiQC/MultiQC/blob/main/multiqc/modules/samtools/tests/test_flagstat.py)
  test that verifies some logic in the `flagstat` submodule of the `samtools` module;
- The [picard tools](https://github.com/MultiQC/MultiQC/blob/main/multiqc/modules/picard/tests/test_picard.py)
  test that checks that every submodule for each Picard tool worked correctly.

### Other changes & fixes

#### Fixes

- Custom content"
  - Multiple fixes of the custom content parsing logic ([#2674](https://github.com/MultiQC/MultiQC/pull/2674))
  - Fix parsing custom content submodules with a custom config ([#2654](https://github.com/MultiQC/MultiQC/pull/2654))
  - Line plot: fix spreading `extra_series` between multiple datasets ([#2684](https://github.com/MultiQC/MultiQC/pull/2684))
  - Line plot series: allow pass lists instead of x/y tuples to work properly with YAML ([#2683](https://github.com/MultiQC/MultiQC/pull/2683))
- Re-enabling the `software_version` module section ([#2670](https://github.com/MultiQC/MultiQC/pull/2670))
- When `--no-ansi` is set, disable colors in `rich_click` too ([#2678](https://github.com/MultiQC/MultiQC/pull/2678))
- Support CWD path filters ( `./path/...`) in config ([#2676](https://github.com/MultiQC/MultiQC/pull/2676))
- Fix writing report to stdout with `--filename stdout`, log to stderr ([#2672](https://github.com/MultiQC/MultiQC/pull/2672))
- Interactive use:
  - Reset all config values in `config.reset()`, even those that are not in `config_default.yaml` ([#2660](https://github.com/MultiQC/MultiQC/pull/2660))
  - Reset config between `multiqc.run()` calls ([#2655](https://github.com/MultiQC/MultiQC/pull/2655))
  - Better handling of calling `write_report` twice ([#2688](https://github.com/MultiQC/MultiQC/pull/2688))

#### Updates

- Run mypy on core library ([#2665](https://github.com/MultiQC/MultiQC/pull/2665))
- Add tests for plot export ([#2682](https://github.com/MultiQC/MultiQC/pull/2682))
- Add tests for command line use, including for passing `TMPDIR` ([#2677](https://github.com/MultiQC/MultiQC/pull/2677))
- Custom content: allow hash-fenced table columns ([#2649](https://github.com/MultiQC/MultiQC/pull/2649))
- Software versions: parse for sorting, but preserve the original strings ([#2671](https://github.com/MultiQC/MultiQC/pull/2671))
- Allow both table-level and column-level custom plot config for table ([#2662](https://github.com/MultiQC/MultiQC/pull/2662))

#### New modules

- Glimpse ([#2492](https://github.com/MultiQC/MultiQC/pull/2492))

#### Module fixes

- Fix parsing kraken vs. bracken: respect `num_lines` in search patterns ([#2657](https://github.com/MultiQC/MultiQC/pull/2657))
- Fix the `bbmap/qchist` search pattern ([#2661](https://github.com/MultiQC/MultiQC/pull/2661))

#### Module updates

- Picard HsMetrics: support any custom X coverage metrics ([#2663](https://github.com/MultiQC/MultiQC/pull/2663))
- Samtools coverage: avoid hard crash for invalid file contents ([#2664](https://github.com/MultiQC/MultiQC/pull/2664))

#### Refactoring

- Abstract code related to temporary directory creation into a separate module ([#2675](https://github.com/MultiQC/MultiQC/pull/2675))

#### Infrastructure

- Use pull-request labels and milestones for changelog generation ([#2691](https://github.com/MultiQC/MultiQC/pull/2691))

## [MultiQC v1.22.3](https://github.com/MultiQC/MultiQC/releases/tag/v1.22.3) - 2024-06-22

Contains fixes of multiple bugs collected after the last release, along with few minor improvements.

### MultiQC fixes

- Fix the `re_contents` search patterns when pattern is found in the middle of the file. Fixes finding logs from several Picard submodules, like `CollectRnaSeqMetrics` and `CollectWgsMetrics` in some cases ([#2610](https://github.com/MultiQC/MultiQC/pull/2610))
- Fixes the `run_modules` option use when the module anchor doesn't match the module entry point ID (e.g. `DRAGEN` and `dragen`) ([#2633](https://github.com/MultiQC/MultiQC/pull/2633))
- Fix use of custom search patterns for custom content ([#2647](https://github.com/MultiQC/MultiQC/pull/2647))
- Fix plot export with `export_plots: true` or `--export` ([#2637](https://github.com/MultiQC/MultiQC/pull/2637))
- Correctly handle old-style `label` sections in `x_lines` or `y_lines` in line plot configs ([#2648](https://github.com/MultiQC/MultiQC/pull/2648))
- Fix disabling `sort_rows` in custom content by subclassing `TableConfig` from `ValidatedConfig` and use deprecated ([#2604](https://github.com/MultiQC/MultiQC/pull/2604))
- When user provides a search pattern dictionary in config, recursively update instead of replacing ([#2620](https://github.com/MultiQC/MultiQC/pull/2620))
- Fix config update when dict replaced with list, e.g. a `search_patterns` item is a list that's replaced with a dict (https://github.com/MultiQC/MultiQC/commit/c388178bb6d9f143c6f8e8b0146647a067021ea4)

### MultiQC updates

- Add unit tests for core and some modules (see `picard` or `samtools`), as well as `codecov` report ([#2624](https://github.com/MultiQC/MultiQC/pull/2624))
  - Now MultiQC checks if every module does something productive with the provided test data in `test-data`.
  - For modules with many submodules (picard, dragen), additionally check if every submodule parses the expected number of samples from `test-data` files.
  - Users can put module tests in `test` subfolders, e.g. https://github.com/MultiQC/MultiQC/tree/main/multiqc/modules/picard/tests
  - Use `pytest` for all core unit tests ([#2623](https://github.com/MultiQC/MultiQC/pull/2623))
  - Move unit tests from the `test-data` repo into `tests` folder ([#2622](https://github.com/MultiQC/MultiQC/pull/2622))
- Plot config validation:
  - Validate line plot `x_lines`, `x_bands`, etc. with a Pydantic model, including `label` subsections ([#2648](https://github.com/MultiQC/MultiQC/pull/2648))
  - Validate line plot series and `extra_series` with a Pydantic model ([#2573](https://github.com/MultiQC/MultiQC/pull/2573))
  - Validate table config ([#2604](https://github.com/MultiQC/MultiQC/pull/2604))
  - Make the "unrecognised field" error a warning
  - Rename deprecated plot config fields in internal modules ([#2636](https://github.com/MultiQC/MultiQC/pull/2636))
- Show progress bar for exporting flat plot images ([#2639](https://github.com/MultiQC/MultiQC/pull/2639))
- Better error message for incorrect `run_modules` ([#2635](https://github.com/MultiQC/MultiQC/pull/2635))
- Increase flat plots sample number threshold to 1000 ([#2615](https://github.com/MultiQC/MultiQC/pull/2615))
- Small speed-up of the line block iterator ([#2588](https://github.com/MultiQC/MultiQC/pull/2588))
- Update README logos for better compatibility ([#2603](https://github.com/MultiQC/MultiQC/pull/2603))
- Docs: don't use raw markdown links ([#2642](https://github.com/MultiQC/MultiQC/pull/2642))
- Allow to override `showlegend` for line config plots. Default to not-show for large datasets to avoid bloated legends ([#2615](https://github.com/MultiQC/MultiQC/pull/2615))
- Show error message if failed to parse custom content header (https://github.com/MultiQC/MultiQC/commit/d736846a0c23410243f80b2bdca984363211ffc3)
- Load every found config file once https://github.com/MultiQC/MultiQC/commit/422b39bc787720cefea81a85dabbf6411b3421ac

### Module fixes and updates

- **Picard**
  - Fix finding `CollectRnaSeqMetrics` and `CollectWgsMetrics` logs by fixing the `re_contents` search patterns ([#2610](https://github.com/MultiQC/MultiQC/pull/2610))
- **biobambam2**
  - Fix parsing `markdups` logs
- **DRAGEN**
  - Coverage histograms: fix duplicated label suffix ([#2619](https://github.com/MultiQC/MultiQC/pull/2619))
  - Fix the `gc_metrics` submodule ([#2629](https://github.com/MultiQC/MultiQC/pull/2629))
  - `vc_metrics`: pre-filter numbers can be zero ([#2618](https://github.com/MultiQC/MultiQC/pull/2618))
- **FastQC**
  - Default to `showlegend: false`, as we don't distinguish the sample colors, unless `fastqc_config: status_checks: false'` is set ([#2615](https://github.com/MultiQC/MultiQC/pull/2615))
- **BBTools**
  - Fix incorrect calculation of % Q30 Bases ([#2628](https://github.com/MultiQC/MultiQC/pull/2628))
- **Samtools**
  - `markdup`: resolve inconsistent non-optical pair duplicate variable name in samtools markdup module ([#2626](https://github.com/MultiQC/MultiQC/pull/2626))
- **NanoStat**
  - Support different `Q` cutoffs ([#2645](https://github.com/MultiQC/MultiQC/pull/2645))
- **Salmon**
  - Fix ignored parsed `library_types` when its type is list ([#2617](https://github.com/MultiQC/MultiQC/pull/2617))
- **UMI-tools**
  - Improve `extract` plots ([#2614](https://github.com/MultiQC/MultiQC/pull/2614))
- **BCL Convert**
  - Fix 'pecent' typo ([#2612](https://github.com/MultiQC/MultiQC/pull/2612))

## [MultiQC v1.22.2](https://github.com/MultiQC/MultiQC/releases/tag/v1.22.2) - 2024-05-31

Bug fix release. Two major issues are fixed here:

- Fixed running same module twice with `path_filters` (e.g. trimmed vs. raw FastQC),
- The raw data `report_saved_raw_data` is re-added in multiqc_data.json by default.

### Fixes

- Fix running same module multiple times in the report (e.g. trimmed vs. raw FastQC) ([#2592](https://github.com/MultiQC/MultiQC/pull/2592))
- Preserve `report_saved_raw_data` in multiqc_data.json by keeping `preserve_module_raw_data: false` by default ([#2591](https://github.com/MultiQC/MultiQC/pull/2591))
- Table headers: do not set namespace to `None` when there is single namespace ([#2590](https://github.com/MultiQC/MultiQC/pull/2590))
- Re-enable falling back to flat plots for large datasets ([#2580](https://github.com/MultiQC/MultiQC/pull/2580))
- Reset in `multiqc.run(*)` to allow running it twice interactively ([#2598](https://github.com/MultiQC/MultiQC/pull/2598))
- Fix scatter plot in `--flat` mode when there are categorical axes ([#2600](https://github.com/MultiQC/MultiQC/pull/2600))
- Fix hiding table column with all empty values in custom content ([#2599](https://github.com/MultiQC/MultiQC/pull/2599))
- Table "Copy" button: include headers ([#2594](https://github.com/MultiQC/MultiQC/pull/2594))

### Module fixes and updates

- **QUAST**
  - Underscore attributes captured by lambdas to avoid wiping them after module finished ([#2581](https://github.com/MultiQC/MultiQC/pull/2581))
- **Cell Ranger**
  - Handle missing `vdj_annotation` and `vdj_enrichment` sections ([#2579](https://github.com/MultiQC/MultiQC/pull/2579))
- **fgbio**
  - Fix links in fgbio.md ([#2586](https://github.com/MultiQC/MultiQC/pull/2586))
- **Glimpse**:
  - Add support for Glimpse concordance metrics [#2491](https://github.com/MultiQC/MultiQC/issues/2491)
- **Custom content**
  - Support DOI for custom content ([#2582](https://github.com/MultiQC/MultiQC/pull/2582))

## [MultiQC v1.22.1](https://github.com/MultiQC/MultiQC/releases/tag/v1.22) - 2024-05-17

### Fix run as a Nextflow job

This bug fix release addresses the file search problem when MultiQC executed as a typical Nextflow job. See [#2575](https://github.com/MultiQC/MultiQC/pull/2575) for detail.

## [MultiQC v1.22](https://github.com/MultiQC/MultiQC/releases/tag/v1.22) - 2024-05-14

### Highlights - notebooks and performance

Version 1.22 brings some major behind-the-scenes refactoring to MultiQC. This unlocks a number of new features, such as the ability to use MultiQC as a Python library in scripts / notebooks, and run-time validation of plot config attributes.

This release also introduces some huge performance improvements thanks to [@rhpvorderman](https://github.com/rhpvorderman). Compared to v1.21, a typical v1.22 run is **53% faster** and has a **6x smaller peak-memory footprint** - well worth updating!

Finally, support for the depreciated HighCharts plotting library is fully removed in v1.22, bringing to a close a long standing project to migrate to Plotly.

For more information, please see the MultiQC release blog article on the Seqera website: <https://seqera.io/blog/>

### MultiQC updates

- Remove the `highcharts` template and Highcharts and Matplotlib dependencies ([#2409](https://github.com/MultiQC/MultiQC/pull/2409))
- Remove CSP.txt and the linting check, move the script that prints missing hashes under `scripts`. Admins of servers with Content Security Policy can use it to print missing hashes when they install a new MultiQC version with: `python scripts/print_missing_csp.py --report full_report.html` ([#2421](https://github.com/MultiQC/MultiQC/pull/2421))
- Do not maintain change log between releases ([#2427](https://github.com/MultiQC/MultiQC/pull/2427))
- Use native clipboard API ([#2419](https://github.com/MultiQC/MultiQC/pull/2419))
- Profile runtime: visualize per-module memory and run time ([#2548](https://github.com/MultiQC/MultiQC/pull/2548), [#2547](https://github.com/MultiQC/MultiQC/pull/2547))
- Refactoring for performance:
  - Search file blocks rather than individual lines for faster results ([#2513](https://github.com/MultiQC/MultiQC/pull/2513))
  - Refactor file content search for a 40% speed increase ([#2505](https://github.com/MultiQC/MultiQC/pull/2505))
  - Sort `filepatterns` for faster searching ([#2506](https://github.com/MultiQC/MultiQC/pull/2506))
  - Use `array.array` for in-memory plot data, stream to render Jinja and dump JSON to reduce memory requirement ([#2515](https://github.com/MultiQC/MultiQC/pull/2515))
  - Speed up all modules by caching `spectra.scale` and using sets instead of lists ([#2509](https://github.com/MultiQC/MultiQC/pull/2509))
  - Stream json data to a file to save 30% of the memory ([#2510](https://github.com/MultiQC/MultiQC/pull/2510))
  - Do `replace_nan` in place rather than creating a new object ([#2529](https://github.com/MultiQC/MultiQC/pull/2529))
  - Use gzip rather than lzstring for compression and decompression of the plot data ([#2504](https://github.com/MultiQC/MultiQC/pull/2504))
  - Use gzip level 6 for faster json compression ([#2553](https://github.com/MultiQC/MultiQC/pull/2553))
  - Clean up module raw data after running each module, significantly reduces the memory footprint ([#2551](https://github.com/MultiQC/MultiQC/pull/2551))
- Refactoring for interactivity and validation:
  - Top-level functions for MultiQC use as a library ([#2442](https://github.com/MultiQC/MultiQC/pull/2442))
  - Pydantic models for plots and datasets ([#2442](https://github.com/MultiQC/MultiQC/pull/2442))
  - Validating plot configs with Pydantic ([#2534](https://github.com/MultiQC/MultiQC/pull/2534))
  - Use dataclasses for table and violin columns ([#2546](https://github.com/MultiQC/MultiQC/pull/2546))
  - Break up the main run function into submodules ([#2446](https://github.com/MultiQC/MultiQC/pull/2446))
  - Deprecate `multiqc.utils.config` and `multiqc.utils.report` in favour of `multiqc.config` and `multiqc.report` ([#2542](https://github.com/MultiQC/MultiQC/pull/2542))
  - Static typing of the report and config modules ([#2445](https://github.com/MultiQC/MultiQC/pull/2445))
  - Add type hints into core codebase ([#2434](https://github.com/MultiQC/MultiQC/pull/2434))
  - Consistent config options: rename `decimalPlaces` to `tt_decimals` ([#2451](https://github.com/MultiQC/MultiQC/pull/2451))
  - Remove encoding and shebang headers from module files ([#2425](https://github.com/MultiQC/MultiQC/pull/2425))
  - Refactor line plot categories: keep boolean throughout the code, and data points as pairs for simplicity ([#2418](https://github.com/MultiQC/MultiQC/pull/2418))
- Fixes:
  - Fix error when using default sort ([#2544](https://github.com/MultiQC/MultiQC/pull/2544))
  - Do not attempt to render flat plot when no data ([#2490](https://github.com/MultiQC/MultiQC/pull/2490))
  - Fix export plots with `--export` and always export data ([#2489](https://github.com/MultiQC/MultiQC/pull/2489))
  - Fix: make sure `modify` lambda not present in JSON dump ([#2455](https://github.com/MultiQC/MultiQC/pull/2455))
  - Enable `--export` even when writing interactive plots ([#2444](https://github.com/MultiQC/MultiQC/pull/2444))
  - Replace `NaN` with `null` in exported JSON ([#2432](https://github.com/MultiQC/MultiQC/pull/2432))
  - Fix `y_minrange` option ([#2415](https://github.com/MultiQC/MultiQC/pull/2415))
- Reduce report size: exclude plot data for sections in `remove_sections` ([#2460](https://github.com/MultiQC/MultiQC/pull/2460))
- Add `ge` and `le` to `cond_formatting_rules` ([#2494](https://github.com/MultiQC/MultiQC/pull/2494))
- CI: use `uv pip` ([#2352](https://github.com/MultiQC/MultiQC/pull/2352))
- Lint check for use of `f["content_lines"]` ([#2485](https://github.com/MultiQC/MultiQC/pull/2485))
- Allow to set style of line graph (`lines` or `lines+markers`) per plot ([#2413](https://github.com/MultiQC/MultiQC/pull/2413))
- Add `CMD` to `Dockerfile` so a default run without any parameters displays the `--help` ([#2279](https://github.com/MultiQC/MultiQC/pull/2279))
- Custom content tables are sorted by key by default (unless `sort_rows: false` is set in config), to harmonize with tables in modules.

### New modules

<<<<<<< HEAD
- [**ngs-bits**](https://github.com/imgag/ngs-bits) ([#2231](https://github.com/ewels/MultiQC/pull/2231))
  - ngs-bits is a collection of short-read sequencing tools.
=======
- [**Hostile**](https://github.com/bede/hostile) ([#2501](https://github.com/MultiQC/MultiQC/pull/2501))
  - New module: Hostile is a short and long host reads removal tool
- [**Sequali**](https://github.com/rhpvorderman/sequali) ([#2441](https://github.com/MultiQC/MultiQC/pull/2441))
  - New module: Sequali Universal sequencing QC
>>>>>>> 50590786

### Module updates

- **Adapter Removal**
  - Standardize module names: use the came case ([#2433](https://github.com/MultiQC/MultiQC/pull/2433))
- **Bamdst**
  - Fix chromosome reports when contig data labels are missing ([#2479](https://github.com/MultiQC/MultiQC/pull/2479))
  - Fix for the case when `chromosomes.report` is not provided ([#2477](https://github.com/MultiQC/MultiQC/pull/2477))
  - Stress file name requirements for chromosomes report ([#2478](https://github.com/MultiQC/MultiQC/pull/2478))
- **BBTools**
  - Set missing values to `None` for `bbmap qahist` ([#2411](https://github.com/MultiQC/MultiQC/pull/2411))
- **Bcftools**
  - Stats: add multialleic sites column ([#2414](https://github.com/MultiQC/MultiQC/pull/2414))
- **BCL Convert**
  - Show message when no undetermined reads instead of error ([#2526](https://github.com/MultiQC/MultiQC/pull/2526))
  - Fix for absent index reads ([#2511](https://github.com/MultiQC/MultiQC/pull/2511))
  - Add all file types to sources ([#2456](https://github.com/MultiQC/MultiQC/pull/2456))
- **Busco**
  - Fix barplot colors ([#2453](https://github.com/MultiQC/MultiQC/pull/2453))
- **Cell Ranger**
  - Fix parsing antibody tab without `antibody_treemap_plot` ([#2525](https://github.com/MultiQC/MultiQC/pull/2525))
- **Cutadapt**
  - Speed up module by caching parsing versions ([#2528](https://github.com/MultiQC/MultiQC/pull/2528))
- **DRAGEN**
  - Add ploidy estimation table ([#2496](https://github.com/MultiQC/MultiQC/pull/2496))
- **fastp**
  - When could not parse sample name from command (i.e. `stdin`), use filename and proceed ([#2536](https://github.com/MultiQC/MultiQC/pull/2536))
- **FastQC**
  - Skip per tile sequence quality section in FastQC reports for better performance ([#2552](https://github.com/MultiQC/MultiQC/pull/2552))
  - Fix a `ZeroDivisionError` error ([#2462](https://github.com/MultiQC/MultiQC/pull/2462))
  - Fix memory leak to make 7 times faster and use 10 times less memory ([#2552](https://github.com/MultiQC/MultiQC/pull/2552))
  - Do not keep intermediate data in memory to reduce memory footprint further ([#2516](https://github.com/MultiQC/MultiQC/pull/2516) )
  - Add option to ignore FastQC quality thresholds ([#2486](https://github.com/MultiQC/MultiQC/pull/2486))
- **goleft indexcov**
  - Work correctly even if no valid contigs in input ([#2540](https://github.com/MultiQC/MultiQC/pull/2540))
- **mosdepth**
  - Fix absolute coverage plot ([#2488](https://github.com/MultiQC/MultiQC/pull/2488))
- **nonpareil**
  - Change write_data_file label to be consistent with other modules ([#2472](https://github.com/MultiQC/MultiQC/pull/2472))
- **Picard**
  - WgsMetrics: coverage plot: show % based ≥x, not >x ([#2473](https://github.com/MultiQC/MultiQC/pull/2473))
  - CrosscheckFingerprints: support multiple files, preserve sample order in heatmap ([#2454](https://github.com/MultiQC/MultiQC/pull/2454))
- **qc3C**
  - Fix detecting sample name for relative path ([#2502](https://github.com/MultiQC/MultiQC/pull/2502))
- **QualiMap**
  - BamQC: when trimming long tails, keep at least 20x ([#2431](https://github.com/MultiQC/MultiQC/pull/2431))
- **Samtools**
  - Add support for `markdup` ([#2254](https://github.com/MultiQC/MultiQC/pull/2254))
  - Add violin multiple datasets & samtools flagstat percentage switch ([#2430](https://github.com/MultiQC/MultiQC/pull/2430))
- **Space Ranger**
  - fix for missing `genomic_dna` section ([#2429](https://github.com/MultiQC/MultiQC/pull/2429))
- **xengsort**
  - Fix parsing long files (do no use `content_lines`) ([#2484](https://github.com/MultiQC/MultiQC/pull/2484))

## [MultiQC v1.21](https://github.com/MultiQC/MultiQC/releases/tag/v1.21) - 2024-02-28

### Highlights

#### Box plot

Added a new plot type: box plot. It's useful to visualise a distribution when you have a set of values for each sample.

```py
from multiqc.plots import box
self.add_section(
    ...,
    plot=box.plot(
        {
            "sample 1": [4506, 4326, 3137, 1563, 1730, 3254, 2259, 3670, 2719, ...],
            "sample 2": [2145, 2011, 3368, 2132, 1673, 1993, 6635, 1635, 4984, ...],
            "sample 3": [1560, 1845, 3247, 1701, 2829, 2775, 3179, 1724, 1828, ...],
        },
        pconfig={
            "title": "Iso-Seq: Insert Length",
        },
    )
)
```

<img width="400" src="https://raw.githubusercontent.com/MultiQC/MultiQC/1e2ad5529d547ab9dc04c99274da49ad6a2e556f/docs/images/changelog/v1.21-boxplot.png">

Note the difference with the violin plot: the box plot visualises the distributions of many values within one sample, whereas the violin plot shows the distribution of one metric across many samples.

#### `pyproject.toml`

The `setup.py` file has been superseded by `pyproject.toml` for the build configuration.
Note that now for new modules, an entry point should be added to `pyproject.toml` instead of `setup.py`, e.g.:

```toml
[project.entry-points."multiqc.modules.v1"]
afterqc = "multiqc.modules.afterqc:MultiqcModule"
```

#### Heatmap

The heatmap plot now supports passing a dict as input data, and also supports a `zlab`
parameter to set the label for the z-axis:

```py
from multiqc.plots import heatmap
self.add_section(
    ...,
    plot=heatmap.plot(
        {
            "sample 1": {"sample 2": 0, "sample 3": 1},
            "sample 2": {"sample 1": 0, "sample 3": 0},
            "sample 3": {"sample 1": 1, "sample 2": 0, "sample 3": 1},
        },
        pconfig={
            "title": "Sample comparison",
            "zlab": "Match",
        },
    )
)
```

### MultiQC updates

- New plot type: box plot ([#2358](https://github.com/MultiQC/MultiQC/pull/2358))
- Add "Export to CSV" button for tables ([#2394](https://github.com/MultiQC/MultiQC/pull/2394))
- Replace `setup.py` with `pyproject.toml` ([#2353](https://github.com/MultiQC/MultiQC/pull/2353))
- Heatmap: allow a dict dicts of data ([#2386](https://github.com/MultiQC/MultiQC/pull/2386))
- Heatmap: add `zlab` config parameter. Show `xlab`, `ylab`, `zlab` in tooltip ([#2387](https://github.com/MultiQC/MultiQC/pull/2387))
- Warn if `run_modules` contains a non-existent module ([#2322](https://github.com/MultiQC/MultiQC/pull/2322))
- Catch non-hashable values (dicts, lists) passed as a table cell value ([#2348](https://github.com/MultiQC/MultiQC/pull/2348))
- Always create JSON even when MegaQC upload is disabled ([#2330](https://github.com/MultiQC/MultiQC/pull/2330))
- Use generic font family for Plotly ([#2368](https://github.com/MultiQC/MultiQC/pull/2368))
- Use a padded span with `nowrap` instead of `&nbsp;` before suffixes in table cells ([#2395](https://github.com/MultiQC/MultiQC/pull/2395))
- Refactor: fix unescaped regex strings ([#2384](https://github.com/MultiQC/MultiQC/pull/2384))

Fixes:

- Pin the required Plotly version and add a runtime version check ([#2325](https://github.com/MultiQC/MultiQC/pull/2325))
- Bar plot: preserve the sample order ([#2339](https://github.com/MultiQC/MultiQC/pull/2339))
- Bar plot: fix inner gap in group mode ([#2321](https://github.com/MultiQC/MultiQC/pull/2321))
- Violin: filter `Inf` values ([#2380](https://github.com/MultiQC/MultiQC/pull/2380))
- Table: Fix use of the `no_violin` (ex-`no_beeswarm`) table config flag ([#2376](https://github.com/MultiQC/MultiQC/pull/2376))
- Heatmap: prevent from parsing numerical sample names ([#2349](https://github.com/MultiQC/MultiQC/pull/2349))
- Work around call of `full_figure_for_development` to avoid Kaleido errors ([#2359](https://github.com/MultiQC/MultiQC/pull/2359))
- Auto-generate plot `id` when `pconfig=None` ([#2337](https://github.com/MultiQC/MultiQC/pull/2337))
- Fix: infinite `dmax` or `dmin` fail JSON dump load in JavaScript ([#2354](https://github.com/MultiQC/MultiQC/pull/2354))
- Fix: dump `pconfig` for MegaQC ([#2344](https://github.com/MultiQC/MultiQC/pull/2344))

### New modules

- [**IsoSeq**](https://github.com/PacificBiosciences/IsoSeq)
  - Iso-Seq contains the newest tools to identify transcripts in PacBio single-molecule sequencing data (HiFi reads). `cluster` and `refine` commands are supported.
- [**Space Ranger**](https://support.10xgenomics.com/spatial-gene-expression/software/pipelines/latest/what-is-space-ranger)
  - Works with data from 10X Genomics Visium. Processes sequencing reads and images created using
    the 10x Visium platform to generate count matrices with spatial information.
  - New MultiQC module parses Space Ranger quality reports.

### Module updates

- **bcl2fastq**: fix the top undetermined barcodes plot ([#2340](https://github.com/MultiQC/MultiQC/pull/2340))
- **DRAGEN**: add few coverage metrics in general stats ([#2341](https://github.com/MultiQC/MultiQC/pull/2341))
- **DRAGEN**: fix showing the number of found samples ([#2347](https://github.com/MultiQC/MultiQC/pull/2347))
- **DRAGEN**: support `gvcf_metrics` ([#2327](https://github.com/MultiQC/MultiQC/pull/2327))
- **fastp**: fix detection of JSON files ([#2334](https://github.com/MultiQC/MultiQC/pull/2334))
- **HTSeq Count**: robust file reading loop, ignore `.parquet` files ([#2364](https://github.com/MultiQC/MultiQC/pull/2364))
- **Illumina InterOp Statistics**: do not set `'scale': False` as a default ([#2350](https://github.com/MultiQC/MultiQC/pull/2350))
- **mosdepth**: fix regression in showing general stats ([#2346](https://github.com/MultiQC/MultiQC/pull/2346))
- **Picard**: Crosscheck Fingerprints updates ([#2388](https://github.com/MultiQC/MultiQC/pull/2388))
  - add a heatmap for LOD scores besides a table
  - if too many pairs in table, skip those with `Expected` status
  - use the `warn` status for `Inconclusive`
  - add a separate sample-wise table instead of general stats
  - sort tables by status, not by sample name
  - add a column "Best match" and "Best match LOD" in tables
  - hide the LOD Threshold column
- **PURPLE**: support v4.0.1 output without `version` column ([#2366](https://github.com/MultiQC/MultiQC/pull/2366))
- **Samtools**: support new `coverage` command ([#2356](https://github.com/MultiQC/MultiQC/pull/2356))
- **UMI-tools**: support new `extract` command ([#2296](https://github.com/MultiQC/MultiQC/pull/2296))
- **Whatshap**: make robust when a stdout is appended to TSV ([#2361](https://github.com/MultiQC/MultiQC/pull/2361))

## [MultiQC v1.20](https://github.com/MultiQC/MultiQC/releases/tag/v1.20) - 2024-02-12

### Highlights

#### New plotting library

MultiQC v1.20 comes with totally new plotting code for MultiQC reports. This is a huge change to the report output. We've done our best to maintain feature parity with the previous plotting code, but please do let us know if you spot any bugs or changes in behaviour by creating a GitHub issue.

This change comes with many improvements and new features, and paves the way for more in the future. To find out more, read the [associated blog post](https://seqera.io/blog/multiqc-plotly/).

For now, you can revert to the previous plotting code by using the `highcharts` report template (`multiqc --template highcharts`). This will be removed in v1.22.

Note that there are several plotting configuration options which have been removed:

- `click_func`
- `cursor`
- `tt_percentages` (use `tt_suffix: "%"`)
- Bar plot:
  - `use_legend` (automatically hidden if there is only 1 category)
- Line plot:
  - `labelSize`
  - `xDecimals`, `yDecimals` (automatic if all values can be cast to int)
  - `xLabelFormat`, `yLabelFormat` (use `tt_label`)
  - `pointFormat`
- Heatmap:
  - `datalabel_colour`
  - `borderWidth`

#### Moved GitHub and docker repositories

The v1.20 release is also the first release we've had since we moved the MultiQC repositories. Please note that the code is now at [MultiQC/MultiQC](https://github.com/MultiQC/MultiQC) (formerly [ewels/MultiQC](https://github.com/ewels/MultiQC)) and the same for the Docker repository. The GitHub repo should automatically redirect, but it's still good to update any references you may have.

### MultiQC updates

- Support Plotly as a new backend for plots ([#2079](https://github.com/MultiQC/MultiQC/pull/2079))
  - The default template now uses Plotly for all plots
  - Added a new plot type `violin` (replaces `beeswarm`)
  - Moved legacy Highcharts/Matplotlib code under an optional template `highcharts`
    ([#2292](https://github.com/MultiQC/MultiQC/pull/2292))
- Move GitHub repository to `MultiQC` organisation ([#2243](https://github.com/MultiQC/MultiQC/pull/2243))
- Update all GitHub actions to their latest versions ([#2242](https://github.com/MultiQC/MultiQC/pull/2242))
- Update docs to work with Astro 4 ([#2256](https://github.com/MultiQC/MultiQC/pull/2256))
- Remove unused dependency on `future` library ([#2258](https://github.com/MultiQC/MultiQC/pull/2258))
- Fix incorrect scale IDs caught by linting ([#2272](https://github.com/MultiQC/MultiQC/pull/2272))
- Docs: fix missing `v` prefix in docker image tags ([#2273](https://github.com/MultiQC/MultiQC/pull/2273))
- Unicode file reading errors: attempt to skip non-unicode characters ([#2275](https://github.com/MultiQC/MultiQC/pull/2275))
- Heatmap: check if value is numeric when calculating min and max ([#2276](https://github.com/MultiQC/MultiQC/pull/2276))
- Add `filesearch_file_shared` config option, remove unnecessary per-module `shared` flags in search patterns ([#2227](https://github.com/MultiQC/MultiQC/pull/2227))
- Use alternative method to walk directory using pathlib ([#2277](https://github.com/MultiQC/MultiQC/pull/2277))
- Export `config.output_dir` in MegaQC JSON ([#2287](https://github.com/MultiQC/MultiQC/pull/2287))
- Drop support for module tags ([#2278](https://github.com/MultiQC/MultiQC/pull/2278))
- Pin `Pillow` package, wrap add_logo in try-except ([#2312](https://github.com/MultiQC/MultiQC/pull/2312))
- Custom content: support multiple datasets ([#2291](https://github.com/MultiQC/MultiQC/pull/2291))
- Configuration: fix reading config.output_fn_name and --filename ([#2314](https://github.com/MultiQC/MultiQC/pull/2314))

### New modules

- [**Bamdst**](https://https://github.com/shiquan/bamdst) ([#2161](https://github.com/MultiQC/MultiQC/pull/2161))
  - Bamdst is a lightweight tool to stat the depth coverage of target regions of bam file(s).
- [**MetaPhlAn**](https://github.com/biobakery/MetaPhlAn) ([#2262](https://github.com/MultiQC/MultiQC/pull/2262))
  - MetaPhlAn is a computational tool for profiling the composition of microbial communities from metagenomic shotgun sequencing data.
- [**MEGAHIT**](https://github.com/voutcn/megahit) ([#2222](https://github.com/MultiQC/MultiQC/pull/2222))
  - MEGAHIT is an ultra-fast and memory-efficient NGS assembler
- [**Nonpareil**](https://github.com/lmrodriguezr/nonpareil) ([#2215](https://github.com/MultiQC/MultiQC/pull/2215))
  - Estimate metagenomic coverage and sequence diversity.

### Module updates

- **Bcftools**: order variant depths plot categories ([#2289](https://github.com/MultiQC/MultiQC/pull/2289))
- **Bcftools**: add missing `self.ignore_samples` in stats ([#2288](https://github.com/MultiQC/MultiQC/pull/2288))
- **BCL Convert**: add index, project names to sample statistics and calculate mean quality for lane statistics. ([#2261](https://github.com/MultiQC/MultiQC/pull/2261))
- **BCL Convert**: fix duplicated `yield` for 3.9.3+ when the yield is provided explicitly in Quality_Metrics ([#2253](https://github.com/MultiQC/MultiQC/pull/2253))
- **BCL Convert**: handle samples with zero yield ([#2297](https://github.com/MultiQC/MultiQC/pull/2297))
- **Bismark**: fix old link in docs ([#2252](https://github.com/MultiQC/MultiQC/pull/2252))
- **Cutadapt**: support JSON format ([#2281](https://github.com/MultiQC/MultiQC/pull/2281))
- **HiFiasm**: account for lines with no asterisk ([#2268](https://github.com/MultiQC/MultiQC/pull/2268))
- **HUMID**: add cluster statistics ([#2265](https://github.com/MultiQC/MultiQC/pull/2265))
- **mosdepth**: add additional summaries to general stats #2257 ([#2257](https://github.com/MultiQC/MultiQC/pull/2257))
- **Picard**: fix using multiple times in report: do not pass `module.anchor` to `self.find_log_files` ([#2255](https://github.com/MultiQC/MultiQC/pull/2255))
- **QualiMap**: address NBSP as thousands separators ([#2282](https://github.com/MultiQC/MultiQC/pull/2282))
- **Seqera Platform CLI**: updates for v0.9.2 ([#2248](https://github.com/MultiQC/MultiQC/pull/2248))
- **Seqera Platform CLI**: handle failed tasks ([#2286](https://github.com/MultiQC/MultiQC/pull/2286))

## [MultiQC v1.19](https://github.com/MultiQC/MultiQC/releases/tag/v1.19) - 2023-12-18

### MultiQC updates

- Add missing table `id` in DRAGEN modules, and require `id` in plot configs in strict mode ([#2228](https://github.com/MultiQC/MultiQC/pull/2228))
- Config `table_columns_visible` and `table_columns_name`: support flat config and `table_id` as a group ([#2191](https://github.com/MultiQC/MultiQC/pull/2191))
- Add `sort_samples: false` config option for bar graphs ([#2210](https://github.com/MultiQC/MultiQC/pull/2210))
- Upgrade the jQuery tablesorter plugin to v2 ([#1666](https://github.com/MultiQC/MultiQC/pull/1666))
- Refactor pre-Python-3.6 code, prefer f-strings over `.format()` calls ([#2224](https://github.com/MultiQC/MultiQC/pull/2224))
- Allow specifying default sort columns for tables with `defaultsort` ([#1667](https://github.com/MultiQC/MultiQC/pull/1667))
- Create CODE_OF_CONDUCT.md ([#2195](https://github.com/MultiQC/MultiQC/pull/2195))
- Add `.cram` to sample name cleaning defaults ([#2209](https://github.com/MultiQC/MultiQC/pull/2209))

### MultiQC bug fixes

- Re-add `run` into the `multiqc` namespace ([#2202](https://github.com/MultiQC/MultiQC/pull/2202))
- Fix the `"square": True` flag to scatter plot to actually make the plot square ([#2189](https://github.com/MultiQC/MultiQC/pull/2189))
- Fix running with the `--no-report` flag ([#2212](https://github.com/MultiQC/MultiQC/pull/2212))
- Fix guessing custom content plot type: do not assume first row of a bar plot data are sample names ([#2208](https://github.com/MultiQC/MultiQC/pull/2208))
- Fix detection of changed specific module in Changelog CI ([#2234](https://github.com/MultiQC/MultiQC/pull/2234))

### Module updates

- **BCLConvert**: fix mean quality, fix count-per-lane bar plot ([#2197](https://github.com/MultiQC/MultiQC/pull/2197))
- **deepTools**: handle missing data in `plotProfile` ([#2229](https://github.com/MultiQC/MultiQC/pull/2229))
- **Fastp**: search content instead of file name ([#2213](https://github.com/MultiQC/MultiQC/pull/2213))
- **GATK**: square the `BaseRecalibrator` scatter plot ([#2189](https://github.com/MultiQC/MultiQC/pull/2189))
- **HiC-Pro**: add missing search patterns and better handling of missing data ([#2233](https://github.com/MultiQC/MultiQC/pull/2233))
- **Kraken**: fix `UnboundLocalError` ([#2230](https://github.com/MultiQC/MultiQC/pull/2230))
- **Kraken**: fixed column keys in genstats ([#2205](https://github.com/MultiQC/MultiQC/pull/2205))
- **QualiMap**: fix `BamQC` for global-only stats ([#2207](https://github.com/MultiQC/MultiQC/pull/2207))
- **Picard**: add more search patterns for `MarkDuplicates`, including `MarkDuplicatesSpark` ([#2226](https://github.com/MultiQC/MultiQC/pull/2226))
- **Salmon**: add `library_types`, `compatible_fragment_ratio`, `strand_mapping_bias` to the general stats table ([#1485](https://github.com/MultiQC/MultiQC/pull/1485))

## [MultiQC v1.18](https://github.com/MultiQC/MultiQC/releases/tag/v1.18) - 2023-11-17

### Highlights

#### Better configs

As of this release, you can now set all of your config variables via environment variables! (see [docs](https://multiqc.info/docs/getting_started/config/#config-with-environment-variables)).

Better still, YAML config files can now use string interpolation to parse environment variables within strings (see [docs](https://multiqc.info/docs/getting_started/config/#referencing-environment-variables-in-yaml-configs)), eg:

```yaml
report_header_info:
  - Contact E-mail: !ENV "${NAME:info}@${DOMAIN:example.com}"
```

#### Picard refactoring

In this release, there was a significant refactoring of the Picard module.
It has been generalized for better code sharing with other Picard-based software, like Sentieon and Parabricks.
As a result of this, the standalone Sentieon module was removed: Sentieon QC files will be interpreted directly as Picard QC files.

If you were using the Sentieon module in your pipelines, make sure to update any places that reference the module name:

- MultiQC command line (e.g. replace `--module sentieon` with `--module picard`).
- MultiQC configs (e.g. replace `sentieon` with `picard` in options like `run_modules`, `exclude_modules`, `module_order`).
- Downstream code that relies on names of the files in `multiqc_data` or `multiqc_plots` saves (e.g., `multiqc_data/multiqc_sentieon_AlignmentSummaryMetrics.txt` becomes `multiqc_data/multiqc_picard_AlignmentSummaryMetrics.txt`).
- Code that parses data files like `multiqc_data/multiqc_data.json`.
- Custom plugins and templates that rely on HTML anchors (e.g. `#sentieon_aligned_reads` becomes `#picard_AlignmentSummaryMetrics`).
- Also, note that Picard fetches sample names from the commands it finds inside the QC headers (e.g. `# net.sf.picard.analysis.CollectMultipleMetrics INPUT=Szabo_160930_SN583_0215_AC9H20ACXX.bam ...` -> `Szabo_160930_SN583_0215_AC9H20ACXX`), whereas the removed Sentieon module prioritized the QC file names. To revert to the old Sentieon approach, use the [`use_filename_as_sample_name` config flag](https://multiqc.info/docs/getting_started/config/#using-log-filenames-as-sample-names).

### MultiQC updates

- Config can be set with environment variables, including env var interpolation ([#2178](https://github.com/MultiQC/MultiQC/pull/2178))
- Try find config in `~/.config` or `$XDG_CONFIG_HOME` ([#2183](https://github.com/MultiQC/MultiQC/pull/2183))
- Better sample name cleaning with pairs of input filenames ([#2181](https://github.com/MultiQC/MultiQC/pull/2181))
- Software versions: allow any string as a version tag ([#2166](https://github.com/MultiQC/MultiQC/pull/2166))
- Table columns with non-numeric values and now trigger a linting error if `scale` is set ([#2176](https://github.com/MultiQC/MultiQC/pull/2176))
- Stricter config variable typing ([#2178](https://github.com/MultiQC/MultiQC/pull/2178))
- Remove `position:absolute` CSS from table values ([#2169](https://github.com/MultiQC/MultiQC/pull/2169))
- Fix column sorting in exported TSV files from a matplotlib linegraph plot ([#2143](https://github.com/MultiQC/MultiQC/pull/2143))
- Fix custom anchors for kraken ([#2170](https://github.com/MultiQC/MultiQC/pull/2170))
- Fix logging spillover bug ([#2174](https://github.com/MultiQC/MultiQC/pull/2174))

### New Modules

- [**Seqera Platform CLI**](https://github.com/seqeralabs/tower-cli) ([#2151](https://github.com/MultiQC/MultiQC/pull/2151))
  - Seqera Platform CLI reports statistics generated by the Seqera Platform CLI.
- [**Xenome**](https://github.com/data61/gossamer/blob/master/docs/xenome.md) ([#1860](https://github.com/MultiQC/MultiQC/pull/1860))
  - A tool for classifying reads from xenograft sources.
- [**xengsort**](https://gitlab.com/genomeinformatics/xengsort) ([#2168](https://github.com/MultiQC/MultiQC/pull/2168))
  - xengsort is a fast xenograft read sorter based on space-efficient k-mer hashing

### Module updates

- **fastp**: add version parsing ([#2159](https://github.com/MultiQC/MultiQC/pull/2159))
- **fastp**: correctly parse sample name from `--in1`/`--in2` in bash command. Prefer file name if not `fastp.json`; fallback to file name when error ([#2139](https://github.com/MultiQC/MultiQC/pull/2139))
- **Kaiju**: fix `division by zero` error ([#2179](https://github.com/MultiQC/MultiQC/pull/2179))
- **Nanostat**: account for both tab and spaces in `v1.41+` search pattern ([#2155](https://github.com/MultiQC/MultiQC/pull/2155))
- **Pangolin**: update for v4: add QC Note , update tool versions columns ([#2157](https://github.com/MultiQC/MultiQC/pull/2157))
- **Picard**: Generalize to directly support Sentieon and Parabricks outputs ([#2110](https://github.com/MultiQC/MultiQC/pull/2110))
- **Sentieon**: Removed the module in favour of directly supporting parsing by the **Picard** module ([#2110](https://github.com/MultiQC/MultiQC/pull/2110))
  - Note that any code that relies on the module name needs to be updated, e.g. `-m sentieon` will no longer work
  - The exported plot and data files will be now be prefixed as `picard` instead of `sentieon`, etc.
  - Note that the Sentieon module used to fetch the sample names from the file names by default, and now it follows the Picard module's logic, and prioritizes the commands recorded in the logs. To override, use the `use_filename_as_sample_name` config flag

## [MultiQC v1.17](https://github.com/MultiQC/MultiQC/releases/tag/v1.17) - 2023-10-17

### The one with the new logo

Highlights:

- Introducing the new MultiQC logo!
- Adding support for Python 3.12 and dropping support for Python 3.7
- New `--require-logs` to fail if expected tool outputs are not found
- Rename `--lint` to `--strict`
- Modules should now use `ModuleNotFoundError` instead of `UserWarning` when no logs are found
- 2 new modules and updates to 9 modules.

### MultiQC updates

- Add CI action [changelog.yml](.github%2Fworkflows%2Fchangelog.yml) to populate the changelog from PR titles, triggered by a comment `@multiqc-bot changelog` ([#2025](https://github.com/MultiQC/MultiQC/pull/2025), [#2102](https://github.com/MultiQC/MultiQC/pull/2102), [#2115](https://github.com/MultiQC/MultiQC/pull/2115))
- Add GitHub Actions bot workflow to fix code linting from a PR comment ([#2082](https://github.com/MultiQC/MultiQC/pull/2082))
- Use custom exception type instead of `UserWarning` when no samples are found. ([#2049](https://github.com/MultiQC/MultiQC/pull/2049))
- Lint modules for missing `self.add_software_version` ([#2081](https://github.com/MultiQC/MultiQC/pull/2081))
- Strict mode: rename `config.lint` to `config.strict`, crash early on module or template error. Add `MULTIQC_STRICT=1` ([#2101](https://github.com/MultiQC/MultiQC/pull/2101))
- Matplotlib line plots now respect `xLog: True` and `yLog: True` in config ([#1632](https://github.com/MultiQC/MultiQC/pull/1632))
- Fix matplotlib linegraph and bargraph for the case when `xmax` `<` `xmin` in config ([#2124](https://github.com/MultiQC/MultiQC/pull/2124))
- Add `--require-logs` flag to error out if requested modules not used ([#2109](https://github.com/MultiQC/MultiQC/pull/2109))
- Fixes for python 3.12
  - Replace removed `distutils` ([#2113](https://github.com/MultiQC/MultiQC/pull/2113))
  - Bundle lzstring ([#2119](https://github.com/MultiQC/MultiQC/pull/2119))
- Drop Python 3.6 and 3.7 support, add 3.12 ([#2121](https://github.com/MultiQC/MultiQC/pull/2121))
- Just run CI on the oldest + newest supported Python versions ([#2074](https://github.com/MultiQC/MultiQC/pull/2074))
- <img src="./multiqc/templates/default/assets/img/favicon-16x16.png" alt="///" width="10px"/> New logo
- Set name and anchor for the custom content "module" [#2131](https://github.com/MultiQC/MultiQC/pull/2131)
- Fix use of `shutil.copytree` when overriding existing template files in `tmp_dir` ([#2133](https://github.com/MultiQC/MultiQC/pull/2133))

### New Modules

- [**Bracken**](https://ccb.jhu.edu/software/bracken/)
  - A highly accurate statistical method that computes the abundance of species in DNA sequences from a metagenomics sample.
- [**Truvari**](https://github.com/ACEnglish/truvari) ([#1751](https://github.com/MultiQC/MultiQC/pull/1751))
  - Truvari is a toolkit for benchmarking, merging, and annotating structural variants

### Module updates

- **Dragen**: make sure all inputs are recorded in multiqc_sources.txt ([#2128](https://github.com/MultiQC/MultiQC/pull/2128))
- **Cellranger**: Count submodule updated to parse Antibody Capture summary ([#2118](https://github.com/MultiQC/MultiQC/pull/2118))
- **fastp**: parse unescaped sample names with white spaces ([#2108](https://github.com/MultiQC/MultiQC/pull/2108))
- **FastQC**: Add top overrepresented sequences table ([#2075](https://github.com/MultiQC/MultiQC/pull/2075))
- **HiCPro**: Fix parsing scientific notation in hicpro-ashic. Thanks @Just-Roma ([#2126](https://github.com/MultiQC/MultiQC/pull/2126))
- **HTSeq Count**: allow counts files with more than 2 columns ([#2129](https://github.com/MultiQC/MultiQC/pull/2129))
- **mosdepth**: fix prioritizing region over global information ([#2106](https://github.com/MultiQC/MultiQC/pull/2106))
- **Picard**: Adapt WgsMetrics to parabricks bammetrics outputs ([#2127](https://github.com/MultiQC/MultiQC/pull/2127))
- **Picard**: MarkDuplicates: Fix parsing mixed strings/numbers, account for missing trailing `0` ([#2083](https://github.com/MultiQC/MultiQC/pull/2083), [#2094](https://github.com/MultiQC/MultiQC/pull/2094))
- **Samtools**: Add MQ0 reads to the Percent Mapped barplot in Stats submodule ([#2123](https://github.com/MultiQC/MultiQC/pull/2123))
- **WhatsHap**: Process truncated input with no ALL chromosome ([#2095](https://github.com/MultiQC/MultiQC/pull/2095))

## [MultiQC v1.16](https://github.com/MultiQC/MultiQC/releases/tag/v1.16) - 2023-09-22

### Highlight: Software versions

New in v1.16 - software version information can now automatically parsed from log output where available,
and added to MultiQC in a standardised manner. It's shown in the MultiQC report next to section
headings and in a dedicated report section, as well as being saved to `multiqc_data`.
Where version information is not available in logs, it can be submitted manually by using a new
special file type with filename pattern `*_mqc_versions.yml`.
There's the option of representing groups of versions, useful for a tool that uses sub-tools,
or pipelines that want to report version numbers per analysis step.

There are a handful of new config scopes to control behaviour:
`software_versions`, `skip_versions_section`, `disable_version_detection`, `versions_table_group_header`.
See the documentation for more ([writing modules](https://multiqc.info/docs/development/modules/#saving-version-information),
[supplying stand-alone](https://multiqc.info/docs/reports/customisation/#listing-software-versions))

Huge thanks to [@pontushojer](https://https://github.com/pontushojer) for the
contribution ([#1927](https://github.com/MultiQC/MultiQC/pull/1927)).
This idea goes way back to [issue #290](https://github.com/MultiQC/MultiQC/issues/290), made in 2016!

### MultiQC updates

- Removed `simplejson` unused dependency ([#1973](https://github.com/MultiQC/MultiQC/pull/1973))
- Give config `custom_plot_config` priority over column-specific settings set by modules
- When exporting plots, make a more clear error message for unsupported FastQC dot plot ([#1976](https://github.com/MultiQC/MultiQC/pull/1976))
- Fixed parsing of `plot_type: "html"` `data` in json custom content
- Replace deprecated `pkg_resources`
- [Fix](https://github.com/MultiQC/MultiQC/issues/2032) the module groups configuration for modules where the namespace is passed explicitly to `general_stats_addcols`. Namespace is now always appended to the module name in the general stats ([2037](https://github.com/MultiQC/MultiQC/pull/2037)).
- Do not call `sys.exit()` in the `multiqc.run()` function, to avoid breaking interactive environments. [#2055](https://github.com/MultiQC/MultiQC/pull/2055)
- Fixed the DOI exports in `multiqc_data` to include more than just the MultiQC paper ([#2058](https://github.com/MultiQC/MultiQC/pull/2058))
- Fix table column color scaling then there are negative numbers ([1869](https://github.com/MultiQC/MultiQC/issues/1869))
- Export plots as static images and data in a ZIP archive. Fixes the [issue](https://github.com/MultiQC/MultiQC/issues/1873) when only 10 plots maximum were downloaded due to the browser limitation.

### New Modules

- [**Bakta**](https://github.com/oschwengers/bakta)
  - Rapid and standardized annotation of bacterial genomes, MAGs & plasmids.
- [**mapDamage**](https://github.com/ginolhac/mapDamage)
  - mapDamage2 is a computational framework written in Python and R, which tracks and quantifies DNA damage patterns among ancient DNA sequencing reads generated by Next-Generation Sequencing platforms.
- [**Sourmash**](https://github.com/sourmash-bio/sourmash)
  - Quickly search, compare, and analyze genomic and metagenomic data sets.

### Module updates

- **BcfTools**
  - Stats: fix parsing multi-sample logs ([#2052](https://github.com/MultiQC/MultiQC/issues/2052))
- **Custom content**
  - Don't convert sample IDs to floats ([#1883](https://github.com/MultiQC/MultiQC/issues/1883))
- **DRAGEN**
  - Make DRAGEN module use `fn_clean_exts` instead of hardcoded file names. Fixes working with arbitrary file names ([#1994](https://github.com/MultiQC/MultiQC/pull/1994))
- **FastQC**:
  - fix `UnicodeDecodeError` when parsing `fastqc_data.txt`: try latin-1 or fail gracefully ([#2024](https://github.com/MultiQC/MultiQC/issues/2024))
- **Kaiju**:
  - Fix `UnboundLocalError` on outputs when Kanju was run with the `-e` flag ([#2023](https://github.com/MultiQC/MultiQC/pull/2023))
- **Kraken**
  - Parametrize top-N through config ([#2060](https://github.com/MultiQC/MultiQC/pull/2060))
  - Fix bug where ranks incorrectly assigned to tabs ([#1766](https://github.com/MultiQC/MultiQC/issues/1766)).
- **Mosdepth**
  - Add X/Y relative coverage plot, analogous to the one in samtools-idxstats ([#1978](https://github.com/MultiQC/MultiQC/issues/1978))
  - Added the `perchrom_fraction_cutoff` option into the config to help avoid clutter in contig-level plots
  - Fix a bug happening when both `region` and `global` coverage histograms for a sample are available (i.e. when mosdepth was run with `--by`, see [mosdepth docs](https://github.com/brentp/mosdepth#usage)). In this case, data was effectively merged. Instead, summarise it separately and add a separate report section for the region-based coverage data.
  - Do not fail when all input samples have no coverage ([#2005](https://github.com/MultiQC/MultiQC/pull/2005)).
- **NanoStat**
  - Support new format ([#1997](https://github.com/MultiQC/MultiQC/pull/1997)).
- **RSeQC**
  - Fix `max() arg is an empty sequence` error ([#1985](https://github.com/MultiQC/MultiQC/issues/1985))
  - Fix division by zero on all-zero input ([#2040](https://github.com/MultiQC/MultiQC/pull/2040))
- **Samtools**
  - Stats: fix "Percent Mapped" plot when samtools was run with read filtering ([#1972](https://github.com/MultiQC/MultiQC/pull/1972))
- **Qualimap**
  - BamQC: Include `% On Target` in General Stats table ([#2019](https://github.com/MultiQC/MultiQC/issues/2019))
- **WhatsHap**
  - Bugfix: ensure that TSV is only split on tab character. Allows sample names with spaces ([#1981](https://github.com/MultiQC/MultiQC/pull/1981))

## [MultiQC v1.15](https://github.com/MultiQC/MultiQC/releases/tag/v1.15) - 2023-08-04

#### Potential breaking change in some edge cases

This release of MultiQC introduces speed improvements to the file search.
One way it does this is by limiting the number of lines loaded by each search pattern.
For the vast majority of users, this should have no effect except faster searches.
However, in some edge cases it may break things. Hypothetically, for example:

- If you concatenate log files from multiple tools
- If you have a custom plugin module that we haven't tested

See the [troubleshooting docs](https://multiqc.info/docs/usage/troubleshooting/#long-log-files)
for more information.

### MultiQC updates

- Refactor file search for performance improvements ([#1904](https://github.com/MultiQC/MultiQC/pull/1904))
- Bump `log_filesize_limit` default (to skip large files in the search) from 10MB to 50MB.
- Table code now tolerates lambda function calls with bad data ([#1739](https://github.com/MultiQC/MultiQC/issues/1739))
- Beeswarm plot now saves data to `multiqc_data`, same as tables ([#1861](https://github.com/MultiQC/MultiQC/issues/1861))
- Don't print DOI in module if it's set to an empty string.
- Optimize parsing of 2D data dictionaries in multiqc.utils.utils_functions.write_data_file() ([#1891](https://github.com/MultiQC/MultiQC/pull/1891))
- Don't sort table headers alphabetically if we don't have an `OrderedDict` - regular dicts are fine in Py3 ([#1866](https://github.com/MultiQC/MultiQC/issues/1866))
- New back-end to preview + deploy the new website when the docs are edited.
- Fixed a _lot_ of broken links in the documentation from the new website change in structure.

### New Modules

- [**Freyja**](https://github.com/andersen-lab/Freyja)
  - Freyja is a tool to recover relative lineage abundances from mixed SARS-CoV-2 samples from a sequencing dataset.
- [**Librarian**](https://github.com/DesmondWillowbrook/Librarian)
  - A tool to predict the sequencing library type from the base composition of a supplied FastQ file.

### Module updates

- **Conpair**
  - Bugfix: allow to find and proprely parse the `concordance` output of Conpair, which may output 2 kinds of format for `concordance` depending if it's ran with or without `--outfile` ([#1851](https://github.com/MultiQC/MultiQC/issues/1851))
- **Cell Ranger**
  - Bugfix: avoid multiple `KeyError` exceptions when parsing Cell Ranger 7.x `web_summary.html` ([#1853](https://github.com/MultiQC/MultiQC/issues/1853), [#1871](https://github.com/MultiQC/MultiQC/issues/1871))
- **DRAGEN**
  - Restored functionality to show target BED coverage metrics ([#1844](https://github.com/MultiQC/MultiQC/issues/1844))
  - Update filename pattern in RNA quant metrics ([#1958](https://github.com/MultiQC/MultiQC/pull/1958))
- **filtlong**
  - Handle reports from locales that use `.` as a thousands separator ([#1843](https://github.com/MultiQC/MultiQC/issues/1843))
- **GATK**
  - Adds support for [AnalyzeSaturationMutagenesis submodule](https://gatk.broadinstitute.org/hc/en-us/articles/360037594771-AnalyzeSaturationMutagenesis-BETA-)
- **HUMID**
  - Fix bug that prevent HUMID stats files from being parsed ([#1856](https://github.com/MultiQC/MultiQC/issues/1856))
- **Mosdepth**
  - Fix data not written to `mosdepth_cumcov_dist.txt` and `mosdepth_cov_dist.txt` ([#1868](https://github.com/MultiQC/MultiQC/issues/1868))
  - Update documentation with new file `{prefix}.mosdepth.summary.txt` ([#1868](https://github.com/MultiQC/MultiQC/issues/1868))
  - Fill in missing values for general stats table ([#1868](https://github.com/MultiQC/MultiQC/issues/1868))
  - Include mosdepth/summary file paths in `multiqc_sources.txt` ([#1868](https://github.com/MultiQC/MultiQC/issues/1868))
  - Enable log switch for Coverage per contig plot ([#1868](https://github.com/MultiQC/MultiQC/issues/1868))
  - Fix y-axis scaling for Coverage distribution plot ([#1868](https://github.com/MultiQC/MultiQC/issues/1868))
  - Handle case of intermediate missing coverage x-values in the `*_dist.txt` file causing a distorted Coverage distribution plot ([#1960](https://github.com/MultiQC/MultiQC/issues/1960))
- **Picard**
  - WgsMetrics: Fix wrong column label ([#1888](https://github.com/MultiQC/MultiQC/issues/1888))
  - HsMetrics: Add missing field descriptions ([#1928](https://github.com/MultiQC/MultiQC/pull/1928))
- **Porechop**
  - Don't render bar graphs if no samples had any adapters trimmed ([#1850](https://github.com/MultiQC/MultiQC/issues/1850))
  - Added report section listing samples that had no adapters trimmed
- **RSeQC**
  - Fix `ZeroDivisionError` error for `bam_stat` results when there are 0 reads ([#1735](https://github.com/MultiQC/MultiQC/issues/1735))
- **UMI-tools**
  - Fix bug that broke the module with paired-end data ([#1845](https://github.com/MultiQC/MultiQC/issues/1845))

## [MultiQC v1.14](https://github.com/MultiQC/MultiQC/releases/tag/v1.14) - 2023-01-08

### MultiQC new features

- Rewrote the `Dockerfile` to build multi-arch images (amd64 + arm), run through a non-privileged user and build tools for non precompiled python binaries ([#1541](https://github.com/MultiQC/MultiQC/pull/1541), [#1541](https://github.com/MultiQC/MultiQC/pull/1541))
- Add a new lint test to check that colour scale names are valid ([#1835](https://github.com/MultiQC/MultiQC/pull/1835))
- Update github actions to run tests on a single module if it is the only file affected by the PR ([#915](https://github.com/MultiQC/MultiQC/issues/915))
- Add CI testing for Python 3.10 and 3.11
- Optimize line-graph generation to remove an n^2 loop ([#1668](https://github.com/MultiQC/MultiQC/pull/1668))
- Parsing output file column headers is much faster.

### MultiQC code cleanup

- Remove Python 2-3 compatability `from __future__` imports
- Remove unused `#!/usr/bin/env python` hashbangs from module files
- Add new code formatting tool [isort](https://pycqa.github.io/isort/) to standardise the order and formatting of Python module imports
- Add [Pycln](https://hadialqattan.github.io/pycln/#/) pre-commit hook to remove unused imports

### MultiQC updates

- Bugfix: Make `config.data_format` work again ([#1722](https://github.com/MultiQC/MultiQC/issues/1722))
- Bump minimum version of Jinja2 to `>=3.0.0` ([#1642](https://github.com/MultiQC/MultiQC/issues/1642))
- Disable search progress bar if running with `--quiet` or `--no-ansi` ([#1638](https://github.com/MultiQC/MultiQC/issues/1638))
- Allow path filters without full paths by trying to prefix analysis dir when filtering ([#1308](https://github.com/MultiQC/MultiQC/issues/1308))
- Fix sorting of table columns with text values
- Don't crash if a barplot is given an empty list of categories ([#1540](https://github.com/MultiQC/MultiQC/issues/1540))
- New logos! MultiQC is now developed and maintained at [Seqera Labs](https://seqera.io/). Updated logos and email addresses accordingly.

### New Modules

- [**Anglerfish**](https://github.com/remiolsen/anglerfish)
  - A tool designed to assess pool balancing, contamination and insert sizes of Illumina library dry runs on Oxford Nanopore data.
- [**BBDuk**](https://jgi.doe.gov/data-and-tools/software-tools/bbtools/bb-tools-user-guide/bbduk-guide/)
  - Combines most common data-quality-related trimming, filtering, and masking operations via kmers into a single high-performance tool.
- [**Cell Ranger**](https://support.10xgenomics.com/single-cell-gene-expression/software/pipelines/latest/what-is-cell-ranger)
  - Works with data from 10X Genomics Chromium. Processes Chromium single cell data to align reads, generate feature-barcode matrices, perform clustering and other secondary analysis, and more.
  - New MultiQC module parses Cell Ranger quality reports from VDJ and count analysis
- [**DIAMOND**](https://github.com/bbuchfink/diamond)
  - A high-throughput program for aligning DNA reads or protein sequences against a protein reference database.
- [**DRAGEN-FastQC**](https://www.illumina.com/products/by-type/informatics-products/dragen-bio-it-platform.html)
  - Illumina Bio-IT Platform that uses FPGA for accelerated primary and secondary analysis
  - Finally merged the epic 2.5-year-old pull request, with 3.5k new lines of code.
  - Please report any bugs you find!
- [**Filtlong**](https://github.com/rrwick/Filtlong)
  - A tool for filtering long reads by quality.
- [**GoPeaks**](https://github.com/maxsonBraunLab/gopeaks)
  - GoPeaks is used to call peaks in CUT&TAG/CUT&RUN datasets.
- [**HiFiasm**](https://github.com/chhylp123/hifiasm)
  - A haplotype-resolved assembler for accurate Hifi reads
- [**HUMID**](https://github.com/jfjlaros/dedup)
  - HUMID is a tool to quickly and easily remove duplicate reads from FastQ files, with or without UMIs.
- [**mOTUs**](https://motu-tool.org/)
  - Microbial profiling through marker gene (MG)-based operational taxonomic units (mOTUs)
- [**Nextclade**](https://github.com/nextstrain/nextclade)
  - Tool that assigns clades to SARS-CoV-2 samples
- [**Porechop**](https://github.com/rrwick/Porechop)
  - A tool for finding and removing adapters from Oxford Nanopore reads
- [**PRINSEQ++**](https://github.com/Adrian-Cantu/PRINSEQ-plus-plus)
  - PRINSEQ++ is a C++ of `prinseq-lite.pl` program for filtering, reformating or trimming genomic and metagenomic sequence data.
- [**UMI-tools**](https://umi-tools.readthedocs.io)
  - Work with Unique Molecular Identifiers (UMIs) / Random Molecular Tags (RMTs) and single cell RNA-Seq cell barcodes.

### Module updates

- **Bcftools stats**
  - Bugfix: Do not show empty bcftools stats variant depth plots ([#1777](https://github.com/MultiQC/MultiQC/pull/1777))
  - Bugfix: Avoid exception when `PSC nMissing` column is not present ([#1832](https://github.com/MultiQC/MultiQC/issues/1832))
- **BCL Convert**
  - Handle single-end read data correctly when setting cluster length instead of always assuming paired-end reads ([#1697](https://github.com/MultiQC/MultiQC/issues/1697))
  - Handle different R1 and R2 read-lengths correctly instead of assuming they are the same ([#1774](https://github.com/MultiQC/MultiQC/issues/1774))
  - Handle single-index paired-end data correctly
  - Added a config option to enable the creation of barplots with undetermined barcodes (`create_unknown_barcode_barplots` with `False` as default) ([#1709](https://github.com/MultiQC/MultiQC/pull/1709))
- **BUSCO**
  - Update BUSCO pass/warning/fail scheme to be more clear for users
- **Bustools**
  - Show median reads per barcode statistic
- **Custom content**
  - Create a report even if there's only Custom Content General Stats there
  - Attempt to cooerce line / scatter x-axes into floats so as not to lose labels ([#1242](https://github.com/MultiQC/MultiQC/issues/1242))
  - Multi-sample line-graph TSV files that have no sample name in row 1 column 1 now use row 1 as x-axis labels ([#1242](https://github.com/MultiQC/MultiQC/issues/1242))
- **fastp**
  - Add total read count (after filtering) to general stats table ([#1744](https://github.com/MultiQC/MultiQC/issues/1744))
  - Don't crash for invalid JSON files ([#1652](https://github.com/MultiQC/MultiQC/issues/1652))
- **FastQC**
  - Report median read-length for fastqc in addition to mean ([#1745](https://github.com/MultiQC/MultiQC/pull/1745))
- **Kaiju**
  - Don't crash if we don't have any data for the top-5 barplot ([#1540](https://github.com/MultiQC/MultiQC/issues/1540))
- **Kallisto**
  - Fix `ZeroDivisionError` when a sample has zero reads ([#1746](https://github.com/MultiQC/MultiQC/issues/1746))
- **Kraken**
  - Fix duplicate heatmap to account for missing taxons ([#1779](https://github.com/MultiQC/MultiQC/pull/1779))
  - Make heatmap full width
  - Handle empty kreports gracefully ([#1637](https://github.com/MultiQC/MultiQC/issues/1637))
  - Fix regex error with very large numbers of unclassified reads ([#1639](https://github.com/MultiQC/MultiQC/pull/1639))
- **malt**
  - Fixed division by 0 in malt module ([#1683](https://github.com/MultiQC/MultiQC/issues/1683))
- **miRTop**
  - Avoid `KeyError` - don't assume all fields present in logs ([#1778](https://github.com/MultiQC/MultiQC/issues/1778))
- **Mosdepth**
  - Don't pad the General Stats table with zeros for missing data ([#1810](https://github.com/MultiQC/MultiQC/pull/1810))
- **Picard**
  - HsMetrics: Allow custom columns in General Stats too, with `HsMetrics_genstats_table_cols` and `HsMetrics_genstats_table_cols_hidden`
- **Qualimap**
  - Added additional columns in general stats for BamQC results that displays region on-target stats if region bed has been supplied (hidden by default) ([#1798](https://github.com/MultiQC/MultiQC/pull/1798))
  - Bugfix: Remove General Stats rows for filtered samples ([#1780](https://github.com/MultiQC/MultiQC/issues/1780))
- **RSeQC**
  - Update `geneBody_coverage` to plot normalized coverages using a similar formula to that used by RSeQC itself ([#1792](https://github.com/MultiQC/MultiQC/pull/1792))
- **Sambamba Markdup**
  - Catch zero division in sambamba markdup ([#1654](https://github.com/MultiQC/MultiQC/issues/1654))
- **Samtools**
  - Added additional column for `flagstat` that displays percentage of mapped reads in a bam (hidden by default) ([#1733](https://github.com/MultiQC/MultiQC/issues/1733))
- **VEP**
  - Don't crash with `ValueError` if there are zero variants ([#1681](https://github.com/MultiQC/MultiQC/issues/1681))

## [MultiQC v1.13](https://github.com/MultiQC/MultiQC/releases/tag/v1.13) - 2022-09-08

### MultiQC updates

- Major spruce of the command line help, using the new [rich-click](https://github.com/ewels/rich-click) package
- Drop some of the Python 2k compatability code (eg. custom requirements)
- Improvements for running MultiQC in a Python environment, such as a Jupyter Notebook or script
  - Fixed bug raised when removing logging file handlers between calls that arose when configuring the root logger with dictConfig ([#1643](https://github.com/MultiQC/MultiQC/issues/1643))
- Added new config option `custom_table_header_config` to override any config for any table header
- Fixed edge-case bug in custom content where a `description` that doesn't terminate in `.` gave duplicate section descriptions.
- Tidied the verbose log to remove some very noisy statements and add summaries for skipped files in the search
- Add timezone to time in reports
- Add nix flake support
- Added automatic tweet about new releases
- Breaking: Removed `--cl_config` option. Please use `--cl-config` instead.

### Module updates

- **AdapterRemoval**
  - Finally merge a fix for counts of reads that are discarded/collapsed ([#1647](https://github.com/MultiQC/MultiQC/issues/1647))
- **VEP**
  - Fixed bug when `General Statistics` have a value of `-` ([#1656](https://github.com/MultiQC/MultiQC/pull/1656))
- **Custom content**
  - Only set id for custom content when id not set by metadata ([#1629](https://github.com/MultiQC/MultiQC/issues/1629))
  - Fix bug where module wouldn't run if all content was within a MultiQC config file ([#1686](https://github.com/MultiQC/MultiQC/issues/1686))
  - Fix crash when `info` isn't set ([#1688](https://github.com/MultiQC/MultiQC/issues/1688))
- **Nanostat**
  - Removed HTML escaping of special characters in the log to fix bug in jinja2 v3.10 removing `jinja2.escape()` ([#1659](https://github.com/MultiQC/MultiQC/pull/1659))
  - Fix bug where module would crash if input does not contain quality scores ([#1717](https://github.com/MultiQC/MultiQC/issues/1717))
- **Pangolin**
  - Updated module to handle outputs from Pangolin v4 ([#1660](https://github.com/MultiQC/MultiQC/pull/1660))
- **Somalier**
  - Handle zero mean X depth in _Sex_ plot ([#1670](https://github.com/MultiQC/MultiQC/pull/1670))
- **Fastp**
  - Include low complexity and too long reads in filtering bar chart
- **miRTop**
  - Fix module crashing when `ref_miRNA_sum` is missing in file. ([#1712](https://github.com/MultiQC/MultiQC/issues/1712))
  - Fix module crashing due to zero division ([#1719](https://github.com/MultiQC/MultiQC/issues/1719))
- **FastQC**
  - Fixed error when parsing duplicate ratio when there is `nan` values in the report. ([#1725](https://github.com/MultiQC/MultiQC/pull/1725))

## [MultiQC v1.12](https://github.com/MultiQC/MultiQC/releases/tag/v1.12) - 2022-02-08

### MultiQC - new features

- Added option to customise default plot height in plot config ([#1432](https://github.com/MultiQC/MultiQC/issues/1432))
- Added `--no-report` flag to skip report generation ([#1462](https://github.com/MultiQC/MultiQC/issues/1462))
- Added support for priting tool DOI in report sections ([#1177](https://github.com/MultiQC/MultiQC/issues/1177))
- Added support for `--custom-css-file` / `config.custom_css_files` option to include custom CSS in the final report ([#1573](https://github.com/MultiQC/MultiQC/pull/1573))
- New plot config option `labelSize` to customise font size for axis labels in flat MatPlotLib charts ([#1576](https://github.com/MultiQC/MultiQC/pull/1576))
- Added support for customising table column names ([#1255](https://github.com/MultiQC/MultiQC/issues/1255))

### MultiQC - updates

- MultiQC now skips modules for which no files were found - gives a small performance boost ([#1463](https://github.com/MultiQC/MultiQC/issues/1463))
- Improvements for running MultiQC in a Python environment, such as a Jupyter Notebook or script
  - Fixed logger bugs when calling `multiqc.run` multiple times by removing logging file handlers between calls ([#1141](https://github.com/MultiQC/MultiQC/issues/1141))
  - Init/reset global state between runs ([#1596](https://github.com/MultiQC/MultiQC/pull/1596))
- Added commonly missing functions to several modules ([#1468](https://github.com/MultiQC/MultiQC/issues/1468))
- Wrote new script to check for the above function calls that should be in every module (`.github/workflows/code_checks.py`), runs on GitHub actions CI
- Make table _Conditional Formatting_ work at table level as well as column level. ([#761](https://github.com/MultiQC/MultiQC/issues/761))
- CSS Improvements to make printed reports more attractive / readable ([#1579](https://github.com/MultiQC/MultiQC/pull/1579))
- Fixed a problem with numeric filenames ([#1606](https://github.com/MultiQC/MultiQC/issues/1606))
- Fixed nasty bug where line charts with a categorical x-axis would take categories from the last sample only ([#1568](https://github.com/MultiQC/MultiQC/issues/1568))
- Ignore any files called `multiqc_data.json` ([#1598](https://github.com/MultiQC/MultiQC/issues/1598))
- Check that the config `path_filters` is a list, convert to list if a string is supplied ([#1539](https://github.com/MultiQC/MultiQC/issues/1539))

### New Modules

- [**CheckQC**](https://github.com/Molmed/checkQC)
  - A program designed to check a set of quality criteria against an Illumina runfolder
- [**pbmarkdup**](https://github.com/PacificBiosciences/pbmarkdup)
  - Mark duplicate reads from PacBio sequencing of an amplified library
- [**WhatsHap**](https://whatshap.readthedocs.io)
  - WhatsHap is a software for phasing genomic variants using DNA sequencing reads
- [**SeqWho**](https://daehwankimlab.github.io/seqwho/)
  - Tool to determine a FASTQ(A) sequencing file identity, both source protocol and species of origin.

### Module feature additions

- **BBMap**
  - Added handling for `qchist` output ([#1021](https://github.com/MultiQC/MultiQC/issues/1021))
- **bcftools**
  - Added a plot with samplewise number of sites, Ts/Tv, number of singletons and sequencing depth ([#1087](https://github.com/MultiQC/MultiQC/issues/1087))
- **Mosdepth**
  - Added mean coverage [#1566](https://github.com/MultiQC/MultiQC/issues/1566)
- **NanoStat**
  - Recognize FASTA and FastQ report flavors ([#1547](https://github.com/MultiQC/MultiQC/issues/1547))

### Module updates

- **BBMap**
  - Correctly handle adapter stats files with additional columns ([#1556](https://github.com/MultiQC/MultiQC/issues/1556))
- **BCL Convert**
  - Handle change in output format in v3.9.3 with new `Quality_Metrics.csv` file ([#1563](https://github.com/MultiQC/MultiQC/issues/1563))
- **bowtie**
  - Minor update to handle new log wording in bowtie v1.3.0 ([#1615](https://github.com/MultiQC/MultiQC/issues/1615))
- **CCS**
  - Tolerate compound IDs generated by pbcromwell ccs in the general statistics ([#1486](https://github.com/MultiQC/MultiQC/pull/1486))
  - Fix report parsing. Update test on attributes ids ([#1583](https://github.com/MultiQC/MultiQC/issues/1583))
- **Custom content**
  - Fixed module failing when writing data to file if there is a `/` in the section name ([#1515](https://github.com/MultiQC/MultiQC/issues/1515))
  - Use filename for section header in files with no headers ([#1550](https://github.com/MultiQC/MultiQC/issues/1550))
  - Sort custom content bargraph data by default ([#1412](https://github.com/MultiQC/MultiQC/issues/1412))
  - Always save `custom content` data to file with a name reflecting the section name. ([#1194](https://github.com/MultiQC/MultiQC/issues/1194))
- **DRAGEN**
  - Fixed bug in sample name regular expression ([#1537](https://github.com/MultiQC/MultiQC/pull/1537))
- **Fastp**
  - Fixed % pass filter statistics ([#1574](https://github.com/MultiQC/MultiQC/issues/1574))
- **FastQC**
  - Fixed several bugs occuring when FastQC sections are skipped ([#1488](https://github.com/MultiQC/MultiQC/issues/1488), [#1533](https://github.com/MultiQC/MultiQC/issues/1533))
  - Clarify general statistics table header for length
- **goleft/indexcov**
  - Fix `ZeroDivisionError` if no bins are found ([#1586](https://github.com/MultiQC/MultiQC/issues/1586))
- **HiCPro**
  - Better handling of errors when expected data keys are not found ([#1366](https://github.com/MultiQC/MultiQC/issues/1366))
- **Lima**
  - Move samples that have been renamed using `--replace-names` into the _General Statistics_ table ([#1483](https://github.com/MultiQC/MultiQC/pull/1483))
- **miRTrace**
  - Replace hardcoded RGB colours with Hex to avoid errors with newer versions of matplotlib ([#1263](https://github.com/MultiQC/MultiQC/pull/1263))
- **Mosdepth**
  - Fixed issue [#1568](https://github.com/MultiQC/MultiQC/issues/1568)
  - Fixed a bug when reporting per contig coverage
- **Picard**
  - Update `ExtractIlluminaBarcodes` to recognise more log patterns in newer versions of Picard ([#1611](https://github.com/MultiQC/MultiQC/pull/1611))
- **Qualimap**
  - Fix `ZeroDivisionError` in `QM_RNASeq` and skip genomic origins plot if no aligned reads are found ([#1492](https://github.com/MultiQC/MultiQC/issues/1492))
- **QUAST**
  - Clarify general statistics table header for length
- **RSeQC**
  - Fixed minor bug in new TIN parsing where the sample name was not being correctly cleaned ([#1484](https://github.com/MultiQC/MultiQC/issues/1484))
  - Fixed bug in the `junction_saturation` submodule ([#1582](https://github.com/MultiQC/MultiQC/issues/1582))
  - Fixed bug where empty files caused `tin` submodule to crash ([#1604](https://github.com/MultiQC/MultiQC/issues/1604))
  - Fix bug in `read_distribution` for samples with zero tags ([#1571](https://github.com/MultiQC/MultiQC/issues/1571))
- **Sambamba**
  - Fixed issue with a change in the format of output from `sambamba markdup` 0.8.1 ([#1617](https://github.com/MultiQC/MultiQC/issues/1617))
- **Skewer**
  - Fix `ZeroDivisionError` if no available reads are found ([#1622](https://github.com/MultiQC/MultiQC/issues/1622))
- **Somalier**
  - Plot scaled X depth instead of mean for _Sex_ plot ([#1546](https://github.com/MultiQC/MultiQC/issues/1546))
- **VEP**
  - Handle table cells containing `-` instead of numbers ([#1597](https://github.com/MultiQC/MultiQC/issues/1597))

## [MultiQC v1.11](https://github.com/MultiQC/MultiQC/releases/tag/v1.11) - 2021-07-05

### MultiQC new features

- New interactive slider controls for controlling heatmap colour scales ([#1427](https://github.com/MultiQC/MultiQC/issues/1427))
- Added new `--replace-names` / config `sample_names_replace` option to replace sample names during report generation
- Added `use_filename_as_sample_name` config option / `--fn_as_s_name` command line flag ([#949](https://github.com/MultiQC/MultiQC/issues/949), [#890](https://github.com/MultiQC/MultiQC/issues/890), [#864](https://github.com/MultiQC/MultiQC/issues/864), [#998](https://github.com/MultiQC/MultiQC/issues/998), [#1390](https://github.com/MultiQC/MultiQC/issues/1390))
  - Forces modules to use the log filename for the sample identifier, even if the module usually takes this from the file contents
  - Required a change to the `clean_s_name()` function arguments. All core MultiQC modules updated to reflect this.
  - Should be backwards compatible for custom modules. To adopt new behaviour, supply `f` instead of `f["root"]` as the second argument.
  - See the documenation for details: [Using log filenames as sample names](https://multiqc.info/docs/#using-log-filenames-as-sample-names) and [Custom sample names](https://multiqc.info/docs/#custom-sample-names).

### MultiQC updates

- Make the module crash tracebacks much prettier using `rich`
- Refine the cli log output a little (nicely formatted header line + drop the `[INFO]`)
- Added docs describing tools for downstream analysis of MultiQC outputs.
- Added CI tests for Python 3.9, pinned `networkx` package to `>=2.5.1` ([#1413](https://github.com/MultiQC/MultiQC/issues/1413))
- Added patterns to `config.fn_ignore_paths` to avoid error with parsing installation dir / singularity cache ([#1416](https://github.com/MultiQC/MultiQC/issues/1416))
- Print a log message when flat-image plots are used due to sample size surpassing `plots_flat_numseries` config ([#1254](https://github.com/MultiQC/MultiQC/issues/1254))
- Fix the `mqc_colours` util function to lighten colours even when passing categorical or single-length lists.
- Bugfix for Custom Content, using YAML configuration (eg. section headers) for images should now work

### New Modules

- [**BCL Convert**](https://support.illumina.com/sequencing/sequencing_software/bcl-convert.html)
  - Tool that converts / demultiplexes Illumina Binary Base Call (BCL) files to FASTQ files
- [**Bustools**](https://bustools.github.io/)
  - Tools for working with BUS files
- [**ccs**](https://github.com/PacificBiosciences/ccs)
  - Generate highly accurate single-molecule consensus reads from PacBio data
- [**GffCompare**](https://ccb.jhu.edu/software/stringtie/gffcompare.shtml)
  - GffCompare can annotate and estimate accuracy of one or more GFF files compared with a reference annotation.
- [**Lima**](https://github.com/PacificBiosciences/barcoding)
  - The PacBio Barcode Demultiplexer
- [**NanoStat**](https://github.com/wdecoster/nanostat)
  - Calculate various statistics from a long read sequencing datasets
- [**ODGI**](https://github.com/pangenome/odgi)
  - Optimized dynamic genome/graph implementation
- [**Pangolin**](https://github.com/cov-lineages/pangolin)
  - Added MultiQC support for Pangolin, the tool that determines SARS-CoV-2 lineages
- [**Sambamba Markdup**](https://lomereiter.github.io/sambamba/docs/sambamba-markdup.html)
  - Added MultiQC module to add duplicate rate calculated by Sambamba Markdup.
- [**Snippy**](https://github.com/tseemann/snippy)
  - Rapid haploid variant calling and core genome alignment.
- [**VEP**](https://www.ensembl.org/info/docs/tools/vep/index.html)
  - Added MultiQC module to add summary statistics of Ensembl VEP annotations.
  - Handle error from missing variants in VEP stats file. ([#1446](https://github.com/MultiQC/MultiQC/issues/1446))

### Module feature additions

- **Cutadapt**
  - Added support for linked adapters [#1329](https://github.com/MultiQC/MultiQC/issues/1329)]
  - Parse whether trimming was 5' or 3' for _Lengths of Trimmed Sequences_ plot where possible
- **Mosdepth**
  - Include or exclude contigs based on patterns for coverage-per-contig plots
- **Picard**
  - Add support for `CollectIlluminaBasecallingMetrics`, `CollectIlluminaLaneMetrics`, `ExtractIlluminaBarcodes` and `MarkIlluminaAdapters` ([#1336](https://github.com/MultiQC/MultiQC/pull/1336))
  - New `insertsize_xmax` configuration option to limit the plotted maximum insert size for `InsertSizeMetrics`
- **Qualimap**
  - Added new percentage coverage plot in `QM_RNASeq` ([#1258](https://github.com/MultiQC/MultiQC/issues/1258))
- **RSeQC**
  - Added a long-requested submodule to support showing the [**TIN**](http://rseqc.sourceforge.net/#tin-py) (Transcript Integrity Number) ([#737](https://github.com/MultiQC/MultiQC/issues/737))

### Module updates

- **biscuit**
  - Duplicate Rate and Cytosine Retention tables are now bargraphs.
  - Refactor code to only calculate alignment statistics once.
  - Fixed bug where cytosine retentions values would not be properly read if in scientific notation.
- **bcl2fastq**
  - Added sample name cleaning so that prepending directories with the `-d` flag works properly.
- **Cutadapt**
  - Plot filtered reads even when no filtering category is found ([#1328](https://github.com/MultiQC/MultiQC/issues/1328))
  - Don't take the last command line string for the sample name if it looks like a command-line flag ([#949](https://github.com/MultiQC/MultiQC/issues/949))
- **Dragen**
  - Handled MultiQC crashing when run on single-end output from Dragen ([#1374](https://github.com/MultiQC/MultiQC/issues/1374))
- **fastp**
  - Handle a `ZeroDivisionError` if there are zero reads ([#1444](https://github.com/MultiQC/MultiQC/issues/1444))
- **FastQC**
  - Added check for if `overrepresented_sequences` is missing from reports ([#1281](https://github.com/MultiQC/MultiQC/issues/1444))
- **Flexbar**
  - Fixed bug where reports with 0 reads would crash MultiQC ([#1407](https://github.com/MultiQC/MultiQC/issues/1407))
- **Kraken**
  - Handle a `ZeroDivisionError` if there are zero reads ([#1440](https://github.com/MultiQC/MultiQC/issues/1440))
  - Updated search patterns to handle edge case ([#1428](https://github.com/MultiQC/MultiQC/issues/1428))
- **Mosdepth**
  - Show barplot instead of line graph for coverage-per-contig plot if there is only one contig.
- **Picard**
  - `RnaSeqMetrics` - fix assignment barplot labels to say bases instead of reads ([#1408](https://github.com/MultiQC/MultiQC/issues/1408))
  - `CrosscheckFingerprints` - fix bug where LOD threshold was not detected when invoked with "new" picard cli style. fixed formatting bug ([#1414](https://github.com/MultiQC/MultiQC/issues/1414))
  - Made checker for comma as decimal separator in `HsMetrics` more robust ([#1296](https://github.com/MultiQC/MultiQC/issues/1296))
- **qc3C**
  - Updated module to not fail on older field names.
- **Qualimap**
  - Fixed wrong units in tool tip label ([#1258](https://github.com/MultiQC/MultiQC/issues/1258))
- **QUAST**
  - Fixed typo causing wrong number of contigs being displayed ([#1442](https://github.com/MultiQC/MultiQC/issues/1442))
- **Sentieon**
  - Handled `ZeroDivisionError` when input files have zero reads ([#1420](https://github.com/MultiQC/MultiQC/issues/1420))
- **RSEM**
  - Handled `ZeroDivisionError` when input files have zero reads ([#1040](https://github.com/MultiQC/MultiQC/issues/1040))
- **RSeQC**
  - Fixed double counting of some categories in `read_distribution` bar graph. ([#1457](https://github.com/MultiQC/MultiQC/issues/1457))

## [MultiQC v1.10.1](https://github.com/MultiQC/MultiQC/releases/tag/v1.10.1) - 2021-04-01

### MultiQC updates

- Dropped the `Skipping search pattern` log message from a warning to debug
- Moved directory prepending with `-d` back to before sample name cleaning (as it was before v1.7) ([#1264](https://github.com/MultiQC/MultiQC/issues/1264))
- If linegraph plot data goes above `ymax`, only _discard_ the data if the line doesn't come back again ([#1257](https://github.com/MultiQC/MultiQC/issues/1257))
- Allow scientific notation numbers in colour scheme generation
  - Fixed bug with very small minimum numbers that only revelead itself after a bugfix done in the v1.10 release
- Allow `top_modules` to be specified as empty dicts ([#1274](https://github.com/MultiQC/MultiQC/issues/1274))
- Require at least `rich` version `9.4.0` to avoid `SpinnerColumn` `AttributeError` ([#1393](https://github.com/MultiQC/MultiQC/issues/1393))
- Properly ignore `.snakemake` folders as intended ([#1395](https://github.com/MultiQC/MultiQC/issues/1395))

#### Module updates

- **bcftools**
  - Fixed bug where `QUAL` value `.` would crash MultiQC ([#1400](https://github.com/MultiQC/MultiQC/issues/1400))
- **bowtie2**
  - Fix bug where HiSAT2 paired-end bar plots were missing unaligned reads ([#1230](https://github.com/MultiQC/MultiQC/issues/1230))
- **Deeptools**
  - Handle `plotProfile` data where no upstream / downstream regions have been calculated around genes ([#1317](https://github.com/MultiQC/MultiQC/issues/1317))
  - Fix `IndexError` caused by mysterious `-1` in code.. ([#1275](https://github.com/MultiQC/MultiQC/issues/1275))
- **FastQC**
  - Replace `NaN` with `0` in the _Per Base Sequence Content_ plot to avoid crashing the plot ([#1246](https://github.com/MultiQC/MultiQC/issues/1246))
- **Picard**
  - Fixed bug in `ValidateSamFile` module where additional whitespace at the end of the file would cause MultiQC to crash ([#1397](https://github.com/MultiQC/MultiQC/issues/1397))
- **Somalier**
  - Fixed bug where using sample name cleaning in a config would trigger a `KeyError` ([#1234](https://github.com/MultiQC/MultiQC/issues/1234))

## [MultiQC v1.10](https://github.com/MultiQC/MultiQC/releases/tag/v1.10) - 2021-03-08

### Update for developers: Code linting

This is a big change for MultiQC developers. I have added automated code formatting and code linting
(style checks) to MultiQC. This helps to keep the MultiQC code base consistent despite having many
contributors and helps me to review pull-requests without having to consider whitespace.

Specifically, MultiQC now uses three main tools:

- [Black](https://github.com/psf/black) - Python Code
- [Prettier](https://prettier.io/) - Everything else (almost)
- [markdownlint-cli](https://github.com/igorshubovych/markdownlint-cli) - Stricter markdown rules

**All developers must run these tools when submitting changes via Pull-Requests!**
Automated CI tests now run with GitHub actions to check that all files pass the above tests.
If any files do not, that test will fail giving a red :x: next to the pull request.

For further information, please see the [documentation](https://multiqc.info/docs/#coding-with-multiqc).

### MultiQC updates

#### New MultiQC Features

- `--sample-filters` now also accepts `show_re` and `hide_re` in addition to `show` and `hide`. The `_re` options use regex, while the "normal" options use globbing.
- MultiQC config files now work with `.yml` file extension as well as `.yaml`
  - `.yaml` will take preference if both found.
- Section comments can now also be added for _General Statistics_
  - `section_comments: { general_stats: "My comment" }`
- New table header config option `bgcols` allows background colours for table cells with categorical data.
- New table header config options `cond_formatting_rules` and `cond_formatting_colours`
  - Comparable functionality to user config options `table_cond_formatting_rules` and `table_cond_formatting_colours`,
    allowes module developers to format table cell values as labels.
- New CI test looks for git merge markers in files
- Beautiful new [progress bar](https://rich.readthedocs.io/en/stable/progress.html) from the amazing [willmcgugan/rich](https://github.com/willmcgugan/rich) package.
- Added a bunch of new default sample name trimming suffixes ([see `8ac5c7b`](https://github.com/MultiQC/MultiQC/commit/8ac5c7b6e4ea6003ca2c9b681953ab3f22c5dd66))
- Added `timeout-minutes: 10` to the CI test workflow to check that changes aren't negatively affecting run time too much.
- New table header option `bars_zero_centrepoint` to treat `0` as zero width bars and plot bar length based on absolute values

#### New Modules

- [**EigenStratDatabaseTools**](https://github.com/TCLamnidis/EigenStratDatabaseTools)
  - Added MultiQC module to report SNP coverages from `eigenstrat_snp_coverage.py` in the general stats table.
- [**HOPS**](https://www.github.com/rhubler/HOPS)
  - Post-alignment ancient DNA analysis tool for MALT
- [**JCVI**](https://github.com/tanghaibao/jcvi)
  - Computes statistics on genome annotation.
- [**ngsderive**](https://github.com/stjudecloud/ngsderive)
  - Forensic analysis tool useful in backwards computing information from next-generation sequencing data.
- [**OptiType**](https://github.com/FRED-2/OptiType)
  - Precision HLA typing from next-generation sequencing data
- [**PURPLE**](https://github.com/hartwigmedical/hmftools/tree/master/purity-ploidy-estimator)
  - A purity, ploidy and copy number estimator for whole genome tumor data
- [**Pychopper**](https://github.com/nanoporetech/pychopper)
  - Identify, orient and trim full length Nanopore cDNA reads
- [**qc3C**](https://github.com/cerebis/qc3C)
  - Reference-free QC of Hi-C sequencing data
- [**Sentieon**](https://www.sentieon.com/products/)
  - Submodules added to catch Picard-based QC metrics files

#### Module updates

- **DRAGEN**
  - Fix issue where missing out fields could crash the module ([#1223](https://github.com/MultiQC/MultiQC/issues/1223))
  - Added support for whole-exome / targetted data ([#1290](https://github.com/MultiQC/MultiQC/issues/1290))
- **featureCounts**
  - Add support for output from [Rsubread](https://bioconductor.org/packages/release/bioc/html/Rsubread.html) ([#1022](https://github.com/MultiQC/MultiQC/issues/1022))
- **fgbio**
  - Fix `ErrorRateByReadPosition` to calculate `ymax` not just on the overall `error_rate`, but also specific base errors (ex. `a_to_c_error_rate`, `a_to_g_error_rate`, ...). ([#1215](https://github.com/MultiQC/MultiQC/pull/1251))
  - Fix `ErrorRateByReadPosition` plotted line names to no longer concatenate multiple read identifiers and no longer have off-by-one read numbering (ex. `Sample1_R2_R3` -> `Sample1_R2`) ([#[1304](https://github.com/MultiQC/MultiQC/pull/1304))
- **Fastp**
  - Fixed description for duplication rate (pre-filtering, not post) ([#[1313](https://github.com/MultiQC/MultiQC/pull/1313))
- **GATK**
  - Add support for the creation of a "Reported vs Empirical Quality" graph to the Base Recalibration module.
- **hap.py**
  - Updated module to plot both SNP and INDEL stats ([#1241](https://github.com/MultiQC/MultiQC/issues/1241))
- **indexcov**
  - Fixed bug when making the PED file plots ([#1265](https://github.com/MultiQC/MultiQC/issues/1265))
- **interop**
  - Added the `% Occupied` metric to `Read Metrics per Lane` table which is reported for NovaSeq and iSeq platforms.
- **Kaiju**
  - Fixed bug affecting inputs with taxa levels other than Phylum ([#1217](https://github.com/MultiQC/MultiQC/issues/1217))
  - Rework barplot, add top 5 taxons ([#1219](https://github.com/MultiQC/MultiQC/issues/1219))
- **Kraken**
  - Fix `ZeroDivisionError` ([#1276](https://github.com/MultiQC/MultiQC/issues/1276))
  - Add distinct minimizer heatmap for KrakenUniq style duplication information ([#1333](https://github.com/MultiQC/MultiQC/pull/1380))
- **MALT**
  - Fix y-axis labelling in bargraphs
- **MACS2**
  - Add number of peaks to the _General Statistics_ table.
- **mosdepth**
  - Enable prepending of directory to sample names
  - Display contig names in _Coverage per contig_ plot tooltip
- **Picard**
  - Fix `HsMetrics` bait percentage columns ([#1212](https://github.com/MultiQC/MultiQC/issues/1212))
  - Fix `ConvertSequencingArtifactToOxoG` files not being found ([#1310](https://github.com/MultiQC/MultiQC/issues/1310))
  - Make `WgsMetrics` histogram smoothed if more than 1000 data points (avoids huge plots that crash the browser)
  - Multiple new config options for `WgsMetrics` to customise coverage histogram and speed up MultiQC with very high coverage files.
  - Add additional datasets to Picard Alignment Summary ([#1293](https://github.com/MultiQC/MultiQC/issues/1293))
  - Add support for `CrosscheckFingerprints` ([#1327](https://github.com/MultiQC/MultiQC/issues/1327))
- **PycoQC**
  - Log10 x-axis for _Read Length_ plot ([#1214](https://github.com/MultiQC/MultiQC/issues/1214))
- **Rockhopper**
  - Fix issue with parsing genome names in Rockhopper summary files ([#1333](https://github.com/MultiQC/MultiQC/issues/1333))
  - Fix issue properly parsing multiple samples within a single Rockhopper summary file
- **Salmon**
  - Only try to generate a plot for fragment length if the data was found.
- **verifyBamID**
  - Fix `CHIP` value detection ([#1316](https://github.com/MultiQC/MultiQC/pull/1316)).

#### New Custom Content features

- General Stats custom content now gives a log message
- If `id` is not set in `JSON` or `YAML` files, it defaults to the sample name instead of just `custom_content`
- Data from `JSON` or `YAML` now has `data` keys (sample names) run through the `clean_s_name()` function to apply sample name cleanup
- Fixed minor bug which caused custom content YAML files with a string `data` type to not be parsed

#### Bug Fixes

- Disable preservation of timestamps / modes when copying temp report files, to help issues with network shares ([#1333](https://github.com/MultiQC/MultiQC/issues/1333))
- Fixed MatPlotLib warning: `FixedFormatter should only be used together with FixedLocator`
- Fixed long-standing min/max bug with shared minimum values for table columns using `shared_key`
- Made table colour schemes work with negative numbers (don't strip `-` from values when making scheme)

## [MultiQC v1.9](https://github.com/MultiQC/MultiQC/releases/tag/v1.9) - 2020-05-30

#### Dropped official support for Python 2

Python 2 had its [official sunset date](https://www.python.org/doc/sunset-python-2/)
on January 1st 2020, meaning that it will no longer be developed by the Python community.
Part of the [python.org statement](https://www.python.org/doc/sunset-python-2/) reads:

> That means that we will not improve it anymore after that day,
> even if someone finds a security problem in it.
> You should upgrade to Python 3 as soon as you can.

[Very many Python packages no longer support Python 2](https://python3statement.org/)
and it whilst the MultiQC code is currently compatible with both Python 2 and Python 3,
it is increasingly difficult to maintain compatibility with the dependency packages it
uses, such as MatPlotLib, numpy and more.

As of MultiQC version 1.9, **Python 2 is no longer officially supported**.
Automatic CI tests will no longer run with Python 2 and Python 2 specific workarounds
are no longer guaranteed.

Whilst it may be possible to continue using MultiQC with Python 2 for a short time by
pinning dependencies, MultiQC compatibility for Python 2 will now slowly drift and start
to break. If you haven't already, **you need to switch to Python 3 now**.

#### New MultiQC Features

- Now using [GitHub Actions](https://github.com/features/actions) for all CI testing
  - Dropped Travis and AppVeyor, everything is now just on GitHub
  - Still testing on both Linux and Windows, with multiple versions of Python
  - CI tests should now run automatically for anyone who forks the MultiQC repository
- Linting with `--lint` now checks line graphs as well as bar graphs
- New `gathered` template with no tool name sections ([#1119](https://github.com/MultiQC/MultiQC/issues/1119))
- Added `--sample-filters` option to add _show_/_hide_ buttons at the top of the report ([#1125](https://github.com/MultiQC/MultiQC/issues/1125))
  - Buttons control the report toolbox Show/Hide tool, filtering your samples
  - Allows reports to be pre-configured based on a supplied list of sample names at report-generation time.
- Line graphs can now have `Log10` buttons (same functionality as bar graphs)
- Importing and running `multiqc` in a script is now a _little_ Better
  - `multiqc.run` now returns the `report` and `config` as well as the exit code. This means that you can explore the MultiQC run time a little in the Python environment.
  - Much more refactoring is needed to make MultiQC as useful in Python scripts as it could be. Watch this space.
- If a custom module `anchor` is set using `module_order`, it's now used a bit more:
  - Prefixed to module _section_ IDs
  - Appended to files saved in `multiqc_data`
  - Should help to prevent duplicates requiring `-1` suffixes when running a module multiple times
- New heatmap plot config options `xcats_samples` and `ycats_samples`
  - If set to `False`, the report toolbox options (_highlight_, _rename_, _show/hide_) do not affect that axis.
  - Means that the _Show only matching samples_ report toolbox option works on FastQC Status Checks, for example ([#1172](https://github.com/MultiQC/MultiQC/issues/1172))
- Report header time and analysis paths can now be hidden
  - New config options `show_analysis_paths` and `show_analysis_time` ([#1113](https://github.com/MultiQC/MultiQC/issues/1113))
- New search pattern key `skip: true` to skip specific searches when modules look for a lot of different files (eg. Picard).
- New `--profile-runtime` command line option (`config.profile_runtime`) to give analysis of how long the report takes to be generated
  - Plots of the file search results and durations are added to the end of the MultiQC report as a special module called _Run Time_
  - A summary of the time taken for the major stages of MultiQC execution are printed to the command line log.
- New table config option `only_defined_headers`
  - Defaults to `true`, set to `false` to also show any data columns that are not defined as headers
  - Useful as allows table-wide defaults to be set with column-specific overrides
- New `module` key allowed for `config.extra_fn_clean_exts` and `config.fn_clean_exts`
  - Means you can limit the action of a sample name cleaning pattern to specific MultiQC modules ([#905](https://github.com/MultiQC/MultiQC/issues/905))

#### New Custom Content features

- Improve support for HTML files - now just end your HTML filename with `_mqc.html`
  - Native handling of HTML snippets as files, no MultiQC config or YAML file required.
  - Also with embedded custom content configuration at the start of the file as a HTML comment.
- Add ability to group custom-content files into report sections
  - Use the new `parent_id`, `parent_name` and `parent_description` config keys to group content together like a regular module ([#1008](https://github.com/MultiQC/MultiQC/issues/1008))
- Custom Content files can now be configured using `custom_data`, without giving search patterns or data
  - Allows you to set descriptions and nicer titles for images and other 'blunt' data types in reports ([#1026](https://github.com/MultiQC/MultiQC/issues/1026))
  - Allows configuration of custom content separately from files themselves (`tsv`, `csv`, `txt` formats) ([#1205](https://github.com/MultiQC/MultiQC/issues/1205))

#### New Modules

- [**DRAGEN**](https://www.illumina.com/products/by-type/informatics-products/dragen-bio-it-platform.html)
  - Illumina Bio-IT Platform that uses FPGA for secondary NGS analysis
- [**iVar**](https://github.com/andersen-lab/ivar)
  - Added support for iVar: a computational package that contains functions broadly useful for viral amplicon-based sequencing.
- [**Kaiju**](http://kaiju.binf.ku.dk/)
  - Fast and sensitive taxonomic classification for metagenomics
- [**Kraken**](https://ccb.jhu.edu/software/kraken2/)
  - K-mer matching tool for taxonomic classification. Module plots bargraph of counts for top-5 hits across each taxa rank. General stats summary.
- [**MALT**](https://uni-tuebingen.de/fakultaeten/mathematisch-naturwissenschaftliche-fakultaet/fachbereiche/informatik/lehrstuehle/algorithms-in-bioinformatics/software/malt/)
  - Megan Alignment Tool: Metagenomics alignment tool.
- [**miRTop**](https://github.com/miRTop/mirtop)
  - Command line tool to annotate miRNAs with a standard mirna/isomir naming (mirGFF3)
  - Module started by [@oneillkza](https://github.com/oneillkza/) and completed by [@FlorianThibord](https://github.com/FlorianThibord/)
- [**MultiVCFAnalyzer**](https://github.com/alexherbig/multivcfanalyzer)
  - Combining multiple VCF files into one coherent report and format for downstream analysis.
- **Picard** - new submodules for `QualityByCycleMetrics`, `QualityScoreDistributionMetrics` & `QualityYieldMetrics`
  - See [#1116](https://github.com/MultiQC/MultiQC/issues/1114)
- [**Rockhopper**](https://cs.wellesley.edu/~btjaden/Rockhopper/)
  - RNA-seq tool for bacteria, includes bar plot showing where features map.
- [**Sickle**](https://github.com/najoshi/sickle)
  - A windowed adaptive trimming tool for FASTQ files using quality
- [**Somalier**](https://github.com/brentp/somalier)
  - Relatedness checking and QC for BAM/CRAM/VCF for cancer, DNA, BS-Seq, exome, etc.
- [**VarScan2**](https://github.com/dkoboldt/varscan)
  - Variant calling and somatic mutation/CNV detection for next-generation sequencing data

#### Module updates

- **BISCUIT**
  - Major rewrite to work with new BISCUIT QC script (BISCUIT `v0.3.16+`)
    - This change breaks backwards-compatability with previous BISCUIT versions. If you are unable to upgrade BISCUIT, please use MultiQC v1.8.
  - Fixed error when missing data in log files ([#1101](https://github.com/MultiQC/MultiQC/issues/1101))
- **bcl2fastq**
  - Samples with multiple library preps (i.e barcodes) will now be handled correctly ([#1094](https://github.com/MultiQC/MultiQC/issues/1094))
- **BUSCO**
  - Updated log search pattern to match new format in v4 with auto-lineage detection option ([#1163](https://github.com/MultiQC/MultiQC/issues/1163))
- **Cutadapt**
  - New bar plot showing the proportion of reads filtered out for different criteria (eg. _too short_, _too many Ns_) ([#1198](https://github.com/MultiQC/MultiQC/issues/1198))
- **DamageProfiler**
  - Removes redundant typo in init name. This makes referring to the module's column consistent with other modules when customising general stats table.
- **DeDup**
  - Updates plots to make compatible with 0.12.6
  - Fixes reporting errors - barplot total represents _mapped_ reads, not total reads in BAM file
  - New: Adds 'Post-DeDup Mapped Reads' column to general stats table.
- **FastQC**
  - Fixed tooltip text in _Sequence Duplication Levels_ plot ([#1092](https://github.com/MultiQC/MultiQC/issues/1092))
  - Handle edge-case where a FastQC report was for an empty file with 0 reads ([#1129](https://github.com/MultiQC/MultiQC/issues/1129))
- **FastQ Screen**
  - Don't skip plotting `% No Hits` even if it's `0%` ([#1126](https://github.com/MultiQC/MultiQC/issues/1126))
  - Refactor parsing code. Avoids error with `-0.00 %Unmapped` ([#1126](https://github.com/MultiQC/MultiQC/issues/1126))
  - New plot for _Bisulfite Reads_, if data is present
  - Categories in main plot are now sorted by the total read count and hidden if 0 across all samples
- **fgbio**
  - New: Plot error rate by read position from `ErrorRateByReadPosition`
  - GroupReadsByUmi plot can now be toggled to show relative percents ([#1147](https://github.com/MultiQC/MultiQC/pull/1147))
- **FLASh**
  - Logs not reporting innie and outine uncombined pairs now plot combined pairs instead ([#1173](https://github.com/MultiQC/MultiQC/issues/1173))
- **GATK**
  - Made parsing for VariantEval more tolerant, so that it will work with output from the tool when run in different modes ([#1158](https://github.com/MultiQC/MultiQC/issues/1158))
- **MTNucRatioCalculator**
  - Fixed misleading value suffix in general stats table
- **Picard MarkDuplicates**
  - **Major change** - previously, if multiple libraries (read-groups) were found then only the first would be used and all others ignored. Now, values from all libraries are merged and `PERCENT_DUPLICATION` and `ESTIMATED_LIBRARY_SIZE` are recalculated. Libraries can be kept as separate samples with a new MultiQC configuration option - `picard_config: markdups_merge_multiple_libraries: False`
  - **Major change** - Updated `MarkDuplicates` bar plot to double the read-pair counts, so that the numbers stack correctly. ([#1142](https://github.com/MultiQC/MultiQC/issues/1142))
- **Picard HsMetrics**
  - Updated large table to use columns specified in the MultiQC config. See [docs](https://multiqc.info/docs/#hsmetrics). ([#831](https://github.com/MultiQC/MultiQC/issues/831))
- **Picard WgsMetrics**
  - Updated parsing code to recognise new java class string ([#1114](https://github.com/MultiQC/MultiQC/issues/1114))
- **QualiMap**
  - Fixed QualiMap mean coverage calculation [#1082](https://github.com/MultiQC/MultiQC/issues/1082), [#1077](https://github.com/MultiQC/MultiQC/issues/1082)
- **RSeqC**
  - Support added for output from `geneBodyCoverage2.py` script ([#844](https://github.com/MultiQC/MultiQC/issues/844))
  - Single sample view in the _"Junction saturation"_ plot now works with the toolbox properly _(rename, hide, highlight)_ ([#1133](https://github.com/MultiQC/MultiQC/issues/1133))
- **RNASeQC2**
  - Updated to handle the parsing metric files from the [newer rewrite of RNA-SeqQC](https://github.com/broadinstitute/rnaseqc).
- **Samblaster**
  - Improved parsing to handle variable whitespace ([#1176](https://github.com/MultiQC/MultiQC/issues/1176))
- **Samtools**
  - Removes hardcoding of general stats column names. This allows column names to indicate when a module has been run twice ([https://github.com/MultiQC/MultiQC/issues/1076](https://github.com/MultiQC/MultiQC/issues/1076)).
  - Added an observed over expected read count plot for `idxstats` ([#1118](https://github.com/MultiQC/MultiQC/issues/1118))
  - Added additional (by default hidden) column for `flagstat` that displays number total number of reads in a bam
- **sortmerna**
  - Fix the bug for the latest sortmerna version 4.2.0 ([#1121](https://github.com/MultiQC/MultiQC/issues/1121))
- **sexdeterrmine**
  - Added a scatter plot of relative X- vs Y-coverage to the generated report.
- **VerifyBAMID**
  - Allow files with column header `FREEMIX(alpha)` ([#1112](https://github.com/MultiQC/MultiQC/issues/1112))

#### Bug Fixes

- Added a new test to check that modules work correctly with `--ignore-samples`. A lot of them didn't:
  - `Mosdepth`, `conpair`, `Qualimap BamQC`, `RNA-SeQC`, `GATK BaseRecalibrator`, `SNPsplit`, `SeqyClean`, `Jellyfish`, `hap.py`, `HOMER`, `BBMap`, `DeepTools`, `HiCExplorer`, `pycoQC`, `interop`
  - These modules have now all been fixed and `--ignore-samples` should work as you expect for whatever data you have.
- Removed use of `shutil.copy` to avoid problems with working on multiple filesystems ([#1130](https://github.com/MultiQC/MultiQC/issues/1130))
- Made folder naming behaviour of `multiqc_plots` consistent with `multiqc_data`
  - Incremental numeric suffixes now added if folder already exists
  - Plots folder properly renamed if using `-n`/`--filename`
- Heatmap plotting function is now compatible with MultiQC toolbox `hide` and `highlight` ([#1136](https://github.com/MultiQC/MultiQC/issues/1136))
- Plot config `logswitch_active` now works as advertised
- When running MultiQC modules several times, multiple data files are now created instead of overwriting one another ([#1175](https://github.com/MultiQC/MultiQC/issues/1175))
- Fixed minor bug where tables could report negative numbers of columns in their header text
- Fixed bug where numeric custom content sample names could trigger a `TypeError` ([#1091](https://github.com/MultiQC/MultiQC/issues/1091))
- Fixed custom content bug HTML data in a config file would trigger a `ValueError` ([#1071](https://github.com/MultiQC/MultiQC/issues/1071))
- Replaced deprecated 'warn()' with 'warning()' of the logging module
- Custom content now supports `section_extra` config key to add custom HTML after description.
- Barplots with `ymax` set now ignore this when you click the _Percentages_ tab.

## [MultiQC v1.8](https://github.com/MultiQC/MultiQC/releases/tag/v1.8) - 2019-11-20

#### New Modules

- [**fgbio**](http://fulcrumgenomics.github.io/fgbio/)
  - Process family size count hist data from `GroupReadsByUmi`
- [**biobambam2**](https://github.com/gt1/biobambam2)
  - Added submodule for `bamsormadup` tool
  - Totally cheating - it uses Picard MarkDuplicates but with a custom search pattern and naming
- [**SeqyClean**](https://github.com/ibest/seqyclean)
  - Adds analysis for seqyclean files
- [**mtnucratio**](https://github.com/apeltzer/MTNucRatioCalculator)
  - Added little helper tool to compute mt to nuclear ratios for NGS data.
- [**mosdepth**](https://github.com/brentp/mosdepth)
  - fast BAM/CRAM depth calculation for WGS, exome, or targeted sequencing
- [**SexDetErrmine**](https://github.com/TCLamnidis/Sex.DetERRmine)
  - Relative coverage and error rate of X and Y chromosomes
- [**SNPsplit**](https://github.com/FelixKrueger/SNPsplit)
  - Allele-specific alignment sorting

#### Module updates

- **bcl2fastq**
  - Added handling of demultiplexing of more than 2 reads
  - Allow bcl2fastq to parse undetermined barcode information in situations when lane indexes do not start at 1
- **BBMap**
  - Support for scafstats output marked as not yet implemented in docs
- **DeDup**
  - Added handling clusterfactor and JSON logfiles
- **damageprofiler**
  - Added writing metrics to data output file.
- **DeepTools**
  - Fixed Python3 bug with int() conversion ([#1057](https://github.com/MultiQC/MultiQC/issues/1057))
  - Handle varied TES boundary labels in plotProfile ([#1011](https://github.com/MultiQC/MultiQC/issues/1011))
  - Fixed bug that prevented running on only plotProfile files when no other deepTools files found.
- **fastp**
  - Fix faulty column handling for the _after filtering_ Q30 rate ([#936](https://github.com/MultiQC/MultiQC/issues/936))
- **FastQC**
  - When including a FastQC section multiple times in one report, the Per Base Sequence Content heatmaps now behave as you would expect.
  - Added heatmap showing FastQC status checks for every section report across all samples
  - Made sequence content individual plots work after samples have been renamed ([#777](https://github.com/MultiQC/MultiQC/issues/777))
  - Highlighting samples from status - respect chosen highlight colour in the toolbox ([#742](https://github.com/MultiQC/MultiQC/issues/742))
- **FastQ Screen**
  - When including a FastQ Screen section multiple times in one report, the plots now behave as you would expect.
  - Fixed MultiQC linting errors
- **fgbio**
  - Support the new output format of `ErrorRateByReadPosition` first introduced in version `1.3.0`, as well as the old output format.
- **GATK**
  - Refactored BaseRecalibrator code to be more consistent with MultiQC Python style
  - Handle zero count errors in BaseRecalibrator
- **HiC Explorer**
  - Fixed bug where module tries to parse `QC_table.txt`, a new log file in hicexplorer v2.2.
  - Updated the format of the report to fits the changes which have been applied to the QC report of hicexplorer v3.3
  - Updated code to save parsed results to `multiqc_data`
- **HTSeq**
  - Fixed bug where module would crash if a sample had zero reads ([#1006](https://github.com/MultiQC/MultiQC/issues/1006))
- **LongRanger**
  - Added support for the LongRanger Align pipeline.
- **miRTrace**
  - Fixed bug where a sample in some plots was missed. ([#932](https://github.com/MultiQC/MultiQC/issues/932))
- **Peddy**
  - Fixed bug where sample name cleaning could lead to error. ([#1024](https://github.com/MultiQC/MultiQC/issues/1024))
  - All plots (including _Het Check_ and _Sex Check_) now hidden if no data
- **Picard**
  - Modified `OxoGMetrics` so that it will find files created with GATK `CollectMultipleMetrics` and `ConvertSequencingArtifactToOxoG`.
- **QoRTs**
  - Fixed bug where `--dirs` broke certain input files. ([#821](https://github.com/MultiQC/MultiQC/issues/821))
- **Qualimap**
  - Added in mean coverage computation for general statistics report
  - Creates now tables of collected data in `multiqc_data`
- **RNA-SeQC**
  - Updated broken URL link
- **RSeQC**
  - Fixed bug where Junction Saturation plot when clicking a single sample was mislabelling the lines.
  - When including a RSeQC section multiple times in one report, clicking Junction Saturation plot now behaves as you would expect.
  - Fixed bug where exported data in `multiqc_rseqc_read_distribution.txt` files had incorrect values for `_kb` fields ([#1017](https://github.com/MultiQC/MultiQC/issues/1017))
- **Samtools**
  - Utilize in-built `read_count_multiplier` functionality to plot `flagstat` results more nicely
- **SnpEff**
  - Increased the default summary csv file-size limit from 1MB to 5MB.
- **Stacks**
  - Fixed bug where multi-population sum stats are parsed correctly ([#906](https://github.com/MultiQC/MultiQC/issues/906))
- **TopHat**
  - Fixed bug where TopHat would try to run with files from Bowtie2 or HiSAT2 and crash
- **VCFTools**
  - Fixed a bug where `tstv_by_qual.py` produced invalid json from infinity-values.
- **snpEff**
  - Added plot of effects

#### New MultiQC Features

- Added some installation docs for windows
- Added some docs about using MultiQC in bioinformatics pipelines
- Rewrote Docker image
  - New base image `czentye/matplotlib-minimal` reduces image size from ~200MB to ~80MB
  - Proper installation method ensures latest version of the code
  - New entrypoint allows easier command-line usage
- Support opening MultiQC on websites with CSP `script-src 'self'` with some sha256 exceptions
  - Plot data is no longer intertwined with javascript code so hashes stay the same
- Made `config.report_section_order` work for module sub-sections as well as just modules.
- New config options `exclude_modules` and `run_modules` to complement `-e` and `-m` cli flags.
- Command line output is now coloured by default :rainbow: (use `--no-ansi` to turn this off)
- Better launch comparability due to code refactoring by [@KerstenBreuer](https://github.com/KerstenBreuer) and [@ewels](https://github.com/ewels)
  - Windows support for base `multiqc` command
  - Support for running as a python module: `python -m multiqc .`
  - Support for running within a script: `import multiqc` and `multiqc.run('/path/to/files')`
- Config option `custom_plot_config` now works for bargraph category configs as well ([#1044](https://github.com/MultiQC/MultiQC/issues/1044))
- Config `table_columns_visible` can now be given a module namespace and it will hide all columns from that module ([#541](https://github.com/MultiQC/MultiQC/issues/541))

#### Bug Fixes

- MultiQC now ignores all `.md5` files
- Use `SafeLoader` for PyYaml load calls, avoiding recent warning messages.
- Hide `multiqc_config_example.yaml` in the `test` directory to stop people from using it without modification.
- Fixed matplotlib background colour issue (@epakarin - [#886](https://github.com/MultiQC/MultiQC/issues))
- Table rows that are empty due to hidden columns are now properly hidden on page load ([#835](https://github.com/MultiQC/MultiQC/issues/835))
- Sample name cleaning: All sample names are now truncated to their basename, without a path.
  - This includes for `regex` and `replace` (before was only the default `truncate`).
  - Only affects modules that take sample names from file contents, such as cutadapt.
  - See [#897](https://github.com/MultiQC/MultiQC/issues/897) for discussion.

## [MultiQC v1.7](https://github.com/MultiQC/MultiQC/releases/tag/v1.7) - 2018-12-21

#### New Modules

- [**BISCUIT**](https://github.com/zwdzwd/biscuit)
  - BISuilfite-seq CUI Toolkit
  - Module written by [@zwdzwd](https://github.com/zwdzwd/)
- [**DamageProfiler**](https://github.com/Integrative-Transcriptomics/DamageProfiler)
  - A tool to determine ancient DNA misincorporation rates.
  - Module written by [@apeltzer](https://github.com/apeltzer/)
- [**FLASh**](https://ccb.jhu.edu/software/FLASH/)
  - FLASH (Fast Length Adjustment of SHort reads)
  - Module written by [@pooranis](https://github.com/pooranis/)
- [**MinIONQC**](https://github.com/roblanf/minion_qc)
  - QC of reads from ONT long-read sequencing
  - Module written by [@ManavalanG](https://github.com/ManavalanG)
- [**phantompeakqualtools**](https://www.encodeproject.org/software/phantompeakqualtools)
  - A tool for informative enrichment and quality measures for ChIP-seq/DNase-seq/FAIRE-seq/MNase-seq data.
  - Module written by [@chuan-wang](https://github.com/chuan-wang/)
- [**Stacks**](http://catchenlab.life.illinois.edu/stacks/)
  - A software for analyzing restriction enzyme-based data (e.g. RAD-seq). Support for Stacks >= 2.1 only.
  - Module written by [@remiolsen](https://github.com/remiolsen/)

#### Module updates

- **AdapterRemoval**
  - Handle error when zero bases are trimmed. See [#838](https://github.com/MultiQC/MultiQC/issues/838).
- **Bcl2fastq**
  - New plot showing the top twenty of undetermined barcodes by lane.
  - Informations for R1/R2 are now separated in the General Statistics table.
  - SampleID is concatenate with SampleName because in Chromium experiments several sample have the same SampleName.
- **deepTools**
  - New PCA plots from the `plotPCA` function (written by [@chuan-wang](https://github.com/chuan-wang/))
  - New fragment size distribution plots from `bamPEFragmentSize --outRawFragmentLengths` (written by [@chuan-wang](https://github.com/chuan-wang/))
  - New correlation heatmaps from the `plotCorrelation` function (written by [@chuan-wang](https://github.com/chuan-wang/))
  - New sequence distribution profiles around genes, from the `plotProfile` function (written by [@chuan-wang](https://github.com/chuan-wang/))
  - Reordered sections
- **Fastp**
  - Fixed bug in parsing of empty histogram data. See [#845](https://github.com/MultiQC/MultiQC/issues/845).
- **FastQC**
  - Refactored _Per Base Sequence Content_ plots to show original underlying data, instead of calculating it from the page contents. Now shows original FastQC base-ranges and fixes 100% GC bug in final few pixels. See [#812](https://github.com/MultiQC/MultiQC/issues/812).
  - When including a FastQC section multiple times in one report, the summary progress bars now behave as you would expect.
- **FastQ Screen**
  - Don't hide genomes in the simple plot, even if they have zero unique hits. See [#829](https://github.com/MultiQC/MultiQC/issues/829).
- **InterOp**
  - Fixed bug where read counts and base pair yields were not displaying in tables correctly.
  - Number formatting for these fields can now be customised in the same way as with other modules, as described [in the docs](http://multiqc.info/docs/#number-base-multiplier)
- **Picard**
  - InsertSizeMetrics: You can now configure to what degree the insert size plot should be smoothed.
  - CollectRnaSeqMetrics: Add warning about missing rRNA annotation.
  - CollectRnaSeqMetrics: Add chart for counts/percentage of reads mapped to the correct strand.
  - Now parses VariantCallingMetrics reports. (Similar to GATK module's VariantEval.)
- **phantompeakqualtools**
  - Properly clean sample names
- **Trimmomatic**
  - Updated Trimmomatic module documentation to be more helpful
  - New option to use filenames instead of relying on the command line used. See [#864](https://github.com/MultiQC/MultiQC/issues/864).

#### New MultiQC Features

- Embed your custom images with a new Custom Content feature! Just add `_mqc` to the end of the filename for `.png`, `.jpg` or `.jpeg` files.
- Documentation for Custom Content reordered to make it a little more sane
- You can now add or override any config parameter for any MultiQC plot! See [the documentation](http://multiqc.info/docs/#customising-plots) for more info.
- Allow `table_columns_placement` config to work with table IDs as well as column namespaces. See [#841](https://github.com/MultiQC/MultiQC/issues/841).
- Improved visual spacing between grouped bar plots

#### Bug Fixes

- Custom content no longer clobbers `col1_header` table configs
- The option `--file-list` that refers to a text file with file paths to analyse will no longer ignore directory paths
- [Sample name directory prefixes](https://multiqc.info/docs/#sample-names-prefixed-with-directories) are now added _after_ cleanup.
- If a module is run multiple times in one report, it's CSS and JS files will only be included once (`default` template)

## [MultiQC v1.6](https://github.com/MultiQC/MultiQC/releases/tag/v1.6) - 2018-08-04

Some of these updates are thanks to the efforts of people who attended the [NASPM](https://twitter.com/NordicGenomics) 2018 MultiQC hackathon session. Thanks to everyone who attended!

#### New Modules

- [**fastp**](https://github.com/OpenGene/fastp)
  - An ultra-fast all-in-one FASTQ preprocessor (QC, adapters, trimming, filtering, splitting...)
  - Module started by [@florianduclot](https://github.com/florianduclot/) and completed by [@ewels](https://github.com/ewels/)
- [**hap.py**](https://github.com/Illumina/hap.py)
  - Hap.py is a set of programs based on htslib to benchmark variant calls against gold standard truth datasets
  - Module written by [@tsnowlan](https://github.com/tsnowlan/)
- [**Long Ranger**](https://support.10xgenomics.com/genome-exome/software/pipelines/latest/what-is-long-ranger)
  - Works with data from the 10X Genomics Chromium. Performs sample demultiplexing, barcode processing, alignment, quality control, variant calling, phasing, and structural variant calling.
  - Module written by [@remiolsen](https://github.com/remiolsen/)
- [**miRTrace**](https://github.com/friedlanderlab/mirtrace)
  - A quality control software for small RNA sequencing data.
  - Module written by [@chuan-wang](https://github.com/chuan-wang/)

#### Module updates

- **BCFtools**
  - New plot showing SNP statistics versus quality of call from bcftools stats ([@MaxUlysse](https://github.com/MaxUlysse) and [@Rotholandus](https://github.com/Rotholandus))
- **BBMap**
  - Support added for BBDuk kmer-based adapter/contaminant filtering summary stats ([@boulund](https://github.com/boulund)
- **FastQC**
  - New read count plot, split into unique and duplicate reads if possible.
  - Help text added for all sections, mostly copied from the excellent FastQC help.
  - Sequence duplication plot rescaled
- **FastQ Screen**
  - Samples in large-sample-number plot are now sorted alphabetically ([@hassanfa](https://github.com/hassanfa)
- **MACS2**
  - Output is now more tolerant of missing data (no plot if no data)
- **Peddy**
  - Background samples now shown in ancestry PCA plot ([@roryk](https://github.com/roryk))
  - New plot showing sex checks versus het ratios, supporting unknowns ([@oyvinev](https://github.com/oyvinev))
- **Picard**
  - New submodule to handle `ValidateSamFile` reports ([@cpavanrun](https://github.com/cpavanrun))
  - WGSMetrics now add the mean and standard-deviation coverage to the general stats table (hidden) ([@cpavanrun](https://github.com/cpavanrun))
- **Preseq**
  - New config option to plot preseq plots with unique old coverage on the y axis instead of read count
  - Code refactoring by [@vladsaveliev](https://github.com/vladsaveliev)
- **QUAST**
  - Null values (`-`) in reports now handled properly. Bargraphs always shown despite varying thresholds. ([@vladsaveliev](https://github.com/vladsaveliev))
- **RNA-SeQC**
  - Don't create the report section for Gene Body Coverage if no data is given
- **Samtools**
  - Fixed edge case bug where MultiQC could crash if a sample had zero count coverage with idxstats.
  - Adds % proper pairs to general stats table
- **Skewer**
  - Read length plot rescaled
- **Tophat**
  - Fixed bug where some samples could be given a blank sample name ([@lparsons](https://github.com/lparsons))
- **VerifyBamID**
  - Change column header help text for contamination to match percentage output ([@chapmanb](https://github.com/chapmanb))

#### New MultiQC Features

- New config option `remove_sections` to skip specific report sections from modules
- Add `path_filters_exclude` to exclude certain files when running modules multiple times. You could previously only include certain files.
- New `exclude_*` keys for file search patterns
  - Have a subset of patterns to exclude otherwise detected files with, by filename or contents
- Command line options all now use mid-word hyphens (not a mix of hyphens and underscores)
  - Old underscore terms still maintained for backwards compatibility
- Flag `--view-tags` now works without requiring an "analysis directory".
- Removed Python dependency for `enum34` ([@boulund](https://github.com/boulund))
- Columns can be added to `General Stats` table for custom content/module.
- New `--ignore-symlinks` flag which will ignore symlinked directories and files.
- New `--no-megaqc-upload` flag which disables automatically uploading data to MegaQC

#### Bug Fixes

- Fix path filters for `top_modules/module_order` configuration only selecting if _all_ globs match. It now filters searches that match _any_ glob.
- Empty sample names from cleaning are now no longer allowed
- Stop prepend_dirs set in the config from getting clobbered by an unpassed CLI option ([@tsnowlan](https://github.com/tsnowlan))
- Modules running multiple times now have multiple sets of columns in the General Statistics table again, instead of overwriting one another.
- Prevent tables from clobbering sorted row orders.
- Fix linegraph and scatter plots data conversion (sporadically the incorrect `ymax` was used to drop data points) ([@cpavanrun](https://github.com/cpavanrun))
- Adjusted behavior of ceiling and floor axis limits
- Adjusted multiple file search patterns to make them more specific
  - Prevents the wrong module from accidentally slurping up output from a different tool. By [@cpavanrun](https://github.com/cpavanrun) (see [PR #727](https://github.com/MultiQC/MultiQC/pull/727))
- Fixed broken report bar plots when `-p`/`--export-plots` was specified (see issue [#801](https://github.com/MultiQC/MultiQC/issues/801))

## [MultiQC v1.5](https://github.com/MultiQC/MultiQC/releases/tag/v1.5) - 2018-03-15

#### New Modules

- [**HiCPro**](https://github.com/nservant/HiC-Pro) - New module!
  - HiCPro: Quality controls and processing of Hi-C
  - Module written by [@nservant](https://github.com/nservant),
- [**DeDup**](http://www.github.com/apeltzer/DeDup) - New module!
  - DeDup: Improved Duplicate Removal for merged/collapsed reads in ancient DNA analysis
  - Module written by [@apeltzer](https://github.com/apeltzer),
- [**Clip&Merge**](http://github.com/apeltzer/ClipAndMerge) - New module!
  - Clip&Merge: Adapter clipping and read merging for ancient DNA analysis
  - Module written by [@apeltzer](https://github.com/apeltzer),

#### Module updates

- **bcl2fastq**
  - Catch `ZeroDivisionError` exceptions when there are 0 reads ([@aledj2](https://github.com/aledj2))
  - Add parsing of `TrimmedBases` and new General Stats column for % bases trimmed ([@matthdsm](https://github.com/matthdsm)).
- **BUSCO**
  - Fixed configuration bug that made all sample names become `'short'`
- **Custom Content**
  - Parsed tables now exported to `multiqc_data` files
- **Cutadapt**
  - Refactor parsing code to collect all length trimming plots
- **FastQC**
  - Fixed starting y-axis label for GC-content lineplot being incorrect.
- **HiCExplorer**
  - Updated to work with v2.0 release.
- **Homer**
  - Made parsing of `tagInfo.txt` file more resilient to variations in file format so that it works with new versions of Homer.
  - Kept order of chromosomes in coverage plot consistent.
- **Peddy**
  - Switch `Sex error` logic to `Correct sex` for better highlighting ([@aledj2](https://github.com/aledj2))
- **Picard**
  - Updated module and search patterns to recognise new output format from Picard version >= 2.16 and GATK output.
- **Qualimap BamQC**
  - Fixed bug where start of _Genome Fraction_ could have a step if target is 100% covered.
- **RNA-SeQC**
  - Added rRNA alignment stats to summary table [@Rolandde](https://github.com/Rolandde)
- **RSeqC**
  - Fixed read distribution plot by adding category for `other_intergenic` (thanks to [@moxgreen](https://github.com/moxgreen))
  - Fixed a dodgy plot title (Read GC content)
- **Supernova**
  - Added support for Supernova 2.0 reports. Fixed a TypeError bug when using txt reports only. Also a bug when parsing empty histogram files.

#### New MultiQC Features

- Invalid choices for `--module` or `--exclude` now list the available modules alphabetically.
- Linting now checks for presence in `config.module_order` and tags.

#### Bug Fixes

- Excluding modules now works in combination with using module tags.
- Fixed edge-case bug where certain combinations of `output_fn_name` and `data_dir_name` could trigger a crash
- Conditional formatting - values are now longer double-labelled
- Made config option `extra_series` work in scatter plots the same way that it works for line plots
- Locked the `matplotlib` version to `v2.1.0` and below
  - Due to [two](https://github.com/matplotlib/matplotlib/issues/10476) [bugs](https://github.com/matplotlib/matplotlib/issues/10784) that appeared in `v2.2.0` - will remove this constraint when there's a new release that works again.

## [MultiQC v1.4](https://github.com/MultiQC/MultiQC/releases/tag/v1.4) - 2018-01-11

A slightly earlier-than-expected release due to a new problem with dependency packages that is breaking MultiQC installations since 2018-01-11.

#### New Modules

- [**Sargasso**](http://statbio.github.io/Sargasso/)
  - Parses output from Sargasso - a tool to separate mixed-species RNA-seq reads according to their species of origin
  - Module written by [@hxin](https://github.com/hxin/)
- [**VerifyBAMID**](https://genome.sph.umich.edu/wiki/VerifyBamID)
  - Parses output from VerifyBAMID - a tool to detect contamination in BAM files.
  - Adds the `CHIPMIX` and `FREEMIX` columns to the general statistics table.
  - Module written by [@aledj2](https://github.com/aledj2/)

#### Module updates

- **MACS2**
  - Updated to work with output from older versions of MACS2 by [@avilella](https://github.com/avilella/)
- **Peddy**
  - Add het check plot to suggest potential contamination by [@aledj2](https://github.com/aledj2)
- **Picard**
  - Picard HsMetrics `HS_PENALTY` plot now has correct axis labels
  - InsertSizeMetrics switches commas for points if it can't convert floats. Should help some european users.
- **QoRTs**
  - Added support for new style of output generated in the v1.3.0 release
- **Qualimap**
  - New `Error rate` column in General Statistics table, added by [@Cashalow](https://github.com/Cashalow/)
    - Hidden by default - customise your MultiQC config to always show this column (see [docs](http://multiqc.info/docs/#hiding-columns))
- **QUAST**
  - New option to customise the default display of contig count and length (eg. `bp` instead of `Mbp`).
  - See [documentation](http://multiqc.info/docs/#quast). Written by [@ewels](https://github.com/ewels/) and [@Cashalow](https://github.com/Cashalow/)
- **RSeQC**
  - Removed normalisation in Junction Saturation plot. Now raw counts instead of % of total junctions.

#### New MultiQC Features

- Conditional formatting / highlighting of cell contents in tables
  - If you want to make values that match a criteria stand out more, you can now write custom rules and formatting instructions for tables.
  - For instructions, see [the documentation](http://multiqc.info/docs/#conditional-formatting)
- New `--lint` option which is strict about best-practices for writing new modules
  - Useful when writing new modules and code as it throws warnings
  - Currently only implemented for bar plots and a few other places. More linting coming soon...
- If MultiQC breaks and shows am error message, it now reports the filename of the last log it found
  - Hopefully this will help with debugging / finding dodgy input data

#### Bug Fixes

- Addressed new dependency error with conflicting package requirements
  - There was a conflict between the `networkx`, `colormath` and `spectra` releases.
  - I previously forced certain software versions to get around this, but `spectra` has now updated with the unfortunate effect of introducing a new dependency clash that halts installation.
- Fixed newly introduced bug where Custom Content MultiQC config file search patterns had been broken
- Updated pandoc command used in `--pdf` to work with new releases of Pandoc
- Made config `table_columns_visible` module name key matching case insensitive to make less frustrating

## [MultiQC v1.3](https://github.com/MultiQC/MultiQC/releases/tag/v1.3) - 2017-11-03

#### Breaking changes - custom search patterns

Only for users with custom search patterns for the `bowtie` or `star`: you will
need to update your config files - the `bowtie` search key is now `bowtie1`,
`star_genecounts` is now `star/genecounts`.

For users with custom modules - search patterns _must_ now conform to the search
pattern naming convention: `modulename` or `modulename/anything` (the search pattern
string beginning with the name of your module, anything you like after the first `/`).

#### New Modules

- [**10X Supernova**](https://support.10xgenomics.com/de-novo-assembly/software/overview/welcome)
  - Parses statistics from the _de-novo_ Supernova software.
  - Module written by [@remiolsen](https://github.com/remiolsen/)
- [**BBMap**](https://sourceforge.net/projects/bbmap/)
  - Plot metrics from a number of BBMap tools, a suite of DNA/RNA mapping tools and utilities
  - Module written by [@boulund](https://github.com/boulund/) and [@epruesse](https://github.com/epruesse/)
- [**deepTools**](https://github.com/fidelram/deepTools) - new module!
  - Parse text output from `bamPEFragmentSize`, `estimateReadFiltering`, `plotCoverage`, `plotEnrichment`, and `plotFingerprint`
  - Module written by [@dpryan79](https://github.com/dpryan79/)
- [**Homer Tag Directory**](http://homer.ucsd.edu/homer/ngs/tagDir.html) - new submodule!
  - Module written by [@rdali](https://github.com/rdali/)
- [**illumina InterOp**](http://illumina.github.io/interop/index.html)
  - Module to parse metrics from illumina sequencing runs and demultiplexing, generated by the InterOp package
  - Module written by [@matthdsm](https://github.com/matthdsm/)
- [**RSEM**](https://deweylab.github.io/RSEM/) - new module!
  - Parse `.cnt` file comming from rsem-calculate-expression and plot read repartitions (Unalignable, Unique, Multi ...)
  - Module written by [@noirot](https://github.com/noirot/)
- [**HiCExplorer**](https://github.com/maxplanck-ie/HiCExplorer)
  - New module to parse the log files of `hicBuildMatrix`.
  - Module written by [@joachimwolff](https://github.com/joachimwolff/)

#### Module updates

- **AfterQC**
  - Handle new output format where JSON summary key changed names.
- **bcl2fastq**
  - Clusters per sample plot now has tab where counts are categoried by lane.
- **GATK**
  - New submodule to handle Base Recalibrator stats, written by [@winni2k](https://github.com/winni2k/)
- **HiSAT2**
  - Fixed bug where plot title was incorrect if both SE and PE bargraphs were in one report
- **Picard HsMetrics**
  - Parsing code can now handle commas for decimal places
- **Preseq**
  - Updated odd file-search pattern that limited input files to 500kb
- **QoRTs**
  - Added new plots, new helptext and updated the module to produce a lot more output.
- **Qualimap BamQC**
  - Fixed edge-case bug where the refactored coverage plot code could raise an error from the `range` call.
- Documentation and link fixes for Slamdunk, GATK, bcl2fastq, Adapter Removal, FastQC and main docs
  - Many of these spotted and fixed by [@juliangehring](https://github.com/juliangehring/)
- Went through all modules and standardised plot titles
  - All plots should now have a title with the format _Module name: Plot name_

#### New MultiQC Features

- New MultiQC docker image
  - Ready to use docker image now available at <https://hub.docker.com/r/MultiQC/MultiQC/> (200 MB)
  - Uses automated builds - pull `:latest` to get the development version, future releases will have stable tags.
  - Written by [@MaxUlysse](https://github.com/MaxUlysse/)
- New `module_order` config options allow modules to be run multiple times
  - Filters mean that a module can be run twice with different sets of files (eg. before and after trimming)
  - Custom module config parameters can be passed to module for each run
- File search refactored to only search for running modules
  - Makes search much faster when running with lots of files and limited modules
  - For example, if using `-m star` to only use the STAR module, all other file searches now skipped
- File search now warns if an unrecognised search type is given
- MultiQC now saves nearly all parsed data to a structured output file by default
  - See `multiqc_data/multiqc_data.json`
  - This can be turned off by setting `config.data_dump_file: false`
- Verbose logging when no log files found standardised. Less duplication in code and logs easier to read!
- New documentation section describing how to use MultiQC with Galaxy
- Using `shared_key: 'read_counts'` in table header configs now applies relevant defaults

#### Bug Fixes

- Installation problem caused by changes in upstream dependencies solved by stricter installation requirements
- Minor `default_dev` directory creation bug squashed
- Don't prepend the directory separator (`|`) to sample names with `-d` when there are no subdirs
- `yPlotLines` now works even if you don't set `width`

## [MultiQC v1.2](https://github.com/MultiQC/MultiQC/releases/tag/v1.2) - 2017-08-16

#### CodeFest 2017 Contributions

We had a fantastic group effort on MultiQC at the [2017 BOSC CodeFest](https://www.open-bio.org/wiki/Codefest_2017).
Many thanks to those involved!

#### New Modules

- [**AfterQC**](https://github.com/OpenGene/AfterQC) - New module!
  - Added parsing of the _AfterQC_ json file data, with a plot of filtered reads.
  - Work by [@raonyguimaraes](https://github.com/raonyguimaraes)
- [**bcl2fastq**](https://support.illumina.com/sequencing/sequencing_software/bcl2fastq-conversion-software.html)
  - bcl2fastq can be used to both demultiplex data and convert BCL files to FASTQ file formats for downstream analysis
  - New module parses JSON output from recent versions and summarises some key statistics from the demultiplexing process.
  - Work by [@iimog](https://github.com/iimog) (with a little help from [@tbooth](https://github.com/tbooth) and [@ewels](https://github.com/ewels))
- [**leeHom**](https://github.com/grenaud/leeHom)
  - leeHom is a program for the Bayesian reconstruction of ancient DNA
- [**VCFTools**](https://vcftools.github.io)
  - Added initial support for VCFTools `relatedness2`
  - Added support for VCFTools `TsTv-by-count` `TsTv-by-qual` `TsTv-summary`
  - Module written by [@mwhamgenomics](https://github.com/mwhamgenomics)

#### Module updates

- **FastQ Screen**
  - Gracefully handle missing data from very old FastQ Screen versions.
- **RNA-SeQC**
  - Add new transcript-associated reads plot.
- **Picard**
  - New submodule to handle output from `TargetedPcrMetrics`
- **Prokka**
  - Added parsing of the `# CRISPR arrays` data from Prokka when available ([@asetGem](https://github.com/asetGem))
- **Qualimap**
  - Some code refactoring to radically improve performance and run times, especially with high coverage datasets.
  - Fixed bug where _Cumulative coverage genome fraction_ plot could be truncated.

#### New MultiQC Features

- New module help text
  - Lots of additional help text was written to make MultiQC report plots easier to interpret.
  - Updated modules:
    - Bowtie
    - Bowtie 2
    - Prokka
    - Qualimap
    - SnpEff
  - Elite team of help-writers:
    - [@tabwalsh](https://github.com/tabwalsh)
    - [@ddesvillechabrol](https://github.com/tabwalsh)
    - [@asetGem](https://github.com/asetGem)
- New config option `section_comments` allows you to add custom comments above specific sections in the report
- New `--tags` and `--view_tags` command line options
  - Modules can now be given tags (keywords) and filtered by those. So running `--tags RNA` will only run MultiQC modules related to RNA analysis.
  - Work by [@Hammarn](https://github.com/Hammarn)
- Back-end configuration options to specify the order of table columns
  - Modules and user configs can set priorities for columns to customise where they are displayed
  - Work by [@tbooth](https://github.com/tbooth)
- Added framework for proper unit testing
  - Previous start on unit tests tidied up, new blank template and tests for the `clean_sample_name` functionality.
  - Added to Travis and Appveyor for continuous integration testing.
  - Work by [@tbooth](https://github.com/tbooth)
- Bug fixes and refactoring of report configuration saving / loading
  - Discovered and fixed a bug where a report config could only be loaded once
  - Work by [@DennisSchwartz](https://github.com/DennisSchwartz)
- Table column row headers (sample names) can now be numeric-only.
  - Work by [@iimog](https://github.com/iimog)
- Improved sample name cleaning functionality
  - Added option `regex_keep` to clean filenames by _keeping_ the matching part of a pattern
  - Work by [@robinandeer](https://github.com/robinandeer)
- Handle error when invalid regexes are given in reports
  - Now have a nice toast error warning you and the invalid regexes are highlighted
  - Previously this just crashed the whole report without any warning
  - Work by [@robinandeer](https://github.com/robinandeer)
- Command line option `--dirs-depth` now sets `-d` to `True` (so now works even if `-d` isn't also specified).
- New config option `config.data_dump_file` to export as much data as possible to `multiqc_data/multiqc_data.json`
- New code to send exported JSON data to a a web server
  - This is in preparation for the upcoming MegaQC project. Stay tuned!

#### Bug Fixes

- Specifying multiple config files with `-c`/`--config` now works as expected
  - Previously this would only read the last specified
- Fixed table rendering bug that affected Chrome v60 and IE7-11
  - Table cell background bars weren't showing up. Updated CSS to get around this rendering error.
- HTML ID cleanup now properly cleans strings so that they work with jQuery as expected.
- Made bar graph sample highlighting work properly again
- Config `custom_logo` paths can now be relative to the config file (or absolute as before)
- Report doesn't keep annoyingly telling you that toolbox changes haven't been applied
  - Now uses more subtle _toasts_ and only when you close the toolbox (not every click).
- Switching report toolbox options to regex mode now enables the _Apply_ button as it should.
- Sorting table columns with certain suffixes (eg. `13X`) no works properly (numerically)
- Fixed minor bug in line plot data smoothing (now works with unsorted keys)

---

## [MultiQC v1.1](https://github.com/MultiQC/MultiQC/releases/tag/v1.1) - 2017-07-18

#### New Modules

- [**BioBloom Tools**](https://github.com/bcgsc/biobloom)
  - Create Bloom filters for a given reference and then to categorize sequences
- [**Conpair**](https://github.com/nygenome/Conpair)
  - Concordance and contamination estimator for tumor–normal pairs
- [**Disambiguate**](https://github.com/AstraZeneca-NGS/disambiguate)
  - Bargraph displaying the percentage of reads aligning to two different reference genomes.
- [**Flexbar**](https://github.com/seqan/flexbar)
  - Flexbar is a tool for flexible barcode and adapter removal.
- [**HISAT2**](https://ccb.jhu.edu/software/hisat2/)
  - New module for the HISAT2 aligner.
  - Made possible by updates to HISAT2 logging by @infphilo (requires `--new-summary` HISAT2 flag).
- [**HOMER**](http://homer.ucsd.edu/homer/)
  - Support for summary statistics from the `findPeaks` tool.
- [**Jellyfish**](http://www.cbcb.umd.edu/software/jellyfish/)
  - Histograms to estimate library complexity and coverage from k-mer content.
  - Module written by @vezzi
- [**MACS2**](https://github.com/taoliu/MACS)
  - Summary of redundant rate from MACS2 peak calling.
- [**QoRTs**](http://hartleys.github.io/QoRTs/)
  - QoRTs is toolkit for analysis, QC and data management of RNA-Seq datasets.
- [**THetA2**](http://compbio.cs.brown.edu/projects/theta/)
  - THeTA2 _(Tumor Heterogeneity Analysis)_ estimates tumour purity and clonal / subclonal copy number.

#### Module updates

- **BCFtools**
  - Option to collapse complementary changes in substitutions plot, useful for non-strand specific experiments (thanks to @vladsaveliev)
- **Bismark**
  - M-Bias plots no longer show read 2 for single-end data.
- **Custom Content**
  - New option to print raw HTML content to the report.
- **FastQ Screen**
  - Fixed edge-case bug where many-sample plot broke if total number of reads was less than the subsample number.
  - Fixed incorrect logic of config option `fastqscreen_simpleplot` (thanks to @daler)
  - Organisms now alphabetically sorted in fancy plot so that order is nonrandom (thanks to @daler)
  - Fixed bug where `%No Hits` was missed in logs from recent versions of FastQ Screen.
- **HTSeq Counts**
  - Fixed but so that module still works when `--additional-attr` is specified in v0.8 HTSeq above (thanks to @nalcala)
- **Picard**
  - CollectInsertSize: Fixed bug that could make the General Statistics _Median Insert Size_ value incorrect.
  - Fixed error in sample name regex that left trailing `]` characters and was generally broken (thanks to @jyh1 for spotting this)
- **Preseq**
  - Improved plots display (thanks to @vladsaveliev)
- **Qualimap**
  - Only calculate bases over target coverage for values in General Statistics. Should give a speed increase for very high coverage datasets.
- **QUAST**
  - Module is now compatible with runs from [MetaQUAST](http://quast.sourceforge.net/metaquast) (thanks to @vladsaveliev)
- **RSeQC**
  - Changed default order of sections
  - Added config option to reorder and hide module report sections

#### New MultiQC features

- If a report already exists, execution is no longer halted.
  - `_1` is appended to the filename, iterating if this also exists.
  - `-f`/`--force` still overwrites existing reports as before
  - Feature written by [@Hammarn](https://github.com/Hammarn)
- New ability to run modules multiple times in a single report
  - Each run can be given different configuration options, including filters for input files
  - For example, have FastQC after trimming as well as FastQC before trimming.
  - See the relevant [documentation](http://multiqc.info/docs/#order-of-modules) for more instructions.
- New option to customise the order of report _sections_
  - This is in addition / alternative to changing the order of module execution
  - Allows one module to have sections in multiple places (eg. Custom Content)
- Tables have new column options `floor`, `ceiling` and `minRange`.
- Reports show warning if JavaScript is disabled
- Config option `custom_logo` now works with file paths relative to config file directory and cwd.

#### Bug Fixes

- Table headers now sort columns again after scrolling the table
- Fixed buggy table header tooltips
- Base `clean_s_name` function now strips excess whitespace.
- Line graphs don't smooth lines if not needed (number of points < maximum number allowed)
- PDF output now respects custom output directory.

---

## [MultiQC v1.0](https://github.com/MultiQC/MultiQC/releases/tag/v1.0) - 2017-05-17

Version 1.0! This release has been a long time coming and brings with it some fairly
major improvements in speed, report filesize and report performance. There's also
a bunch of new modules, more options, features and a whole lot of bug fixes.

The version number is being bumped up to 1.0 for a couple of reasons:

1. MultiQC is now _(hopefully)_ relatively stable. A number of facilities and users
   are now using it in a production setting and it's published. It feels like it
   probably deserves v1 status now somehow.
2. This update brings some fairly major changes which will break backwards
   compatibility for plugins. As such, semantic versioning suggests a change in
   major version number.

### Breaking Changes

For most people, you shouldn't have any problems upgrading. There are two
scenarios where you may need to make changes with this update:

#### 1. You have custom file search patterns

Search patterns have been flattened and may no longer have arbitrary depth.
For example, you may need to change the following:

```yaml
fastqc:
  data:
    fn: "fastqc_data.txt"
  zip:
    fn: "*_fastqc.zip"
```

to this:

```yaml
fastqc/data:
  fn: "fastqc_data.txt"
fastqc/zip:
  fn: "*_fastqc.zip"
```

See the [documentation](http://multiqc.info/docs/#step-1-find-log-files) for instructions on how to write the new file search syntax.

See [`search_patterns.yaml`](multiqc/config/search_patterns.yaml) for the new module search keys
and more examples.

#### 2. You have custom plugins / modules / external code

To see what changes need to applied to your custom plugin code, please see the [MultiQC docs](http://multiqc.info/docs/#v1.0-updates).

#### New Modules

- [**Adapter Removal**](https://github.com/mikkelschubert/adapterremoval)
  - AdapterRemoval v2 - rapid adapter trimming, identification, and read merging
- [**BUSCO**](http://busco.ezlab.org/)
  - New module for the `BUSCO v2` tool, used for assessing genome assembly and annotation completeness.
- [**Cluster Flow**](http://clusterflow.io)
  - Cluster Flow is a workflow tool for bioinformatics pipelines. The new module parses executed tool commands.
- [**RNA-SeQC**](http://archive.broadinstitute.org/cancer/cga/rna-seqc)
  - New module to parse output from RNA-SeQC, a java program which computes a series
    of quality control metrics for RNA-seq data.
- [**goleft indexcov**](https://github.com/brentp/goleft/tree/master/indexcov)
  - [goleft indexcov](https://github.com/brentp/goleft/tree/master/indexcov) uses the PED and ROC
    data files to create diagnostic plots of coverage per sample, helping to identify sample gender and coverage issues.
  - Thanks to @chapmanb and @brentp
- [**SortMeRNA**](http://bioinfo.lifl.fr/RNA/sortmerna/)
  - New module for `SortMeRNA`, commonly used for removing rRNA contamination from datasets.
  - Written by @bschiffthaler

#### Module updates

- **Bcftools**
  - Fixed bug with display of indels when only one sample
- **Cutadapt**
  - Now takes the filename if the sample name is `-` (stdin). Thanks to @tdido
- **FastQC**
  - Data for the Sequence content plot can now be downloaded from reports as a JSON file.
- **FastQ Screen**
  - Rewritten plotting method for high sample numbers plot (~ > 20 samples)
  - Now shows counts for single-species hits and bins all multi-species hits
  - Allows plot to show proper percentage view for each sample, much easier to interpret.
- **HTSeq**
  - Fix bug where header lines caused module to crash
- **Picard**
  - New `RrbsSummaryMetrics` Submodule!
  - New `WgsMetrics` Submodule!
  - `CollectGcBiasMetrics` module now prints summary statistics to `multiqc_data` if found. Thanks to @ahvigil
- **Preseq**
  - Now trims the x axis to the point that meets 90% of `min(unique molecules)`.
    Hopefully prevents ridiculous x axes without sacrificing too much useful information.
  - Allows to show estimated depth of coverage instead of less informative molecule counts
    (see [details](http://multiqc.info/docs/#preseq)).
  - Plots dots with externally calculated real read counts (see [details](http://multiqc.info/docs/#preseq)).
- **Qualimap**
  - RNASeq Transcript Profile now has correct axis units. Thanks to @roryk
  - BamQC module now doesn't crash if reports don't have genome gc distributions
- **RSeQC**
  - Fixed Python3 error in Junction Saturation code
  - Fixed JS error for Junction Saturation that made the single-sample combined plot only show _All Junctions_

#### Core MultiQC updates

- Change in module structure and import statements (see [details](http://multiqc.info/docs/#v1.0-updates)).
- Module file search has been rewritten (see above changes to configs)
  - Significant improvement in search speed (test dataset runs in approximately half the time)
  - More options for modules to find their logs, eg. filename and contents matching regexes (see the [docs](http://multiqc.info/docs/#step-1-find-log-files))
- Report plot data is now compressed, significantly reducing report filesizes.
- New `--ignore-samples` option to skip samples based on parsed sample name
  - Alternative to filtering by input filename, which doesn't always work
  - Also can use config vars `sample_names_ignore` (glob patterns) and `sample_names_ignore_re` (regex patterns).
- New `--sample-names` command line option to give file with alternative sample names
  - Allows one-click batch renaming in reports
- New `--cl_config` option to supply MultiQC config YAML directly on the command line.
- New config option to change numeric multiplier in General Stats
  - For example, if reports have few reads, can show `Thousands of Reads` instead of `Millions of Reads`
  - Set config options `read_count_multiplier`, `read_count_prefix` and `read_count_desc`
- Config options `decimalPoint_format` and `thousandsSep_format` now apply to tables as well as plots
  - By default, thosands will now be separated with a space and `.` used for decimal places.
- Tables now have a maximum-height by default and scroll within this.
  - Speeds up report rendering in the web browser and makes report less stupidly long with lots of samples
  - Button beneath table toggles full length if you want a zoomed-out view
  - Refactored and removed previous code to make the table header "float"
  - Set `config.collapse_tables` to `False` to disable table maximum-heights
- Bar graphs and heatmaps can now be zoomed in on
  - Interactive plots sometimes hide labels due to lack of space. These can now be zoomed in on to see specific samples in more detail.
- Report plots now load sequentially instead of all at once
  - Prevents the browser from locking up when large reports load
- Report plot and section HTML IDs are now sanitised and checked for duplicates
- New template available (called _sections_) which has faster loading
  - Only shows results from one module at a time
  - Makes big reports load in the browser much more quickly, but requires more clicking
  - Try it out by specifying `-t sections`
- Module sections tidied and refactored
  - New helper function `self.add_section()`
  - Sections hidden in nav if no title (no more need for the hacky `self.intro +=`)
  - Content broken into `description`, `help` and `plot`, with automatic formatting
  - Empty module sections are now skipped in reports. No need to check if a plot function returns `None`!
  - Changes should be backwards-compatible
- Report plot data export code refactored
  - Now doesn't export hidden samples (uses HighCharts [export-csv](https://github.com/highcharts/export-csv) plugin)
- Handle error when `git` isn't installed on the system.
- Refactored colouring of table cells
  - Was previously done in the browser using [chroma.js](http://gka.github.io/chroma.js/)
  - Now done at report generation time using the [spectra](https://pypi.python.org/pypi/spectra) package
  - Should helpfully speed up report rendering time in the web browser, especially for large reports
- Docs updates (thanks to @varemo)
- Previously hidden log file `.multiqc.log` renamed to `multiqc.log` in `multiqc_data`
- Added option to load MultiQC config file from a path specified in the environment variable `MULTIQC_CONFIG_PATH`
- New table configuration options
  - `sortRows: False` prevents table rows from being sorted alphabetically
  - `col1_header` allows the default first column header to be changed from "Sample Name"
- Tables no longer show _Configure Columns_ and _Plot_ buttons if they only have a single column
- Custom content updates
  - New `custom_content`/`order` config option to specify order of Custom Content sections
  - Tables now use the header for the first column instead of always having `Sample Name`
  - JSON + YAML tables now remember order of table columns
  - Many minor bugfixes
- Line graphs and scatter graphs axis limits
  - If limits are specified, data exceeding this is no longer saved in report
  - Visually identical, but can make report file sizes considerable smaller in some cases
- Creating multiple plots without a config dict now works (previously just gave grey boxes in report)
- All changes are now tested on a Windows system, using [AppVeyor](https://ci.appveyor.com/project/MultiQC/MultiQC/)
- Fixed rare error where some reports could get empty General Statistics tables when no data present.
- Fixed minor bug where config option `force: true` didn't work. Now you don't have to always specify `-f`!

---

## [MultiQC v0.9](https://github.com/MultiQC/MultiQC/releases/tag/v0.9) - 2016-12-21

A major new feature is released in v0.9 - support for _custom content_. This means
that MultiQC can now easily include output from custom scripts within reports without
the need for a new module or plugin. For more information, please see the
[MultiQC documentation](http://multiqc.info/docs/#custom-content).

#### New Modules

- [**HTSeq**](http://www-huber.embl.de/HTSeq/doc/count.html)
  - New module for the `htseq-count` tool, often used in RNA-seq analysis.
- [**Prokka**](http://www.vicbioinformatics.com/software.prokka.shtml)
  - Prokka is a software tool for the rapid annotation of prokaryotic genomes.
- [**Slamdunk**](http://t-neumann.github.io/slamdunk/)
  - Slamdunk is a software tool to analyze SLAMSeq data.
- [**Peddy**](https://github.com/brentp/peddy)
  - Peddy calculates genotype :: pedigree correspondence checks, ancestry checks and sex checks using VCF files.

#### Module updates

- **Cutadapt**
  - Fixed bug in General Stats table number for old versions of cutadapt (pre v1.7)
  - Added support for _really_ old cutadapt logs (eg. v.1.2)
- **FastQC**
  - New plot showing total overrepresented sequence percentages.
  - New option to parse a file containing a theoretical GC curve to display in the background.
    - Human & Mouse Genome / Transcriptome curves bundled, or make your own using
      [fastqcTheoreticalGC](https://github.com/mikelove/fastqcTheoreticalGC). See the
      [MultiQC docs](http://multiqc.info/docs/#fastqc) for more information.
- **featureCounts**
  - Added parsing checks and catch failures for when non-featureCounts files are picked up by accident
- **GATK**
  - Fixed logger error in VariantEval module.
- **Picard**
  - Fixed missing sample overwriting bug in `RnaSeqMetrics`
  - New feature to customise coverage shown from `HsMetrics` in General Statistics table
    see the [docs](http://multiqc.info/docs/#picard) for info).
  - Fixed compatibility problem with output from `CollectMultipleMetrics` for `CollectAlignmentSummaryMetrics`
- **Preseq**
  - Module now recognises output from `c_curve` mode.
- **RSeQC**
  - Made the gene body coverage plot show the percentage view by default
  - Made gene body coverage properly handle sample names
- **Samtools**
  - New module to show duplicate stats from `rmdup` logs
  - Fixed a couple of niggles in the idxstats plot
- **SnpEff**
  - Fixed swapped axis labels in the Variant Quality plot
- **STAR**
  - Fixed crash when there are 0 unmapped reads.
  - Sample name now taken from the directory name if no file prefix found.
- **Qualimap BamQC**
  - Add a line for pre-calculated reference genome GC content
  - Plot cumulative coverage for values above 50x, align with the coverage histogram.
  - New ability to customise coverage thresholds shown in General Statistics table
    (see the [docs](http://multiqc.info/docs/#qualimap) for info).

#### Core MultiQC updates

- Support for _custom content_ (see top of release notes).
- New ninja report tool: make scatter plots of any two table columns!
- Plot data now saved in `multiqc_data` when 'flat' image plots are created
  - Allows you easily re-plot the data (eg. in Excel) for further downstream investigation
- Added _'Apply'_ button to Highlight / Rename / Hide.
  - These tools can become slow with large reports. This means that you can enter several
    things without having to wait for the report to replot each change.
- Report heatmaps can now be sorted by highlight
- New config options `decimalPoint_format` and `thousandsSep_format`
  - Allows you to change the default `1 234.56` number formatting for plots.
- New config option `top_modules` allows you to specify modules that should come at the top of the report
- Fixed bar plot bug where missing categories could shift data between samples
- Report title now printed in the side navigation
- Missing plot IDs added for easier plot exporting
- Stopped giving warnings about skipping directories (now a debug message)
- Added warnings in report about missing functionality for flat plots (exporting and toolbox)
- Export button has contextual text for images / data
- Fixed a bug where user config files were loaded twice
- Fixed bug where module order was random if `--module` or `--exclude` was used.
- Refactored code so that the order of modules can be changed in the user config
- Beefed up code + docs in scatter plots back end and multiple bar plots.
- Fixed a few back end nasties for Tables
  - Shared-key columns are no longer forced to share colour schemes
  - Fixed bug in lambda modified values when format string breaks
  - Supplying just data with no header information now works as advertised
- Improvements to back end code for bar plots
  - New `tt_decimals` and `tt_suffix` options for bar plots
  - Bar plots now support `yCeiling`, `yFloor` and `yMinRange`, as with line plots.
  - New option `hide_zero_cats:False` to force legends to be shown even when all data is 0
- General Stats _Showing x of y_ columns count is fixed on page load.
- Big code whitespace cleanup

---

## [MultiQC v0.8](https://github.com/MultiQC/MultiQC/releases/tag/v0.8) - 2016-09-26

#### New Modules

- [**GATK**](https://software.broadinstitute.org/gatk/)
  - Added support for VariantEval reports, only parsing a little of the information
    in there so far, but it's a start.
  - Module originally written by @robinandeer at the [OBF Codefest](https://www.open-bio.org/wiki/Codefest_2016),
    finished off by @ewels
- [**Bcftools**](https://samtools.github.io/bcftools/)
- [**QUAST**](http://quast.bioinf.spbau.ru/)
  - QUAST is a tool for assessing de novo assemblies against reference genomes.

#### Module updates

- **Bismark** now supports reports from `bam2nuc`, giving Cytosine coverage in General Stats.
- **Bowtie1**
  - Updated to try to find bowtie command before log, handle multiple logs in one file. Same as bowtie2.
- **FastQC**
  - Sample pass/warn/fail lists now display properly even with large numbers of samples
  - Sequence content heatmap display is better with many samples
- **Kallisto**
  - Now supports logs from SE data.
- **Picard**
  - `BaseDistributionByCycle` - new submodule! Written by @mlusignan
  - `RnaSeqMetrics` - new submodule! This one by @ewels ;)
  - `AlignmentSummaryMetrics` - another new submodule!
  - Fixed truncated files crash bug for Python 3 _(#306)_
- **Qualimap RNASeqQC**
  - Fixed parsing bug affecting counts in _Genomic Origin_ plot.
  - Module now works with European style thousand separators (`1.234,56` instead of `1,234.56`)
- **RSeQC**
  - `infer_experiment` - new submodule! Written by @Hammarn
- **Samtools**
  - `stats` submodule now has separate bar graph showing alignment scores
  - `flagstat` - new submodule! Written by @HLWiencko
  - `idxstats` - new submodule! This one by @ewels again

#### Core MultiQC updates

- New `--export`/`-p` option to generate static images plot in `multiqc_plots` (`.png`, `.svg` and `.pdf`)
  - Configurable with `export_plots`, `plots_dir_name` and `export_plot_formats` config options
  - `--flat` option no longer saves plots in `multiqc_data/multiqc_plots`
- New `--comment`/`-b` flag to add a comment to the top of reports.
- New `--dirs-depth`/`-dd` flag to specify how many directories to prepend with `--dirs`/`-d`
  - Specifying a postive number will take that many directories from the end of the path
  - A negative number will take directories from the start of the path.
- Directory paths now appended before cleaning, so `fn_clean_exts` will now affect these names.
- New `custom_logo` attributes to add your own logo to reports.
- New `report_header_info` config option to add arbitrary information to the top of reports.
- New `--pdf` option to create a PDF report
  - Depends on [Pandoc](http://pandoc.org) being installed and is in a beta-stage currently.
  - Note that specifying this will make MultiQC use the `simple` template, giving a HTML report with
    much reduced functionality.
- New `fn_clean_sample_names` config option to turn off sample name cleaning
  - This will print the full filename for samples. Less pretty reports and rows
    on the General Statistics table won't line up, but can prevent overwriting.
- Table header defaults can now be set easily
- General Statistics table now hidden if empty.
- Some new defaults in the sample name cleaning
- Updated the `simple` template.
  - Now has no toolbox or nav, no JavaScript and is better suited for printing / PDFs.
  - New `config.simple_output` config flag so code knows when we're trying to avoid JS.
- Fixed some bugs with config settings (eg. template) being overwritten.
- NFS log file deletion bug fixed by @brainstorm (#265)
- Fixed bug in `--ignore` behaviour with directory names.
- Fixed nasty bug in beeswarm dot plots where sample names were mixed up (#278)
- Beeswarm header text is now more informative (sample count with more info on a tooltip)
- Beeswarm plots now work when reports have > 1000 samples
- Fixed some buggy behaviour in saving / loading report highlighting + renaming configs (#354)

Many thanks to those at the [OpenBio Codefest 2016](https://www.open-bio.org/wiki/Codefest_2016)
who worked on MultiQC projects.

---

## [MultiQC v0.7](https://github.com/MultiQC/MultiQC/releases/tag/v0.7) - 2016-07-04

#### Module updates

- [**Kallisto**](https://pachterlab.github.io/kallisto/) - new module!
- **Picard**
  - Code refactored to make maintenance and additions easier.
  - Big update to `HsMetrics` parsing - more results shown in report, new plots (by @lpantano)
  - Updated `InsertSizeMetrics` to understand logs generated by `CollectMultipleMetrics` (#215)
  - Newlines in picard output. Fixed by @dakl
- **Samtools**
  - Code refactored
  - Rewrote the `samtools stats` code to display more stats in report with a beeswarm plot.
- **Qualimap**
  - Rewritten to use latest methods and fix bugs.
  - Added _Percentage Aligned_ column to general stats for `BamQC` module.
  - Extra table thresholds added by @avilella (hidden by default)
- **General Statistics**
  - Some tweaks to the display defaults (FastQC, Bismark, Qualimap, SnpEff)
  - Now possible to skip the General Statistics section of the report with `--exclude general_stats`
- **Cutadapt** module updated to recognise logs from old versions of cutadapt (<= v1.6)
- **Trimmomatic**
  - Now handles `,` decimal places in percentage values.
  - Can cope with line breaks in log files (see issue #212)
- **FastQC** refactored
  - Now skips zip files if the sample name has already been found. Speeds up MultiQC execution.
  - Code cleaned up. Parsing and data-structures standardised.
  - New popovers on Pass / Warn / Fail status bars showing sample names. Fast highlighting and hiding.
  - New column in General Stats (hidden by default) showing percentage of FastQC modules that failed.
- **SnpEff**
  - Search pattern now more generic, should match reports from others.
  - _Counts by Effect_ plot removed (had hundreds of categories, was fairly unusable).
  - `KeyError` bug fixed.
- **Samblaster** now gets sample name from `ID` instead of `SM` (@dakl)
- **Bowtie 2**
  - Now parses overall alignment rate as intended.
  - Now depends on even less log contents to work with more inputs.
- **MethylQA** now handles variable spacing in logs
- **featureCounts** now splits columns on tabs instead of whitespace, can handle filenames with spaces

#### Core MultiQC updates

- **Galaxy**: MultiQC now available in Galax! Work by @devengineson / @yvanlebras / @cmonjeau
  - See it in the [Galaxy Toolshed](https://toolshed.g2.bx.psu.edu/view/engineson/multiqc/)
- **Heatmap**: New plot type!
- **Scatter Plot**: New plot type!
- **Download raw data** behind plots in reports! Available in the Export toolbox.
  - Choose from tab-separated, comma-separated and the complete JSON.
- **Table columns can be hidden** on page load (shown through _Configure Columns_)
  - Defaults are configurable using the `table_columns_visible` config option.
- **Beeswarm plot**: Added missing rename / highlight / hiding functionality.
- New `-l` / `--file-list` option: specify a file containing a **list of files** to search.
- **Updated HighCharts** to v4.2.5. Added option to export to JPEG.
- Can now **cancel execution** with a single `ctrl+c` rather than having to button mash
- More granular control of **skipping files** during scan (filename, dirname, path matching)
  - Fixed `--exclude` so that it works with directories as well as files
- **New _Clear_ button** in toolbox to bulk remove highlighting / renaming / hiding filters.
- Improved documentation about behaviour for large sample numbers.
- Handle YAML parsing errors for the config file more gracefully
- Removed empty columns from tables again
- Fixed bug in changing module search patterns, reported by @lweasel
- Added timeout parameter to version check to prevent hang on systems with long defaults
- Fixed table display bug in Firefox
- Fixed bug related to order in which config files are loaded
- Fixed bug that broke the _"Show only"_ toolbox feature with multiple names.
- Numerous other small bugs.

---

## [MultiQC v0.6](https://github.com/MultiQC/MultiQC/releases/tag/v0.6) - 2016-04-29

#### Module updates

- New [Salmon](http://combine-lab.github.io/salmon/) module.
- New [Trimmomatic](http://www.usadellab.org/cms/?page=trimmomatic) module.
- New [Bamtools stats](https://github.com/pezmaster31/bamtools) module.
- New beeswarm plot type. General Stats table replaced with this when many samples in report.
- New RSeQC module: Actually a suite of 8 new modules supporting various outputs from RSeQC
- Rewrote bowtie2 module: Now better at parsing logs and tries to scrape input from wrapper logs.
- Made cutadapt show counts by default instead of obs/exp
- Added percentage view to Picard insert size plot

#### Core MultiQC updates

- Dynamic plots now update their labels properly when changing datasets and to percentages
- Config files now loaded from working directory if present
- Started new docs describing how each module works
- Refactored featureCounts module. Now handles summaries describing multiple samples.
- Stopped using so many hidden files. `.multiqc.log` now called `multiqc.log`
- New `-c`/`--config` command line option to specify a MultiQC configuration file
- Can now load run-specific config files called `multiqc_config.yaml` in working directory
- Large code refactoring - moved plotting code out of `BaseModule` and into new `multiqc.plots` submodules
- Generalised code used to generate the General Stats table so that it can be used by modules
- Removed interactive report tour, replaced with a link to a youtube tutorial
- Made it possible to permanently hide the blue welcome message for all future reports
- New option to smooth data for line plots. Avoids mega-huge plots. Applied to SnpEff, RSeQC, Picard.

Bugfixes:

- Qualimap handles infinity symbol (thanks @chapmanb )
- Made SnpEff less fussy about required fields for making plots
- UTF-8 file paths handled properly in Py2.7+
- Extending two config variables wasn't working. Now fixed.
- Dragging the height bar of plots now works again.
- Plots now properly change y axis limits and labels when changing datasets
- Flat plots now have correct path in `default_dev` template

---

## [MultiQC v0.5](https://github.com/MultiQC/MultiQC/releases/tag/v0.5) - 2016-03-29

#### Module updates

- New [Skewer](https://github.com/relipmoc/skewer) module, written by @dakl
- New [Samblaster](https://github.com/GregoryFaust/samblaster) module, written by @dakl
- New [Samtools stats](http://www.htslib.org/) module, written by @lpantano
- New [HiCUP](http://www.bioinformatics.babraham.ac.uk/projects/hicup/) module
- New [SnpEff](http://snpeff.sourceforge.net/) module
- New [methylQA](http://methylqa.sourceforge.net/) module

#### Core MultiQC updates

- New "Flat" image plots, rendered at run time with MatPlotLib
  - By default, will use image plots if > 50 samples (set in config as `plots_flat_numseries`)
  - Means that _very_ large numbers of samples can be viewed in reports. _eg._ single cell data.
  - Templates can now specify their own plotting functions
  - Use `--flat` and `--interactive` to override this behaviour
- MultiQC added to `bioconda` (with help from @dakl)
- New plugin hook: `config_loaded`
- Plugins can now add new command line options (thanks to @robinandeer)
- Changed default data directory name from `multiqc_report_data` to `multiqc_data`
- Removed support for depreciated MultiQC_OSXApp
- Updated logging so that a verbose `multiqc_data/.multiqc.log` file is always written
- Now logs more stuff in verbose mode - command used, user configs and so on.
- Added a call to multiqc.info to check for new versions. Disable with config `no_version_check`
- Removed general stats manual row sorting.
- Made filename matching use glob unix style filename match patterns
- Everything (including the data directory) is now created in a temporary directory and moved when MultiQC is complete.
- A handful of performance updates for large analysis directories

---

## [MultiQC v0.4](https://github.com/MultiQC/MultiQC/releases/tag/v0.4) - 2016-02-16

- New `multiqc_sources.txt` which identifies the paths used to collect all report data for each sample
- Export parsed data as tab-delimited text, `JSON` or `YAML` using the new `-k`/`--data-format` command line option
- Updated HighCharts from `v4.2.2` to `v4.2.3`, fixes tooltip hover bug.
- Nicer export button. Now tied to the export toolbox, hopefully more intuitive.
- FastQC: Per base sequence content heatmap can now be clicked to show line graph for single sample
- FastQC: No longer show adapter contamination datasets with <= 0.1% contamination.
- Picard: Added support for `CollectOxoGMetrics` reports.
- Changed command line option `--name` to `--filename`
- `--name` also used for filename if `--filename` not specified.
- Hide samples toolbox now has switch to _show only_ matching samples
- New regex help box with examples added to report
- New button to copy general stats table to the clipboard
- General Stats table 'floating' header now sorts properly when scrolling
- Bugfix: MultiQC default_dev template now copies module assets properly
- Bufgix: General Stats table floating header now resizes properly when page width changes

---

## [MultiQC v0.3.2](https://github.com/MultiQC/MultiQC/releases/tag/v0.3.2) - 2016-02-08

- All modules now load their log file search parameters from a config
  file, allowing you to overwrite them using your user config file
  - This is useful if your analysis pipeline renames program outputs
- New Picard (sub)modules - Insert Size, GC Bias & HsMetrics
- New Qualimap (sub)module - RNA-Seq QC
- Made Picard MarkDups show percent by default instead of counts
- Added M-Bias plot to Bismark
- New option to stream report HTML to `stdout`
- Files can now be specified as well as directories
- New options to specify whether the parsed data directory should be created
  - command line flags: `--data` / `--no-data`
  - config option name: `make_data_dir`
- Fixed bug with incorrect path to installation dir config YAML file
- New toolbox drawer for bulk-exporting graph images
- Report side navigation can now be hidden to maximise horizontal space
- Mobile styling improved for narrow screen
- More vibrant colours in the general stats table
- General stats table numbers now left aligned
- Settings now saved and loaded to named localstorage locations
  - Simplified interface - no longer global / single report saving
  - Removed static file config. Solves JS error, no-one was doing this
    since we have standalone reports anyway.
- Added support for Python 3.5
- Fixed bug with module specific CSS / JS includes in some templates
- Made the 'ignore files' config use unix style file pattern matching
- Fixed some bugs in the FastQ Screen module
- Fixed some bugs in the FastQC module
- Fixed occasional general stats table bug
- Table sorting on sample names now works after renaming
- Bismark module restructure
  - Each report type now handled independently (alignment / dedup / meth extraction)
  - M-Bias plot now shows R1 and R2
- FastQC GC content plot now has option for counts or percentages
  - Allows comparison between samples with very different read counts
- Bugfix for reports javascript
  - Caused by updated to remotely loaded HighCharts export script
  - Export script now bundled with multiqc, so does not depend on internet connection
  - Other JS errors fixed in this work
- Bugfix for older FastQC reports - handle old style sequence dup data
- Bugfix for varying Tophat alignment report formats
- Bugfix for Qualimap RNA Seq reports with paired end data

---

## [MultiQC v0.3.1](https://github.com/MultiQC/MultiQC/releases/tag/v0.3.1) - 2015-11-04

- Hotfix patch to fix broken FastQC module (wasn't finding `.zip` files properly)
- General Stats table colours now flat. Should improve browser speed.
- Empty rows now hidden if appear due to column removal in general stats
- FastQC Kmer plot removed until we have something better to show.

---

## [MultiQC v0.3](https://github.com/MultiQC/MultiQC/releases/tag/v0.3) - 2015-11-04

- Lots of lovely new documentation!
- Child templates - easily customise specific parts of the default report template
- Plugin hooks - allow other tools to execute custom code during MultiQC execution
- New Preseq module
- New design for general statistics table (snazzy new background bars)
- Further development of toolbox
  - New button to clear all filters
  - Warnings when samples are hidden, plus empty plots and table cols are hidden
  - Active toolbar tab buttons are highlighted
- Lots of refactoring by @moonso to please the Pythonic gods
  - Switched to click instead of argparse to handle command line arguments
  - Code generally conforms to best practices better now.
- Now able to supply multiple directories to search for reports
- Logging output improved (now controlled by `-q` and `-v` for quiet and verbose)
- More HTML output dealt with by the base module, less left to the modules
  - Module introduction text
  - General statistics table now much easier to add to (new helper functions)
- Images, CSS and Javascript now included in HTML, meaning that there is a single
  report file to make sharing easier
- More accessible scrolling in the report - styled scrollbars and 'to top' button.
- Modules and templates now use setuptools entry points, facilitating plugins
  by other packages. Allows niche extensions whilst keeping the core codebase clean.
- The general stats table now has a sticky header row when scrolling, thanks to
  some new javascript wizardry...
- General stats columns can have a _shared key_ which allows common colour schemes
  and data ranges. For instance, all columns describing a read count will now share
  their scale across modules.
- General stats columns can be hidden and reordered with a new modal window.
- Plotting code refactored, reports with many samples (>50 by default) don't
  automatically render to avoid freezing the browser.
- Plots with highlighted and renamed samples now honour this when exporting to
  different file types.

---

## [MultiQC v0.2](https://github.com/MultiQC/MultiQC/releases/tag/v0.2) - 2015-09-18

- Code restructuring for nearly all modules. Common base module
  functions now handle many more functions (plots, config, file import)
  - See the [contributing notes](https://github.com/MultiQC/MultiQC/blob/master/CONTRIBUTING.md)
    for instructions on how to use these new helpers to make your own module
- New report toolbox - sample highlighting, renaming, hiding
  - Config is autosaved by default, can also export to a file for sharing
  - Interactive tour to help users find their way around
- New Tophat, Bowtie 2 and QualiMap modules
  - Thanks to @guillermo-carrasco for the QualiMap module
- Bowtie module now works
- New command line parameter `-d` prefixes sample names with the directory that
  they were found in. Allows duplicate filenames without being overwritten.
- Introduction walkthrough helps show what can be done in the report
- Now compatible with both Python 2 and Python 3
- Software version number now printed on command line properly, and in reports.
- Bugfix: FastQC doesn't break when only one report found
- Bugfix: FastQC seq content heatmap highlighting
- Many, many small bugfixes

---

## [MultiQC v0.1](https://github.com/MultiQC/MultiQC/releases/tag/v0.1) - 2015-09-01

- The first public release of MultiQC, after a month of development. Basic
  structure in place and modules for FastQC, FastQ Screen, Cutadapt, Bismark,
  STAR, Bowtie, Subread featureCounts and Picard MarkDuplicates. Approaching
  stability, though still under fairly heavy development.<|MERGE_RESOLUTION|>--- conflicted
+++ resolved
@@ -244,15 +244,10 @@
 
 ### New modules
 
-<<<<<<< HEAD
-- [**ngs-bits**](https://github.com/imgag/ngs-bits) ([#2231](https://github.com/ewels/MultiQC/pull/2231))
-  - ngs-bits is a collection of short-read sequencing tools.
-=======
 - [**Hostile**](https://github.com/bede/hostile) ([#2501](https://github.com/MultiQC/MultiQC/pull/2501))
   - New module: Hostile is a short and long host reads removal tool
 - [**Sequali**](https://github.com/rhpvorderman/sequali) ([#2441](https://github.com/MultiQC/MultiQC/pull/2441))
   - New module: Sequali Universal sequencing QC
->>>>>>> 50590786
 
 ### Module updates
 

# MultiQC Version History

## MultiQC v1.22dev

### MultiQC updates

- Update Clipboard.JS ([#2396](https://github.com/MultiQC/MultiQC/pull/2396))

### New modules

### Module updates

- **BBTools**: fix: skip missing values in bbmap qahist ([#2411](https://github.com/MultiQC/MultiQC/pull/2411))

## [MultiQC v1.21](https://github.com/MultiQC/MultiQC/releases/tag/v1.21) - 2024-02-28

### Highlights

#### Box plot

Added a new plot type: box plot. It's useful to visualise a distribution when you have a set of values for each sample.

```py
from multiqc.plots import box
self.add_section(
    ...,
    plot=box.plot(
        {
            "sample 1": [4506, 4326, 3137, 1563, 1730, 3254, 2259, 3670, 2719, ...],
            "sample 2": [2145, 2011, 3368, 2132, 1673, 1993, 6635, 1635, 4984, ...],
            "sample 3": [1560, 1845, 3247, 1701, 2829, 2775, 3179, 1724, 1828, ...],
        },
        pconfig={
            "title": "Iso-Seq: Insert Length",
        },
    )
)
```

<img width="400" src="https://raw.githubusercontent.com/MultiQC/MultiQC/1e2ad5529d547ab9dc04c99274da49ad6a2e556f/docs/images/changelog/v1.21-boxplot.png">

Note the difference with the violin plot: the box plot visualises the distributions of many values within one sample, whereas the violin plot shows the distribution of one metric across many samples.

#### `pyproject.toml`

The `setup.py` file has been superseded by `pyproject.toml` for the build configuration.
Note that now for new modules, an entry point should be added to `pyproject.toml` instead of `setup.py`, e.g.:

```toml
[project.entry-points."multiqc.modules.v1"]
afterqc = "multiqc.modules.afterqc:MultiqcModule"
```

#### Heatmap

The heatmap plot now supports passing a dict as input data, and also supports a `zlab`
parameter to set the label for the z-axis:

```py
from multiqc.plots import heatmap
self.add_section(
    ...,
    plot=heatmap.plot(
        {
            "sample 1": {"sample 2": 0, "sample 3": 1},
            "sample 2": {"sample 1": 0, "sample 3": 0},
            "sample 3": {"sample 1": 1, "sample 2": 0, "sample 3": 1},
        },
        pconfig={
            "title": "Sample comparison",
            "zlab": "Match",
        },
    )
)
```

### MultiQC updates

- New plot type: box plot ([#2358](https://github.com/MultiQC/MultiQC/pull/2358))
- Add "Export to CSV" button for tables ([#2394](https://github.com/MultiQC/MultiQC/pull/2394))
- Replace `setup.py` with `pyproject.toml` ([#2353](https://github.com/MultiQC/MultiQC/pull/2353))
- Heatmap: allow a dict dicts of data ([#2386](https://github.com/MultiQC/MultiQC/pull/2386))
- Heatmap: add `zlab` config parameter. Show `xlab`, `ylab`, `zlab` in tooltip ([#2387](https://github.com/MultiQC/MultiQC/pull/2387))
- Warn if `run_modules` contains a non-existent module ([#2322](https://github.com/MultiQC/MultiQC/pull/2322))
- Catch non-hashable values (dicts, lists) passed as a table cell value ([#2348](https://github.com/MultiQC/MultiQC/pull/2348))
- Always create JSON even when MegaQC upload is disabled ([#2330](https://github.com/MultiQC/MultiQC/pull/2330))
- Use generic font family for Plotly ([#2368](https://github.com/MultiQC/MultiQC/pull/2368))
- Use a padded span with `nowrap` instead of `&nbsp;` before suffixes in table cells ([#2395](https://github.com/MultiQC/MultiQC/pull/2395))
- Refactor: fix unescaped regex strings ([#2384](https://github.com/MultiQC/MultiQC/pull/2384))

Fixes:

- Pin the required Plotly version and add a runtime version check ([#2325](https://github.com/MultiQC/MultiQC/pull/2325))
- Bar plot: preserve the sample order ([#2339](https://github.com/MultiQC/MultiQC/pull/2339))
- Bar plot: fix inner gap in group mode ([#2321](https://github.com/MultiQC/MultiQC/pull/2321))
- Violin: filter `Inf` values ([#2380](https://github.com/MultiQC/MultiQC/pull/2380))
- Table: Fix use of the `no_violin` (ex-`no_beeswarm`) table config flag ([#2376](https://github.com/MultiQC/MultiQC/pull/2376))
- Heatmap: prevent from parsing numerical sample names ([#2349](https://github.com/MultiQC/MultiQC/pull/2349))
- Work around call of `full_figure_for_development` to avoid Kaleido errors ([#2359](https://github.com/MultiQC/MultiQC/pull/2359))
- Auto-generate plot `id` when `pconfig=None` ([#2337](https://github.com/MultiQC/MultiQC/pull/2337))
- Fix: infinite `dmax` or `dmin` fail JSON dump load in JavaScript ([#2354](https://github.com/MultiQC/MultiQC/pull/2354))
- Fix: dump `pconfig` for MegaQC ([#2344](https://github.com/MultiQC/MultiQC/pull/2344))

### New modules

- [**IsoSeq**](https://github.com/PacificBiosciences/IsoSeq)
  - Iso-Seq contains the newest tools to identify transcripts in PacBio single-molecule sequencing data (HiFi reads). `cluster` and `refine` commands are supported.
- [**Space Ranger**](https://support.10xgenomics.com/spatial-gene-expression/software/pipelines/latest/what-is-space-ranger)
  - Works with data from 10X Genomics Visium. Processes sequencing reads and images created using
    the 10x Visium platform to generate count matrices with spatial information.
  - New MultiQC module parses Space Ranger quality reports.

### Module updates

- **bcl2fastq**: fix the top undetermined barcodes plot ([#2340](https://github.com/MultiQC/MultiQC/pull/2340))
- **DRAGEN**: add few coverage metrics in general stats ([#2341](https://github.com/MultiQC/MultiQC/pull/2341))
- **DRAGEN**: fix showing the number of found samples ([#2347](https://github.com/MultiQC/MultiQC/pull/2347))
- **DRAGEN**: support `gvcf_metrics` ([#2327](https://github.com/MultiQC/MultiQC/pull/2327))
- **fastp**: fix detection of JSON files ([#2334](https://github.com/MultiQC/MultiQC/pull/2334))
- **HTSeq Count**: robust file reading loop, ignore `.parquet` files ([#2364](https://github.com/MultiQC/MultiQC/pull/2364))
- **Illumina InterOp Statistics**: do not set `'scale': False` as a default ([#2350](https://github.com/MultiQC/MultiQC/pull/2350))
- **mosdepth**: fix regression in showing general stats ([#2346](https://github.com/MultiQC/MultiQC/pull/2346))
<<<<<<< HEAD
- **Samtools**: support `markdup` command ([#2254](https://github.com/MultiQC/MultiQC/pull/2254))
=======
- **Picard**: Crosscheck Fingerprints updates ([#2388](https://github.com/MultiQC/MultiQC/pull/2388))
  - add a heatmap for LOD scores besides a table
  - if too many pairs in table, skip those with `Expected` status
  - use the `warn` status for `Inconclusive`
  - add a separate sample-wise table instead of general stats
  - sort tables by status, not by sample name
  - add a column "Best match" and "Best match LOD" in tables
  - hide the LOD Threshold column
>>>>>>> 40eecb1a
- **PURPLE**: support v4.0.1 output without `version` column ([#2366](https://github.com/MultiQC/MultiQC/pull/2366))
- **Samtools**: support new `coverage` command ([#2356](https://github.com/MultiQC/MultiQC/pull/2356))
- **UMI-tools**: support new `extract` command ([#2296](https://github.com/MultiQC/MultiQC/pull/2296))
- **Whatshap**: make robust when a stdout is appended to TSV ([#2361](https://github.com/MultiQC/MultiQC/pull/2361))

## [MultiQC v1.20](https://github.com/MultiQC/MultiQC/releases/tag/v1.20) - 2024-02-12

### Highlights

#### New plotting library

MultiQC v1.20 comes with totally new plotting code for MultiQC reports. This is a huge change to the report output. We've done our best to maintain feature parity with the previous plotting code, but please do let us know if you spot any bugs or changes in behaviour by creating a GitHub issue.

This change comes with many improvements and new features, and paves the way for more in the future. To find out more, read the [associated blog post](https://seqera.io/blog/multiqc-plotly/).

For now, you can revert to the previous plotting code by using the `highcharts` report template (`multiqc --template highcharts`). This will be removed in v1.21.

Note that there are several plotting configuration options which have been removed:

- `click_func`
- `cursor`
- `tt_percentages` (use `tt_suffix: "%"`)
- Bar plot:
  - `use_legend` (automatically hidden if there is only 1 category)
- Line plot:
  - `labelSize`
  - `xDecimals`, `yDecimals` (automatic if all values can be cast to int)
  - `xLabelFormat`, `yLabelFormat` (use `tt_label`)
  - `pointFormat`
- Heatmap:
  - `datalabel_colour`
  - `borderWidth`

#### Moved GitHub and docker repositories

The v1.20 release is also the first release we've had since we moved the MultiQC repositories. Please note that the code is now at [MultiQC/MultiQC](https://github.com/MultiQC/MultiQC) (formerly [ewels/MultiQC](https://github.com/ewels/MultiQC)) and the same for the Docker repository. The GitHub repo should automatically redirect, but it's still good to update any references you may have.

### MultiQC updates

- Support Plotly as a new backend for plots ([#2079](https://github.com/MultiQC/MultiQC/pull/2079))
  - The default template now uses Plotly for all plots
  - Added a new plot type `violin` (replaces `beeswarm`)
  - Moved legacy Highcharts/Matplotlib code under an optional template `highcharts`
    ([#2292](https://github.com/MultiQC/MultiQC/pull/2292))
- Move GitHub repository to `MultiQC` organisation ([#2243](https://github.com/MultiQC/MultiQC/pull/2243))
<<<<<<< HEAD
- Update all GitHub actions to their latest versions ([#2242](https://github.com/ewels/MultiQC/pull/2242))
- Seqera CLI: Updates for v0.9.2 ([#2248](https://github.com/MultiQC/MultiQC/pull/2248))
=======
- Update all GitHub actions to their latest versions ([#2242](https://github.com/MultiQC/MultiQC/pull/2242))
>>>>>>> 40eecb1a
- Update docs to work with Astro 4 ([#2256](https://github.com/MultiQC/MultiQC/pull/2256))
- Remove unused dependency on `future` library ([#2258](https://github.com/MultiQC/MultiQC/pull/2258))
- Fix incorrect scale IDs caught by linting ([#2272](https://github.com/MultiQC/MultiQC/pull/2272))
- Docs: fix missing `v` prefix in docker image tags ([#2273](https://github.com/MultiQC/MultiQC/pull/2273))
- Unicode file reading errors: attempt to skip non-unicode characters ([#2275](https://github.com/MultiQC/MultiQC/pull/2275))
- Heatmap: check if value is numeric when calculating min and max ([#2276](https://github.com/MultiQC/MultiQC/pull/2276))
- Add `filesearch_file_shared` config option, remove unnecessary per-module `shared` flags in search patterns ([#2227](https://github.com/MultiQC/MultiQC/pull/2227))
- Use alternative method to walk directory using pathlib ([#2277](https://github.com/MultiQC/MultiQC/pull/2277))
- Export `config.output_dir` in MegaQC JSON ([#2287](https://github.com/MultiQC/MultiQC/pull/2287))
- Drop support for module tags ([#2278](https://github.com/MultiQC/MultiQC/pull/2278))
- Pin `Pillow` package, wrap add_logo in try-except ([#2312](https://github.com/MultiQC/MultiQC/pull/2312))
- Custom content: support multiple datasets ([#2291](https://github.com/MultiQC/MultiQC/pull/2291))
- Configuration: fix reading config.output_fn_name and --filename ([#2314](https://github.com/MultiQC/MultiQC/pull/2314))

### New modules

- [**Bamdst**](https://https://github.com/shiquan/bamdst) ([#2161](https://github.com/MultiQC/MultiQC/pull/2161))
  - Bamdst is a lightweight tool to stat the depth coverage of target regions of bam file(s).
- [**MetaPhlAn**](https://github.com/biobakery/MetaPhlAn) ([#2262](https://github.com/MultiQC/MultiQC/pull/2262))
  - MetaPhlAn is a computational tool for profiling the composition of microbial communities from metagenomic shotgun sequencing data.
- [**MEGAHIT**](https://github.com/voutcn/megahit) ([#2222](https://github.com/MultiQC/MultiQC/pull/2222))
  - MEGAHIT is an ultra-fast and memory-efficient NGS assembler
- [**Nonpareil**](https://github.com/lmrodriguezr/nonpareil) ([#2215](https://github.com/MultiQC/MultiQC/pull/2215))
  - Estimate metagenomic coverage and sequence diversity.

### Module updates

- **Bcftools**: order variant depths plot categories ([#2289](https://github.com/MultiQC/MultiQC/pull/2289))
- **Bcftools**: add missing `self.ignore_samples` in stats ([#2288](https://github.com/MultiQC/MultiQC/pull/2288))
- **BCL Convert**: add index, project names to sample statistics and calculate mean quality for lane statistics. ([#2261](https://github.com/MultiQC/MultiQC/pull/2261))
- **BCL Convert**: fix duplicated `yield` for 3.9.3+ when the yield is provided explicitly in Quality_Metrics ([#2253](https://github.com/MultiQC/MultiQC/pull/2253))
- **BCL Convert**: handle samples with zero yield ([#2297](https://github.com/MultiQC/MultiQC/pull/2297))
- **Bismark**: fix old link in docs ([#2252](https://github.com/MultiQC/MultiQC/pull/2252))
- **Cutadapt**: support JSON format ([#2281](https://github.com/MultiQC/MultiQC/pull/2281))
- **HiFiasm**: account for lines with no asterisk ([#2268](https://github.com/MultiQC/MultiQC/pull/2268))
- **HUMID**: add cluster statistics ([#2265](https://github.com/MultiQC/MultiQC/pull/2265))
- **mosdepth**: add additional summaries to general stats #2257 ([#2257](https://github.com/MultiQC/MultiQC/pull/2257))
- **Picard**: fix using multiple times in report: do not pass `module.anchor` to `self.find_log_files` ([#2255](https://github.com/MultiQC/MultiQC/pull/2255))
- **QualiMap**: address NBSP as thousands separators ([#2282](https://github.com/MultiQC/MultiQC/pull/2282))
- **Seqera Platform CLI**: updates for v0.9.2 ([#2248](https://github.com/MultiQC/MultiQC/pull/2248))
- **Seqera Platform CLI**: handle failed tasks ([#2286](https://github.com/MultiQC/MultiQC/pull/2286))

## [MultiQC v1.19](https://github.com/MultiQC/MultiQC/releases/tag/v1.19) - 2023-12-18

### MultiQC updates

- Add missing table `id` in DRAGEN modules, and require `id` in plot configs in strict mode ([#2228](https://github.com/MultiQC/MultiQC/pull/2228))
- Config `table_columns_visible` and `table_columns_name`: support flat config and `table_id` as a group ([#2191](https://github.com/MultiQC/MultiQC/pull/2191))
- Add `sort_samples: false` config option for bar graphs ([#2210](https://github.com/MultiQC/MultiQC/pull/2210))
- Upgrade the jQuery tablesorter plugin to v2 ([#1666](https://github.com/MultiQC/MultiQC/pull/1666))
- Refactor pre-Python-3.6 code, prefer f-strings over `.format()` calls ([#2224](https://github.com/MultiQC/MultiQC/pull/2224))
- Allow specifying default sort columns for tables with `defaultsort` ([#1667](https://github.com/MultiQC/MultiQC/pull/1667))
- Create CODE_OF_CONDUCT.md ([#2195](https://github.com/MultiQC/MultiQC/pull/2195))
- Add `.cram` to sample name cleaning defaults ([#2209](https://github.com/MultiQC/MultiQC/pull/2209))

### MultiQC bug fixes

- Re-add `run` into the `multiqc` namespace ([#2202](https://github.com/MultiQC/MultiQC/pull/2202))
- Fix the `"square": True` flag to scatter plot to actually make the plot square ([#2189](https://github.com/MultiQC/MultiQC/pull/2189))
- Fix running with the `--no-report` flag ([#2212](https://github.com/MultiQC/MultiQC/pull/2212))
- Fix guessing custom content plot type: do not assume first row of a bar plot data are sample names ([#2208](https://github.com/MultiQC/MultiQC/pull/2208))
- Fix detection of changed specific module in Changelog CI ([#2234](https://github.com/MultiQC/MultiQC/pull/2234))

### Module updates

- **BCLConvert**: fix mean quality, fix count-per-lane bar plot ([#2197](https://github.com/MultiQC/MultiQC/pull/2197))
- **deepTools**: handle missing data in `plotProfile` ([#2229](https://github.com/MultiQC/MultiQC/pull/2229))
- **Fastp**: search content instead of file name ([#2213](https://github.com/MultiQC/MultiQC/pull/2213))
- **GATK**: square the `BaseRecalibrator` scatter plot ([#2189](https://github.com/MultiQC/MultiQC/pull/2189))
- **HiC-Pro**: add missing search patterns and better handling of missing data ([#2233](https://github.com/MultiQC/MultiQC/pull/2233))
- **Kraken**: fix `UnboundLocalError` ([#2230](https://github.com/MultiQC/MultiQC/pull/2230))
- **Kraken**: fixed column keys in genstats ([#2205](https://github.com/MultiQC/MultiQC/pull/2205))
- **QualiMap**: fix `BamQC` for global-only stats ([#2207](https://github.com/MultiQC/MultiQC/pull/2207))
- **Picard**: add more search patterns for `MarkDuplicates`, including `MarkDuplicatesSpark` ([#2226](https://github.com/MultiQC/MultiQC/pull/2226))
- **Salmon**: add `library_types`, `compatible_fragment_ratio`, `strand_mapping_bias` to the general stats table ([#1485](https://github.com/MultiQC/MultiQC/pull/1485))

## [MultiQC v1.18](https://github.com/MultiQC/MultiQC/releases/tag/v1.18) - 2023-11-17

### Highlights

#### Better configs

As of this release, you can now set all of your config variables via environment variables! (see [docs](https://multiqc.info/docs/getting_started/config/#config-with-environment-variables)).

Better still, YAML config files can now use string interpolation to parse environment variables within strings (see [docs](https://multiqc.info/docs/getting_started/config/#referencing-environment-variables-in-yaml-configs)), eg:

```yaml
report_header_info:
  - Contact E-mail: !ENV "${NAME:info}@${DOMAIN:example.com}"
```

#### Picard refactoring

In this release, there was a significant refactoring of the Picard module.
It has been generalized for better code sharing with other Picard-based software, like Sentieon and Parabricks.
As a result of this, the standalone Sentieon module was removed: Sentieon QC files will be interpreted directly as Picard QC files.

If you were using the Sentieon module in your pipelines, make sure to update any places that reference the module name:

- MultiQC command line (e.g. replace `--module sentieon` with `--module picard`).
- MultiQC configs (e.g. replace `sentieon` with `picard` in options like `run_modules`, `exclude_modules`, `module_order`).
- Downstream code that relies on names of the files in `multiqc_data` or `multiqc_plots` saves (e.g., `multiqc_data/multiqc_sentieon_AlignmentSummaryMetrics.txt` becomes `multiqc_data/multiqc_picard_AlignmentSummaryMetrics.txt`).
- Code that parses data files like `multiqc_data/multiqc_data.json`.
- Custom plugins and templates that rely on HTML anchors (e.g. `#sentieon_aligned_reads` becomes `#picard_AlignmentSummaryMetrics`).
- Also, note that Picard fetches sample names from the commands it finds inside the QC headers (e.g. `# net.sf.picard.analysis.CollectMultipleMetrics INPUT=Szabo_160930_SN583_0215_AC9H20ACXX.bam ...` -> `Szabo_160930_SN583_0215_AC9H20ACXX`), whereas the removed Sentieon module prioritized the QC file names. To revert to the old Sentieon approach, use the [`use_filename_as_sample_name` config flag](https://multiqc.info/docs/getting_started/config/#using-log-filenames-as-sample-names).

### MultiQC updates

- Config can be set with environment variables, including env var interpolation ([#2178](https://github.com/MultiQC/MultiQC/pull/2178))
- Try find config in `~/.config` or `$XDG_CONFIG_HOME` ([#2183](https://github.com/MultiQC/MultiQC/pull/2183))
- Better sample name cleaning with pairs of input filenames ([#2181](https://github.com/MultiQC/MultiQC/pull/2181))
- Software versions: allow any string as a version tag ([#2166](https://github.com/MultiQC/MultiQC/pull/2166))
- Table columns with non-numeric values and now trigger a linting error if `scale` is set ([#2176](https://github.com/MultiQC/MultiQC/pull/2176))
- Stricter config variable typing ([#2178](https://github.com/MultiQC/MultiQC/pull/2178))
- Remove `position:absolute` CSS from table values ([#2169](https://github.com/MultiQC/MultiQC/pull/2169))
- Fix column sorting in exported TSV files from a matplotlib linegraph plot ([#2143](https://github.com/MultiQC/MultiQC/pull/2143))
- Fix custom anchors for kraken ([#2170](https://github.com/MultiQC/MultiQC/pull/2170))
- Fix logging spillover bug ([#2174](https://github.com/MultiQC/MultiQC/pull/2174))

### New Modules

- [**Seqera Platform CLI**](https://github.com/seqeralabs/tower-cli) ([#2151](https://github.com/MultiQC/MultiQC/pull/2151))
  - Seqera Platform CLI reports statistics generated by the Seqera Platform CLI.
- [**Xenome**](https://github.com/data61/gossamer/blob/master/docs/xenome.md) ([#1860](https://github.com/MultiQC/MultiQC/pull/1860))
  - A tool for classifying reads from xenograft sources.
- [**xengsort**](https://gitlab.com/genomeinformatics/xengsort) ([#2168](https://github.com/MultiQC/MultiQC/pull/2168))
  - xengsort is a fast xenograft read sorter based on space-efficient k-mer hashing

### Module updates

- **fastp**: add version parsing ([#2159](https://github.com/MultiQC/MultiQC/pull/2159))
- **fastp**: correctly parse sample name from `--in1`/`--in2` in bash command. Prefer file name if not `fastp.json`; fallback to file name when error ([#2139](https://github.com/MultiQC/MultiQC/pull/2139))
- **Kaiju**: fix `division by zero` error ([#2179](https://github.com/MultiQC/MultiQC/pull/2179))
- **Nanostat**: account for both tab and spaces in `v1.41+` search pattern ([#2155](https://github.com/MultiQC/MultiQC/pull/2155))
- **Pangolin**: update for v4: add QC Note , update tool versions columns ([#2157](https://github.com/MultiQC/MultiQC/pull/2157))
- **Picard**: Generalize to directly support Sentieon and Parabricks outputs ([#2110](https://github.com/MultiQC/MultiQC/pull/2110))
- **Sentieon**: Removed the module in favour of directly supporting parsing by the **Picard** module ([#2110](https://github.com/MultiQC/MultiQC/pull/2110))
  - Note that any code that relies on the module name needs to be updated, e.g. `-m sentieon` will no longer work
  - The exported plot and data files will be now be prefixed as `picard` instead of `sentieon`, etc.
  - Note that the Sentieon module used to fetch the sample names from the file names by default, and now it follows the Picard module's logic, and prioritizes the commands recorded in the logs. To override, use the `use_filename_as_sample_name` config flag

## [MultiQC v1.17](https://github.com/MultiQC/MultiQC/releases/tag/v1.17) - 2023-10-17

### The one with the new logo

Highlights:

- Introducing the new MultiQC logo!
- Adding support for Python 3.12 and dropping support for Python 3.7
- New `--require-logs` to fail if expected tool outputs are not found
- Rename `--lint` to `--strict`
- Modules should now use `ModuleNotFoundError` instead of `UserWarning` when no logs are found
- 2 new modules and updates to 9 modules.

### MultiQC updates

- Add CI action [changelog.yml](.github%2Fworkflows%2Fchangelog.yml) to populate the changelog from PR titles, triggered by a comment `@multiqc-bot changelog` ([#2025](https://github.com/MultiQC/MultiQC/pull/2025), [#2102](https://github.com/MultiQC/MultiQC/pull/2102), [#2115](https://github.com/MultiQC/MultiQC/pull/2115))
- Add GitHub Actions bot workflow to fix code linting from a PR comment ([#2082](https://github.com/MultiQC/MultiQC/pull/2082))
- Use custom exception type instead of `UserWarning` when no samples are found. ([#2049](https://github.com/MultiQC/MultiQC/pull/2049))
- Lint modules for missing `self.add_software_version` ([#2081](https://github.com/MultiQC/MultiQC/pull/2081))
- Strict mode: rename `config.lint` to `config.strict`, crash early on module or template error. Add `MULTIQC_STRICT=1` ([#2101](https://github.com/MultiQC/MultiQC/pull/2101))
- Matplotlib line plots now respect `xLog: True` and `yLog: True` in config ([#1632](https://github.com/MultiQC/MultiQC/pull/1632))
- Fix matplotlib linegraph and bargraph for the case when `xmax` `<` `xmin` in config ([#2124](https://github.com/MultiQC/MultiQC/pull/2124))
- Add `--require-logs` flag to error out if requested modules not used ([#2109](https://github.com/MultiQC/MultiQC/pull/2109))
- Fixes for python 3.12
  - Replace removed `distutils` ([#2113](https://github.com/MultiQC/MultiQC/pull/2113))
  - Bundle lzstring ([#2119](https://github.com/MultiQC/MultiQC/pull/2119))
- Drop Python 3.6 and 3.7 support, add 3.12 ([#2121](https://github.com/MultiQC/MultiQC/pull/2121))
- Just run CI on the oldest + newest supported Python versions ([#2074](https://github.com/MultiQC/MultiQC/pull/2074))
- <img src="./multiqc/templates/default/assets/img/favicon-16x16.png" alt="///" width="10px"/> New logo
- Set name and anchor for the custom content "module" [#2131](https://github.com/MultiQC/MultiQC/pull/2131)
- Fix use of `shutil.copytree` when overriding existing template files in `tmp_dir` ([#2133](https://github.com/MultiQC/MultiQC/pull/2133))

### New Modules

- [**Bracken**](https://ccb.jhu.edu/software/bracken/)
  - A highly accurate statistical method that computes the abundance of species in DNA sequences from a metagenomics sample.
- [**Truvari**](https://github.com/ACEnglish/truvari) ([#1751](https://github.com/MultiQC/MultiQC/pull/1751))
  - Truvari is a toolkit for benchmarking, merging, and annotating structural variants

### Module updates

- **Dragen**: make sure all inputs are recorded in multiqc_sources.txt ([#2128](https://github.com/MultiQC/MultiQC/pull/2128))
- **Cellranger**: Count submodule updated to parse Antibody Capture summary ([#2118](https://github.com/MultiQC/MultiQC/pull/2118))
- **fastp**: parse unescaped sample names with white spaces ([#2108](https://github.com/MultiQC/MultiQC/pull/2108))
- **FastQC**: Add top overrepresented sequences table ([#2075](https://github.com/MultiQC/MultiQC/pull/2075))
- **HiCPro**: Fix parsing scientific notation in hicpro-ashic. Thanks @Just-Roma ([#2126](https://github.com/MultiQC/MultiQC/pull/2126))
- **HTSeq Count**: allow counts files with more than 2 columns ([#2129](https://github.com/MultiQC/MultiQC/pull/2129))
- **mosdepth**: fix prioritizing region over global information ([#2106](https://github.com/MultiQC/MultiQC/pull/2106))
- **Picard**: Adapt WgsMetrics to parabricks bammetrics outputs ([#2127](https://github.com/MultiQC/MultiQC/pull/2127))
- **Picard**: MarkDuplicates: Fix parsing mixed strings/numbers, account for missing trailing `0` ([#2083](https://github.com/MultiQC/MultiQC/pull/2083), [#2094](https://github.com/MultiQC/MultiQC/pull/2094))
- **Samtools**: Add MQ0 reads to the Percent Mapped barplot in Stats submodule ([#2123](https://github.com/MultiQC/MultiQC/pull/2123))
- **WhatsHap**: Process truncated input with no ALL chromosome ([#2095](https://github.com/MultiQC/MultiQC/pull/2095))

## [MultiQC v1.16](https://github.com/MultiQC/MultiQC/releases/tag/v1.16) - 2023-09-22

### Highlight: Software versions

New in v1.16 - software version information can now automatically parsed from log output where available,
and added to MultiQC in a standardised manner. It's shown in the MultiQC report next to section
headings and in a dedicated report section, as well as being saved to `multiqc_data`.
Where version information is not available in logs, it can be submitted manually by using a new
special file type with filename pattern `*_mqc_versions.yml`.
There's the option of representing groups of versions, useful for a tool that uses sub-tools,
or pipelines that want to report version numbers per analysis step.

There are a handful of new config scopes to control behaviour:
`software_versions`, `skip_versions_section`, `disable_version_detection`, `versions_table_group_header`.
See the documentation for more ([writing modules](https://multiqc.info/docs/development/modules/#saving-version-information),
[supplying stand-alone](https://multiqc.info/docs/reports/customisation/#listing-software-versions))

Huge thanks to [@pontushojer](https://https://github.com/pontushojer) for the
contribution ([#1927](https://github.com/MultiQC/MultiQC/pull/1927)).
This idea goes way back to [issue #290](https://github.com/MultiQC/MultiQC/issues/290), made in 2016!

### MultiQC updates

- Removed `simplejson` unused dependency ([#1973](https://github.com/MultiQC/MultiQC/pull/1973))
- Give config `custom_plot_config` priority over column-specific settings set by modules
- When exporting plots, make a more clear error message for unsupported FastQC dot plot ([#1976](https://github.com/MultiQC/MultiQC/pull/1976))
- Fixed parsing of `plot_type: "html"` `data` in json custom content
- Replace deprecated `pkg_resources`
- [Fix](https://github.com/MultiQC/MultiQC/issues/2032) the module groups configuration for modules where the namespace is passed explicitly to `general_stats_addcols`. Namespace is now always appended to the module name in the general stats ([2037](https://github.com/MultiQC/MultiQC/pull/2037)).
- Do not call `sys.exit()` in the `multiqc.run()` function, to avoid breaking interactive environments. [#2055](https://github.com/MultiQC/MultiQC/pull/2055)
- Fixed the DOI exports in `multiqc_data` to include more than just the MultiQC paper ([#2058](https://github.com/MultiQC/MultiQC/pull/2058))
- Fix table column color scaling then there are negative numbers ([1869](https://github.com/MultiQC/MultiQC/issues/1869))
- Export plots as static images and data in a ZIP archive. Fixes the [issue](https://github.com/MultiQC/MultiQC/issues/1873) when only 10 plots maximum were downloaded due to the browser limitation.

### New Modules

- [**Bakta**](https://github.com/oschwengers/bakta)
  - Rapid and standardized annotation of bacterial genomes, MAGs & plasmids.
- [**mapDamage**](https://github.com/ginolhac/mapDamage)
  - mapDamage2 is a computational framework written in Python and R, which tracks and quantifies DNA damage patterns among ancient DNA sequencing reads generated by Next-Generation Sequencing platforms.
- [**Sourmash**](https://github.com/sourmash-bio/sourmash)
  - Quickly search, compare, and analyze genomic and metagenomic data sets.

### Module updates

- **BcfTools**
  - Stats: fix parsing multi-sample logs ([#2052](https://github.com/MultiQC/MultiQC/issues/2052))
- **Custom content**
  - Don't convert sample IDs to floats ([#1883](https://github.com/MultiQC/MultiQC/issues/1883))
- **DRAGEN**
  - Make DRAGEN module use `fn_clean_exts` instead of hardcoded file names. Fixes working with arbitrary file names ([#1994](https://github.com/MultiQC/MultiQC/pull/1994))
- **FastQC**:
  - fix `UnicodeDecodeError` when parsing `fastqc_data.txt`: try latin-1 or fail gracefully ([#2024](https://github.com/MultiQC/MultiQC/issues/2024))
- **Kaiju**:
  - Fix `UnboundLocalError` on outputs when Kanju was run with the `-e` flag ([#2023](https://github.com/MultiQC/MultiQC/pull/2023))
- **Kraken**
  - Parametrize top-N through config ([#2060](https://github.com/MultiQC/MultiQC/pull/2060))
  - Fix bug where ranks incorrectly assigned to tabs ([#1766](https://github.com/MultiQC/MultiQC/issues/1766)).
- **Mosdepth**
  - Add X/Y relative coverage plot, analogous to the one in samtools-idxstats ([#1978](https://github.com/MultiQC/MultiQC/issues/1978))
  - Added the `perchrom_fraction_cutoff` option into the config to help avoid clutter in contig-level plots
  - Fix a bug happening when both `region` and `global` coverage histograms for a sample are available (i.e. when mosdepth was run with `--by`, see [mosdepth docs](https://github.com/brentp/mosdepth#usage)). In this case, data was effectively merged. Instead, summarise it separately and add a separate report section for the region-based coverage data.
  - Do not fail when all input samples have no coverage ([#2005](https://github.com/MultiQC/MultiQC/pull/2005)).
- **NanoStat**
  - Support new format ([#1997](https://github.com/MultiQC/MultiQC/pull/1997)).
- **RSeQC**
  - Fix `max() arg is an empty sequence` error ([#1985](https://github.com/MultiQC/MultiQC/issues/1985))
  - Fix division by zero on all-zero input ([#2040](https://github.com/MultiQC/MultiQC/pull/2040))
- **Samtools**
  - Stats: fix "Percent Mapped" plot when samtools was run with read filtering ([#1972](https://github.com/MultiQC/MultiQC/pull/1972))
- **Qualimap**
  - BamQC: Include `% On Target` in General Stats table ([#2019](https://github.com/MultiQC/MultiQC/issues/2019))
- **WhatsHap**
  - Bugfix: ensure that TSV is only split on tab character. Allows sample names with spaces ([#1981](https://github.com/MultiQC/MultiQC/pull/1981))

## [MultiQC v1.15](https://github.com/MultiQC/MultiQC/releases/tag/v1.15) - 2023-08-04

#### Potential breaking change in some edge cases

This release of MultiQC introduces speed improvements to the file search.
One way it does this is by limiting the number of lines loaded by each search pattern.
For the vast majority of users, this should have no effect except faster searches.
However, in some edge cases it may break things. Hypothetically, for example:

- If you concatenate log files from multiple tools
- If you have a custom plugin module that we haven't tested

See the [troubleshooting docs](https://multiqc.info/docs/usage/troubleshooting/#long-log-files)
for more information.

### MultiQC updates

- Refactor file search for performance improvements ([#1904](https://github.com/MultiQC/MultiQC/pull/1904))
- Bump `log_filesize_limit` default (to skip large files in the search) from 10MB to 50MB.
- Table code now tolerates lambda function calls with bad data ([#1739](https://github.com/MultiQC/MultiQC/issues/1739))
- Beeswarm plot now saves data to `multiqc_data`, same as tables ([#1861](https://github.com/MultiQC/MultiQC/issues/1861))
- Don't print DOI in module if it's set to an empty string.
- Optimize parsing of 2D data dictionaries in multiqc.utils.utils_functions.write_data_file() ([#1891](https://github.com/MultiQC/MultiQC/pull/1891))
- Don't sort table headers alphabetically if we don't have an `OrderedDict` - regular dicts are fine in Py3 ([#1866](https://github.com/MultiQC/MultiQC/issues/1866))
- New back-end to preview + deploy the new website when the docs are edited.
- Fixed a _lot_ of broken links in the documentation from the new website change in structure.

### New Modules

- [**Freyja**](https://github.com/andersen-lab/Freyja)
  - Freyja is a tool to recover relative lineage abundances from mixed SARS-CoV-2 samples from a sequencing dataset.
- [**Librarian**](https://github.com/DesmondWillowbrook/Librarian)
  - A tool to predict the sequencing library type from the base composition of a supplied FastQ file.

### Module updates

- **Conpair**
  - Bugfix: allow to find and proprely parse the `concordance` output of Conpair, which may output 2 kinds of format for `concordance` depending if it's ran with or without `--outfile` ([#1851](https://github.com/MultiQC/MultiQC/issues/1851))
- **Cell Ranger**
  - Bugfix: avoid multiple `KeyError` exceptions when parsing Cell Ranger 7.x `web_summary.html` ([#1853](https://github.com/MultiQC/MultiQC/issues/1853), [#1871](https://github.com/MultiQC/MultiQC/issues/1871))
- **DRAGEN**
  - Restored functionality to show target BED coverage metrics ([#1844](https://github.com/MultiQC/MultiQC/issues/1844))
  - Update filename pattern in RNA quant metrics ([#1958](https://github.com/MultiQC/MultiQC/pull/1958))
- **filtlong**
  - Handle reports from locales that use `.` as a thousands separator ([#1843](https://github.com/MultiQC/MultiQC/issues/1843))
- **GATK**
  - Adds support for [AnalyzeSaturationMutagenesis submodule](https://gatk.broadinstitute.org/hc/en-us/articles/360037594771-AnalyzeSaturationMutagenesis-BETA-)
- **HUMID**
  - Fix bug that prevent HUMID stats files from being parsed ([#1856](https://github.com/MultiQC/MultiQC/issues/1856))
- **Mosdepth**
  - Fix data not written to `mosdepth_cumcov_dist.txt` and `mosdepth_cov_dist.txt` ([#1868](https://github.com/MultiQC/MultiQC/issues/1868))
  - Update documentation with new file `{prefix}.mosdepth.summary.txt` ([#1868](https://github.com/MultiQC/MultiQC/issues/1868))
  - Fill in missing values for general stats table ([#1868](https://github.com/MultiQC/MultiQC/issues/1868))
  - Include mosdepth/summary file paths in `multiqc_sources.txt` ([#1868](https://github.com/MultiQC/MultiQC/issues/1868))
  - Enable log switch for Coverage per contig plot ([#1868](https://github.com/MultiQC/MultiQC/issues/1868))
  - Fix y-axis scaling for Coverage distribution plot ([#1868](https://github.com/MultiQC/MultiQC/issues/1868))
  - Handle case of intermediate missing coverage x-values in the `*_dist.txt` file causing a distorted Coverage distribution plot ([#1960](https://github.com/MultiQC/MultiQC/issues/1960))
- **Picard**
  - WgsMetrics: Fix wrong column label ([#1888](https://github.com/MultiQC/MultiQC/issues/1888))
  - HsMetrics: Add missing field descriptions ([#1928](https://github.com/MultiQC/MultiQC/pull/1928))
- **Porechop**
  - Don't render bar graphs if no samples had any adapters trimmed ([#1850](https://github.com/MultiQC/MultiQC/issues/1850))
  - Added report section listing samples that had no adapters trimmed
- **RSeQC**
  - Fix `ZeroDivisionError` error for `bam_stat` results when there are 0 reads ([#1735](https://github.com/MultiQC/MultiQC/issues/1735))
- **UMI-tools**
  - Fix bug that broke the module with paired-end data ([#1845](https://github.com/MultiQC/MultiQC/issues/1845))

## [MultiQC v1.14](https://github.com/MultiQC/MultiQC/releases/tag/v1.14) - 2023-01-08

### MultiQC new features

- Rewrote the `Dockerfile` to build multi-arch images (amd64 + arm), run through a non-privileged user and build tools for non precompiled python binaries ([#1541](https://github.com/MultiQC/MultiQC/pull/1541), [#1541](https://github.com/MultiQC/MultiQC/pull/1541))
- Add a new lint test to check that colour scale names are valid ([#1835](https://github.com/MultiQC/MultiQC/pull/1835))
- Update github actions to run tests on a single module if it is the only file affected by the PR ([#915](https://github.com/MultiQC/MultiQC/issues/915))
- Add CI testing for Python 3.10 and 3.11
- Optimize line-graph generation to remove an n^2 loop ([#1668](https://github.com/MultiQC/MultiQC/pull/1668))
- Parsing output file column headers is much faster.

### MultiQC code cleanup

- Remove Python 2-3 compatability `from __future__` imports
- Remove unused `#!/usr/bin/env python` hashbangs from module files
- Add new code formatting tool [isort](https://pycqa.github.io/isort/) to standardise the order and formatting of Python module imports
- Add [Pycln](https://hadialqattan.github.io/pycln/#/) pre-commit hook to remove unused imports

### MultiQC updates

- Bugfix: Make `config.data_format` work again ([#1722](https://github.com/MultiQC/MultiQC/issues/1722))
- Bump minimum version of Jinja2 to `>=3.0.0` ([#1642](https://github.com/MultiQC/MultiQC/issues/1642))
- Disable search progress bar if running with `--quiet` or `--no-ansi` ([#1638](https://github.com/MultiQC/MultiQC/issues/1638))
- Allow path filters without full paths by trying to prefix analysis dir when filtering ([#1308](https://github.com/MultiQC/MultiQC/issues/1308))
- Fix sorting of table columns with text values
- Don't crash if a barplot is given an empty list of categories ([#1540](https://github.com/MultiQC/MultiQC/issues/1540))
- New logos! MultiQC is now developed and maintained at [Seqera Labs](https://seqera.io/). Updated logos and email addresses accordingly.

### New Modules

- [**Anglerfish**](https://github.com/remiolsen/anglerfish)
  - A tool designed to assess pool balancing, contamination and insert sizes of Illumina library dry runs on Oxford Nanopore data.
- [**BBDuk**](https://jgi.doe.gov/data-and-tools/software-tools/bbtools/bb-tools-user-guide/bbduk-guide/)
  - Combines most common data-quality-related trimming, filtering, and masking operations via kmers into a single high-performance tool.
- [**Cell Ranger**](https://support.10xgenomics.com/single-cell-gene-expression/software/pipelines/latest/what-is-cell-ranger)
  - Works with data from 10X Genomics Chromium. Processes Chromium single cell data to align reads, generate feature-barcode matrices, perform clustering and other secondary analysis, and more.
  - New MultiQC module parses Cell Ranger quality reports from VDJ and count analysis
- [**DIAMOND**](https://github.com/bbuchfink/diamond)
  - A high-throughput program for aligning DNA reads or protein sequences against a protein reference database.
- [**DRAGEN-FastQC**](https://www.illumina.com/products/by-type/informatics-products/dragen-bio-it-platform.html)
  - Illumina Bio-IT Platform that uses FPGA for accelerated primary and secondary analysis
  - Finally merged the epic 2.5-year-old pull request, with 3.5k new lines of code.
  - Please report any bugs you find!
- [**Filtlong**](https://github.com/rrwick/Filtlong)
  - A tool for filtering long reads by quality.
- [**GoPeaks**](https://github.com/maxsonBraunLab/gopeaks)
  - GoPeaks is used to call peaks in CUT&TAG/CUT&RUN datasets.
- [**HiFiasm**](https://github.com/chhylp123/hifiasm)
  - A haplotype-resolved assembler for accurate Hifi reads
- [**HUMID**](https://github.com/jfjlaros/dedup)
  - HUMID is a tool to quickly and easily remove duplicate reads from FastQ files, with or without UMIs.
- [**mOTUs**](https://motu-tool.org/)
  - Microbial profiling through marker gene (MG)-based operational taxonomic units (mOTUs)
- [**Nextclade**](https://github.com/nextstrain/nextclade)
  - Tool that assigns clades to SARS-CoV-2 samples
- [**Porechop**](https://github.com/rrwick/Porechop)
  - A tool for finding and removing adapters from Oxford Nanopore reads
- [**PRINSEQ++**](https://github.com/Adrian-Cantu/PRINSEQ-plus-plus)
  - PRINSEQ++ is a C++ of `prinseq-lite.pl` program for filtering, reformating or trimming genomic and metagenomic sequence data.
- [**UMI-tools**](https://umi-tools.readthedocs.io)
  - Work with Unique Molecular Identifiers (UMIs) / Random Molecular Tags (RMTs) and single cell RNA-Seq cell barcodes.

### Module updates

- **Bcftools stats**
  - Bugfix: Do not show empty bcftools stats variant depth plots ([#1777](https://github.com/MultiQC/MultiQC/pull/1777))
  - Bugfix: Avoid exception when `PSC nMissing` column is not present ([#1832](https://github.com/MultiQC/MultiQC/issues/1832))
- **BCL Convert**
  - Handle single-end read data correctly when setting cluster length instead of always assuming paired-end reads ([#1697](https://github.com/MultiQC/MultiQC/issues/1697))
  - Handle different R1 and R2 read-lengths correctly instead of assuming they are the same ([#1774](https://github.com/MultiQC/MultiQC/issues/1774))
  - Handle single-index paired-end data correctly
  - Added a config option to enable the creation of barplots with undetermined barcodes (`create_unknown_barcode_barplots` with `False` as default) ([#1709](https://github.com/MultiQC/MultiQC/pull/1709))
- **BUSCO**
  - Update BUSCO pass/warning/fail scheme to be more clear for users
- **Bustools**
  - Show median reads per barcode statistic
- **Custom content**
  - Create a report even if there's only Custom Content General Stats there
  - Attempt to cooerce line / scatter x-axes into floats so as not to lose labels ([#1242](https://github.com/MultiQC/MultiQC/issues/1242))
  - Multi-sample line-graph TSV files that have no sample name in row 1 column 1 now use row 1 as x-axis labels ([#1242](https://github.com/MultiQC/MultiQC/issues/1242))
- **fastp**
  - Add total read count (after filtering) to general stats table ([#1744](https://github.com/MultiQC/MultiQC/issues/1744))
  - Don't crash for invalid JSON files ([#1652](https://github.com/MultiQC/MultiQC/issues/1652))
- **FastQC**
  - Report median read-length for fastqc in addition to mean ([#1745](https://github.com/MultiQC/MultiQC/pull/1745))
- **Kaiju**
  - Don't crash if we don't have any data for the top-5 barplot ([#1540](https://github.com/MultiQC/MultiQC/issues/1540))
- **Kallisto**
  - Fix `ZeroDivisionError` when a sample has zero reads ([#1746](https://github.com/MultiQC/MultiQC/issues/1746))
- **Kraken**
  - Fix duplicate heatmap to account for missing taxons ([#1779](https://github.com/MultiQC/MultiQC/pull/1779))
  - Make heatmap full width
  - Handle empty kreports gracefully ([#1637](https://github.com/MultiQC/MultiQC/issues/1637))
  - Fix regex error with very large numbers of unclassified reads ([#1639](https://github.com/MultiQC/MultiQC/pull/1639))
- **malt**
  - Fixed division by 0 in malt module ([#1683](https://github.com/MultiQC/MultiQC/issues/1683))
- **miRTop**
  - Avoid `KeyError` - don't assume all fields present in logs ([#1778](https://github.com/MultiQC/MultiQC/issues/1778))
- **Mosdepth**
  - Don't pad the General Stats table with zeros for missing data ([#1810](https://github.com/MultiQC/MultiQC/pull/1810))
- **Picard**
  - HsMetrics: Allow custom columns in General Stats too, with `HsMetrics_genstats_table_cols` and `HsMetrics_genstats_table_cols_hidden`
- **Qualimap**
  - Added additional columns in general stats for BamQC results that displays region on-target stats if region bed has been supplied (hidden by default) ([#1798](https://github.com/MultiQC/MultiQC/pull/1798))
  - Bugfix: Remove General Stats rows for filtered samples ([#1780](https://github.com/MultiQC/MultiQC/issues/1780))
- **RSeQC**
  - Update `geneBody_coverage` to plot normalized coverages using a similar formula to that used by RSeQC itself ([#1792](https://github.com/MultiQC/MultiQC/pull/1792))
- **Sambamba Markdup**
  - Catch zero division in sambamba markdup ([#1654](https://github.com/MultiQC/MultiQC/issues/1654))
- **Samtools**
  - Added additional column for `flagstat` that displays percentage of mapped reads in a bam (hidden by default) ([#1733](https://github.com/MultiQC/MultiQC/issues/1733))
- **VEP**
  - Don't crash with `ValueError` if there are zero variants ([#1681](https://github.com/MultiQC/MultiQC/issues/1681))

## [MultiQC v1.13](https://github.com/MultiQC/MultiQC/releases/tag/v1.13) - 2022-09-08

### MultiQC updates

- Major spruce of the command line help, using the new [rich-click](https://github.com/ewels/rich-click) package
- Drop some of the Python 2k compatability code (eg. custom requirements)
- Improvements for running MultiQC in a Python environment, such as a Jupyter Notebook or script
  - Fixed bug raised when removing logging file handlers between calls that arose when configuring the root logger with dictConfig ([#1643](https://github.com/MultiQC/MultiQC/issues/1643))
- Added new config option `custom_table_header_config` to override any config for any table header
- Fixed edge-case bug in custom content where a `description` that doesn't terminate in `.` gave duplicate section descriptions.
- Tidied the verbose log to remove some very noisy statements and add summaries for skipped files in the search
- Add timezone to time in reports
- Add nix flake support
- Added automatic tweet about new releases
- Breaking: Removed `--cl_config` option. Please use `--cl-config` instead.

### Module updates

- **AdapterRemoval**
  - Finally merge a fix for counts of reads that are discarded/collapsed ([#1647](https://github.com/MultiQC/MultiQC/issues/1647))
- **VEP**
  - Fixed bug when `General Statistics` have a value of `-` ([#1656](https://github.com/MultiQC/MultiQC/pull/1656))
- **Custom content**
  - Only set id for custom content when id not set by metadata ([#1629](https://github.com/MultiQC/MultiQC/issues/1629))
  - Fix bug where module wouldn't run if all content was within a MultiQC config file ([#1686](https://github.com/MultiQC/MultiQC/issues/1686))
  - Fix crash when `info` isn't set ([#1688](https://github.com/MultiQC/MultiQC/issues/1688))
- **Nanostat**
  - Removed HTML escaping of special characters in the log to fix bug in jinja2 v3.10 removing `jinja2.escape()` ([#1659](https://github.com/MultiQC/MultiQC/pull/1659))
  - Fix bug where module would crash if input does not contain quality scores ([#1717](https://github.com/MultiQC/MultiQC/issues/1717))
- **Pangolin**
  - Updated module to handle outputs from Pangolin v4 ([#1660](https://github.com/MultiQC/MultiQC/pull/1660))
- **Somalier**
  - Handle zero mean X depth in _Sex_ plot ([#1670](https://github.com/MultiQC/MultiQC/pull/1670))
- **Fastp**
  - Include low complexity and too long reads in filtering bar chart
- **miRTop**
  - Fix module crashing when `ref_miRNA_sum` is missing in file. ([#1712](https://github.com/MultiQC/MultiQC/issues/1712))
  - Fix module crashing due to zero division ([#1719](https://github.com/MultiQC/MultiQC/issues/1719))
- **FastQC**
  - Fixed error when parsing duplicate ratio when there is `nan` values in the report. ([#1725](https://github.com/MultiQC/MultiQC/pull/1725))

## [MultiQC v1.12](https://github.com/MultiQC/MultiQC/releases/tag/v1.12) - 2022-02-08

### MultiQC - new features

- Added option to customise default plot height in plot config ([#1432](https://github.com/MultiQC/MultiQC/issues/1432))
- Added `--no-report` flag to skip report generation ([#1462](https://github.com/MultiQC/MultiQC/issues/1462))
- Added support for priting tool DOI in report sections ([#1177](https://github.com/MultiQC/MultiQC/issues/1177))
- Added support for `--custom-css-file` / `config.custom_css_files` option to include custom CSS in the final report ([#1573](https://github.com/MultiQC/MultiQC/pull/1573))
- New plot config option `labelSize` to customise font size for axis labels in flat MatPlotLib charts ([#1576](https://github.com/MultiQC/MultiQC/pull/1576))
- Added support for customising table column names ([#1255](https://github.com/MultiQC/MultiQC/issues/1255))

### MultiQC - updates

- MultiQC now skips modules for which no files were found - gives a small performance boost ([#1463](https://github.com/MultiQC/MultiQC/issues/1463))
- Improvements for running MultiQC in a Python environment, such as a Jupyter Notebook or script
  - Fixed logger bugs when calling `multiqc.run` multiple times by removing logging file handlers between calls ([#1141](https://github.com/MultiQC/MultiQC/issues/1141))
  - Init/reset global state between runs ([#1596](https://github.com/MultiQC/MultiQC/pull/1596))
- Added commonly missing functions to several modules ([#1468](https://github.com/MultiQC/MultiQC/issues/1468))
- Wrote new script to check for the above function calls that should be in every module (`.github/workflows/code_checks.py`), runs on GitHub actions CI
- Make table _Conditional Formatting_ work at table level as well as column level. ([#761](https://github.com/MultiQC/MultiQC/issues/761))
- CSS Improvements to make printed reports more attractive / readable ([#1579](https://github.com/MultiQC/MultiQC/pull/1579))
- Fixed a problem with numeric filenames ([#1606](https://github.com/MultiQC/MultiQC/issues/1606))
- Fixed nasty bug where line charts with a categorical x-axis would take categories from the last sample only ([#1568](https://github.com/MultiQC/MultiQC/issues/1568))
- Ignore any files called `multiqc_data.json` ([#1598](https://github.com/MultiQC/MultiQC/issues/1598))
- Check that the config `path_filters` is a list, convert to list if a string is supplied ([#1539](https://github.com/MultiQC/MultiQC/issues/1539))

### New Modules

- [**CheckQC**](https://github.com/Molmed/checkQC)
  - A program designed to check a set of quality criteria against an Illumina runfolder
- [**pbmarkdup**](https://github.com/PacificBiosciences/pbmarkdup)
  - Mark duplicate reads from PacBio sequencing of an amplified library
- [**WhatsHap**](https://whatshap.readthedocs.io)
  - WhatsHap is a software for phasing genomic variants using DNA sequencing reads
- [**SeqWho**](https://daehwankimlab.github.io/seqwho/)
  - Tool to determine a FASTQ(A) sequencing file identity, both source protocol and species of origin.

### Module feature additions

- **BBMap**
  - Added handling for `qchist` output ([#1021](https://github.com/MultiQC/MultiQC/issues/1021))
- **bcftools**
  - Added a plot with samplewise number of sites, Ts/Tv, number of singletons and sequencing depth ([#1087](https://github.com/MultiQC/MultiQC/issues/1087))
- **Mosdepth**
  - Added mean coverage [#1566](https://github.com/MultiQC/MultiQC/issues/1566)
- **NanoStat**
  - Recognize FASTA and FastQ report flavors ([#1547](https://github.com/MultiQC/MultiQC/issues/1547))

### Module updates

- **BBMap**
  - Correctly handle adapter stats files with additional columns ([#1556](https://github.com/MultiQC/MultiQC/issues/1556))
- **BCL Convert**
  - Handle change in output format in v3.9.3 with new `Quality_Metrics.csv` file ([#1563](https://github.com/MultiQC/MultiQC/issues/1563))
- **bowtie**
  - Minor update to handle new log wording in bowtie v1.3.0 ([#1615](https://github.com/MultiQC/MultiQC/issues/1615))
- **CCS**
  - Tolerate compound IDs generated by pbcromwell ccs in the general statistics ([#1486](https://github.com/MultiQC/MultiQC/pull/1486))
  - Fix report parsing. Update test on attributes ids ([#1583](https://github.com/MultiQC/MultiQC/issues/1583))
- **Custom content**
  - Fixed module failing when writing data to file if there is a `/` in the section name ([#1515](https://github.com/MultiQC/MultiQC/issues/1515))
  - Use filename for section header in files with no headers ([#1550](https://github.com/MultiQC/MultiQC/issues/1550))
  - Sort custom content bargraph data by default ([#1412](https://github.com/MultiQC/MultiQC/issues/1412))
  - Always save `custom content` data to file with a name reflecting the section name. ([#1194](https://github.com/MultiQC/MultiQC/issues/1194))
- **DRAGEN**
  - Fixed bug in sample name regular expression ([#1537](https://github.com/MultiQC/MultiQC/pull/1537))
- **Fastp**
  - Fixed % pass filter statistics ([#1574](https://github.com/MultiQC/MultiQC/issues/1574))
- **FastQC**
  - Fixed several bugs occuring when FastQC sections are skipped ([#1488](https://github.com/MultiQC/MultiQC/issues/1488), [#1533](https://github.com/MultiQC/MultiQC/issues/1533))
  - Clarify general statistics table header for length
- **goleft/indexcov**
  - Fix `ZeroDivisionError` if no bins are found ([#1586](https://github.com/MultiQC/MultiQC/issues/1586))
- **HiCPro**
  - Better handling of errors when expected data keys are not found ([#1366](https://github.com/MultiQC/MultiQC/issues/1366))
- **Lima**
  - Move samples that have been renamed using `--replace-names` into the _General Statistics_ table ([#1483](https://github.com/MultiQC/MultiQC/pull/1483))
- **miRTrace**
  - Replace hardcoded RGB colours with Hex to avoid errors with newer versions of matplotlib ([#1263](https://github.com/MultiQC/MultiQC/pull/1263))
- **Mosdepth**
  - Fixed issue [#1568](https://github.com/MultiQC/MultiQC/issues/1568)
  - Fixed a bug when reporting per contig coverage
- **Picard**
  - Update `ExtractIlluminaBarcodes` to recognise more log patterns in newer versions of Picard ([#1611](https://github.com/MultiQC/MultiQC/pull/1611))
- **Qualimap**
  - Fix `ZeroDivisionError` in `QM_RNASeq` and skip genomic origins plot if no aligned reads are found ([#1492](https://github.com/MultiQC/MultiQC/issues/1492))
- **QUAST**
  - Clarify general statistics table header for length
- **RSeQC**
  - Fixed minor bug in new TIN parsing where the sample name was not being correctly cleaned ([#1484](https://github.com/MultiQC/MultiQC/issues/1484))
  - Fixed bug in the `junction_saturation` submodule ([#1582](https://github.com/MultiQC/MultiQC/issues/1582))
  - Fixed bug where empty files caused `tin` submodule to crash ([#1604](https://github.com/MultiQC/MultiQC/issues/1604))
  - Fix bug in `read_distribution` for samples with zero tags ([#1571](https://github.com/MultiQC/MultiQC/issues/1571))
- **Sambamba**
  - Fixed issue with a change in the format of output from `sambamba markdup` 0.8.1 ([#1617](https://github.com/MultiQC/MultiQC/issues/1617))
- **Skewer**
  - Fix `ZeroDivisionError` if no available reads are found ([#1622](https://github.com/MultiQC/MultiQC/issues/1622))
- **Somalier**
  - Plot scaled X depth instead of mean for _Sex_ plot ([#1546](https://github.com/MultiQC/MultiQC/issues/1546))
- **VEP**
  - Handle table cells containing `-` instead of numbers ([#1597](https://github.com/MultiQC/MultiQC/issues/1597))

## [MultiQC v1.11](https://github.com/MultiQC/MultiQC/releases/tag/v1.11) - 2021-07-05

### MultiQC new features

- New interactive slider controls for controlling heatmap colour scales ([#1427](https://github.com/MultiQC/MultiQC/issues/1427))
- Added new `--replace-names` / config `sample_names_replace` option to replace sample names during report generation
- Added `use_filename_as_sample_name` config option / `--fn_as_s_name` command line flag ([#949](https://github.com/MultiQC/MultiQC/issues/949), [#890](https://github.com/MultiQC/MultiQC/issues/890), [#864](https://github.com/MultiQC/MultiQC/issues/864), [#998](https://github.com/MultiQC/MultiQC/issues/998), [#1390](https://github.com/MultiQC/MultiQC/issues/1390))
  - Forces modules to use the log filename for the sample identifier, even if the module usually takes this from the file contents
  - Required a change to the `clean_s_name()` function arguments. All core MultiQC modules updated to reflect this.
  - Should be backwards compatible for custom modules. To adopt new behaviour, supply `f` instead of `f["root"]` as the second argument.
  - See the documenation for details: [Using log filenames as sample names](https://multiqc.info/docs/#using-log-filenames-as-sample-names) and [Custom sample names](https://multiqc.info/docs/#custom-sample-names).

### MultiQC updates

- Make the module crash tracebacks much prettier using `rich`
- Refine the cli log output a little (nicely formatted header line + drop the `[INFO]`)
- Added docs describing tools for downstream analysis of MultiQC outputs.
- Added CI tests for Python 3.9, pinned `networkx` package to `>=2.5.1` ([#1413](https://github.com/MultiQC/MultiQC/issues/1413))
- Added patterns to `config.fn_ignore_paths` to avoid error with parsing installation dir / singularity cache ([#1416](https://github.com/MultiQC/MultiQC/issues/1416))
- Print a log message when flat-image plots are used due to sample size surpassing `plots_flat_numseries` config ([#1254](https://github.com/MultiQC/MultiQC/issues/1254))
- Fix the `mqc_colours` util function to lighten colours even when passing categorical or single-length lists.
- Bugfix for Custom Content, using YAML configuration (eg. section headers) for images should now work

### New Modules

- [**BCL Convert**](https://support.illumina.com/sequencing/sequencing_software/bcl-convert.html)
  - Tool that converts / demultiplexes Illumina Binary Base Call (BCL) files to FASTQ files
- [**Bustools**](https://bustools.github.io/)
  - Tools for working with BUS files
- [**ccs**](https://github.com/PacificBiosciences/ccs)
  - Generate highly accurate single-molecule consensus reads from PacBio data
- [**GffCompare**](https://ccb.jhu.edu/software/stringtie/gffcompare.shtml)
  - GffCompare can annotate and estimate accuracy of one or more GFF files compared with a reference annotation.
- [**Lima**](https://github.com/PacificBiosciences/barcoding)
  - The PacBio Barcode Demultiplexer
- [**NanoStat**](https://github.com/wdecoster/nanostat)
  - Calculate various statistics from a long read sequencing datasets
- [**ODGI**](https://github.com/pangenome/odgi)
  - Optimized dynamic genome/graph implementation
- [**Pangolin**](https://github.com/cov-lineages/pangolin)
  - Added MultiQC support for Pangolin, the tool that determines SARS-CoV-2 lineages
- [**Sambamba Markdup**](https://lomereiter.github.io/sambamba/docs/sambamba-markdup.html)
  - Added MultiQC module to add duplicate rate calculated by Sambamba Markdup.
- [**Snippy**](https://github.com/tseemann/snippy)
  - Rapid haploid variant calling and core genome alignment.
- [**VEP**](https://www.ensembl.org/info/docs/tools/vep/index.html)
  - Added MultiQC module to add summary statistics of Ensembl VEP annotations.
  - Handle error from missing variants in VEP stats file. ([#1446](https://github.com/MultiQC/MultiQC/issues/1446))

### Module feature additions

- **Cutadapt**
  - Added support for linked adapters [#1329](https://github.com/MultiQC/MultiQC/issues/1329)]
  - Parse whether trimming was 5' or 3' for _Lengths of Trimmed Sequences_ plot where possible
- **Mosdepth**
  - Include or exclude contigs based on patterns for coverage-per-contig plots
- **Picard**
  - Add support for `CollectIlluminaBasecallingMetrics`, `CollectIlluminaLaneMetrics`, `ExtractIlluminaBarcodes` and `MarkIlluminaAdapters` ([#1336](https://github.com/MultiQC/MultiQC/pull/1336))
  - New `insertsize_xmax` configuration option to limit the plotted maximum insert size for `InsertSizeMetrics`
- **Qualimap**
  - Added new percentage coverage plot in `QM_RNASeq` ([#1258](https://github.com/MultiQC/MultiQC/issues/1258))
- **RSeQC**
  - Added a long-requested submodule to support showing the [**TIN**](http://rseqc.sourceforge.net/#tin-py) (Transcript Integrity Number) ([#737](https://github.com/MultiQC/MultiQC/issues/737))

### Module updates

- **biscuit**
  - Duplicate Rate and Cytosine Retention tables are now bargraphs.
  - Refactor code to only calculate alignment statistics once.
  - Fixed bug where cytosine retentions values would not be properly read if in scientific notation.
- **bcl2fastq**
  - Added sample name cleaning so that prepending directories with the `-d` flag works properly.
- **Cutadapt**
  - Plot filtered reads even when no filtering category is found ([#1328](https://github.com/MultiQC/MultiQC/issues/1328))
  - Don't take the last command line string for the sample name if it looks like a command-line flag ([#949](https://github.com/MultiQC/MultiQC/issues/949))
- **Dragen**
  - Handled MultiQC crashing when run on single-end output from Dragen ([#1374](https://github.com/MultiQC/MultiQC/issues/1374))
- **fastp**
  - Handle a `ZeroDivisionError` if there are zero reads ([#1444](https://github.com/MultiQC/MultiQC/issues/1444))
- **FastQC**
  - Added check for if `overrepresented_sequences` is missing from reports ([#1281](https://github.com/MultiQC/MultiQC/issues/1444))
- **Flexbar**
  - Fixed bug where reports with 0 reads would crash MultiQC ([#1407](https://github.com/MultiQC/MultiQC/issues/1407))
- **Kraken**
  - Handle a `ZeroDivisionError` if there are zero reads ([#1440](https://github.com/MultiQC/MultiQC/issues/1440))
  - Updated search patterns to handle edge case ([#1428](https://github.com/MultiQC/MultiQC/issues/1428))
- **Mosdepth**
  - Show barplot instead of line graph for coverage-per-contig plot if there is only one contig.
- **Picard**
  - `RnaSeqMetrics` - fix assignment barplot labels to say bases instead of reads ([#1408](https://github.com/MultiQC/MultiQC/issues/1408))
  - `CrosscheckFingerprints` - fix bug where LOD threshold was not detected when invoked with "new" picard cli style. fixed formatting bug ([#1414](https://github.com/MultiQC/MultiQC/issues/1414))
  - Made checker for comma as decimal separator in `HsMetrics` more robust ([#1296](https://github.com/MultiQC/MultiQC/issues/1296))
- **qc3C**
  - Updated module to not fail on older field names.
- **Qualimap**
  - Fixed wrong units in tool tip label ([#1258](https://github.com/MultiQC/MultiQC/issues/1258))
- **QUAST**
  - Fixed typo causing wrong number of contigs being displayed ([#1442](https://github.com/MultiQC/MultiQC/issues/1442))
- **Sentieon**
  - Handled `ZeroDivisionError` when input files have zero reads ([#1420](https://github.com/MultiQC/MultiQC/issues/1420))
- **RSEM**
  - Handled `ZeroDivisionError` when input files have zero reads ([#1040](https://github.com/MultiQC/MultiQC/issues/1040))
- **RSeQC**
  - Fixed double counting of some categories in `read_distribution` bar graph. ([#1457](https://github.com/MultiQC/MultiQC/issues/1457))

## [MultiQC v1.10.1](https://github.com/MultiQC/MultiQC/releases/tag/v1.10.1) - 2021-04-01

### MultiQC updates

- Dropped the `Skipping search pattern` log message from a warning to debug
- Moved directory prepending with `-d` back to before sample name cleaning (as it was before v1.7) ([#1264](https://github.com/MultiQC/MultiQC/issues/1264))
- If linegraph plot data goes above `ymax`, only _discard_ the data if the line doesn't come back again ([#1257](https://github.com/MultiQC/MultiQC/issues/1257))
- Allow scientific notation numbers in colour scheme generation
  - Fixed bug with very small minimum numbers that only revelead itself after a bugfix done in the v1.10 release
- Allow `top_modules` to be specified as empty dicts ([#1274](https://github.com/MultiQC/MultiQC/issues/1274))
- Require at least `rich` version `9.4.0` to avoid `SpinnerColumn` `AttributeError` ([#1393](https://github.com/MultiQC/MultiQC/issues/1393))
- Properly ignore `.snakemake` folders as intended ([#1395](https://github.com/MultiQC/MultiQC/issues/1395))

#### Module updates

- **bcftools**
  - Fixed bug where `QUAL` value `.` would crash MultiQC ([#1400](https://github.com/MultiQC/MultiQC/issues/1400))
- **bowtie2**
  - Fix bug where HiSAT2 paired-end bar plots were missing unaligned reads ([#1230](https://github.com/MultiQC/MultiQC/issues/1230))
- **Deeptools**
  - Handle `plotProfile` data where no upstream / downstream regions have been calculated around genes ([#1317](https://github.com/MultiQC/MultiQC/issues/1317))
  - Fix `IndexError` caused by mysterious `-1` in code.. ([#1275](https://github.com/MultiQC/MultiQC/issues/1275))
- **FastQC**
  - Replace `NaN` with `0` in the _Per Base Sequence Content_ plot to avoid crashing the plot ([#1246](https://github.com/MultiQC/MultiQC/issues/1246))
- **Picard**
  - Fixed bug in `ValidateSamFile` module where additional whitespace at the end of the file would cause MultiQC to crash ([#1397](https://github.com/MultiQC/MultiQC/issues/1397))
- **Somalier**
  - Fixed bug where using sample name cleaning in a config would trigger a `KeyError` ([#1234](https://github.com/MultiQC/MultiQC/issues/1234))

## [MultiQC v1.10](https://github.com/MultiQC/MultiQC/releases/tag/v1.10) - 2021-03-08

### Update for developers: Code linting

This is a big change for MultiQC developers. I have added automated code formatting and code linting
(style checks) to MultiQC. This helps to keep the MultiQC code base consistent despite having many
contributors and helps me to review pull-requests without having to consider whitespace.

Specifically, MultiQC now uses three main tools:

- [Black](https://github.com/psf/black) - Python Code
- [Prettier](https://prettier.io/) - Everything else (almost)
- [markdownlint-cli](https://github.com/igorshubovych/markdownlint-cli) - Stricter markdown rules

**All developers must run these tools when submitting changes via Pull-Requests!**
Automated CI tests now run with GitHub actions to check that all files pass the above tests.
If any files do not, that test will fail giving a red :x: next to the pull request.

For further information, please see the [documentation](https://multiqc.info/docs/#coding-with-multiqc).

### MultiQC updates

#### New MultiQC Features

- `--sample-filters` now also accepts `show_re` and `hide_re` in addition to `show` and `hide`. The `_re` options use regex, while the "normal" options use globbing.
- MultiQC config files now work with `.yml` file extension as well as `.yaml`
  - `.yaml` will take preference if both found.
- Section comments can now also be added for _General Statistics_
  - `section_comments: { general_stats: "My comment" }`
- New table header config option `bgcols` allows background colours for table cells with categorical data.
- New table header config options `cond_formatting_rules` and `cond_formatting_colours`
  - Comparable functionality to user config options `table_cond_formatting_rules` and `table_cond_formatting_colours`,
    allowes module developers to format table cell values as labels.
- New CI test looks for git merge markers in files
- Beautiful new [progress bar](https://rich.readthedocs.io/en/stable/progress.html) from the amazing [willmcgugan/rich](https://github.com/willmcgugan/rich) package.
- Added a bunch of new default sample name trimming suffixes ([see `8ac5c7b`](https://github.com/MultiQC/MultiQC/commit/8ac5c7b6e4ea6003ca2c9b681953ab3f22c5dd66))
- Added `timeout-minutes: 10` to the CI test workflow to check that changes aren't negatively affecting run time too much.
- New table header option `bars_zero_centrepoint` to treat `0` as zero width bars and plot bar length based on absolute values

#### New Modules

- [**EigenStratDatabaseTools**](https://github.com/TCLamnidis/EigenStratDatabaseTools)
  - Added MultiQC module to report SNP coverages from `eigenstrat_snp_coverage.py` in the general stats table.
- [**HOPS**](https://www.github.com/rhubler/HOPS)
  - Post-alignment ancient DNA analysis tool for MALT
- [**JCVI**](https://github.com/tanghaibao/jcvi)
  - Computes statistics on genome annotation.
- [**ngsderive**](https://github.com/stjudecloud/ngsderive)
  - Forensic analysis tool useful in backwards computing information from next-generation sequencing data.
- [**OptiType**](https://github.com/FRED-2/OptiType)
  - Precision HLA typing from next-generation sequencing data
- [**PURPLE**](https://github.com/hartwigmedical/hmftools/tree/master/purity-ploidy-estimator)
  - A purity, ploidy and copy number estimator for whole genome tumor data
- [**Pychopper**](https://github.com/nanoporetech/pychopper)
  - Identify, orient and trim full length Nanopore cDNA reads
- [**qc3C**](https://github.com/cerebis/qc3C)
  - Reference-free QC of Hi-C sequencing data
- [**Sentieon**](https://www.sentieon.com/products/)
  - Submodules added to catch Picard-based QC metrics files

#### Module updates

- **DRAGEN**
  - Fix issue where missing out fields could crash the module ([#1223](https://github.com/MultiQC/MultiQC/issues/1223))
  - Added support for whole-exome / targetted data ([#1290](https://github.com/MultiQC/MultiQC/issues/1290))
- **featureCounts**
  - Add support for output from [Rsubread](https://bioconductor.org/packages/release/bioc/html/Rsubread.html) ([#1022](https://github.com/MultiQC/MultiQC/issues/1022))
- **fgbio**
  - Fix `ErrorRateByReadPosition` to calculate `ymax` not just on the overall `error_rate`, but also specific base errors (ex. `a_to_c_error_rate`, `a_to_g_error_rate`, ...). ([#1215](https://github.com/MultiQC/MultiQC/pull/1251))
  - Fix `ErrorRateByReadPosition` plotted line names to no longer concatenate multiple read identifiers and no longer have off-by-one read numbering (ex. `Sample1_R2_R3` -> `Sample1_R2`) ([#[1304](https://github.com/MultiQC/MultiQC/pull/1304))
- **Fastp**
  - Fixed description for duplication rate (pre-filtering, not post) ([#[1313](https://github.com/MultiQC/MultiQC/pull/1313))
- **GATK**
  - Add support for the creation of a "Reported vs Empirical Quality" graph to the Base Recalibration module.
- **hap.py**
  - Updated module to plot both SNP and INDEL stats ([#1241](https://github.com/MultiQC/MultiQC/issues/1241))
- **indexcov**
  - Fixed bug when making the PED file plots ([#1265](https://github.com/MultiQC/MultiQC/issues/1265))
- **interop**
  - Added the `% Occupied` metric to `Read Metrics per Lane` table which is reported for NovaSeq and iSeq platforms.
- **Kaiju**
  - Fixed bug affecting inputs with taxa levels other than Phylum ([#1217](https://github.com/MultiQC/MultiQC/issues/1217))
  - Rework barplot, add top 5 taxons ([#1219](https://github.com/MultiQC/MultiQC/issues/1219))
- **Kraken**
  - Fix `ZeroDivisionError` ([#1276](https://github.com/MultiQC/MultiQC/issues/1276))
  - Add distinct minimizer heatmap for KrakenUniq style duplication information ([#1333](https://github.com/MultiQC/MultiQC/pull/1380))
- **MALT**
  - Fix y-axis labelling in bargraphs
- **MACS2**
  - Add number of peaks to the _General Statistics_ table.
- **mosdepth**
  - Enable prepending of directory to sample names
  - Display contig names in _Coverage per contig_ plot tooltip
- **Picard**
  - Fix `HsMetrics` bait percentage columns ([#1212](https://github.com/MultiQC/MultiQC/issues/1212))
  - Fix `ConvertSequencingArtifactToOxoG` files not being found ([#1310](https://github.com/MultiQC/MultiQC/issues/1310))
  - Make `WgsMetrics` histogram smoothed if more than 1000 data points (avoids huge plots that crash the browser)
  - Multiple new config options for `WgsMetrics` to customise coverage histogram and speed up MultiQC with very high coverage files.
  - Add additional datasets to Picard Alignment Summary ([#1293](https://github.com/MultiQC/MultiQC/issues/1293))
  - Add support for `CrosscheckFingerprints` ([#1327](https://github.com/MultiQC/MultiQC/issues/1327))
- **PycoQC**
  - Log10 x-axis for _Read Length_ plot ([#1214](https://github.com/MultiQC/MultiQC/issues/1214))
- **Rockhopper**
  - Fix issue with parsing genome names in Rockhopper summary files ([#1333](https://github.com/MultiQC/MultiQC/issues/1333))
  - Fix issue properly parsing multiple samples within a single Rockhopper summary file
- **Salmon**
  - Only try to generate a plot for fragment length if the data was found.
- **verifyBamID**
  - Fix `CHIP` value detection ([#1316](https://github.com/MultiQC/MultiQC/pull/1316)).

#### New Custom Content features

- General Stats custom content now gives a log message
- If `id` is not set in `JSON` or `YAML` files, it defaults to the sample name instead of just `custom_content`
- Data from `JSON` or `YAML` now has `data` keys (sample names) run through the `clean_s_name()` function to apply sample name cleanup
- Fixed minor bug which caused custom content YAML files with a string `data` type to not be parsed

#### Bug Fixes

- Disable preservation of timestamps / modes when copying temp report files, to help issues with network shares ([#1333](https://github.com/MultiQC/MultiQC/issues/1333))
- Fixed MatPlotLib warning: `FixedFormatter should only be used together with FixedLocator`
- Fixed long-standing min/max bug with shared minimum values for table columns using `shared_key`
- Made table colour schemes work with negative numbers (don't strip `-` from values when making scheme)

## [MultiQC v1.9](https://github.com/MultiQC/MultiQC/releases/tag/v1.9) - 2020-05-30

#### Dropped official support for Python 2

Python 2 had its [official sunset date](https://www.python.org/doc/sunset-python-2/)
on January 1st 2020, meaning that it will no longer be developed by the Python community.
Part of the [python.org statement](https://www.python.org/doc/sunset-python-2/) reads:

> That means that we will not improve it anymore after that day,
> even if someone finds a security problem in it.
> You should upgrade to Python 3 as soon as you can.

[Very many Python packages no longer support Python 2](https://python3statement.org/)
and it whilst the MultiQC code is currently compatible with both Python 2 and Python 3,
it is increasingly difficult to maintain compatibility with the dependency packages it
uses, such as MatPlotLib, numpy and more.

As of MultiQC version 1.9, **Python 2 is no longer officially supported**.
Automatic CI tests will no longer run with Python 2 and Python 2 specific workarounds
are no longer guaranteed.

Whilst it may be possible to continue using MultiQC with Python 2 for a short time by
pinning dependencies, MultiQC compatibility for Python 2 will now slowly drift and start
to break. If you haven't already, **you need to switch to Python 3 now**.

#### New MultiQC Features

- Now using [GitHub Actions](https://github.com/features/actions) for all CI testing
  - Dropped Travis and AppVeyor, everything is now just on GitHub
  - Still testing on both Linux and Windows, with multiple versions of Python
  - CI tests should now run automatically for anyone who forks the MultiQC repository
- Linting with `--lint` now checks line graphs as well as bar graphs
- New `gathered` template with no tool name sections ([#1119](https://github.com/MultiQC/MultiQC/issues/1119))
- Added `--sample-filters` option to add _show_/_hide_ buttons at the top of the report ([#1125](https://github.com/MultiQC/MultiQC/issues/1125))
  - Buttons control the report toolbox Show/Hide tool, filtering your samples
  - Allows reports to be pre-configured based on a supplied list of sample names at report-generation time.
- Line graphs can now have `Log10` buttons (same functionality as bar graphs)
- Importing and running `multiqc` in a script is now a _little_ Better
  - `multiqc.run` now returns the `report` and `config` as well as the exit code. This means that you can explore the MultiQC run time a little in the Python environment.
  - Much more refactoring is needed to make MultiQC as useful in Python scripts as it could be. Watch this space.
- If a custom module `anchor` is set using `module_order`, it's now used a bit more:
  - Prefixed to module _section_ IDs
  - Appended to files saved in `multiqc_data`
  - Should help to prevent duplicates requiring `-1` suffixes when running a module multiple times
- New heatmap plot config options `xcats_samples` and `ycats_samples`
  - If set to `False`, the report toolbox options (_highlight_, _rename_, _show/hide_) do not affect that axis.
  - Means that the _Show only matching samples_ report toolbox option works on FastQC Status Checks, for example ([#1172](https://github.com/MultiQC/MultiQC/issues/1172))
- Report header time and analysis paths can now be hidden
  - New config options `show_analysis_paths` and `show_analysis_time` ([#1113](https://github.com/MultiQC/MultiQC/issues/1113))
- New search pattern key `skip: true` to skip specific searches when modules look for a lot of different files (eg. Picard).
- New `--profile-runtime` command line option (`config.profile_runtime`) to give analysis of how long the report takes to be generated
  - Plots of the file search results and durations are added to the end of the MultiQC report as a special module called _Run Time_
  - A summary of the time taken for the major stages of MultiQC execution are printed to the command line log.
- New table config option `only_defined_headers`
  - Defaults to `true`, set to `false` to also show any data columns that are not defined as headers
  - Useful as allows table-wide defaults to be set with column-specific overrides
- New `module` key allowed for `config.extra_fn_clean_exts` and `config.fn_clean_exts`
  - Means you can limit the action of a sample name cleaning pattern to specific MultiQC modules ([#905](https://github.com/MultiQC/MultiQC/issues/905))

#### New Custom Content features

- Improve support for HTML files - now just end your HTML filename with `_mqc.html`
  - Native handling of HTML snippets as files, no MultiQC config or YAML file required.
  - Also with embedded custom content configuration at the start of the file as a HTML comment.
- Add ability to group custom-content files into report sections
  - Use the new `parent_id`, `parent_name` and `parent_description` config keys to group content together like a regular module ([#1008](https://github.com/MultiQC/MultiQC/issues/1008))
- Custom Content files can now be configured using `custom_data`, without giving search patterns or data
  - Allows you to set descriptions and nicer titles for images and other 'blunt' data types in reports ([#1026](https://github.com/MultiQC/MultiQC/issues/1026))
  - Allows configuration of custom content separately from files themselves (`tsv`, `csv`, `txt` formats) ([#1205](https://github.com/MultiQC/MultiQC/issues/1205))

#### New Modules

- [**DRAGEN**](https://www.illumina.com/products/by-type/informatics-products/dragen-bio-it-platform.html)
  - Illumina Bio-IT Platform that uses FPGA for secondary NGS analysis
- [**iVar**](https://github.com/andersen-lab/ivar)
  - Added support for iVar: a computational package that contains functions broadly useful for viral amplicon-based sequencing.
- [**Kaiju**](http://kaiju.binf.ku.dk/)
  - Fast and sensitive taxonomic classification for metagenomics
- [**Kraken**](https://ccb.jhu.edu/software/kraken2/)
  - K-mer matching tool for taxonomic classification. Module plots bargraph of counts for top-5 hits across each taxa rank. General stats summary.
- [**MALT**](https://uni-tuebingen.de/fakultaeten/mathematisch-naturwissenschaftliche-fakultaet/fachbereiche/informatik/lehrstuehle/algorithms-in-bioinformatics/software/malt/)
  - Megan Alignment Tool: Metagenomics alignment tool.
- [**miRTop**](https://github.com/miRTop/mirtop)
  - Command line tool to annotate miRNAs with a standard mirna/isomir naming (mirGFF3)
  - Module started by [@oneillkza](https://github.com/oneillkza/) and completed by [@FlorianThibord](https://github.com/FlorianThibord/)
- [**MultiVCFAnalyzer**](https://github.com/alexherbig/multivcfanalyzer)
  - Combining multiple VCF files into one coherent report and format for downstream analysis.
- **Picard** - new submodules for `QualityByCycleMetrics`, `QualityScoreDistributionMetrics` & `QualityYieldMetrics`
  - See [#1116](https://github.com/MultiQC/MultiQC/issues/1114)
- [**Rockhopper**](https://cs.wellesley.edu/~btjaden/Rockhopper/)
  - RNA-seq tool for bacteria, includes bar plot showing where features map.
- [**Sickle**](https://github.com/najoshi/sickle)
  - A windowed adaptive trimming tool for FASTQ files using quality
- [**Somalier**](https://github.com/brentp/somalier)
  - Relatedness checking and QC for BAM/CRAM/VCF for cancer, DNA, BS-Seq, exome, etc.
- [**VarScan2**](https://github.com/dkoboldt/varscan)
  - Variant calling and somatic mutation/CNV detection for next-generation sequencing data

#### Module updates

- **BISCUIT**
  - Major rewrite to work with new BISCUIT QC script (BISCUIT `v0.3.16+`)
    - This change breaks backwards-compatability with previous BISCUIT versions. If you are unable to upgrade BISCUIT, please use MultiQC v1.8.
  - Fixed error when missing data in log files ([#1101](https://github.com/MultiQC/MultiQC/issues/1101))
- **bcl2fastq**
  - Samples with multiple library preps (i.e barcodes) will now be handled correctly ([#1094](https://github.com/MultiQC/MultiQC/issues/1094))
- **BUSCO**
  - Updated log search pattern to match new format in v4 with auto-lineage detection option ([#1163](https://github.com/MultiQC/MultiQC/issues/1163))
- **Cutadapt**
  - New bar plot showing the proportion of reads filtered out for different criteria (eg. _too short_, _too many Ns_) ([#1198](https://github.com/MultiQC/MultiQC/issues/1198))
- **DamageProfiler**
  - Removes redundant typo in init name. This makes referring to the module's column consistent with other modules when customising general stats table.
- **DeDup**
  - Updates plots to make compatible with 0.12.6
  - Fixes reporting errors - barplot total represents _mapped_ reads, not total reads in BAM file
  - New: Adds 'Post-DeDup Mapped Reads' column to general stats table.
- **FastQC**
  - Fixed tooltip text in _Sequence Duplication Levels_ plot ([#1092](https://github.com/MultiQC/MultiQC/issues/1092))
  - Handle edge-case where a FastQC report was for an empty file with 0 reads ([#1129](https://github.com/MultiQC/MultiQC/issues/1129))
- **FastQ Screen**
  - Don't skip plotting `% No Hits` even if it's `0%` ([#1126](https://github.com/MultiQC/MultiQC/issues/1126))
  - Refactor parsing code. Avoids error with `-0.00 %Unmapped` ([#1126](https://github.com/MultiQC/MultiQC/issues/1126))
  - New plot for _Bisulfite Reads_, if data is present
  - Categories in main plot are now sorted by the total read count and hidden if 0 across all samples
- **fgbio**
  - New: Plot error rate by read position from `ErrorRateByReadPosition`
  - GroupReadsByUmi plot can now be toggled to show relative percents ([#1147](https://github.com/MultiQC/MultiQC/pull/1147))
- **FLASh**
  - Logs not reporting innie and outine uncombined pairs now plot combined pairs instead ([#1173](https://github.com/MultiQC/MultiQC/issues/1173))
- **GATK**
  - Made parsing for VariantEval more tolerant, so that it will work with output from the tool when run in different modes ([#1158](https://github.com/MultiQC/MultiQC/issues/1158))
- **MTNucRatioCalculator**
  - Fixed misleading value suffix in general stats table
- **Picard MarkDuplicates**
  - **Major change** - previously, if multiple libraries (read-groups) were found then only the first would be used and all others ignored. Now, values from all libraries are merged and `PERCENT_DUPLICATION` and `ESTIMATED_LIBRARY_SIZE` are recalculated. Libraries can be kept as separate samples with a new MultiQC configuration option - `picard_config: markdups_merge_multiple_libraries: False`
  - **Major change** - Updated `MarkDuplicates` bar plot to double the read-pair counts, so that the numbers stack correctly. ([#1142](https://github.com/MultiQC/MultiQC/issues/1142))
- **Picard HsMetrics**
  - Updated large table to use columns specified in the MultiQC config. See [docs](https://multiqc.info/docs/#hsmetrics). ([#831](https://github.com/MultiQC/MultiQC/issues/831))
- **Picard WgsMetrics**
  - Updated parsing code to recognise new java class string ([#1114](https://github.com/MultiQC/MultiQC/issues/1114))
- **QualiMap**
  - Fixed QualiMap mean coverage calculation [#1082](https://github.com/MultiQC/MultiQC/issues/1082), [#1077](https://github.com/MultiQC/MultiQC/issues/1082)
- **RSeqC**
  - Support added for output from `geneBodyCoverage2.py` script ([#844](https://github.com/MultiQC/MultiQC/issues/844))
  - Single sample view in the _"Junction saturation"_ plot now works with the toolbox properly _(rename, hide, highlight)_ ([#1133](https://github.com/MultiQC/MultiQC/issues/1133))
- **RNASeQC2**
  - Updated to handle the parsing metric files from the [newer rewrite of RNA-SeqQC](https://github.com/broadinstitute/rnaseqc).
- **Samblaster**
  - Improved parsing to handle variable whitespace ([#1176](https://github.com/MultiQC/MultiQC/issues/1176))
- **Samtools**
  - Removes hardcoding of general stats column names. This allows column names to indicate when a module has been run twice ([https://github.com/MultiQC/MultiQC/issues/1076](https://github.com/MultiQC/MultiQC/issues/1076)).
  - Added an observed over expected read count plot for `idxstats` ([#1118](https://github.com/MultiQC/MultiQC/issues/1118))
  - Added additional (by default hidden) column for `flagstat` that displays number total number of reads in a bam
- **sortmerna**
  - Fix the bug for the latest sortmerna version 4.2.0 ([#1121](https://github.com/MultiQC/MultiQC/issues/1121))
- **sexdeterrmine**
  - Added a scatter plot of relative X- vs Y-coverage to the generated report.
- **VerifyBAMID**
  - Allow files with column header `FREEMIX(alpha)` ([#1112](https://github.com/MultiQC/MultiQC/issues/1112))

#### Bug Fixes

- Added a new test to check that modules work correctly with `--ignore-samples`. A lot of them didn't:
  - `Mosdepth`, `conpair`, `Qualimap BamQC`, `RNA-SeQC`, `GATK BaseRecalibrator`, `SNPsplit`, `SeqyClean`, `Jellyfish`, `hap.py`, `HOMER`, `BBMap`, `DeepTools`, `HiCExplorer`, `pycoQC`, `interop`
  - These modules have now all been fixed and `--ignore-samples` should work as you expect for whatever data you have.
- Removed use of `shutil.copy` to avoid problems with working on multiple filesystems ([#1130](https://github.com/MultiQC/MultiQC/issues/1130))
- Made folder naming behaviour of `multiqc_plots` consistent with `multiqc_data`
  - Incremental numeric suffixes now added if folder already exists
  - Plots folder properly renamed if using `-n`/`--filename`
- Heatmap plotting function is now compatible with MultiQC toolbox `hide` and `highlight` ([#1136](https://github.com/MultiQC/MultiQC/issues/1136))
- Plot config `logswitch_active` now works as advertised
- When running MultiQC modules several times, multiple data files are now created instead of overwriting one another ([#1175](https://github.com/MultiQC/MultiQC/issues/1175))
- Fixed minor bug where tables could report negative numbers of columns in their header text
- Fixed bug where numeric custom content sample names could trigger a `TypeError` ([#1091](https://github.com/MultiQC/MultiQC/issues/1091))
- Fixed custom content bug HTML data in a config file would trigger a `ValueError` ([#1071](https://github.com/MultiQC/MultiQC/issues/1071))
- Replaced deprecated 'warn()' with 'warning()' of the logging module
- Custom content now supports `section_extra` config key to add custom HTML after description.
- Barplots with `ymax` set now ignore this when you click the _Percentages_ tab.

## [MultiQC v1.8](https://github.com/MultiQC/MultiQC/releases/tag/v1.8) - 2019-11-20

#### New Modules

- [**fgbio**](http://fulcrumgenomics.github.io/fgbio/)
  - Process family size count hist data from `GroupReadsByUmi`
- [**biobambam2**](https://github.com/gt1/biobambam2)
  - Added submodule for `bamsormadup` tool
  - Totally cheating - it uses Picard MarkDuplicates but with a custom search pattern and naming
- [**SeqyClean**](https://github.com/ibest/seqyclean)
  - Adds analysis for seqyclean files
- [**mtnucratio**](https://github.com/apeltzer/MTNucRatioCalculator)
  - Added little helper tool to compute mt to nuclear ratios for NGS data.
- [**mosdepth**](https://github.com/brentp/mosdepth)
  - fast BAM/CRAM depth calculation for WGS, exome, or targeted sequencing
- [**SexDetErrmine**](https://github.com/TCLamnidis/Sex.DetERRmine)
  - Relative coverage and error rate of X and Y chromosomes
- [**SNPsplit**](https://github.com/FelixKrueger/SNPsplit)
  - Allele-specific alignment sorting

#### Module updates

- **bcl2fastq**
  - Added handling of demultiplexing of more than 2 reads
  - Allow bcl2fastq to parse undetermined barcode information in situations when lane indexes do not start at 1
- **BBMap**
  - Support for scafstats output marked as not yet implemented in docs
- **DeDup**
  - Added handling clusterfactor and JSON logfiles
- **damageprofiler**
  - Added writing metrics to data output file.
- **DeepTools**
  - Fixed Python3 bug with int() conversion ([#1057](https://github.com/MultiQC/MultiQC/issues/1057))
  - Handle varied TES boundary labels in plotProfile ([#1011](https://github.com/MultiQC/MultiQC/issues/1011))
  - Fixed bug that prevented running on only plotProfile files when no other deepTools files found.
- **fastp**
  - Fix faulty column handling for the _after filtering_ Q30 rate ([#936](https://github.com/MultiQC/MultiQC/issues/936))
- **FastQC**
  - When including a FastQC section multiple times in one report, the Per Base Sequence Content heatmaps now behave as you would expect.
  - Added heatmap showing FastQC status checks for every section report across all samples
  - Made sequence content individual plots work after samples have been renamed ([#777](https://github.com/MultiQC/MultiQC/issues/777))
  - Highlighting samples from status - respect chosen highlight colour in the toolbox ([#742](https://github.com/MultiQC/MultiQC/issues/742))
- **FastQ Screen**
  - When including a FastQ Screen section multiple times in one report, the plots now behave as you would expect.
  - Fixed MultiQC linting errors
- **fgbio**
  - Support the new output format of `ErrorRateByReadPosition` first introduced in version `1.3.0`, as well as the old output format.
- **GATK**
  - Refactored BaseRecalibrator code to be more consistent with MultiQC Python style
  - Handle zero count errors in BaseRecalibrator
- **HiC Explorer**
  - Fixed bug where module tries to parse `QC_table.txt`, a new log file in hicexplorer v2.2.
  - Updated the format of the report to fits the changes which have been applied to the QC report of hicexplorer v3.3
  - Updated code to save parsed results to `multiqc_data`
- **HTSeq**
  - Fixed bug where module would crash if a sample had zero reads ([#1006](https://github.com/MultiQC/MultiQC/issues/1006))
- **LongRanger**
  - Added support for the LongRanger Align pipeline.
- **miRTrace**
  - Fixed bug where a sample in some plots was missed. ([#932](https://github.com/MultiQC/MultiQC/issues/932))
- **Peddy**
  - Fixed bug where sample name cleaning could lead to error. ([#1024](https://github.com/MultiQC/MultiQC/issues/1024))
  - All plots (including _Het Check_ and _Sex Check_) now hidden if no data
- **Picard**
  - Modified `OxoGMetrics` so that it will find files created with GATK `CollectMultipleMetrics` and `ConvertSequencingArtifactToOxoG`.
- **QoRTs**
  - Fixed bug where `--dirs` broke certain input files. ([#821](https://github.com/MultiQC/MultiQC/issues/821))
- **Qualimap**
  - Added in mean coverage computation for general statistics report
  - Creates now tables of collected data in `multiqc_data`
- **RNA-SeQC**
  - Updated broken URL link
- **RSeQC**
  - Fixed bug where Junction Saturation plot when clicking a single sample was mislabelling the lines.
  - When including a RSeQC section multiple times in one report, clicking Junction Saturation plot now behaves as you would expect.
  - Fixed bug where exported data in `multiqc_rseqc_read_distribution.txt` files had incorrect values for `_kb` fields ([#1017](https://github.com/MultiQC/MultiQC/issues/1017))
- **Samtools**
  - Utilize in-built `read_count_multiplier` functionality to plot `flagstat` results more nicely
- **SnpEff**
  - Increased the default summary csv file-size limit from 1MB to 5MB.
- **Stacks**
  - Fixed bug where multi-population sum stats are parsed correctly ([#906](https://github.com/MultiQC/MultiQC/issues/906))
- **TopHat**
  - Fixed bug where TopHat would try to run with files from Bowtie2 or HiSAT2 and crash
- **VCFTools**
  - Fixed a bug where `tstv_by_qual.py` produced invalid json from infinity-values.
- **snpEff**
  - Added plot of effects

#### New MultiQC Features

- Added some installation docs for windows
- Added some docs about using MultiQC in bioinformatics pipelines
- Rewrote Docker image
  - New base image `czentye/matplotlib-minimal` reduces image size from ~200MB to ~80MB
  - Proper installation method ensures latest version of the code
  - New entrypoint allows easier command-line usage
- Support opening MultiQC on websites with CSP `script-src 'self'` with some sha256 exceptions
  - Plot data is no longer intertwined with javascript code so hashes stay the same
- Made `config.report_section_order` work for module sub-sections as well as just modules.
- New config options `exclude_modules` and `run_modules` to complement `-e` and `-m` cli flags.
- Command line output is now coloured by default :rainbow: (use `--no-ansi` to turn this off)
- Better launch comparability due to code refactoring by [@KerstenBreuer](https://github.com/KerstenBreuer) and [@ewels](https://github.com/ewels)
  - Windows support for base `multiqc` command
  - Support for running as a python module: `python -m multiqc .`
  - Support for running within a script: `import multiqc` and `multiqc.run('/path/to/files')`
- Config option `custom_plot_config` now works for bargraph category configs as well ([#1044](https://github.com/MultiQC/MultiQC/issues/1044))
- Config `table_columns_visible` can now be given a module namespace and it will hide all columns from that module ([#541](https://github.com/MultiQC/MultiQC/issues/541))

#### Bug Fixes

- MultiQC now ignores all `.md5` files
- Use `SafeLoader` for PyYaml load calls, avoiding recent warning messages.
- Hide `multiqc_config_example.yaml` in the `test` directory to stop people from using it without modification.
- Fixed matplotlib background colour issue (@epakarin - [#886](https://github.com/MultiQC/MultiQC/issues))
- Table rows that are empty due to hidden columns are now properly hidden on page load ([#835](https://github.com/MultiQC/MultiQC/issues/835))
- Sample name cleaning: All sample names are now truncated to their basename, without a path.
  - This includes for `regex` and `replace` (before was only the default `truncate`).
  - Only affects modules that take sample names from file contents, such as cutadapt.
  - See [#897](https://github.com/MultiQC/MultiQC/issues/897) for discussion.

## [MultiQC v1.7](https://github.com/MultiQC/MultiQC/releases/tag/v1.7) - 2018-12-21

#### New Modules

- [**BISCUIT**](https://github.com/zwdzwd/biscuit)
  - BISuilfite-seq CUI Toolkit
  - Module written by [@zwdzwd](https://github.com/zwdzwd/)
- [**DamageProfiler**](https://github.com/Integrative-Transcriptomics/DamageProfiler)
  - A tool to determine ancient DNA misincorporation rates.
  - Module written by [@apeltzer](https://github.com/apeltzer/)
- [**FLASh**](https://ccb.jhu.edu/software/FLASH/)
  - FLASH (Fast Length Adjustment of SHort reads)
  - Module written by [@pooranis](https://github.com/pooranis/)
- [**MinIONQC**](https://github.com/roblanf/minion_qc)
  - QC of reads from ONT long-read sequencing
  - Module written by [@ManavalanG](https://github.com/ManavalanG)
- [**phantompeakqualtools**](https://www.encodeproject.org/software/phantompeakqualtools)
  - A tool for informative enrichment and quality measures for ChIP-seq/DNase-seq/FAIRE-seq/MNase-seq data.
  - Module written by [@chuan-wang](https://github.com/chuan-wang/)
- [**Stacks**](http://catchenlab.life.illinois.edu/stacks/)
  - A software for analyzing restriction enzyme-based data (e.g. RAD-seq). Support for Stacks >= 2.1 only.
  - Module written by [@remiolsen](https://github.com/remiolsen/)

#### Module updates

- **AdapterRemoval**
  - Handle error when zero bases are trimmed. See [#838](https://github.com/MultiQC/MultiQC/issues/838).
- **Bcl2fastq**
  - New plot showing the top twenty of undetermined barcodes by lane.
  - Informations for R1/R2 are now separated in the General Statistics table.
  - SampleID is concatenate with SampleName because in Chromium experiments several sample have the same SampleName.
- **deepTools**
  - New PCA plots from the `plotPCA` function (written by [@chuan-wang](https://github.com/chuan-wang/))
  - New fragment size distribution plots from `bamPEFragmentSize --outRawFragmentLengths` (written by [@chuan-wang](https://github.com/chuan-wang/))
  - New correlation heatmaps from the `plotCorrelation` function (written by [@chuan-wang](https://github.com/chuan-wang/))
  - New sequence distribution profiles around genes, from the `plotProfile` function (written by [@chuan-wang](https://github.com/chuan-wang/))
  - Reordered sections
- **Fastp**
  - Fixed bug in parsing of empty histogram data. See [#845](https://github.com/MultiQC/MultiQC/issues/845).
- **FastQC**
  - Refactored _Per Base Sequence Content_ plots to show original underlying data, instead of calculating it from the page contents. Now shows original FastQC base-ranges and fixes 100% GC bug in final few pixels. See [#812](https://github.com/MultiQC/MultiQC/issues/812).
  - When including a FastQC section multiple times in one report, the summary progress bars now behave as you would expect.
- **FastQ Screen**
  - Don't hide genomes in the simple plot, even if they have zero unique hits. See [#829](https://github.com/MultiQC/MultiQC/issues/829).
- **InterOp**
  - Fixed bug where read counts and base pair yields were not displaying in tables correctly.
  - Number formatting for these fields can now be customised in the same way as with other modules, as described [in the docs](http://multiqc.info/docs/#number-base-multiplier)
- **Picard**
  - InsertSizeMetrics: You can now configure to what degree the insert size plot should be smoothed.
  - CollectRnaSeqMetrics: Add warning about missing rRNA annotation.
  - CollectRnaSeqMetrics: Add chart for counts/percentage of reads mapped to the correct strand.
  - Now parses VariantCallingMetrics reports. (Similar to GATK module's VariantEval.)
- **phantompeakqualtools**
  - Properly clean sample names
- **Trimmomatic**
  - Updated Trimmomatic module documentation to be more helpful
  - New option to use filenames instead of relying on the command line used. See [#864](https://github.com/MultiQC/MultiQC/issues/864).

#### New MultiQC Features

- Embed your custom images with a new Custom Content feature! Just add `_mqc` to the end of the filename for `.png`, `.jpg` or `.jpeg` files.
- Documentation for Custom Content reordered to make it a little more sane
- You can now add or override any config parameter for any MultiQC plot! See [the documentation](http://multiqc.info/docs/#customising-plots) for more info.
- Allow `table_columns_placement` config to work with table IDs as well as column namespaces. See [#841](https://github.com/MultiQC/MultiQC/issues/841).
- Improved visual spacing between grouped bar plots

#### Bug Fixes

- Custom content no longer clobbers `col1_header` table configs
- The option `--file-list` that refers to a text file with file paths to analyse will no longer ignore directory paths
- [Sample name directory prefixes](https://multiqc.info/docs/#sample-names-prefixed-with-directories) are now added _after_ cleanup.
- If a module is run multiple times in one report, it's CSS and JS files will only be included once (`default` template)

## [MultiQC v1.6](https://github.com/MultiQC/MultiQC/releases/tag/v1.6) - 2018-08-04

Some of these updates are thanks to the efforts of people who attended the [NASPM](https://twitter.com/NordicGenomics) 2018 MultiQC hackathon session. Thanks to everyone who attended!

#### New Modules

- [**fastp**](https://github.com/OpenGene/fastp)
  - An ultra-fast all-in-one FASTQ preprocessor (QC, adapters, trimming, filtering, splitting...)
  - Module started by [@florianduclot](https://github.com/florianduclot/) and completed by [@ewels](https://github.com/ewels/)
- [**hap.py**](https://github.com/Illumina/hap.py)
  - Hap.py is a set of programs based on htslib to benchmark variant calls against gold standard truth datasets
  - Module written by [@tsnowlan](https://github.com/tsnowlan/)
- [**Long Ranger**](https://support.10xgenomics.com/genome-exome/software/pipelines/latest/what-is-long-ranger)
  - Works with data from the 10X Genomics Chromium. Performs sample demultiplexing, barcode processing, alignment, quality control, variant calling, phasing, and structural variant calling.
  - Module written by [@remiolsen](https://github.com/remiolsen/)
- [**miRTrace**](https://github.com/friedlanderlab/mirtrace)
  - A quality control software for small RNA sequencing data.
  - Module written by [@chuan-wang](https://github.com/chuan-wang/)

#### Module updates

- **BCFtools**
  - New plot showing SNP statistics versus quality of call from bcftools stats ([@MaxUlysse](https://github.com/MaxUlysse) and [@Rotholandus](https://github.com/Rotholandus))
- **BBMap**
  - Support added for BBDuk kmer-based adapter/contaminant filtering summary stats ([@boulund](https://github.com/boulund)
- **FastQC**
  - New read count plot, split into unique and duplicate reads if possible.
  - Help text added for all sections, mostly copied from the excellent FastQC help.
  - Sequence duplication plot rescaled
- **FastQ Screen**
  - Samples in large-sample-number plot are now sorted alphabetically ([@hassanfa](https://github.com/hassanfa)
- **MACS2**
  - Output is now more tolerant of missing data (no plot if no data)
- **Peddy**
  - Background samples now shown in ancestry PCA plot ([@roryk](https://github.com/roryk))
  - New plot showing sex checks versus het ratios, supporting unknowns ([@oyvinev](https://github.com/oyvinev))
- **Picard**
  - New submodule to handle `ValidateSamFile` reports ([@cpavanrun](https://github.com/cpavanrun))
  - WGSMetrics now add the mean and standard-deviation coverage to the general stats table (hidden) ([@cpavanrun](https://github.com/cpavanrun))
- **Preseq**
  - New config option to plot preseq plots with unique old coverage on the y axis instead of read count
  - Code refactoring by [@vladsaveliev](https://github.com/vladsaveliev)
- **QUAST**
  - Null values (`-`) in reports now handled properly. Bargraphs always shown despite varying thresholds. ([@vladsaveliev](https://github.com/vladsaveliev))
- **RNA-SeQC**
  - Don't create the report section for Gene Body Coverage if no data is given
- **Samtools**
  - Fixed edge case bug where MultiQC could crash if a sample had zero count coverage with idxstats.
  - Adds % proper pairs to general stats table
- **Skewer**
  - Read length plot rescaled
- **Tophat**
  - Fixed bug where some samples could be given a blank sample name ([@lparsons](https://github.com/lparsons))
- **VerifyBamID**
  - Change column header help text for contamination to match percentage output ([@chapmanb](https://github.com/chapmanb))

#### New MultiQC Features

- New config option `remove_sections` to skip specific report sections from modules
- Add `path_filters_exclude` to exclude certain files when running modules multiple times. You could previously only include certain files.
- New `exclude_*` keys for file search patterns
  - Have a subset of patterns to exclude otherwise detected files with, by filename or contents
- Command line options all now use mid-word hyphens (not a mix of hyphens and underscores)
  - Old underscore terms still maintained for backwards compatibility
- Flag `--view-tags` now works without requiring an "analysis directory".
- Removed Python dependency for `enum34` ([@boulund](https://github.com/boulund))
- Columns can be added to `General Stats` table for custom content/module.
- New `--ignore-symlinks` flag which will ignore symlinked directories and files.
- New `--no-megaqc-upload` flag which disables automatically uploading data to MegaQC

#### Bug Fixes

- Fix path filters for `top_modules/module_order` configuration only selecting if _all_ globs match. It now filters searches that match _any_ glob.
- Empty sample names from cleaning are now no longer allowed
- Stop prepend_dirs set in the config from getting clobbered by an unpassed CLI option ([@tsnowlan](https://github.com/tsnowlan))
- Modules running multiple times now have multiple sets of columns in the General Statistics table again, instead of overwriting one another.
- Prevent tables from clobbering sorted row orders.
- Fix linegraph and scatter plots data conversion (sporadically the incorrect `ymax` was used to drop data points) ([@cpavanrun](https://github.com/cpavanrun))
- Adjusted behavior of ceiling and floor axis limits
- Adjusted multiple file search patterns to make them more specific
  - Prevents the wrong module from accidentally slurping up output from a different tool. By [@cpavanrun](https://github.com/cpavanrun) (see [PR #727](https://github.com/MultiQC/MultiQC/pull/727))
- Fixed broken report bar plots when `-p`/`--export-plots` was specified (see issue [#801](https://github.com/MultiQC/MultiQC/issues/801))

## [MultiQC v1.5](https://github.com/MultiQC/MultiQC/releases/tag/v1.5) - 2018-03-15

#### New Modules

- [**HiCPro**](https://github.com/nservant/HiC-Pro) - New module!
  - HiCPro: Quality controls and processing of Hi-C
  - Module written by [@nservant](https://github.com/nservant),
- [**DeDup**](http://www.github.com/apeltzer/DeDup) - New module!
  - DeDup: Improved Duplicate Removal for merged/collapsed reads in ancient DNA analysis
  - Module written by [@apeltzer](https://github.com/apeltzer),
- [**Clip&Merge**](http://github.com/apeltzer/ClipAndMerge) - New module!
  - Clip&Merge: Adapter clipping and read merging for ancient DNA analysis
  - Module written by [@apeltzer](https://github.com/apeltzer),

#### Module updates

- **bcl2fastq**
  - Catch `ZeroDivisionError` exceptions when there are 0 reads ([@aledj2](https://github.com/aledj2))
  - Add parsing of `TrimmedBases` and new General Stats column for % bases trimmed ([@matthdsm](https://github.com/matthdsm)).
- **BUSCO**
  - Fixed configuration bug that made all sample names become `'short'`
- **Custom Content**
  - Parsed tables now exported to `multiqc_data` files
- **Cutadapt**
  - Refactor parsing code to collect all length trimming plots
- **FastQC**
  - Fixed starting y-axis label for GC-content lineplot being incorrect.
- **HiCExplorer**
  - Updated to work with v2.0 release.
- **Homer**
  - Made parsing of `tagInfo.txt` file more resilient to variations in file format so that it works with new versions of Homer.
  - Kept order of chromosomes in coverage plot consistent.
- **Peddy**
  - Switch `Sex error` logic to `Correct sex` for better highlighting ([@aledj2](https://github.com/aledj2))
- **Picard**
  - Updated module and search patterns to recognise new output format from Picard version >= 2.16 and GATK output.
- **Qualimap BamQC**
  - Fixed bug where start of _Genome Fraction_ could have a step if target is 100% covered.
- **RNA-SeQC**
  - Added rRNA alignment stats to summary table [@Rolandde](https://github.com/Rolandde)
- **RSeqC**
  - Fixed read distribution plot by adding category for `other_intergenic` (thanks to [@moxgreen](https://github.com/moxgreen))
  - Fixed a dodgy plot title (Read GC content)
- **Supernova**
  - Added support for Supernova 2.0 reports. Fixed a TypeError bug when using txt reports only. Also a bug when parsing empty histogram files.

#### New MultiQC Features

- Invalid choices for `--module` or `--exclude` now list the available modules alphabetically.
- Linting now checks for presence in `config.module_order` and tags.

#### Bug Fixes

- Excluding modules now works in combination with using module tags.
- Fixed edge-case bug where certain combinations of `output_fn_name` and `data_dir_name` could trigger a crash
- Conditional formatting - values are now longer double-labelled
- Made config option `extra_series` work in scatter plots the same way that it works for line plots
- Locked the `matplotlib` version to `v2.1.0` and below
  - Due to [two](https://github.com/matplotlib/matplotlib/issues/10476) [bugs](https://github.com/matplotlib/matplotlib/issues/10784) that appeared in `v2.2.0` - will remove this constraint when there's a new release that works again.

## [MultiQC v1.4](https://github.com/MultiQC/MultiQC/releases/tag/v1.4) - 2018-01-11

A slightly earlier-than-expected release due to a new problem with dependency packages that is breaking MultiQC installations since 2018-01-11.

#### New Modules

- [**Sargasso**](http://statbio.github.io/Sargasso/)
  - Parses output from Sargasso - a tool to separate mixed-species RNA-seq reads according to their species of origin
  - Module written by [@hxin](https://github.com/hxin/)
- [**VerifyBAMID**](https://genome.sph.umich.edu/wiki/VerifyBamID)
  - Parses output from VerifyBAMID - a tool to detect contamination in BAM files.
  - Adds the `CHIPMIX` and `FREEMIX` columns to the general statistics table.
  - Module written by [@aledj2](https://github.com/aledj2/)

#### Module updates

- **MACS2**
  - Updated to work with output from older versions of MACS2 by [@avilella](https://github.com/avilella/)
- **Peddy**
  - Add het check plot to suggest potential contamination by [@aledj2](https://github.com/aledj2)
- **Picard**
  - Picard HsMetrics `HS_PENALTY` plot now has correct axis labels
  - InsertSizeMetrics switches commas for points if it can't convert floats. Should help some european users.
- **QoRTs**
  - Added support for new style of output generated in the v1.3.0 release
- **Qualimap**
  - New `Error rate` column in General Statistics table, added by [@Cashalow](https://github.com/Cashalow/)
    - Hidden by default - customise your MultiQC config to always show this column (see [docs](http://multiqc.info/docs/#hiding-columns))
- **QUAST**
  - New option to customise the default display of contig count and length (eg. `bp` instead of `Mbp`).
  - See [documentation](http://multiqc.info/docs/#quast). Written by [@ewels](https://github.com/ewels/) and [@Cashalow](https://github.com/Cashalow/)
- **RSeQC**
  - Removed normalisation in Junction Saturation plot. Now raw counts instead of % of total junctions.

#### New MultiQC Features

- Conditional formatting / highlighting of cell contents in tables
  - If you want to make values that match a criteria stand out more, you can now write custom rules and formatting instructions for tables.
  - For instructions, see [the documentation](http://multiqc.info/docs/#conditional-formatting)
- New `--lint` option which is strict about best-practices for writing new modules
  - Useful when writing new modules and code as it throws warnings
  - Currently only implemented for bar plots and a few other places. More linting coming soon...
- If MultiQC breaks and shows am error message, it now reports the filename of the last log it found
  - Hopefully this will help with debugging / finding dodgy input data

#### Bug Fixes

- Addressed new dependency error with conflicting package requirements
  - There was a conflict between the `networkx`, `colormath` and `spectra` releases.
  - I previously forced certain software versions to get around this, but `spectra` has now updated with the unfortunate effect of introducing a new dependency clash that halts installation.
- Fixed newly introduced bug where Custom Content MultiQC config file search patterns had been broken
- Updated pandoc command used in `--pdf` to work with new releases of Pandoc
- Made config `table_columns_visible` module name key matching case insensitive to make less frustrating

## [MultiQC v1.3](https://github.com/MultiQC/MultiQC/releases/tag/v1.3) - 2017-11-03

#### Breaking changes - custom search patterns

Only for users with custom search patterns for the `bowtie` or `star`: you will
need to update your config files - the `bowtie` search key is now `bowtie1`,
`star_genecounts` is now `star/genecounts`.

For users with custom modules - search patterns _must_ now conform to the search
pattern naming convention: `modulename` or `modulename/anything` (the search pattern
string beginning with the name of your module, anything you like after the first `/`).

#### New Modules

- [**10X Supernova**](https://support.10xgenomics.com/de-novo-assembly/software/overview/welcome)
  - Parses statistics from the _de-novo_ Supernova software.
  - Module written by [@remiolsen](https://github.com/remiolsen/)
- [**BBMap**](https://sourceforge.net/projects/bbmap/)
  - Plot metrics from a number of BBMap tools, a suite of DNA/RNA mapping tools and utilities
  - Module written by [@boulund](https://github.com/boulund/) and [@epruesse](https://github.com/epruesse/)
- [**deepTools**](https://github.com/fidelram/deepTools) - new module!
  - Parse text output from `bamPEFragmentSize`, `estimateReadFiltering`, `plotCoverage`, `plotEnrichment`, and `plotFingerprint`
  - Module written by [@dpryan79](https://github.com/dpryan79/)
- [**Homer Tag Directory**](http://homer.ucsd.edu/homer/ngs/tagDir.html) - new submodule!
  - Module written by [@rdali](https://github.com/rdali/)
- [**illumina InterOp**](http://illumina.github.io/interop/index.html)
  - Module to parse metrics from illumina sequencing runs and demultiplexing, generated by the InterOp package
  - Module written by [@matthdsm](https://github.com/matthdsm/)
- [**RSEM**](https://deweylab.github.io/RSEM/) - new module!
  - Parse `.cnt` file comming from rsem-calculate-expression and plot read repartitions (Unalignable, Unique, Multi ...)
  - Module written by [@noirot](https://github.com/noirot/)
- [**HiCExplorer**](https://github.com/maxplanck-ie/HiCExplorer)
  - New module to parse the log files of `hicBuildMatrix`.
  - Module written by [@joachimwolff](https://github.com/joachimwolff/)

#### Module updates

- **AfterQC**
  - Handle new output format where JSON summary key changed names.
- **bcl2fastq**
  - Clusters per sample plot now has tab where counts are categoried by lane.
- **GATK**
  - New submodule to handle Base Recalibrator stats, written by [@winni2k](https://github.com/winni2k/)
- **HiSAT2**
  - Fixed bug where plot title was incorrect if both SE and PE bargraphs were in one report
- **Picard HsMetrics**
  - Parsing code can now handle commas for decimal places
- **Preseq**
  - Updated odd file-search pattern that limited input files to 500kb
- **QoRTs**
  - Added new plots, new helptext and updated the module to produce a lot more output.
- **Qualimap BamQC**
  - Fixed edge-case bug where the refactored coverage plot code could raise an error from the `range` call.
- Documentation and link fixes for Slamdunk, GATK, bcl2fastq, Adapter Removal, FastQC and main docs
  - Many of these spotted and fixed by [@juliangehring](https://github.com/juliangehring/)
- Went through all modules and standardised plot titles
  - All plots should now have a title with the format _Module name: Plot name_

#### New MultiQC Features

- New MultiQC docker image
  - Ready to use docker image now available at <https://hub.docker.com/r/MultiQC/MultiQC/> (200 MB)
  - Uses automated builds - pull `:latest` to get the development version, future releases will have stable tags.
  - Written by [@MaxUlysse](https://github.com/MaxUlysse/)
- New `module_order` config options allow modules to be run multiple times
  - Filters mean that a module can be run twice with different sets of files (eg. before and after trimming)
  - Custom module config parameters can be passed to module for each run
- File search refactored to only search for running modules
  - Makes search much faster when running with lots of files and limited modules
  - For example, if using `-m star` to only use the STAR module, all other file searches now skipped
- File search now warns if an unrecognised search type is given
- MultiQC now saves nearly all parsed data to a structured output file by default
  - See `multiqc_data/multiqc_data.json`
  - This can be turned off by setting `config.data_dump_file: false`
- Verbose logging when no log files found standardised. Less duplication in code and logs easier to read!
- New documentation section describing how to use MultiQC with Galaxy
- Using `shared_key: 'read_counts'` in table header configs now applies relevant defaults

#### Bug Fixes

- Installation problem caused by changes in upstream dependencies solved by stricter installation requirements
- Minor `default_dev` directory creation bug squashed
- Don't prepend the directory separator (`|`) to sample names with `-d` when there are no subdirs
- `yPlotLines` now works even if you don't set `width`

## [MultiQC v1.2](https://github.com/MultiQC/MultiQC/releases/tag/v1.2) - 2017-08-16

#### CodeFest 2017 Contributions

We had a fantastic group effort on MultiQC at the [2017 BOSC CodeFest](https://www.open-bio.org/wiki/Codefest_2017).
Many thanks to those involved!

#### New Modules

- [**AfterQC**](https://github.com/OpenGene/AfterQC) - New module!
  - Added parsing of the _AfterQC_ json file data, with a plot of filtered reads.
  - Work by [@raonyguimaraes](https://github.com/raonyguimaraes)
- [**bcl2fastq**](https://support.illumina.com/sequencing/sequencing_software/bcl2fastq-conversion-software.html)
  - bcl2fastq can be used to both demultiplex data and convert BCL files to FASTQ file formats for downstream analysis
  - New module parses JSON output from recent versions and summarises some key statistics from the demultiplexing process.
  - Work by [@iimog](https://github.com/iimog) (with a little help from [@tbooth](https://github.com/tbooth) and [@ewels](https://github.com/ewels))
- [**leeHom**](https://github.com/grenaud/leeHom)
  - leeHom is a program for the Bayesian reconstruction of ancient DNA
- [**VCFTools**](https://vcftools.github.io)
  - Added initial support for VCFTools `relatedness2`
  - Added support for VCFTools `TsTv-by-count` `TsTv-by-qual` `TsTv-summary`
  - Module written by [@mwhamgenomics](https://github.com/mwhamgenomics)

#### Module updates

- **FastQ Screen**
  - Gracefully handle missing data from very old FastQ Screen versions.
- **RNA-SeQC**
  - Add new transcript-associated reads plot.
- **Picard**
  - New submodule to handle output from `TargetedPcrMetrics`
- **Prokka**
  - Added parsing of the `# CRISPR arrays` data from Prokka when available ([@asetGem](https://github.com/asetGem))
- **Qualimap**
  - Some code refactoring to radically improve performance and run times, especially with high coverage datasets.
  - Fixed bug where _Cumulative coverage genome fraction_ plot could be truncated.

#### New MultiQC Features

- New module help text
  - Lots of additional help text was written to make MultiQC report plots easier to interpret.
  - Updated modules:
    - Bowtie
    - Bowtie 2
    - Prokka
    - Qualimap
    - SnpEff
  - Elite team of help-writers:
    - [@tabwalsh](https://github.com/tabwalsh)
    - [@ddesvillechabrol](https://github.com/tabwalsh)
    - [@asetGem](https://github.com/asetGem)
- New config option `section_comments` allows you to add custom comments above specific sections in the report
- New `--tags` and `--view_tags` command line options
  - Modules can now be given tags (keywords) and filtered by those. So running `--tags RNA` will only run MultiQC modules related to RNA analysis.
  - Work by [@Hammarn](https://github.com/Hammarn)
- Back-end configuration options to specify the order of table columns
  - Modules and user configs can set priorities for columns to customise where they are displayed
  - Work by [@tbooth](https://github.com/tbooth)
- Added framework for proper unit testing
  - Previous start on unit tests tidied up, new blank template and tests for the `clean_sample_name` functionality.
  - Added to Travis and Appveyor for continuous integration testing.
  - Work by [@tbooth](https://github.com/tbooth)
- Bug fixes and refactoring of report configuration saving / loading
  - Discovered and fixed a bug where a report config could only be loaded once
  - Work by [@DennisSchwartz](https://github.com/DennisSchwartz)
- Table column row headers (sample names) can now be numeric-only.
  - Work by [@iimog](https://github.com/iimog)
- Improved sample name cleaning functionality
  - Added option `regex_keep` to clean filenames by _keeping_ the matching part of a pattern
  - Work by [@robinandeer](https://github.com/robinandeer)
- Handle error when invalid regexes are given in reports
  - Now have a nice toast error warning you and the invalid regexes are highlighted
  - Previously this just crashed the whole report without any warning
  - Work by [@robinandeer](https://github.com/robinandeer)
- Command line option `--dirs-depth` now sets `-d` to `True` (so now works even if `-d` isn't also specified).
- New config option `config.data_dump_file` to export as much data as possible to `multiqc_data/multiqc_data.json`
- New code to send exported JSON data to a a web server
  - This is in preparation for the upcoming MegaQC project. Stay tuned!

#### Bug Fixes

- Specifying multiple config files with `-c`/`--config` now works as expected
  - Previously this would only read the last specified
- Fixed table rendering bug that affected Chrome v60 and IE7-11
  - Table cell background bars weren't showing up. Updated CSS to get around this rendering error.
- HTML ID cleanup now properly cleans strings so that they work with jQuery as expected.
- Made bar graph sample highlighting work properly again
- Config `custom_logo` paths can now be relative to the config file (or absolute as before)
- Report doesn't keep annoyingly telling you that toolbox changes haven't been applied
  - Now uses more subtle _toasts_ and only when you close the toolbox (not every click).
- Switching report toolbox options to regex mode now enables the _Apply_ button as it should.
- Sorting table columns with certain suffixes (eg. `13X`) no works properly (numerically)
- Fixed minor bug in line plot data smoothing (now works with unsorted keys)

---

## [MultiQC v1.1](https://github.com/MultiQC/MultiQC/releases/tag/v1.1) - 2017-07-18

#### New Modules

- [**BioBloom Tools**](https://github.com/bcgsc/biobloom)
  - Create Bloom filters for a given reference and then to categorize sequences
- [**Conpair**](https://github.com/nygenome/Conpair)
  - Concordance and contamination estimator for tumor–normal pairs
- [**Disambiguate**](https://github.com/AstraZeneca-NGS/disambiguate)
  - Bargraph displaying the percentage of reads aligning to two different reference genomes.
- [**Flexbar**](https://github.com/seqan/flexbar)
  - Flexbar is a tool for flexible barcode and adapter removal.
- [**HISAT2**](https://ccb.jhu.edu/software/hisat2/)
  - New module for the HISAT2 aligner.
  - Made possible by updates to HISAT2 logging by @infphilo (requires `--new-summary` HISAT2 flag).
- [**HOMER**](http://homer.ucsd.edu/homer/)
  - Support for summary statistics from the `findPeaks` tool.
- [**Jellyfish**](http://www.cbcb.umd.edu/software/jellyfish/)
  - Histograms to estimate library complexity and coverage from k-mer content.
  - Module written by @vezzi
- [**MACS2**](https://github.com/taoliu/MACS)
  - Summary of redundant rate from MACS2 peak calling.
- [**QoRTs**](http://hartleys.github.io/QoRTs/)
  - QoRTs is toolkit for analysis, QC and data management of RNA-Seq datasets.
- [**THetA2**](http://compbio.cs.brown.edu/projects/theta/)
  - THeTA2 _(Tumor Heterogeneity Analysis)_ estimates tumour purity and clonal / subclonal copy number.

#### Module updates

- **BCFtools**
  - Option to collapse complementary changes in substitutions plot, useful for non-strand specific experiments (thanks to @vladsaveliev)
- **Bismark**
  - M-Bias plots no longer show read 2 for single-end data.
- **Custom Content**
  - New option to print raw HTML content to the report.
- **FastQ Screen**
  - Fixed edge-case bug where many-sample plot broke if total number of reads was less than the subsample number.
  - Fixed incorrect logic of config option `fastqscreen_simpleplot` (thanks to @daler)
  - Organisms now alphabetically sorted in fancy plot so that order is nonrandom (thanks to @daler)
  - Fixed bug where `%No Hits` was missed in logs from recent versions of FastQ Screen.
- **HTSeq Counts**
  - Fixed but so that module still works when `--additional-attr` is specified in v0.8 HTSeq above (thanks to @nalcala)
- **Picard**
  - CollectInsertSize: Fixed bug that could make the General Statistics _Median Insert Size_ value incorrect.
  - Fixed error in sample name regex that left trailing `]` characters and was generally broken (thanks to @jyh1 for spotting this)
- **Preseq**
  - Improved plots display (thanks to @vladsaveliev)
- **Qualimap**
  - Only calculate bases over target coverage for values in General Statistics. Should give a speed increase for very high coverage datasets.
- **QUAST**
  - Module is now compatible with runs from [MetaQUAST](http://quast.sourceforge.net/metaquast) (thanks to @vladsaveliev)
- **RSeQC**
  - Changed default order of sections
  - Added config option to reorder and hide module report sections

#### New MultiQC features

- If a report already exists, execution is no longer halted.
  - `_1` is appended to the filename, iterating if this also exists.
  - `-f`/`--force` still overwrites existing reports as before
  - Feature written by [@Hammarn](https://github.com/Hammarn)
- New ability to run modules multiple times in a single report
  - Each run can be given different configuration options, including filters for input files
  - For example, have FastQC after trimming as well as FastQC before trimming.
  - See the relevant [documentation](http://multiqc.info/docs/#order-of-modules) for more instructions.
- New option to customise the order of report _sections_
  - This is in addition / alternative to changing the order of module execution
  - Allows one module to have sections in multiple places (eg. Custom Content)
- Tables have new column options `floor`, `ceiling` and `minRange`.
- Reports show warning if JavaScript is disabled
- Config option `custom_logo` now works with file paths relative to config file directory and cwd.

#### Bug Fixes

- Table headers now sort columns again after scrolling the table
- Fixed buggy table header tooltips
- Base `clean_s_name` function now strips excess whitespace.
- Line graphs don't smooth lines if not needed (number of points < maximum number allowed)
- PDF output now respects custom output directory.

---

## [MultiQC v1.0](https://github.com/MultiQC/MultiQC/releases/tag/v1.0) - 2017-05-17

Version 1.0! This release has been a long time coming and brings with it some fairly
major improvements in speed, report filesize and report performance. There's also
a bunch of new modules, more options, features and a whole lot of bug fixes.

The version number is being bumped up to 1.0 for a couple of reasons:

1. MultiQC is now _(hopefully)_ relatively stable. A number of facilities and users
   are now using it in a production setting and it's published. It feels like it
   probably deserves v1 status now somehow.
2. This update brings some fairly major changes which will break backwards
   compatibility for plugins. As such, semantic versioning suggests a change in
   major version number.

### Breaking Changes

For most people, you shouldn't have any problems upgrading. There are two
scenarios where you may need to make changes with this update:

#### 1. You have custom file search patterns

Search patterns have been flattened and may no longer have arbitrary depth.
For example, you may need to change the following:

```yaml
fastqc:
  data:
    fn: "fastqc_data.txt"
  zip:
    fn: "*_fastqc.zip"
```

to this:

```yaml
fastqc/data:
  fn: "fastqc_data.txt"
fastqc/zip:
  fn: "*_fastqc.zip"
```

See the [documentation](http://multiqc.info/docs/#step-1-find-log-files) for instructions on how to write the new file search syntax.

See [`search_patterns.yaml`](multiqc/utils/search_patterns.yaml) for the new module search keys
and more examples.

#### 2. You have custom plugins / modules / external code

To see what changes need to applied to your custom plugin code, please see the [MultiQC docs](http://multiqc.info/docs/#v1.0-updates).

#### New Modules

- [**Adapter Removal**](https://github.com/mikkelschubert/adapterremoval)
  - AdapterRemoval v2 - rapid adapter trimming, identification, and read merging
- [**BUSCO**](http://busco.ezlab.org/)
  - New module for the `BUSCO v2` tool, used for assessing genome assembly and annotation completeness.
- [**Cluster Flow**](http://clusterflow.io)
  - Cluster Flow is a workflow tool for bioinformatics pipelines. The new module parses executed tool commands.
- [**RNA-SeQC**](http://archive.broadinstitute.org/cancer/cga/rna-seqc)
  - New module to parse output from RNA-SeQC, a java program which computes a series
    of quality control metrics for RNA-seq data.
- [**goleft indexcov**](https://github.com/brentp/goleft/tree/master/indexcov)
  - [goleft indexcov](https://github.com/brentp/goleft/tree/master/indexcov) uses the PED and ROC
    data files to create diagnostic plots of coverage per sample, helping to identify sample gender and coverage issues.
  - Thanks to @chapmanb and @brentp
- [**SortMeRNA**](http://bioinfo.lifl.fr/RNA/sortmerna/)
  - New module for `SortMeRNA`, commonly used for removing rRNA contamination from datasets.
  - Written by @bschiffthaler

#### Module updates

- **Bcftools**
  - Fixed bug with display of indels when only one sample
- **Cutadapt**
  - Now takes the filename if the sample name is `-` (stdin). Thanks to @tdido
- **FastQC**
  - Data for the Sequence content plot can now be downloaded from reports as a JSON file.
- **FastQ Screen**
  - Rewritten plotting method for high sample numbers plot (~ > 20 samples)
  - Now shows counts for single-species hits and bins all multi-species hits
  - Allows plot to show proper percentage view for each sample, much easier to interpret.
- **HTSeq**
  - Fix bug where header lines caused module to crash
- **Picard**
  - New `RrbsSummaryMetrics` Submodule!
  - New `WgsMetrics` Submodule!
  - `CollectGcBiasMetrics` module now prints summary statistics to `multiqc_data` if found. Thanks to @ahvigil
- **Preseq**
  - Now trims the x axis to the point that meets 90% of `min(unique molecules)`.
    Hopefully prevents ridiculous x axes without sacrificing too much useful information.
  - Allows to show estimated depth of coverage instead of less informative molecule counts
    (see [details](http://multiqc.info/docs/#preseq)).
  - Plots dots with externally calculated real read counts (see [details](http://multiqc.info/docs/#preseq)).
- **Qualimap**
  - RNASeq Transcript Profile now has correct axis units. Thanks to @roryk
  - BamQC module now doesn't crash if reports don't have genome gc distributions
- **RSeQC**
  - Fixed Python3 error in Junction Saturation code
  - Fixed JS error for Junction Saturation that made the single-sample combined plot only show _All Junctions_

#### Core MultiQC updates

- Change in module structure and import statements (see [details](http://multiqc.info/docs/#v1.0-updates)).
- Module file search has been rewritten (see above changes to configs)
  - Significant improvement in search speed (test dataset runs in approximately half the time)
  - More options for modules to find their logs, eg. filename and contents matching regexes (see the [docs](http://multiqc.info/docs/#step-1-find-log-files))
- Report plot data is now compressed, significantly reducing report filesizes.
- New `--ignore-samples` option to skip samples based on parsed sample name
  - Alternative to filtering by input filename, which doesn't always work
  - Also can use config vars `sample_names_ignore` (glob patterns) and `sample_names_ignore_re` (regex patterns).
- New `--sample-names` command line option to give file with alternative sample names
  - Allows one-click batch renaming in reports
- New `--cl_config` option to supply MultiQC config YAML directly on the command line.
- New config option to change numeric multiplier in General Stats
  - For example, if reports have few reads, can show `Thousands of Reads` instead of `Millions of Reads`
  - Set config options `read_count_multiplier`, `read_count_prefix` and `read_count_desc`
- Config options `decimalPoint_format` and `thousandsSep_format` now apply to tables as well as plots
  - By default, thosands will now be separated with a space and `.` used for decimal places.
- Tables now have a maximum-height by default and scroll within this.
  - Speeds up report rendering in the web browser and makes report less stupidly long with lots of samples
  - Button beneath table toggles full length if you want a zoomed-out view
  - Refactored and removed previous code to make the table header "float"
  - Set `config.collapse_tables` to `False` to disable table maximum-heights
- Bar graphs and heatmaps can now be zoomed in on
  - Interactive plots sometimes hide labels due to lack of space. These can now be zoomed in on to see specific samples in more detail.
- Report plots now load sequentially instead of all at once
  - Prevents the browser from locking up when large reports load
- Report plot and section HTML IDs are now sanitised and checked for duplicates
- New template available (called _sections_) which has faster loading
  - Only shows results from one module at a time
  - Makes big reports load in the browser much more quickly, but requires more clicking
  - Try it out by specifying `-t sections`
- Module sections tidied and refactored
  - New helper function `self.add_section()`
  - Sections hidden in nav if no title (no more need for the hacky `self.intro +=`)
  - Content broken into `description`, `help` and `plot`, with automatic formatting
  - Empty module sections are now skipped in reports. No need to check if a plot function returns `None`!
  - Changes should be backwards-compatible
- Report plot data export code refactored
  - Now doesn't export hidden samples (uses HighCharts [export-csv](https://github.com/highcharts/export-csv) plugin)
- Handle error when `git` isn't installed on the system.
- Refactored colouring of table cells
  - Was previously done in the browser using [chroma.js](http://gka.github.io/chroma.js/)
  - Now done at report generation time using the [spectra](https://pypi.python.org/pypi/spectra) package
  - Should helpfully speed up report rendering time in the web browser, especially for large reports
- Docs updates (thanks to @varemo)
- Previously hidden log file `.multiqc.log` renamed to `multiqc.log` in `multiqc_data`
- Added option to load MultiQC config file from a path specified in the environment variable `MULTIQC_CONFIG_PATH`
- New table configuration options
  - `sortRows: False` prevents table rows from being sorted alphabetically
  - `col1_header` allows the default first column header to be changed from "Sample Name"
- Tables no longer show _Configure Columns_ and _Plot_ buttons if they only have a single column
- Custom content updates
  - New `custom_content`/`order` config option to specify order of Custom Content sections
  - Tables now use the header for the first column instead of always having `Sample Name`
  - JSON + YAML tables now remember order of table columns
  - Many minor bugfixes
- Line graphs and scatter graphs axis limits
  - If limits are specified, data exceeding this is no longer saved in report
  - Visually identical, but can make report file sizes considerable smaller in some cases
- Creating multiple plots without a config dict now works (previously just gave grey boxes in report)
- All changes are now tested on a Windows system, using [AppVeyor](https://ci.appveyor.com/project/MultiQC/MultiQC/)
- Fixed rare error where some reports could get empty General Statistics tables when no data present.
- Fixed minor bug where config option `force: true` didn't work. Now you don't have to always specify `-f`!

---

## [MultiQC v0.9](https://github.com/MultiQC/MultiQC/releases/tag/v0.9) - 2016-12-21

A major new feature is released in v0.9 - support for _custom content_. This means
that MultiQC can now easily include output from custom scripts within reports without
the need for a new module or plugin. For more information, please see the
[MultiQC documentation](http://multiqc.info/docs/#custom-content).

#### New Modules

- [**HTSeq**](http://www-huber.embl.de/HTSeq/doc/count.html)
  - New module for the `htseq-count` tool, often used in RNA-seq analysis.
- [**Prokka**](http://www.vicbioinformatics.com/software.prokka.shtml)
  - Prokka is a software tool for the rapid annotation of prokaryotic genomes.
- [**Slamdunk**](http://t-neumann.github.io/slamdunk/)
  - Slamdunk is a software tool to analyze SLAMSeq data.
- [**Peddy**](https://github.com/brentp/peddy)
  - Peddy calculates genotype :: pedigree correspondence checks, ancestry checks and sex checks using VCF files.

#### Module updates

- **Cutadapt**
  - Fixed bug in General Stats table number for old versions of cutadapt (pre v1.7)
  - Added support for _really_ old cutadapt logs (eg. v.1.2)
- **FastQC**
  - New plot showing total overrepresented sequence percentages.
  - New option to parse a file containing a theoretical GC curve to display in the background.
    - Human & Mouse Genome / Transcriptome curves bundled, or make your own using
      [fastqcTheoreticalGC](https://github.com/mikelove/fastqcTheoreticalGC). See the
      [MultiQC docs](http://multiqc.info/docs/#fastqc) for more information.
- **featureCounts**
  - Added parsing checks and catch failures for when non-featureCounts files are picked up by accident
- **GATK**
  - Fixed logger error in VariantEval module.
- **Picard**
  - Fixed missing sample overwriting bug in `RnaSeqMetrics`
  - New feature to customise coverage shown from `HsMetrics` in General Statistics table
    see the [docs](http://multiqc.info/docs/#picard) for info).
  - Fixed compatibility problem with output from `CollectMultipleMetrics` for `CollectAlignmentSummaryMetrics`
- **Preseq**
  - Module now recognises output from `c_curve` mode.
- **RSeQC**
  - Made the gene body coverage plot show the percentage view by default
  - Made gene body coverage properly handle sample names
- **Samtools**
  - New module to show duplicate stats from `rmdup` logs
  - Fixed a couple of niggles in the idxstats plot
- **SnpEff**
  - Fixed swapped axis labels in the Variant Quality plot
- **STAR**
  - Fixed crash when there are 0 unmapped reads.
  - Sample name now taken from the directory name if no file prefix found.
- **Qualimap BamQC**
  - Add a line for pre-calculated reference genome GC content
  - Plot cumulative coverage for values above 50x, align with the coverage histogram.
  - New ability to customise coverage thresholds shown in General Statistics table
    (see the [docs](http://multiqc.info/docs/#qualimap) for info).

#### Core MultiQC updates

- Support for _custom content_ (see top of release notes).
- New ninja report tool: make scatter plots of any two table columns!
- Plot data now saved in `multiqc_data` when 'flat' image plots are created
  - Allows you easily re-plot the data (eg. in Excel) for further downstream investigation
- Added _'Apply'_ button to Highlight / Rename / Hide.
  - These tools can become slow with large reports. This means that you can enter several
    things without having to wait for the report to replot each change.
- Report heatmaps can now be sorted by highlight
- New config options `decimalPoint_format` and `thousandsSep_format`
  - Allows you to change the default `1 234.56` number formatting for plots.
- New config option `top_modules` allows you to specify modules that should come at the top of the report
- Fixed bar plot bug where missing categories could shift data between samples
- Report title now printed in the side navigation
- Missing plot IDs added for easier plot exporting
- Stopped giving warnings about skipping directories (now a debug message)
- Added warnings in report about missing functionality for flat plots (exporting and toolbox)
- Export button has contextual text for images / data
- Fixed a bug where user config files were loaded twice
- Fixed bug where module order was random if `--module` or `--exclude` was used.
- Refactored code so that the order of modules can be changed in the user config
- Beefed up code + docs in scatter plots back end and multiple bar plots.
- Fixed a few back end nasties for Tables
  - Shared-key columns are no longer forced to share colour schemes
  - Fixed bug in lambda modified values when format string breaks
  - Supplying just data with no header information now works as advertised
- Improvements to back end code for bar plots
  - New `tt_decimals` and `tt_suffix` options for bar plots
  - Bar plots now support `yCeiling`, `yFloor` and `yMinRange`, as with line plots.
  - New option `hide_zero_cats:False` to force legends to be shown even when all data is 0
- General Stats _Showing x of y_ columns count is fixed on page load.
- Big code whitespace cleanup

---

## [MultiQC v0.8](https://github.com/MultiQC/MultiQC/releases/tag/v0.8) - 2016-09-26

#### New Modules

- [**GATK**](https://software.broadinstitute.org/gatk/)
  - Added support for VariantEval reports, only parsing a little of the information
    in there so far, but it's a start.
  - Module originally written by @robinandeer at the [OBF Codefest](https://www.open-bio.org/wiki/Codefest_2016),
    finished off by @ewels
- [**Bcftools**](https://samtools.github.io/bcftools/)
- [**QUAST**](http://quast.bioinf.spbau.ru/)
  - QUAST is a tool for assessing de novo assemblies against reference genomes.

#### Module updates

- **Bismark** now supports reports from `bam2nuc`, giving Cytosine coverage in General Stats.
- **Bowtie1**
  - Updated to try to find bowtie command before log, handle multiple logs in one file. Same as bowtie2.
- **FastQC**
  - Sample pass/warn/fail lists now display properly even with large numbers of samples
  - Sequence content heatmap display is better with many samples
- **Kallisto**
  - Now supports logs from SE data.
- **Picard**
  - `BaseDistributionByCycle` - new submodule! Written by @mlusignan
  - `RnaSeqMetrics` - new submodule! This one by @ewels ;)
  - `AlignmentSummaryMetrics` - another new submodule!
  - Fixed truncated files crash bug for Python 3 _(#306)_
- **Qualimap RNASeqQC**
  - Fixed parsing bug affecting counts in _Genomic Origin_ plot.
  - Module now works with European style thousand separators (`1.234,56` instead of `1,234.56`)
- **RSeQC**
  - `infer_experiment` - new submodule! Written by @Hammarn
- **Samtools**
  - `stats` submodule now has separate bar graph showing alignment scores
  - `flagstat` - new submodule! Written by @HLWiencko
  - `idxstats` - new submodule! This one by @ewels again

#### Core MultiQC updates

- New `--export`/`-p` option to generate static images plot in `multiqc_plots` (`.png`, `.svg` and `.pdf`)
  - Configurable with `export_plots`, `plots_dir_name` and `export_plot_formats` config options
  - `--flat` option no longer saves plots in `multiqc_data/multiqc_plots`
- New `--comment`/`-b` flag to add a comment to the top of reports.
- New `--dirs-depth`/`-dd` flag to specify how many directories to prepend with `--dirs`/`-d`
  - Specifying a postive number will take that many directories from the end of the path
  - A negative number will take directories from the start of the path.
- Directory paths now appended before cleaning, so `fn_clean_exts` will now affect these names.
- New `custom_logo` attributes to add your own logo to reports.
- New `report_header_info` config option to add arbitrary information to the top of reports.
- New `--pdf` option to create a PDF report
  - Depends on [Pandoc](http://pandoc.org) being installed and is in a beta-stage currently.
  - Note that specifying this will make MultiQC use the `simple` template, giving a HTML report with
    much reduced functionality.
- New `fn_clean_sample_names` config option to turn off sample name cleaning
  - This will print the full filename for samples. Less pretty reports and rows
    on the General Statistics table won't line up, but can prevent overwriting.
- Table header defaults can now be set easily
- General Statistics table now hidden if empty.
- Some new defaults in the sample name cleaning
- Updated the `simple` template.
  - Now has no toolbox or nav, no JavaScript and is better suited for printing / PDFs.
  - New `config.simple_output` config flag so code knows when we're trying to avoid JS.
- Fixed some bugs with config settings (eg. template) being overwritten.
- NFS log file deletion bug fixed by @brainstorm (#265)
- Fixed bug in `--ignore` behaviour with directory names.
- Fixed nasty bug in beeswarm dot plots where sample names were mixed up (#278)
- Beeswarm header text is now more informative (sample count with more info on a tooltip)
- Beeswarm plots now work when reports have > 1000 samples
- Fixed some buggy behaviour in saving / loading report highlighting + renaming configs (#354)

Many thanks to those at the [OpenBio Codefest 2016](https://www.open-bio.org/wiki/Codefest_2016)
who worked on MultiQC projects.

---

## [MultiQC v0.7](https://github.com/MultiQC/MultiQC/releases/tag/v0.7) - 2016-07-04

#### Module updates

- [**Kallisto**](https://pachterlab.github.io/kallisto/) - new module!
- **Picard**
  - Code refactored to make maintenance and additions easier.
  - Big update to `HsMetrics` parsing - more results shown in report, new plots (by @lpantano)
  - Updated `InsertSizeMetrics` to understand logs generated by `CollectMultipleMetrics` (#215)
  - Newlines in picard output. Fixed by @dakl
- **Samtools**
  - Code refactored
  - Rewrote the `samtools stats` code to display more stats in report with a beeswarm plot.
- **Qualimap**
  - Rewritten to use latest methods and fix bugs.
  - Added _Percentage Aligned_ column to general stats for `BamQC` module.
  - Extra table thresholds added by @avilella (hidden by default)
- **General Statistics**
  - Some tweaks to the display defaults (FastQC, Bismark, Qualimap, SnpEff)
  - Now possible to skip the General Statistics section of the report with `--exclude general_stats`
- **Cutadapt** module updated to recognise logs from old versions of cutadapt (<= v1.6)
- **Trimmomatic**
  - Now handles `,` decimal places in percentage values.
  - Can cope with line breaks in log files (see issue #212)
- **FastQC** refactored
  - Now skips zip files if the sample name has already been found. Speeds up MultiQC execution.
  - Code cleaned up. Parsing and data-structures standardised.
  - New popovers on Pass / Warn / Fail status bars showing sample names. Fast highlighting and hiding.
  - New column in General Stats (hidden by default) showing percentage of FastQC modules that failed.
- **SnpEff**
  - Search pattern now more generic, should match reports from others.
  - _Counts by Effect_ plot removed (had hundreds of categories, was fairly unusable).
  - `KeyError` bug fixed.
- **Samblaster** now gets sample name from `ID` instead of `SM` (@dakl)
- **Bowtie 2**
  - Now parses overall alignment rate as intended.
  - Now depends on even less log contents to work with more inputs.
- **MethylQA** now handles variable spacing in logs
- **featureCounts** now splits columns on tabs instead of whitespace, can handle filenames with spaces

#### Core MultiQC updates

- **Galaxy**: MultiQC now available in Galax! Work by @devengineson / @yvanlebras / @cmonjeau
  - See it in the [Galaxy Toolshed](https://toolshed.g2.bx.psu.edu/view/engineson/multiqc/)
- **Heatmap**: New plot type!
- **Scatter Plot**: New plot type!
- **Download raw data** behind plots in reports! Available in the Export toolbox.
  - Choose from tab-separated, comma-separated and the complete JSON.
- **Table columns can be hidden** on page load (shown through _Configure Columns_)
  - Defaults are configurable using the `table_columns_visible` config option.
- **Beeswarm plot**: Added missing rename / highlight / hiding functionality.
- New `-l` / `--file-list` option: specify a file containing a **list of files** to search.
- **Updated HighCharts** to v4.2.5. Added option to export to JPEG.
- Can now **cancel execution** with a single `ctrl+c` rather than having to button mash
- More granular control of **skipping files** during scan (filename, dirname, path matching)
  - Fixed `--exclude` so that it works with directories as well as files
- **New _Clear_ button** in toolbox to bulk remove highlighting / renaming / hiding filters.
- Improved documentation about behaviour for large sample numbers.
- Handle YAML parsing errors for the config file more gracefully
- Removed empty columns from tables again
- Fixed bug in changing module search patterns, reported by @lweasel
- Added timeout parameter to version check to prevent hang on systems with long defaults
- Fixed table display bug in Firefox
- Fixed bug related to order in which config files are loaded
- Fixed bug that broke the _"Show only"_ toolbox feature with multiple names.
- Numerous other small bugs.

---

## [MultiQC v0.6](https://github.com/MultiQC/MultiQC/releases/tag/v0.6) - 2016-04-29

#### Module updates

- New [Salmon](http://combine-lab.github.io/salmon/) module.
- New [Trimmomatic](http://www.usadellab.org/cms/?page=trimmomatic) module.
- New [Bamtools stats](https://github.com/pezmaster31/bamtools) module.
- New beeswarm plot type. General Stats table replaced with this when many samples in report.
- New RSeQC module: Actually a suite of 8 new modules supporting various outputs from RSeQC
- Rewrote bowtie2 module: Now better at parsing logs and tries to scrape input from wrapper logs.
- Made cutadapt show counts by default instead of obs/exp
- Added percentage view to Picard insert size plot

#### Core MultiQC updates

- Dynamic plots now update their labels properly when changing datasets and to percentages
- Config files now loaded from working directory if present
- Started new docs describing how each module works
- Refactored featureCounts module. Now handles summaries describing multiple samples.
- Stopped using so many hidden files. `.multiqc.log` now called `multiqc.log`
- New `-c`/`--config` command line option to specify a MultiQC configuration file
- Can now load run-specific config files called `multiqc_config.yaml` in working directory
- Large code refactoring - moved plotting code out of `BaseModule` and into new `multiqc.plots` submodules
- Generalised code used to generate the General Stats table so that it can be used by modules
- Removed interactive report tour, replaced with a link to a youtube tutorial
- Made it possible to permanently hide the blue welcome message for all future reports
- New option to smooth data for line plots. Avoids mega-huge plots. Applied to SnpEff, RSeQC, Picard.

Bugfixes:

- Qualimap handles infinity symbol (thanks @chapmanb )
- Made SnpEff less fussy about required fields for making plots
- UTF-8 file paths handled properly in Py2.7+
- Extending two config variables wasn't working. Now fixed.
- Dragging the height bar of plots now works again.
- Plots now properly change y axis limits and labels when changing datasets
- Flat plots now have correct path in `default_dev` template

---

## [MultiQC v0.5](https://github.com/MultiQC/MultiQC/releases/tag/v0.5) - 2016-03-29

#### Module updates

- New [Skewer](https://github.com/relipmoc/skewer) module, written by @dakl
- New [Samblaster](https://github.com/GregoryFaust/samblaster) module, written by @dakl
- New [Samtools stats](http://www.htslib.org/) module, written by @lpantano
- New [HiCUP](http://www.bioinformatics.babraham.ac.uk/projects/hicup/) module
- New [SnpEff](http://snpeff.sourceforge.net/) module
- New [methylQA](http://methylqa.sourceforge.net/) module

#### Core MultiQC updates

- New "Flat" image plots, rendered at run time with MatPlotLib
  - By default, will use image plots if > 50 samples (set in config as `plots_flat_numseries`)
  - Means that _very_ large numbers of samples can be viewed in reports. _eg._ single cell data.
  - Templates can now specify their own plotting functions
  - Use `--flat` and `--interactive` to override this behaviour
- MultiQC added to `bioconda` (with help from @dakl)
- New plugin hook: `config_loaded`
- Plugins can now add new command line options (thanks to @robinandeer)
- Changed default data directory name from `multiqc_report_data` to `multiqc_data`
- Removed support for depreciated MultiQC_OSXApp
- Updated logging so that a verbose `multiqc_data/.multiqc.log` file is always written
- Now logs more stuff in verbose mode - command used, user configs and so on.
- Added a call to multiqc.info to check for new versions. Disable with config `no_version_check`
- Removed general stats manual row sorting.
- Made filename matching use glob unix style filename match patterns
- Everything (including the data directory) is now created in a temporary directory and moved when MultiQC is complete.
- A handful of performance updates for large analysis directories

---

## [MultiQC v0.4](https://github.com/MultiQC/MultiQC/releases/tag/v0.4) - 2016-02-16

- New `multiqc_sources.txt` which identifies the paths used to collect all report data for each sample
- Export parsed data as tab-delimited text, `JSON` or `YAML` using the new `-k`/`--data-format` command line option
- Updated HighCharts from `v4.2.2` to `v4.2.3`, fixes tooltip hover bug.
- Nicer export button. Now tied to the export toolbox, hopefully more intuitive.
- FastQC: Per base sequence content heatmap can now be clicked to show line graph for single sample
- FastQC: No longer show adapter contamination datasets with <= 0.1% contamination.
- Picard: Added support for `CollectOxoGMetrics` reports.
- Changed command line option `--name` to `--filename`
- `--name` also used for filename if `--filename` not specified.
- Hide samples toolbox now has switch to _show only_ matching samples
- New regex help box with examples added to report
- New button to copy general stats table to the clipboard
- General Stats table 'floating' header now sorts properly when scrolling
- Bugfix: MultiQC default_dev template now copies module assets properly
- Bufgix: General Stats table floating header now resizes properly when page width changes

---

## [MultiQC v0.3.2](https://github.com/MultiQC/MultiQC/releases/tag/v0.3.2) - 2016-02-08

- All modules now load their log file search parameters from a config
  file, allowing you to overwrite them using your user config file
  - This is useful if your analysis pipeline renames program outputs
- New Picard (sub)modules - Insert Size, GC Bias & HsMetrics
- New Qualimap (sub)module - RNA-Seq QC
- Made Picard MarkDups show percent by default instead of counts
- Added M-Bias plot to Bismark
- New option to stream report HTML to `stdout`
- Files can now be specified as well as directories
- New options to specify whether the parsed data directory should be created
  - command line flags: `--data` / `--no-data`
  - config option name: `make_data_dir`
- Fixed bug with incorrect path to installation dir config YAML file
- New toolbox drawer for bulk-exporting graph images
- Report side navigation can now be hidden to maximise horizontal space
- Mobile styling improved for narrow screen
- More vibrant colours in the general stats table
- General stats table numbers now left aligned
- Settings now saved and loaded to named localstorage locations
  - Simplified interface - no longer global / single report saving
  - Removed static file config. Solves JS error, no-one was doing this
    since we have standalone reports anyway.
- Added support for Python 3.5
- Fixed bug with module specific CSS / JS includes in some templates
- Made the 'ignore files' config use unix style file pattern matching
- Fixed some bugs in the FastQ Screen module
- Fixed some bugs in the FastQC module
- Fixed occasional general stats table bug
- Table sorting on sample names now works after renaming
- Bismark module restructure
  - Each report type now handled independently (alignment / dedup / meth extraction)
  - M-Bias plot now shows R1 and R2
- FastQC GC content plot now has option for counts or percentages
  - Allows comparison between samples with very different read counts
- Bugfix for reports javascript
  - Caused by updated to remotely loaded HighCharts export script
  - Export script now bundled with multiqc, so does not depend on internet connection
  - Other JS errors fixed in this work
- Bugfix for older FastQC reports - handle old style sequence dup data
- Bugfix for varying Tophat alignment report formats
- Bugfix for Qualimap RNA Seq reports with paired end data

---

## [MultiQC v0.3.1](https://github.com/MultiQC/MultiQC/releases/tag/v0.3.1) - 2015-11-04

- Hotfix patch to fix broken FastQC module (wasn't finding `.zip` files properly)
- General Stats table colours now flat. Should improve browser speed.
- Empty rows now hidden if appear due to column removal in general stats
- FastQC Kmer plot removed until we have something better to show.

---

## [MultiQC v0.3](https://github.com/MultiQC/MultiQC/releases/tag/v0.3) - 2015-11-04

- Lots of lovely new documentation!
- Child templates - easily customise specific parts of the default report template
- Plugin hooks - allow other tools to execute custom code during MultiQC execution
- New Preseq module
- New design for general statistics table (snazzy new background bars)
- Further development of toolbox
  - New button to clear all filters
  - Warnings when samples are hidden, plus empty plots and table cols are hidden
  - Active toolbar tab buttons are highlighted
- Lots of refactoring by @moonso to please the Pythonic gods
  - Switched to click instead of argparse to handle command line arguments
  - Code generally conforms to best practices better now.
- Now able to supply multiple directories to search for reports
- Logging output improved (now controlled by `-q` and `-v` for quiet and verbose)
- More HTML output dealt with by the base module, less left to the modules
  - Module introduction text
  - General statistics table now much easier to add to (new helper functions)
- Images, CSS and Javascript now included in HTML, meaning that there is a single
  report file to make sharing easier
- More accessible scrolling in the report - styled scrollbars and 'to top' button.
- Modules and templates now use setuptools entry points, facilitating plugins
  by other packages. Allows niche extensions whilst keeping the core codebase clean.
- The general stats table now has a sticky header row when scrolling, thanks to
  some new javascript wizardry...
- General stats columns can have a _shared key_ which allows common colour schemes
  and data ranges. For instance, all columns describing a read count will now share
  their scale across modules.
- General stats columns can be hidden and reordered with a new modal window.
- Plotting code refactored, reports with many samples (>50 by default) don't
  automatically render to avoid freezing the browser.
- Plots with highlighted and renamed samples now honour this when exporting to
  different file types.

---

## [MultiQC v0.2](https://github.com/MultiQC/MultiQC/releases/tag/v0.2) - 2015-09-18

- Code restructuring for nearly all modules. Common base module
  functions now handle many more functions (plots, config, file import)
  - See the [contributing notes](https://github.com/MultiQC/MultiQC/blob/master/CONTRIBUTING.md)
    for instructions on how to use these new helpers to make your own module
- New report toolbox - sample highlighting, renaming, hiding
  - Config is autosaved by default, can also export to a file for sharing
  - Interactive tour to help users find their way around
- New Tophat, Bowtie 2 and QualiMap modules
  - Thanks to @guillermo-carrasco for the QualiMap module
- Bowtie module now works
- New command line parameter `-d` prefixes sample names with the directory that
  they were found in. Allows duplicate filenames without being overwritten.
- Introduction walkthrough helps show what can be done in the report
- Now compatible with both Python 2 and Python 3
- Software version number now printed on command line properly, and in reports.
- Bugfix: FastQC doesn't break when only one report found
- Bugfix: FastQC seq content heatmap highlighting
- Many, many small bugfixes

---

## [MultiQC v0.1](https://github.com/MultiQC/MultiQC/releases/tag/v0.1) - 2015-09-01

- The first public release of MultiQC, after a month of development. Basic
  structure in place and modules for FastQC, FastQ Screen, Cutadapt, Bismark,
  STAR, Bowtie, Subread featureCounts and Picard MarkDuplicates. Approaching
  stability, though still under fairly heavy development.<|MERGE_RESOLUTION|>--- conflicted
+++ resolved
@@ -11,6 +11,7 @@
 ### Module updates
 
 - **BBTools**: fix: skip missing values in bbmap qahist ([#2411](https://github.com/MultiQC/MultiQC/pull/2411))
+- **Samtools**: support `markdup` command ([#2254](https://github.com/MultiQC/MultiQC/pull/2254))
 
 ## [MultiQC v1.21](https://github.com/MultiQC/MultiQC/releases/tag/v1.21) - 2024-02-28
 
@@ -120,9 +121,6 @@
 - **HTSeq Count**: robust file reading loop, ignore `.parquet` files ([#2364](https://github.com/MultiQC/MultiQC/pull/2364))
 - **Illumina InterOp Statistics**: do not set `'scale': False` as a default ([#2350](https://github.com/MultiQC/MultiQC/pull/2350))
 - **mosdepth**: fix regression in showing general stats ([#2346](https://github.com/MultiQC/MultiQC/pull/2346))
-<<<<<<< HEAD
-- **Samtools**: support `markdup` command ([#2254](https://github.com/MultiQC/MultiQC/pull/2254))
-=======
 - **Picard**: Crosscheck Fingerprints updates ([#2388](https://github.com/MultiQC/MultiQC/pull/2388))
   - add a heatmap for LOD scores besides a table
   - if too many pairs in table, skip those with `Expected` status
@@ -131,7 +129,6 @@
   - sort tables by status, not by sample name
   - add a column "Best match" and "Best match LOD" in tables
   - hide the LOD Threshold column
->>>>>>> 40eecb1a
 - **PURPLE**: support v4.0.1 output without `version` column ([#2366](https://github.com/MultiQC/MultiQC/pull/2366))
 - **Samtools**: support new `coverage` command ([#2356](https://github.com/MultiQC/MultiQC/pull/2356))
 - **UMI-tools**: support new `extract` command ([#2296](https://github.com/MultiQC/MultiQC/pull/2296))
@@ -177,12 +174,7 @@
   - Moved legacy Highcharts/Matplotlib code under an optional template `highcharts`
     ([#2292](https://github.com/MultiQC/MultiQC/pull/2292))
 - Move GitHub repository to `MultiQC` organisation ([#2243](https://github.com/MultiQC/MultiQC/pull/2243))
-<<<<<<< HEAD
-- Update all GitHub actions to their latest versions ([#2242](https://github.com/ewels/MultiQC/pull/2242))
-- Seqera CLI: Updates for v0.9.2 ([#2248](https://github.com/MultiQC/MultiQC/pull/2248))
-=======
 - Update all GitHub actions to their latest versions ([#2242](https://github.com/MultiQC/MultiQC/pull/2242))
->>>>>>> 40eecb1a
 - Update docs to work with Astro 4 ([#2256](https://github.com/MultiQC/MultiQC/pull/2256))
 - Remove unused dependency on `future` library ([#2258](https://github.com/MultiQC/MultiQC/pull/2258))
 - Fix incorrect scale IDs caught by linting ([#2272](https://github.com/MultiQC/MultiQC/pull/2272))

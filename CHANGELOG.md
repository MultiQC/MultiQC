# MultiQC Version History

#### v0.9dev
* **Cutadapt**
  * Fixed bug in General Stats table number for old versions of cutadapt (pre v1.7)
  * Added support for _really_ old cutadapt logs (eg. v.1.2)
* **featureCounts**
  * Added parsing checks and catch failures for when non-featureCounts files are picked up by accident
* **Picard**
  * Fixed missing sample overwriting bug in `RnaSeqMetrics`
* **RSeQC**
  * Made the gene body coverage plot show the percentage view by default
* **Samtools**
  * New module to show duplicate stats from `rmdup` logs
  * Fixed a couple of niggles in the idxstats plot
* **SnpEff**
  * Fixed swapped axis labels in the Variant Quality plot
* **STAR**
  * Fixed crash when there are 0 unmapped reads.
<<<<<<< HEAD
* **Qualimap BamQC**
  * Add a line for pre-calculated reference genome GC content
  * Plot cumulative coverage for values above 50x, align with the coverage histogram.

Core Updates:
* Fixed bar plot bug where missing categories could shift data between samples
* Missing plot IDs added for easier plot exporting
* Stopped giving warnings about skipping directories (now a debug message)
=======
* **Prokka**
  * New module summarizing Prokka output.
>>>>>>> 532770f0

#### [v0.8](https://github.com/ewels/MultiQC/releases/tag/v0.8) - 2016-09-26
Module updates:
* [**GATK**](https://software.broadinstitute.org/gatk/) - new module!
  * Added support for VariantEval reports, only parsing a little of the information
    in there so far, but it's a start.
  * Module originally written by @robinandeer at the [OBF Codefest](https://www.open-bio.org/wiki/Codefest_2016),
    finished off by @ewels
* [**Bcftools**](https://samtools.github.io/bcftools/) - new module!
* [**QUAST**](http://quast.bioinf.spbau.ru/) - new module!
  * QUAST is a tool for assessing de novo assemblies against reference genomes.
* **Bismark** now supports reports from `bam2nuc`, giving Cytosine coverage in General Stats.
* **Bowtie1**
  * Updated to try to find bowtie command before log, handle multiple logs in one file. Same as bowtie2.
* **FastQC**
  * Sample pass/warn/fail lists now display properly even with large numbers of samples
  * Sequence content heatmap display is better with many samples
* **Kallisto**
  * Now supports logs from SE data.
* **Picard**
  * `BaseDistributionByCycle` - new submodule! Written by @mlusignan
  * `RnaSeqMetrics` - new submodule! This one by @ewels ;)
  * `AlignmentSummaryMetrics` - another new submodule!
  * Fixed truncated files crash bug for Python 3 _(#306)_
* **Qualimap RNASeqQC**
  * Fixed parsing bug affecting counts in _Genomic Origin_ plot.
  * Module now works with European style thousand separators (`1.234,56` instead of `1,234.56`)
* **RSeQC**
  * `infer_experiment` - new submodule! Written by @Hammarn
* **Samtools**
  * `stats` submodule now has separate bar graph showing alignment scores
  * `flagstat` - new submodule! Written by @HLWiencko
  * `idxstats` - new submodule! This one by @ewels again

Core updates:
* New `--export`/`-p` option to generate static images plot in `multiqc_plots` (`.png`, `.svg` and `.pdf`)
  * Configurable with `export_plots`, `plots_dir_name` and `export_plot_formats` config options
  * `--flat` option no longer saves plots in `multiqc_data/multiqc_plots`
* New `--comment`/`-b` flag to add a comment to the top of reports.
* New `--dirs-depth`/`-dd` flag to specify how many directories to prepend with `--dirs`/`-d`
  * Specifying a postive number will take that many directories from the end of the path
  * A negative number will take directories from the start of the path.
* Directory paths now appended before cleaning, so `fn_clean_exts` will now affect these names.
* New `custom_logo` attributes to add your own logo to reports.
* New `report_header_info` config option to add arbitrary information to the top of reports.
* New `--pdf` option to create a PDF report
  * Depends on [Pandoc](http://pandoc.org) being installed and is in a beta-stage currently.
  * Note that specifying this will make MultiQC use the `simple` template, giving a HTML report with
    much reduced functionality.
* New `fn_clean_sample_names` config option to turn off sample name cleaning
  * This will print the full filename for samples. Less pretty reports and rows
    on the General Statistics table won't line up, but can prevent overwriting.
* Table header defaults can now be set easily
* General Statistics table now hidden if empty.
* Some new defaults in the sample name cleaning
* Updated the `simple` template.
  * Now has no toolbox or nav, no JavaScript and is better suited for printing / PDFs.
  * New `config.simple_output` config flag so code knows when we're trying to avoid JS.
* Fixed some bugs with config settings (eg. template) being overwritten.
* NFS log file deletion bug fixed by @brainstorm (#265)
* Fixed bug in `--ignore` behaviour with directory names.
* Fixed nasty bug in beeswarm dot plots where sample names were mixed up (#278)
* Beeswarm header text is now more informative (sample count with more info on a tooltip)
* Beeswarm plots now work when reports have > 1000 samples

Many thanks to those at the [OpenBio Codefest 2016](https://www.open-bio.org/wiki/Codefest_2016)
who worked on MultiQC projects.

#### [v0.7](https://github.com/ewels/MultiQC/releases/tag/v0.7) - 2016-07-04
Module updates:
* [**Kallisto**](https://pachterlab.github.io/kallisto/) - new module!
* **Picard**
  * Code refactored to make maintenance and additions easier.
  * Big update to `HsMetrics` parsing - more results shown in report, new plots (by @lpantano)
  * Updated `InsertSizeMetrics` to understand logs generated by `CollectMultipleMetrics` (#215)
  * Newlines in picard output. Fixed by @dakl
* **Samtools**
  * Code refactored
  * Rewrote the `samtools stats` code to display more stats in report with a beeswarm plot.
* **Qualimap**
  * Rewritten to use latest methods and fix bugs.
  * Added _Percentage Aligned_ column to general stats for `BamQC` module.
  * Extra table thresholds added by @avilella (hidden by default)
* **General Statistics**
  * Some tweaks to the display defaults (FastQC, Bismark, Qualimap, SnpEff)
  * Now possible to skip the General Statistics section of the report with `--exclude general_stats`
* **Cutadapt** module updated to recognise logs from old versions of cutadapt (<= v1.6)
* **Trimmomatic**
  * Now handles `,` decimal places in percentage values.
  * Can cope with line breaks in log files (see issue #212)
* **FastQC** refactored
  * Now skips zip files if the sample name has already been found. Speeds up MultiQC execution.
  * Code cleaned up. Parsing and data-structures standardised.
  * New popovers on Pass / Warn / Fail status bars showing sample names. Fast highlighting and hiding.
  * New column in General Stats (hidden by default) showing percentage of FastQC modules that failed.
* **SnpEff**
  * Search pattern now more generic, should match reports from others.
  * _Counts by Effect_ plot removed (had hundreds of categories, was fairly unusable).
  * `KeyError` bug fixed.
* **Samblaster** now gets sample name from `ID` instead of `SM` (@dakl)
* **Bowtie 2**
  * Now parses overall alignment rate as intended.
  * Now depends on even less log contents to work with more inputs.
* **MethylQA** now handles variable spacing in logs
* **featureCounts** now splits columns on tabs instead of whitespace, can handle filenames with spaces

Core updates:
* **Galaxy**: MultiQC now available in Galax! Work by @devengineson / @yvanlebras / @cmonjeau
  * See it in the [Galaxy Toolshed](https://toolshed.g2.bx.psu.edu/view/engineson/multiqc/)
* **Heatmap**: New plot type!
* **Scatter Plot**: New plot type!
* **Download raw data** behind plots in reports! Available in the Export toolbox.
  * Choose from tab-separated, comma-separated and the complete JSON.
* **Table columns can be hidden** on page load (shown through _Configure Columns_)
  * Defaults are configurable using the `table_columns_visible` config option.
* **Beeswarm plot**: Added missing rename / highlight / hiding functionality.
* New `-l` / `--file-list` option: specify a file containing a **list of files** to search.
* **Updated HighCharts** to v4.2.5. Added option to export to JPEG.
* Can now **cancel execution** with a single `ctrl+c` rather than having to button mash
* More granular control of **skipping files** during scan (filename, dirname, path matching)
  * Fixed `--exclude` so that it works with directories as well as files
* **New _Clear_ button** in toolbox to bulk remove highlighting / renaming / hiding filters.
* Improved documentation about behaviour for large sample numbers.
* Handle YAML parsing errors for the config file more gracefully
* Removed empty columns from tables again
* Fixed bug in changing module search patterns, reported by @lweasel
* Added timeout parameter to version check to prevent hang on systems with long defaults
* Fixed table display bug in Firefox
* Fixed bug related to order in which config files are loaded
* Fixed bug that broke the _"Show only"_ toolbox feature with multiple names.
* Numerous other small bugs.


#### [v0.6](https://github.com/ewels/MultiQC/releases/tag/v0.6) - 2016-04-29
Module updates:
* New [Salmon](http://combine-lab.github.io/salmon/) module.
* New [Trimmomatic](http://www.usadellab.org/cms/?page=trimmomatic) module.
* New [Bamtools stats](https://github.com/pezmaster31/bamtools) module.
* New beeswarm plot type. General Stats table replaced with this when many samples in report.
* New RSeQC module: Actually a suite of 8 new modules supporting various outputs from RSeQC
* Rewrote bowtie2 module: Now better at parsing logs and tries to scrape input from wrapper logs.
* Made cutadapt show counts by default instead of obs/exp
* Added percentage view to Picard insert size plot

Core updates:
* Dynamic plots now update their labels properly when changing datasets and to percentages
* Config files now loaded from working directory if present
* Started new docs describing how each module works
* Refactored featureCounts module. Now handles summaries describing multiple samples.
* Stopped using so many hidden files. `.multiqc.log` now called `multiqc.log`
* New `-c`/`--config` command line option to specify a MultiQC configuration file
* Can now load run-specific config files called `multiqc_config.yaml` in working directory
* Large code refactoring - moved plotting code out of `BaseModule` and into new `multiqc.plots` submodules
* Generalised code used to generate the General Stats table so that it can be used by modules
* Removed interactive report tour, replaced with a link to a youtube tutorial
* Made it possible to permanently hide the blue welcome message for all future reports
* New option to smooth data for line plots. Avoids mega-huge plots. Applied to SnpEff, RSeQC, Picard.

Bugfixes:
* Qualimap handles infinity symbol (thanks @chapmanb )
* Made SnpEff less fussy about required fields for making plots
* UTF-8 file paths handled properly in Py2.7+
* Extending two config variables wasn't working. Now fixed.
* Dragging the height bar of plots now works again.
* Plots now properly change y axis limits and labels when changing datasets
* Flat plots now have correct path in `default_dev` template

#### [v0.5](https://github.com/ewels/MultiQC/releases/tag/v0.5) - 2016-03-29
Module updates:
* New [Skewer](https://github.com/relipmoc/skewer) module, written by @dakl
* New [Samblaster](https://github.com/GregoryFaust/samblaster) module, written by @dakl
* New [Samtools stats](http://www.htslib.org/) module, written by @lpantano
* New [HiCUP](http://www.bioinformatics.babraham.ac.uk/projects/hicup/) module
* New [SnpEff](http://snpeff.sourceforge.net/) module
* New [methylQA](http://methylqa.sourceforge.net/) module

Core updates:
* New "Flat" image plots, rendered at run time with MatPlotLib
  * By default, will use image plots if > 50 samples (set in config as `plots_flat_numseries`)
  * Means that _very_ large numbers of samples can be viewed in reports. _eg._ single cell data.
  * Templates can now specify their own plotting functions
  * Use `--flat` and `--interactive` to override this behaviour
* MultiQC added to `bioconda` (with help from @dakl)
* New plugin hook: `config_loaded`
* Plugins can now add new command line options (thanks to @robinandeer)
* Changed default data directory name from `multiqc_report_data` to `multiqc_data`
* Removed support for depreciated MultiQC_OSXApp
* Updated logging so that a verbose `multiqc_data/.multiqc.log` file is always written
* Now logs more stuff in verbose mode - command used, user configs and so on.
* Added a call to multiqc.info to check for new versions. Disable with config `no_version_check`
* Removed general stats manual row sorting.
* Made filename matching use glob unix style filename match patterns
* Everything (including the data directory) is now created in a temporary directory and moved when MultiQC is complete.
* A handful of performance updates for large analysis directories

#### [v0.4](https://github.com/ewels/MultiQC/releases/tag/v0.4) - 2016-02-16
* New `multiqc_sources.txt` which identifies the paths used to collect all report data for each sample
* Export parsed data as tab-delimited text, `JSON` or `YAML` using the new `-k`/`--data-format` command line option
* Updated HighCharts from `v4.2.2` to `v4.2.3`, fixes tooltip hover bug.
* Nicer export button. Now tied to the export toolbox, hopefully more intuitive.
* FastQC: Per base sequence content heatmap can now be clicked to show line graph for single sample
* FastQC: No longer show adapter contamination datasets with <= 0.1% contamination.
* Picard: Added support for `CollectOxoGMetrics` reports.
* Changed command line option `--name` to `--filename`
* `--name` also used for filename if `--filename` not specified.
* Hide samples toolbox now has switch to _show only_ matching samples
* New regex help box with examples added to report
* New button to copy general stats table to the clipboard
* General Stats table 'floating' header now sorts properly when scrolling
* Bugfix: MultiQC default_dev template now copies module assets properly
* Bufgix: General Stats table floating header now resizes properly when page width changes

#### [v0.3.2](https://github.com/ewels/MultiQC/releases/tag/v0.3.2) - 2016-02-08
* All modules now load their log file search parameters from a config
  file, allowing you to overwrite them using your user config file
  * This is useful if your analysis pipeline renames program outputs
* New Picard (sub)modules - Insert Size, GC Bias & HsMetrics
* New Qualimap (sub)module - RNA-Seq QC
* Made Picard MarkDups show percent by default instead of counts
* Added M-Bias plot to Bismark
* New option to stream report HTML to `stdout`
* Files can now be specified as well as directories
* New options to specify whether the parsed data directory should be created
  * command line flags: `--data` / `--no-data`
  * config option name: `make_data_dir`
* Fixed bug with incorrect path to installation dir config YAML file
* New toolbox drawer for bulk-exporting graph images
* Report side navigation can now be hidden to maximise horizontal space
* Mobile styling improved for narrow screen
* More vibrant colours in the general stats table
* General stats table numbers now left aligned
* Settings now saved and loaded to named localstorage locations
  * Simplified interface - no longer global / single report saving
  * Removed static file config. Solves JS error, no-one was doing this
    since we have standalone reports anyway.
* Added support for Python 3.5
* Fixed bug with module specific CSS / JS includes in some templates
* Made the 'ignore files' config use unix style file pattern matching
* Fixed some bugs in the FastQ Screen module
* Fixed some bugs in the FastQC module
* Fixed occasional general stats table bug
* Table sorting on sample names now works after renaming
* Bismark module restructure
  * Each report type now handled independently (alignment / dedup / meth extraction)
  * M-Bias plot now shows R1 and R2
* FastQC GC content plot now has option for counts or percentages
  * Allows comparison between samples with very different read counts
* Bugfix for reports javascript
  * Caused by updated to remotely loaded HighCharts export script
  * Export script now bundled with multiqc, so does not depend on internet connection
  * Other JS errors fixed in this work
* Bugfix for older FastQC reports - handle old style sequence dup data
* Bugfix for varying Tophat alignment report formats
* Bugfix for Qualimap RNA Seq reports with paired end data


#### [v0.3.1](https://github.com/ewels/MultiQC/releases/tag/v0.3.1) - 2015-11-04
* Hotfix patch to fix broken FastQC module (wasn't finding `.zip` files properly)
* General Stats table colours now flat. Should improve browser speed.
* Empty rows now hidden if appear due to column removal in general stats
* FastQC Kmer plot removed until we have something better to show.

#### [v0.3](https://github.com/ewels/MultiQC/releases/tag/v0.3) - 2015-11-04
* Lots of lovely new documentation!
* Child templates - easily customise specific parts of the default report template
* Plugin hooks - allow other tools to execute custom code during MultiQC execution
* New Preseq module
* New design for general statistics table (snazzy new background bars)
* Further development of toolbox
  * New button to clear all filters
  * Warnings when samples are hidden, plus empty plots and table cols are hidden
  * Active toolbar tab buttons are highlighted
* Lots of refactoring by @moonso to please the Pythonic gods
  * Switched to click instead of argparse to handle command line arguments
  * Code generally conforms to best practices better now.
* Now able to supply multiple directories to search for reports
* Logging output improved (now controlled by `-q` and `-v` for quiet and verbose)
* More HTML output dealt with by the base module, less left to the modules
  * Module introduction text
  * General statistics table now much easier to add to (new helper functions)
* Images, CSS and Javascript now included in HTML, meaning that there is a single
  report file to make sharing easier
* More accessible scrolling in the report - styled scrollbars and 'to top' button.
* Modules and templates now use setuptools entry points, facilitating plugins
  by other packages. Allows niche extensions whilst keeping the core codebase clean.
* The general stats table now has a sticky header row when scrolling, thanks to
  some new javascript wizardry...
* General stats columns can have a _shared key_ which allows common colour schemes
  and data ranges. For instance, all columns describing a read count will now share
  their scale across modules.
* General stats columns can be hidden and reordered with a new modal window.
* Plotting code refactored, reports with many samples (>50 by default) don't
  automatically render to avoid freezing the browser.
* Plots with highlighted and renamed samples now honour this when exporting to
  different file types.

#### [v0.2](https://github.com/ewels/MultiQC/releases/tag/v0.2) - 2015-09-18
* Code restructuring for nearly all modules. Common base module
  functions now handle many more functions (plots, config, file import)
  * See the [contributing notes](https://github.com/ewels/MultiQC/blob/master/CONTRIBUTING.md)
    for instructions on how to use these new helpers to make your own module
* New report toolbox - sample highlighting, renaming, hiding
  * Config is autosaved by default, can also export to a file for sharing
  * Interactive tour to help users find their way around
* New Tophat, Bowtie 2 and QualiMap modules
  * Thanks to @guillermo-carrasco for the QualiMap module
* Bowtie module now works
* New command line parameter `-d` prefixes sample names with the directory that
  they were found in. Allows duplicate filenames without being overwritten.
* Introduction walkthrough helps show what can be done in the report
* Now compatible with both Python 2 and Python 3
* Software version number now printed on command line properly, and in reports.
* Bugfix: FastQC doesn't break when only one report found
* Bugfix: FastQC seq content heatmap highlighting
* Many, many small bugfixes

#### [v0.1](https://github.com/ewels/MultiQC/releases/tag/v0.1) - 2015-09-01
* The first public release of MultiQC, after a month of development. Basic
structure in place and modules for FastQC, FastQ Screen, Cutadapt, Bismark, 
STAR, Bowtie, Subread featureCounts and Picard MarkDuplicates. Approaching
stability, though still under fairly heavy development.<|MERGE_RESOLUTION|>--- conflicted
+++ resolved
@@ -1,6 +1,9 @@
 # MultiQC Version History
 
 #### v0.9dev
+Module updates:
+* [**Prokka**](http://www.vicbioinformatics.com/software.prokka.shtml) - new module!
+  * Prokka is a software tool for the rapid annotation of prokaryotic genomes.
 * **Cutadapt**
   * Fixed bug in General Stats table number for old versions of cutadapt (pre v1.7)
   * Added support for _really_ old cutadapt logs (eg. v.1.2)
@@ -17,7 +20,6 @@
   * Fixed swapped axis labels in the Variant Quality plot
 * **STAR**
   * Fixed crash when there are 0 unmapped reads.
-<<<<<<< HEAD
 * **Qualimap BamQC**
   * Add a line for pre-calculated reference genome GC content
   * Plot cumulative coverage for values above 50x, align with the coverage histogram.
@@ -26,10 +28,6 @@
 * Fixed bar plot bug where missing categories could shift data between samples
 * Missing plot IDs added for easier plot exporting
 * Stopped giving warnings about skipping directories (now a debug message)
-=======
-* **Prokka**
-  * New module summarizing Prokka output.
->>>>>>> 532770f0
 
 #### [v0.8](https://github.com/ewels/MultiQC/releases/tag/v0.8) - 2016-09-26
 Module updates:

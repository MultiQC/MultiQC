--- conflicted
+++ resolved
@@ -12,15 +12,12 @@
 
 ### New Modules
 
-<<<<<<< HEAD
+- [**Librarian**](https://github.com/DesmondWillowbrook/Librarian)
+  - A tool to predict the sequencing library type from the base composition of a supplied FastQ file.
 - [**Space Ranger**](https://support.10xgenomics.com/spatial-gene-expression/software/pipelines/latest/what-is-space-ranger)
   - Works with data from 10X Genomics Visium. Processes sequencing reads and images created using
     the 10x Visium platform to generate count matrices with spatial information.
   - New MultiQC module parses Space Ranger quality reports.
-=======
-- [**Librarian**](https://github.com/DesmondWillowbrook/Librarian)
-  - A tool to predict the sequencing library type from the base composition of a supplied FastQ file.
->>>>>>> 8466e642
 
 ### Module updates
 

--- conflicted
+++ resolved
@@ -11,12 +11,9 @@
 - Added new config option `custom_table_header_config` to override any config for any table header
 - Fixed edge-case bug in custom content where a `description` that doesn't terminate in `.` gave duplicate section descriptions.
 - Tidied the verbose log to remove some very noisy statements and add summaries for skipped files in the search
-<<<<<<< HEAD
+- Add timezone to time in reports
 - Upgraded jquery tablesorter plugin to v2
 - Allow specifying default sort columns for tables
-=======
-- Add timezone to time in reports
->>>>>>> 3420f443
 
 ### New Modules
 

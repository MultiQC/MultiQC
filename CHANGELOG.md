--- conflicted
+++ resolved
@@ -25,12 +25,8 @@
 - Heatmap: add zlab config parameter. Show xlab, ylab, zlab in tooltip ([#2387](https://github.com/MultiQC/MultiQC/pull/2387))
 - When checking for git SHA, make sure we are not inside another git repo ([#2399](https://github.com/MultiQC/MultiQC/pull/2399))
 - Add export button for table ([#2394](https://github.com/MultiQC/MultiQC/pull/2394))
-<<<<<<< HEAD
-- Fix megaqc warning ([#2401](https://github.com/MultiQC/MultiQC/pull/2401))
-=======
 - Add option to place bar plot legend on the bottom ([#2397](https://github.com/MultiQC/MultiQC/pull/2397))
 - Use a `"<span class='mqc_small_space'></span>` instead of `&nbsp;` for suffix in table cells ([#2395](https://github.com/MultiQC/MultiQC/pull/2395))
->>>>>>> 734fc253
 
 ### New modules
 

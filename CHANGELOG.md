# MultiQC Version History

## MultiQC v1.10dev

### Major change: Code linting

This is a big change for MultiQC developers. I have added automated code formatting and code linting
(style checks) to MultiQC. Specifically, MultiQC now uses three main tools:

- [Black](https://github.com/psf/black) - Python Code
- [Prettier](https://prettier.io/) - Everything else (almost)
- [markdownlint-cli](https://github.com/igorshubovych/markdownlint-cli) - Stricter markdown rules

**All developers must run these tools when submitting changes via Pull-Requests!**
Automated CI tests now run with GitHub actions to check that all files pass the above tests.
If any files do not, that test will fail giving a red :x: next to the pull request.

For further information, please see the [documentation](https://multiqc.info/docs/#coding-with-multiqc).

### MultiQC updates

#### New MultiQC Features

- `--sample-filters` now also accepts `show_re` and `hide_re` in addition to `show` and `hide`. The `_re` options use regex, while the "normal" options use globbing.
- MultiQC config files now work with `.yml` file extension as well as `.yaml`
  - `.yaml` will take preference if both found.
- Section comments can now also be added for _General Statistics_
  - `section_comments: { general_stats: "My comment" }`
- New CI test looks for git merge markers in files

<<<<<<< HEAD
* [**HOPS**](https://www.github.com/rhubler/HOPS)
  * Post-alignment ancient DNA analysis tool for MALT
* [**JCVI**](https://github.com/tanghaibao/jcvi)
  * Computes statistics on genome annotation.
* [**PURPLE**](https://github.com/hartwigmedical/hmftools/tree/master/purity-ploidy-estimator)
  * A purity, ploidy and copy number estimator for whole genome tumor data
* [**Pychopper**](https://github.com/nanoporetech/pychopper)
  * Identify, orient and trim full length Nanopore cDNA reads
* [**qc3C**](https://github.com/cerebis/qc3C)
  * Reference-free QC of Hi-C sequencing data
* [**Sentieon**](https://www.sentieon.com/products/)
  * Submodules added to catch Picard-based QC metrics files

=======
#### New Modules

- [**HOPS**](https://www.github.com/rhubler/HOPS)
  - Post-alignment ancient DNA analysis tool for MALT
- [**PURPLE**](https://github.com/hartwigmedical/hmftools/tree/master/purity-ploidy-estimator)
  - A purity, ploidy and copy number estimator for whole genome tumor data
- [**Pychopper**](https://github.com/nanoporetech/pychopper)
  - Identify, orient and trim full length Nanopore cDNA reads
- [**qc3C**](https://github.com/cerebis/qc3C)
  - Reference-free QC of Hi-C sequencing data
- [**Sentieon**](https://www.sentieon.com/products/)
  - Submodules added to catch Picard-based QC metrics files

>>>>>>> 8390d868
#### Module updates

- **DRAGEN**
  - Fix issue where missing out fields could crash the module ([#1223](https://github.com/ewels/MultiQC/issues/1223))
- **featureCounts**
  - Add support for output from [Rsubread](https://bioconductor.org/packages/release/bioc/html/Rsubread.html) ([#1022](https://github.com/ewels/MultiQC/issues/1022))
- **hap.py**
  - Updated module to plot both SNP and INDEL stats ([#1241](https://github.com/ewels/MultiQC/issues/1241))
- **Kaiju**
  - Fixed bug affecting inputs with taxa levels other than Phylum ([#1217](https://github.com/ewels/MultiQC/issues/1217))
  - Rework barplot, add top 5 taxons ([#1219](https://github.com/ewels/MultiQC/issues/1219))
- **MALT**
  - Fix y-axis labelling in bargraphs
- **mosdepth**
  - Enable prepending of directory to sample names
- **Picard**
  - Fix `HsMetrics` bait percentage columns ([#1212](https://github.com/ewels/MultiQC/issues/1212))
- **PycoQC**
  - Log10 x-axis for _Read Length_ plot ([#1214](https://github.com/ewels/MultiQC/issues/1214))
- **fgbio**
  - Fix `ErrorRateByReadPosition` to calculate `ymax` not just on the overall `error_rate`, but also specific base errors (ex. `a_to_c_error_rate`, `a_to_g_error_rate`, ...). ([#1215](https://github.com/ewels/MultiQC/pull/1251))
  - Fix `ErrorRateByReadPosition` plotted line names to no longer concatenate multiple read identifiers and no longer have off-by-one read numbering (ex. `Sample1_R2_R3` -> `Sample1_R2`) ([#[1304](https://github.com/ewels/MultiQC/pull/1304))
- **GATK**
  - Add support for the creation of a "Reported vs Empirical Quality" graph to the Base Recalibration module.
- **Rockhopper**
  - Fix issue with parsing genome names in Rockhopper summary files ([#1333](https://github.com/ewels/MultiQC/issues/1333))
  - Fix issue properly parsing multiple samples within a single Rockhopper summary file

#### New Custom Content features

- General Stats custom content now gives a log message
- If `id` is not set in `JSON` or `YAML` files, it defaults to the sample name instead of just `custom_content`
- Data from `JSON` or `YAML` now has `data` keys (sample names) run through the `clean_s_name()` function to apply sample name cleanup

#### Bug Fixes

## [MultiQC v1.9](https://github.com/ewels/MultiQC/releases/tag/v1.9) - 2020-05-30

#### Dropped official support for Python 2

Python 2 had its [official sunset date](https://www.python.org/doc/sunset-python-2/)
on January 1st 2020, meaning that it will no longer be developed by the Python community.
Part of the [python.org statement](https://www.python.org/doc/sunset-python-2/) reads:

> That means that we will not improve it anymore after that day,
> even if someone finds a security problem in it.
> You should upgrade to Python 3 as soon as you can.

[Very many Python packages no longer support Python 2](https://python3statement.org/)
and it whilst the MultiQC code is currently compatible with both Python 2 and Python 3,
it is increasingly difficult to maintain compatibility with the dependency packages it
uses, such as MatPlotLib, numpy and more.

As of MultiQC version 1.9, **Python 2 is no longer officially supported**.
Automatic CI tests will no longer run with Python 2 and Python 2 specific workarounds
are no longer guaranteed.

Whilst it may be possible to continue using MultiQC with Python 2 for a short time by
pinning dependencies, MultiQC compatibility for Python 2 will now slowly drift and start
to break. If you haven't already, **you need to switch to Python 3 now**.

#### New MultiQC Features

- Now using [GitHub Actions](https://github.com/features/actions) for all CI testing
  - Dropped Travis and AppVeyor, everything is now just on GitHub
  - Still testing on both Linux and Windows, with multiple versions of Python
  - CI tests should now run automatically for anyone who forks the MultiQC repository
- Linting with `--lint` now checks line graphs as well as bar graphs
- New `gathered` template with no tool name sections ([#1119](https://github.com/ewels/MultiQC/issues/1119))
- Added `--sample-filters` option to add _show_/_hide_ buttons at the top of the report ([#1125](https://github.com/ewels/MultiQC/issues/1125))
  - Buttons control the report toolbox Show/Hide tool, filtering your samples
  - Allows reports to be pre-configured based on a supplied list of sample names at report-generation time.
- Line graphs can now have `Log10` buttons (same functionality as bar graphs)
- Importing and running `multiqc` in a script is now a _little_ Better
  - `multiqc.run` now returns the `report` and `config` as well as the exit code. This means that you can explore the MultiQC run time a little in the Python environment.
  - Much more refactoring is needed to make MultiQC as useful in Python scripts as it could be. Watch this space.
- If a custom module `anchor` is set using `module_order`, it's now used a bit more:
  - Prefixed to module _section_ IDs
  - Appended to files saved in `multiqc_data`
  - Should help to prevent duplicates requiring `-1` suffixes when running a module multiple times
- New heatmap plot config options `xcats_samples` and `ycats_samples`
  - If set to `False`, the report toolbox options (_highlight_, _rename_, _show/hide_) do not affect that axis.
  - Means that the _Show only matching samples_ report toolbox option works on FastQC Status Checks, for example ([#1172](https://github.com/ewels/MultiQC/issues/1172))
- Report header time and analysis paths can now be hidden
  - New config options `show_analysis_paths` and `show_analysis_time` ([#1113](https://github.com/ewels/MultiQC/issues/1113))
- New search pattern key `skip: true` to skip specific searches when modules look for a lot of different files (eg. Picard).
- New `--profile-runtime` command line option (`config.profile_runtime`) to give analysis of how long the report takes to be generated
  - Plots of the file search results and durations are added to the end of the MultiQC report as a special module called _Run Time_
  - A summary of the time taken for the major stages of MultiQC execution are printed to the command line log.
- New table config option `only_defined_headers`
  - Defaults to `true`, set to `false` to also show any data columns that are not defined as headers
  - Useful as allows table-wide defaults to be set with column-specific overrides
- New `module` key allowed for `config.extra_fn_clean_exts` and `config.fn_clean_exts`
  - Means you can limit the action of a sample name cleaning pattern to specific MultiQC modules ([#905](https://github.com/ewels/MultiQC/issues/905))

#### New Custom Content features

- Improve support for HTML files - now just end your HTML filename with `_mqc.html`
  - Native handling of HTML snippets as files, no MultiQC config or YAML file required.
  - Also with embedded custom content configuration at the start of the file as a HTML comment.
- Add ability to group custom-content files into report sections
  - Use the new `parent_id`, `parent_name` and `parent_description` config keys to group content together like a regular module ([#1008](https://github.com/ewels/MultiQC/issues/1008))
- Custom Content files can now be configured using `custom_data`, without giving search patterns or data
  - Allows you to set descriptions and nicer titles for images and other 'blunt' data types in reports ([#1026](https://github.com/ewels/MultiQC/issues/1026))
  - Allows configuration of custom content separately from files themselves (`tsv`, `csv`, `txt` formats) ([#1205](https://github.com/ewels/MultiQC/issues/1205))

#### New Modules

- [**DRAGEN**](https://www.illumina.com/products/by-type/informatics-products/dragen-bio-it-platform.html)
  - Illumina Bio-IT Platform that uses FPGA for secondary NGS analysis
- [**iVar**](https://github.com/andersen-lab/ivar)
  - Added support for iVar: a computational package that contains functions broadly useful for viral amplicon-based sequencing.
- [**Kaiju**](http://kaiju.binf.ku.dk/)
  - Fast and sensitive taxonomic classification for metagenomics
- [**Kraken**](https://ccb.jhu.edu/software/kraken2/)
  - K-mer matching tool for taxonomic classification. Module plots bargraph of counts for top-5 hits across each taxa rank. General stats summary.
- [**MALT**](https://uni-tuebingen.de/fakultaeten/mathematisch-naturwissenschaftliche-fakultaet/fachbereiche/informatik/lehrstuehle/algorithms-in-bioinformatics/software/malt/)
  - Megan Alignment Tool: Metagenomics alignment tool.
- [**miRTop**](https://github.com/miRTop/mirtop)
  - Command line tool to annotate miRNAs with a standard mirna/isomir naming (mirGFF3)
  - Module started by [@oneillkza](https://github.com/oneillkza/) and completed by [@FlorianThibord](https://github.com/FlorianThibord/)
- [**MultiVCFAnalyzer**](https://github.com/alexherbig/multivcfanalyzer)
  - Combining multiple VCF files into one coherent report and format for downstream analysis.
- **Picard** - new submodules for `QualityByCycleMetrics`, `QualityScoreDistributionMetrics` & `QualityYieldMetrics`
  - See [#1116](https://github.com/ewels/MultiQC/issues/1114)
- [**Rockhopper**](https://cs.wellesley.edu/~btjaden/Rockhopper/)
  - RNA-seq tool for bacteria, includes bar plot showing where features map.
- [**Sickle**](https://github.com/najoshi/sickle)
  - A windowed adaptive trimming tool for FASTQ files using quality
- [**Somalier**](https://github.com/brentp/somalier)
  - Relatedness checking and QC for BAM/CRAM/VCF for cancer, DNA, BS-Seq, exome, etc.
- [**VarScan2**](https://github.com/dkoboldt/varscan)
  - Variant calling and somatic mutation/CNV detection for next-generation sequencing data

#### Module updates

- **BISCUIT**
  - Major rewrite to work with new BISCUIT QC script (BISCUIT `v0.3.16+`)
    - This change breaks backwards-compatability with previous BISCUIT versions. If you are unable to upgrade BISCUIT, please use MultiQC v1.8.
  - Fixed error when missing data in log files ([#1101](https://github.com/ewels/MultiQC/issues/1101))
- **bcl2fastq**
  - Samples with multiple library preps (i.e barcodes) will now be handled correctly ([#1094](https://github.com/ewels/MultiQC/issues/1094))
- **BUSCO**
  - Updated log search pattern to match new format in v4 with auto-lineage detection option ([#1163](https://github.com/ewels/MultiQC/issues/1163))
- **Cutadapt**
  - New bar plot showing the proportion of reads filtered out for different criteria (eg. _too short_, _too many Ns_) ([#1198](https://github.com/ewels/MultiQC/issues/1198))
- **DamageProfiler**
  - Removes redundant typo in init name. This makes referring to the module's column consistent with other modules when customising general stats table.
- **DeDup**
  - Updates plots to make compatible with 0.12.6
  - Fixes reporting errors - barplot total represents _mapped_ reads, not total reads in BAM file
  - New: Adds 'Post-DeDup Mapped Reads' column to general stats table.
- **FastQC**
  - Fixed tooltip text in _Sequence Duplication Levels_ plot ([#1092](https://github.com/ewels/MultiQC/issues/1092))
  - Handle edge-case where a FastQC report was for an empty file with 0 reads ([#1129](https://github.com/ewels/MultiQC/issues/1129))
- **FastQ Screen**
  - Don't skip plotting `% No Hits` even if it's `0%` ([#1126](https://github.com/ewels/MultiQC/issues/1126))
  - Refactor parsing code. Avoids error with `-0.00 %Unmapped` ([#1126](https://github.com/ewels/MultiQC/issues/1126))
  - New plot for _Bisulfite Reads_, if data is present
  - Categories in main plot are now sorted by the total read count and hidden if 0 across all samples
- **fgbio**
  - New: Plot error rate by read position from `ErrorRateByReadPosition`
  - GroupReadsByUmi plot can now be toggled to show relative percents ([#1147](https://github.com/ewels/MultiQC/pull/1147))
- **FLASh**
  - Logs not reporting innie and outine uncombined pairs now plot combined pairs instead ([#1173](https://github.com/ewels/MultiQC/issues/1173))
- **GATK**
  - Made parsing for VariantEval more tolerant, so that it will work with output from the tool when run in different modes ([#1158](https://github.com/ewels/MultiQC/issues/1158))
- **MTNucRatioCalculator**
  - Fixed misleading value suffix in general stats table
- **Picard MarkDuplicates**
  - **Major change** - previously, if multiple libraries (read-groups) were found then only the first would be used and all others ignored. Now, values from all libraries are merged and `PERCENT_DUPLICATION` and `ESTIMATED_LIBRARY_SIZE` are recalculated. Libraries can be kept as separate samples with a new MultiQC configuration option - `picard_config: markdups_merge_multiple_libraries: False`
  - **Major change** - Updated `MarkDuplicates` bar plot to double the read-pair counts, so that the numbers stack correctly. ([#1142](https://github.com/ewels/MultiQC/issues/1142))
- **Picard HsMetrics**
  - Updated large table to use columns specified in the MultiQC config. See [docs](https://multiqc.info/docs/#hsmetrics). ([#831](https://github.com/ewels/MultiQC/issues/831))
- **Picard WgsMetrics**
  - Updated parsing code to recognise new java class string ([#1114](https://github.com/ewels/MultiQC/issues/1114))
- **QualiMap**
  - Fixed QualiMap mean coverage calculation [#1082](https://github.com/ewels/MultiQC/issues/1082), [#1077](https://github.com/ewels/MultiQC/issues/1082)
- **RSeqC**
  - Support added for output from `geneBodyCoverage2.py` script ([#844](https://github.com/ewels/MultiQC/issues/844))
  - Single sample view in the _"Junction saturation"_ plot now works with the toolbox properly _(rename, hide, highlight)_ ([#1133](https://github.com/ewels/MultiQC/issues/1133))
- **RNASeQC2**
  - Updated to handle the parsing metric files from the [newer rewrite of RNA-SeqQC](https://github.com/broadinstitute/rnaseqc).
- **Samblaster**
  - Improved parsing to handle variable whitespace ([#1176](https://github.com/ewels/MultiQC/issues/1176))
- **Samtools**
  - Removes hardcoding of general stats column names. This allows column names to indicate when a module has been run twice ([https://github.com/ewels/MultiQC/issues/1076](https://github.com/ewels/MultiQC/issues/1076)).
  - Added an observed over expected read count plot for `idxstats` ([#1118](https://github.com/ewels/MultiQC/issues/1118))
  - Added additional (by default hidden) column for `flagstat` that displays number total number of reads in a bam
- **sortmerna**
  - Fix the bug for the latest sortmerna version 4.2.0 ([#1121](https://github.com/ewels/MultiQC/issues/1121))
- **sexdeterrmine**
  - Added a scatter plot of relative X- vs Y-coverage to the generated report.
- **VerifyBAMID**
  - Allow files with column header `FREEMIX(alpha)` ([#1112](https://github.com/ewels/MultiQC/issues/1112))

#### Bug Fixes

- Added a new test to check that modules work correctly with `--ignore-samples`. A lot of them didn't:
  - `Mosdepth`, `conpair`, `Qualimap BamQC`, `RNA-SeQC`, `GATK BaseRecalibrator`, `SNPsplit`, `SeqyClean`, `Jellyfish`, `hap.py`, `HOMER`, `BBMap`, `DeepTools`, `HiCExplorer`, `pycoQC`, `interop`
  - These modules have now all been fixed and `--ignore-samples` should work as you expect for whatever data you have.
- Removed use of `shutil.copy` to avoid problems with working on multiple filesystems ([#1130](https://github.com/ewels/MultiQC/issues/1130))
- Made folder naming behaviour of `multiqc_plots` consistent with `multiqc_data`
  - Incremental numeric suffixes now added if folder already exists
  - Plots folder properly renamed if using `-n`/`--filename`
- Heatmap plotting function is now compatible with MultiQC toolbox `hide` and `highlight` ([#1136](https://github.com/ewels/MultiQC/issues/1136))
- Plot config `logswitch_active` now works as advertised
- When running MultiQC modules several times, multiple data files are now created instead of overwriting one another ([#1175](https://github.com/ewels/MultiQC/issues/1175))
- Fixed minor bug where tables could report negative numbers of columns in their header text
- Fixed bug where numeric custom content sample names could trigger a `TypeError` ([#1091](https://github.com/ewels/MultiQC/issues/1091))
- Fixed custom content bug HTML data in a config file would trigger a `ValueError` ([#1071](https://github.com/ewels/MultiQC/issues/1071))
- Replaced deprecated 'warn()' with 'warning()' of the logging module
- Custom content now supports `section_extra` config key to add custom HTML after description.
- Barplots with `ymax` set now ignore this when you click the _Percentages_ tab.

## [MultiQC v1.8](https://github.com/ewels/MultiQC/releases/tag/v1.8) - 2019-11-20

#### New Modules

- [**fgbio**](http://fulcrumgenomics.github.io/fgbio/)
  - Process family size count hist data from `GroupReadsByUmi`
- [**biobambam2**](https://github.com/gt1/biobambam2)
  - Added submodule for `bamsormadup` tool
  - Totally cheating - it uses Picard MarkDuplicates but with a custom search pattern and naming
- [**SeqyClean**](https://github.com/ibest/seqyclean)
  - Adds analysis for seqyclean files
- [**mtnucratio**](https://github.com/apeltzer/MTNucRatioCalculator)
  - Added little helper tool to compute mt to nuclear ratios for NGS data.
- [**mosdepth**](https://github.com/brentp/mosdepth)
  - fast BAM/CRAM depth calculation for WGS, exome, or targeted sequencing
- [**SexDetErrmine**](https://github.com/TCLamnidis/Sex.DetERRmine)
  - Relative coverage and error rate of X and Y chromosomes
- [**SNPsplit**](https://github.com/FelixKrueger/SNPsplit)
  - Allele-specific alignment sorting

#### Module updates

- **bcl2fastq**
  - Added handling of demultiplexing of more than 2 reads
  - Allow bcl2fastq to parse undetermined barcode information in situations when lane indexes do not start at 1
- **BBMap**
  - Support for scafstats output marked as not yet implemented in docs
- **DeDup**
  - Added handling clusterfactor and JSON logfiles
- **damageprofiler**
  - Added writing metrics to data output file.
- **DeepTools**
  - Fixed Python3 bug with int() conversion ([#1057](https://github.com/ewels/MultiQC/issues/1057))
  - Handle varied TES boundary labels in plotProfile ([#1011](https://github.com/ewels/MultiQC/issues/1011))
  - Fixed bug that prevented running on only plotProfile files when no other deepTools files found.
- **fastp**
  - Fix faulty column handling for the _after filtering_ Q30 rate ([#936](https://github.com/ewels/MultiQC/issues/936))
- **FastQC**
  - When including a FastQC section multiple times in one report, the Per Base Sequence Content heatmaps now behave as you would expect.
  - Added heatmap showing FastQC status checks for every section report across all samples
  - Made sequence content individual plots work after samples have been renamed ([#777](https://github.com/ewels/MultiQC/issues/777))
  - Highlighting samples from status - respect chosen highlight colour in the toolbox ([#742](https://github.com/ewels/MultiQC/issues/742))
- **FastQ Screen**
  - When including a FastQ Screen section multiple times in one report, the plots now behave as you would expect.
  - Fixed MultiQC linting errors
- **fgbio**
  - Support the new output format of `ErrorRateByReadPosition` first introduced in version `1.3.0`, as well as the old output format.
- **GATK**
  - Refactored BaseRecalibrator code to be more consistent with MultiQC Python style
  - Handle zero count errors in BaseRecalibrator
- **HiC Explorer**
  - Fixed bug where module tries to parse `QC_table.txt`, a new log file in hicexplorer v2.2.
  - Updated the format of the report to fits the changes which have been applied to the QC report of hicexplorer v3.3
  - Updated code to save parsed results to `multiqc_data`
- **HTSeq**
  - Fixed bug where module would crash if a sample had zero reads ([#1006](https://github.com/ewels/MultiQC/issues/1006))
- **LongRanger**
  - Added support for the LongRanger Align pipeline.
- **miRTrace**
  - Fixed bug where a sample in some plots was missed. ([#932](https://github.com/ewels/MultiQC/issues/932))
- **Peddy**
  - Fixed bug where sample name cleaning could lead to error. ([#1024](https://github.com/ewels/MultiQC/issues/1024))
  - All plots (including _Het Check_ and _Sex Check_) now hidden if no data
- **Picard**
  - Modified `OxoGMetrics` so that it will find files created with GATK `CollectMultipleMetrics` and `ConvertSequencingArtifactToOxoG`.
- **QoRTs**
  - Fixed bug where `--dirs` broke certain input files. ([#821](https://github.com/ewels/MultiQC/issues/821))
- **Qualimap**
  - Added in mean coverage computation for general statistics report
  - Creates now tables of collected data in `multiqc_data`
- **RNA-SeQC**
  - Updated broken URL link
- **RSeQC**
  - Fixed bug where Junction Saturation plot when clicking a single sample was mislabelling the lines.
  - When including a RSeQC section multiple times in one report, clicking Junction Saturation plot now behaves as you would expect.
  - Fixed bug where exported data in `multiqc_rseqc_read_distribution.txt` files had incorrect values for `_kb` fields ([#1017](https://github.com/ewels/MultiQC/issues/1017))
- **Samtools**
  - Utilize in-built `read_count_multiplier` functionality to plot `flagstat` results more nicely
- **SnpEff**
  - Increased the default summary csv file-size limit from 1MB to 5MB.
- **Stacks**
  - Fixed bug where multi-population sum stats are parsed correctly ([#906](https://github.com/ewels/MultiQC/issues/906))
- **TopHat**
  - Fixed bug where TopHat would try to run with files from Bowtie2 or HiSAT2 and crash
- **VCFTools**
  - Fixed a bug where `tstv_by_qual.py` produced invalid json from infinity-values.
- **snpEff**
  - Added plot of effects

#### New MultiQC Features

- Added some installation docs for windows
- Added some docs about using MultiQC in bioinformatics pipelines
- Rewrote Docker image
  - New base image `czentye/matplotlib-minimal` reduces image size from ~200MB to ~80MB
  - Proper installation method ensures latest version of the code
  - New entrypoint allows easier command-line usage
- Support opening MultiQC on websites with CSP `script-src 'self'` with some sha256 exceptions
  - Plot data is no longer intertwined with javascript code so hashes stay the same
- Made `config.report_section_order` work for module sub-sections as well as just modules.
- New config options `exclude_modules` and `run_modules` to complement `-e` and `-m` cli flags.
- Command line output is now coloured by default :rainbow: (use `--no-ansi` to turn this off)
- Better launch comparability due to code refactoring by [@KerstenBreuer](https://github.com/KerstenBreuer) and [@ewels](https://github.com/ewels)
  - Windows support for base `multiqc` command
  - Support for running as a python module: `python -m multiqc .`
  - Support for running within a script: `import multiqc` and `multiqc.run('/path/to/files')`
- Config option `custom_plot_config` now works for bargraph category configs as well ([#1044](https://github.com/ewels/MultiQC/issues/1044))
- Config `table_columns_visible` can now be given a module namespace and it will hide all columns from that module ([#541](https://github.com/ewels/MultiQC/issues/541))

#### Bug Fixes

- MultiQC now ignores all `.md5` files
- Use `SafeLoader` for PyYaml load calls, avoiding recent warning messages.
- Hide `multiqc_config_example.yaml` in the `test` directory to stop people from using it without modification.
- Fixed matplotlib background colour issue (@epakarin - [#886](https://github.com/ewels/MultiQC/issues))
- Table rows that are empty due to hidden columns are now properly hidden on page load ([#835](https://github.com/ewels/MultiQC/issues/835))
- Sample name cleaning: All sample names are now truncated to their basename, without a path.
  - This includes for `regex` and `replace` (before was only the default `truncate`).
  - Only affects modules that take sample names from file contents, such as cutadapt.
  - See [#897](https://github.com/ewels/MultiQC/issues/897) for discussion.

## [MultiQC v1.7](https://github.com/ewels/MultiQC/releases/tag/v1.7) - 2018-12-21

#### New Modules

- [**BISCUIT**](https://github.com/zwdzwd/biscuit)
  - BISuilfite-seq CUI Toolkit
  - Module written by [@zwdzwd](https://github.com/zwdzwd/)
- [**DamageProfiler**](https://github.com/Integrative-Transcriptomics/DamageProfiler)
  - A tool to determine ancient DNA misincorporation rates.
  - Module written by [@apeltzer](https://github.com/apeltzer/)
- [**FLASh**](https://ccb.jhu.edu/software/FLASH/)
  - FLASH (Fast Length Adjustment of SHort reads)
  - Module written by [@pooranis](https://github.com/pooranis/)
- [**MinIONQC**](https://github.com/roblanf/minion_qc)
  - QC of reads from ONT long-read sequencing
  - Module written by [@ManavalanG](https://github.com/ManavalanG)
- [**phantompeakqualtools**](https://www.encodeproject.org/software/phantompeakqualtools)
  - A tool for informative enrichment and quality measures for ChIP-seq/DNase-seq/FAIRE-seq/MNase-seq data.
  - Module written by [@chuan-wang](https://github.com/chuan-wang/)
- [**Stacks**](http://catchenlab.life.illinois.edu/stacks/)
  - A software for analyzing restriction enzyme-based data (e.g. RAD-seq). Support for Stacks >= 2.1 only.
  - Module written by [@remiolsen](https://github.com/remiolsen/)

#### Module updates

- **AdapterRemoval**
  - Handle error when zero bases are trimmed. See [#838](https://github.com/ewels/MultiQC/issues/838).
- **Bcl2fastq**
  - New plot showing the top twenty of undetermined barcodes by lane.
  - Informations for R1/R2 are now separated in the General Statistics table.
  - SampleID is concatenate with SampleName because in Chromium experiments several sample have the same SampleName.
- **deepTools**
  - New PCA plots from the `plotPCA` function (written by [@chuan-wang](https://github.com/chuan-wang/))
  - New fragment size distribution plots from `bamPEFragmentSize --outRawFragmentLengths` (written by [@chuan-wang](https://github.com/chuan-wang/))
  - New correlation heatmaps from the `plotCorrelation` function (written by [@chuan-wang](https://github.com/chuan-wang/))
  - New sequence distribution profiles around genes, from the `plotProfile` function (written by [@chuan-wang](https://github.com/chuan-wang/))
  - Reordered sections
- **Fastp**
  - Fixed bug in parsing of empty histogram data. See [#845](https://github.com/ewels/MultiQC/issues/845).
- **FastQC**
  - Refactored _Per Base Sequence Content_ plots to show original underlying data, instead of calculating it from the page contents. Now shows original FastQC base-ranges and fixes 100% GC bug in final few pixels. See [#812](https://github.com/ewels/MultiQC/issues/812).
  - When including a FastQC section multiple times in one report, the summary progress bars now behave as you would expect.
- **FastQ Screen**
  - Don't hide genomes in the simple plot, even if they have zero unique hits. See [#829](https://github.com/ewels/MultiQC/issues/829).
- **InterOp**
  - Fixed bug where read counts and base pair yields were not displaying in tables correctly.
  - Number formatting for these fields can now be customised in the same way as with other modules, as described [in the docs](http://multiqc.info/docs/#number-base-multiplier)
- **Picard**
  - InsertSizeMetrics: You can now configure to what degree the insert size plot should be smoothed.
  - CollectRnaSeqMetrics: Add warning about missing rRNA annotation.
  - CollectRnaSeqMetrics: Add chart for counts/percentage of reads mapped to the correct strand.
  - Now parses VariantCallingMetrics reports. (Similar to GATK module's VariantEval.)
- **phantompeakqualtools**
  - Properly clean sample names
- **Trimmomatic**
  - Updated Trimmomatic module documentation to be more helpful
  - New option to use filenames instead of relying on the command line used. See [#864](https://github.com/ewels/MultiQC/issues/864).

#### New MultiQC Features

- Embed your custom images with a new Custom Content feature! Just add `_mqc` to the end of the filename for `.png`, `.jpg` or `.jpeg` files.
- Documentation for Custom Content reordered to make it a little more sane
- You can now add or override any config parameter for any MultiQC plot! See [the documentation](http://multiqc.info/docs/#customising-plots) for more info.
- Allow `table_columns_placement` config to work with table IDs as well as column namespaces. See [#841](https://github.com/ewels/MultiQC/issues/841).
- Improved visual spacing between grouped bar plots

#### Bug Fixes

- Custom content no longer clobbers `col1_header` table configs
- The option `--file-list` that refers to a text file with file paths to analyse will no longer ignore directory paths
- [Sample name directory prefixes](https://multiqc.info/docs/#sample-names-prefixed-with-directories) are now added _after_ cleanup.
- If a module is run multiple times in one report, it's CSS and JS files will only be included once (`default` template)

## [MultiQC v1.6](https://github.com/ewels/MultiQC/releases/tag/v1.6) - 2018-08-04

Some of these updates are thanks to the efforts of people who attended the [NASPM](https://twitter.com/NordicGenomics) 2018 MultiQC hackathon session. Thanks to everyone who attended!

#### New Modules

- [**fastp**](https://github.com/OpenGene/fastp)
  - An ultra-fast all-in-one FASTQ preprocessor (QC, adapters, trimming, filtering, splitting...)
  - Module started by [@florianduclot](https://github.com/florianduclot/) and completed by [@ewels](https://github.com/ewels/)
- [**hap.py**](https://github.com/Illumina/hap.py)
  - Hap.py is a set of programs based on htslib to benchmark variant calls against gold standard truth datasets
  - Module written by [@tsnowlan](https://github.com/tsnowlan/)
- [**Long Ranger**](https://support.10xgenomics.com/genome-exome/software/pipelines/latest/what-is-long-ranger)
  - Works with data from the 10X Genomics Chromium. Performs sample demultiplexing, barcode processing, alignment, quality control, variant calling, phasing, and structural variant calling.
  - Module written by [@remiolsen](https://github.com/remiolsen/)
- [**miRTrace**](https://github.com/friedlanderlab/mirtrace)
  - A quality control software for small RNA sequencing data.
  - Module written by [@chuan-wang](https://github.com/chuan-wang/)

#### Module updates

- **BCFtools**
  - New plot showing SNP statistics versus quality of call from bcftools stats ([@MaxUlysse](https://github.com/MaxUlysse) and [@Rotholandus](https://github.com/Rotholandus))
- **BBMap**
  - Support added for BBDuk kmer-based adapter/contaminant filtering summary stats ([@boulund](https://github.com/boulund)
- **FastQC**
  - New read count plot, split into unique and duplicate reads if possible.
  - Help text added for all sections, mostly copied from the excellent FastQC help.
  - Sequence duplication plot rescaled
- **FastQ Screen**
  - Samples in large-sample-number plot are now sorted alphabetically ([@hassanfa](https://github.com/hassanfa)
- **MACS2**
  - Output is now more tolerant of missing data (no plot if no data)
- **Peddy**
  - Background samples now shown in ancestry PCA plot ([@roryk](https://github.com/roryk))
  - New plot showing sex checks versus het ratios, supporting unknowns ([@oyvinev](https://github.com/oyvinev))
- **Picard**
  - New submodule to handle `ValidateSamFile` reports ([@cpavanrun](https://github.com/cpavanrun))
  - WGSMetrics now add the mean and standard-deviation coverage to the general stats table (hidden) ([@cpavanrun](https://github.com/cpavanrun))
- **Preseq**
  - New config option to plot preseq plots with unique old coverage on the y axis instead of read count
  - Code refactoring by [@vladsaveliev](https://github.com/vladsaveliev)
- **QUAST**
  - Null values (`-`) in reports now handled properly. Bargraphs always shown despite varying thresholds. ([@vladsaveliev](https://github.com/vladsaveliev))
- **RNA-SeQC**
  - Don't create the report section for Gene Body Coverage if no data is given
- **Samtools**
  - Fixed edge case bug where MultiQC could crash if a sample had zero count coverage with idxstats.
  - Adds % proper pairs to general stats table
- **Skewer**
  - Read length plot rescaled
- **Tophat**
  - Fixed bug where some samples could be given a blank sample name ([@lparsons](https://github.com/lparsons))
- **VerifyBamID**
  - Change column header help text for contamination to match percentage output ([@chapmanb](https://github.com/chapmanb))

#### New MultiQC Features

- New config option `remove_sections` to skip specific report sections from modules
- Add `path_filters_exclude` to exclude certain files when running modules multiple times. You could previously only include certain files.
- New `exclude_*` keys for file search patterns
  - Have a subset of patterns to exclude otherwise detected files with, by filename or contents
- Command line options all now use mid-word hyphens (not a mix of hyphens and underscores)
  - Old underscore terms still maintained for backwards compatibility
- Flag `--view-tags` now works without requiring an "analysis directory".
- Removed Python dependency for `enum34` ([@boulund](https://github.com/boulund))
- Columns can be added to `General Stats` table for custom content/module.
- New `--ignore-symlinks` flag which will ignore symlinked directories and files.
- New `--no-megaqc-upload` flag which disables automatically uploading data to MegaQC

#### Bug Fixes

- Fix path*filters for top_modules/module_order configuration only selecting if \_all* globs match. It now filters searches that match _any_ glob.
- Empty sample names from cleaning are now no longer allowed
- Stop prepend_dirs set in the config from getting clobbered by an unpassed CLI option ([@tsnowlan](https://github.com/tsnowlan))
- Modules running multiple times now have multiple sets of columns in the General Statistics table again, instead of overwriting one another.
- Prevent tables from clobbering sorted row orders.
- Fix linegraph and scatter plots data conversion (sporadically the incorrect `ymax` was used to drop data points) ([@cpavanrun](https://github.com/cpavanrun))
- Adjusted behavior of ceiling and floor axis limits
- Adjusted multiple file search patterns to make them more specific
  - Prevents the wrong module from accidentally slurping up output from a different tool. By [@cpavanrun](https://github.com/cpavanrun) (see [PR #727](https://github.com/ewels/MultiQC/pull/727))
- Fixed broken report bar plots when `-p`/`--export-plots` was specified (see issue [#801](https://github.com/ewels/MultiQC/issues/801))

## [MultiQC v1.5](https://github.com/ewels/MultiQC/releases/tag/v1.5) - 2018-03-15

#### New Modules

- [**HiCPro**](https://github.com/nservant/HiC-Pro) - New module!
  - HiCPro: Quality controls and processing of Hi-C
  - Module written by [@nservant](https://github.com/nservant),
- [**DeDup**](http://www.github.com/apeltzer/DeDup) - New module!
  - DeDup: Improved Duplicate Removal for merged/collapsed reads in ancient DNA analysis
  - Module written by [@apeltzer](https://github.com/apeltzer),
- [**Clip&Merge**](http://github.com/apeltzer/ClipAndMerge) - New module!
  - Clip&Merge: Adapter clipping and read merging for ancient DNA analysis
  - Module written by [@apeltzer](https://github.com/apeltzer),

#### Module updates

- **bcl2fastq**
  - Catch `ZeroDivisionError` exceptions when there are 0 reads ([@aledj2](https://github.com/aledj2))
  - Add parsing of `TrimmedBases` and new General Stats column for % bases trimmed ([@matthdsm](https://github.com/matthdsm)).
- **BUSCO**
  - Fixed configuration bug that made all sample names become `'short'`
- **Custom Content**
  - Parsed tables now exported to `multiqc_data` files
- **Cutadapt**
  - Refactor parsing code to collect all length trimming plots
- **FastQC**
  - Fixed starting y-axis label for GC-content lineplot being incorrect.
- **HiCExplorer**
  - Updated to work with v2.0 release.
- **Homer**
  - Made parsing of `tagInfo.txt` file more resilient to variations in file format so that it works with new versions of Homer.
  - Kept order of chromosomes in coverage plot consistent.
- **Peddy**
  - Switch `Sex error` logic to `Correct sex` for better highlighting ([@aledj2](https://github.com/aledj2))
- **Picard**
  - Updated module and search patterns to recognise new output format from Picard version >= 2.16 and GATK output.
- **Qualimap BamQC**
  - Fixed bug where start of _Genome Fraction_ could have a step if target is 100% covered.
- **RNA-SeQC**
  - Added rRNA alignment stats to summary table [@Rolandde](https://github.com/Rolandde)
- **RSeqC**
  - Fixed read distribution plot by adding category for `other_intergenic` (thanks to [@moxgreen](https://github.com/moxgreen))
  - Fixed a dodgy plot title (Read GC content)
- **Supernova**
  - Added support for Supernova 2.0 reports. Fixed a TypeError bug when using txt reports only. Also a bug when parsing empty histogram files.

#### New MultiQC Features

- Invalid choices for `--module` or `--exclude` now list the available modules alphabetically.
- Linting now checks for presence in `config.module_order` and tags.

#### Bug Fixes

- Excluding modules now works in combination with using module tags.
- Fixed edge-case bug where certain combinations of `output_fn_name` and `data_dir_name` could trigger a crash
- Conditional formatting - values are now longer double-labelled
- Made config option `extra_series` work in scatter plots the same way that it works for line plots
- Locked the `matplotlib` version to `v2.1.0` and below
  - Due to [two](https://github.com/matplotlib/matplotlib/issues/10476) [bugs](https://github.com/matplotlib/matplotlib/issues/10784) that appeared in `v2.2.0` - will remove this constraint when there's a new release that works again.

## [MultiQC v1.4](https://github.com/ewels/MultiQC/releases/tag/v1.4) - 2018-01-11

A slightly earlier-than-expected release due to a new problem with dependency packages that is breaking MultiQC installations since 2018-01-11.

#### New Modules

- [**Sargasso**](http://statbio.github.io/Sargasso/)
  - Parses output from Sargasso - a tool to separate mixed-species RNA-seq reads according to their species of origin
  - Module written by [@hxin](https://github.com/hxin/)
- [**VerifyBAMID**](https://genome.sph.umich.edu/wiki/VerifyBamID)
  - Parses output from VerifyBAMID - a tool to detect contamination in BAM files.
  - Adds the `CHIPMIX` and `FREEMIX` columns to the general statistics table.
  - Module written by [@aledj2](https://github.com/aledj2/)

#### Module updates

- **MACS2**
  - Updated to work with output from older versions of MACS2 by [@avilella](https://github.com/avilella/)
- **Peddy**
  - Add het check plot to suggest potential contamination by [@aledj2](https://github.com/aledj2)
- **Picard**
  - Picard HsMetrics `HS_PENALTY` plot now has correct axis labels
  - InsertSizeMetrics switches commas for points if it can't convert floats. Should help some european users.
- **QoRTs**
  - Added support for new style of output generated in the v1.3.0 release
- **Qualimap**
  - New `Error rate` column in General Statistics table, added by [@Cashalow](https://github.com/Cashalow/)
    - Hidden by default - customise your MultiQC config to always show this column (see [docs](http://multiqc.info/docs/#hiding-columns))
- **QUAST**
  - New option to customise the default display of contig count and length (eg. `bp` instead of `Mbp`).
  - See [documentation](http://multiqc.info/docs/#quast). Written by [@ewels](https://github.com/ewels/) and [@Cashalow](https://github.com/Cashalow/)
- **RSeQC**
  - Removed normalisation in Junction Saturation plot. Now raw counts instead of % of total junctions.

#### New MultiQC Features

- Conditional formatting / highlighting of cell contents in tables
  - If you want to make values that match a criteria stand out more, you can now write custom rules and formatting instructions for tables.
  - For instructions, see [the documentation](http://multiqc.info/docs/#conditional-formatting)
- New `--lint` option which is strict about best-practices for writing new modules
  - Useful when writing new modules and code as it throws warnings
  - Currently only implemented for bar plots and a few other places. More linting coming soon...
- If MultiQC breaks and shows am error message, it now reports the filename of the last log it found
  - Hopefully this will help with debugging / finding dodgy input data

#### Bug Fixes

- Addressed new dependency error with conflicting package requirements
  - There was a conflict between the `networkx`, `colormath` and `spectra` releases.
  - I previously forced certain software versions to get around this, but `spectra` has now updated with the unfortunate effect of introducing a new dependency clash that halts installation.
- Fixed newly introduced bug where Custom Content MultiQC config file search patterns had been broken
- Updated pandoc command used in `--pdf` to work with new releases of Pandoc
- Made config `table_columns_visible` module name key matching case insensitive to make less frustrating

## [MultiQC v1.3](https://github.com/ewels/MultiQC/releases/tag/v1.3) - 2017-11-03

#### Breaking changes - custom search patterns

Only for users with custom search patterns for the `bowtie` or `star`: you will
need to update your config files - the `bowtie` search key is now `bowtie1`,
`star_genecounts` is now `star/genecounts`.

For users with custom modules - search patterns _must_ now conform to the search
pattern naming convention: `modulename` or `modulename/anything` (the search pattern
string beginning with the name of your module, anything you like after the first `/`).

#### New Modules

- [**10X Supernova**](https://support.10xgenomics.com/de-novo-assembly/software/overview/welcome)
  - Parses statistics from the _de-novo_ Supernova software.
  - Module written by [@remiolsen](https://github.com/remiolsen/)
- [**BBMap**](https://sourceforge.net/projects/bbmap/)
  - Plot metrics from a number of BBMap tools, a suite of DNA/RNA mapping tools and utilities
  - Module written by [@boulund](https://github.com/boulund/) and [@epruesse](https://github.com/epruesse/)
- [**deepTools**](https://github.com/fidelram/deepTools) - new module!
  - Parse text output from `bamPEFragmentSize`, `estimateReadFiltering`, `plotCoverage`, `plotEnrichment`, and `plotFingerprint`
  - Module written by [@dpryan79](https://github.com/dpryan79/)
- [**Homer Tag Directory**](http://homer.ucsd.edu/homer/ngs/tagDir.html) - new submodule!
  - Module written by [@rdali](https://github.com/rdali/)
- [**illumina InterOp**](http://illumina.github.io/interop/index.html)
  - Module to parse metrics from illumina sequencing runs and demultiplexing, generated by the InterOp package
  - Module written by [@matthdsm](https://github.com/matthdsm/)
- [**RSEM**](https://deweylab.github.io/RSEM/) - new module!
  - Parse `.cnt` file comming from rsem-calculate-expression and plot read repartitions (Unalignable, Unique, Multi ...)
  - Module written by [@noirot](https://github.com/noirot/)
- [**HiCExplorer**](https://github.com/maxplanck-ie/HiCExplorer)
  - New module to parse the log files of `hicBuildMatrix`.
  - Module written by [@joachimwolff](https://github.com/joachimwolff/)

#### Module updates

- **AfterQC**
  - Handle new output format where JSON summary key changed names.
- **bcl2fastq**
  - Clusters per sample plot now has tab where counts are categoried by lane.
- **GATK**
  - New submodule to handle Base Recalibrator stats, written by [@winni2k](https://github.com/winni2k/)
- **HiSAT2**
  - Fixed bug where plot title was incorrect if both SE and PE bargraphs were in one report
- **Picard HsMetrics**
  - Parsing code can now handle commas for decimal places
- **Preseq**
  - Updated odd file-search pattern that limited input files to 500kb
- **QoRTs**
  - Added new plots, new helptext and updated the module to produce a lot more output.
- **Qualimap BamQC**
  - Fixed edge-case bug where the refactored coverage plot code could raise an error from the `range` call.
- Documentation and link fixes for Slamdunk, GATK, bcl2fastq, Adapter Removal, FastQC and main docs
  - Many of these spotted and fixed by [@juliangehring](https://github.com/juliangehring/)
- Went through all modules and standardised plot titles
  - All plots should now have a title with the format _Module name: Plot name_

#### New MultiQC Features

- New MultiQC docker image
  - Ready to use docker image now available at <https://hub.docker.com/r/ewels/multiqc/> (200 MB)
  - Uses automated builds - pull `:latest` to get the development version, future releases will have stable tags.
  - Written by [@MaxUlysse](https://github.com/MaxUlysse/)
- New `module_order` config options allow modules to be run multiple times
  - Filters mean that a module can be run twice with different sets of files (eg. before and after trimming)
  - Custom module config parameters can be passed to module for each run
- File search refactored to only search for running modules
  - Makes search much faster when running with lots of files and limited modules
  - For example, if using `-m star` to only use the STAR module, all other file searches now skipped
- File search now warns if an unrecognised search type is given
- MultiQC now saves nearly all parsed data to a structured output file by default
  - See `multiqc_data/multiqc_data.json`
  - This can be turned off by setting `config.data_dump_file: false`
- Verbose logging when no log files found standardised. Less duplication in code and logs easier to read!
- New documentation section describing how to use MultiQC with Galaxy
- Using `shared_key: 'read_counts'` in table header configs now applies relevant defaults

#### Bug Fixes

- Installation problem caused by changes in upstream dependencies solved by stricter installation requirements
- Minor `default_dev` directory creation bug squashed
- Don't prepend the directory separator (`|`) to sample names with `-d` when there are no subdirs
- `yPlotLines` now works even if you don't set `width`

## [MultiQC v1.2](https://github.com/ewels/MultiQC/releases/tag/v1.2) - 2017-08-16

#### CodeFest 2017 Contributions

We had a fantastic group effort on MultiQC at the [2017 BOSC CodeFest](https://www.open-bio.org/wiki/Codefest_2017).
Many thanks to those involved!

#### New Modules

- [**AfterQC**](https://github.com/OpenGene/AfterQC) - New module!
  - Added parsing of the _AfterQC_ json file data, with a plot of filtered reads.
  - Work by [@raonyguimaraes](https://github.com/raonyguimaraes)
- [**bcl2fastq**](https://support.illumina.com/sequencing/sequencing_software/bcl2fastq-conversion-software.html)
  - bcl2fastq can be used to both demultiplex data and convert BCL files to FASTQ file formats for downstream analysis
  - New module parses JSON output from recent versions and summarises some key statistics from the demultiplexing process.
  - Work by [@iimog](https://github.com/iimog) (with a little help from [@tbooth](https://github.com/tbooth) and [@ewels](https://github.com/ewels))
- [**leeHom**](https://github.com/grenaud/leeHom)
  - leeHom is a program for the Bayesian reconstruction of ancient DNA
- [**VCFTools**](https://vcftools.github.io)
  - Added initial support for VCFTools `relatedness2`
  - Added support for VCFTools `TsTv-by-count` `TsTv-by-qual` `TsTv-summary`
  - Module written by [@mwhamgenomics](https://github.com/mwhamgenomics)

#### Module updates

- **FastQ Screen**
  - Gracefully handle missing data from very old FastQ Screen versions.
- **RNA-SeQC**
  - Add new transcript-associated reads plot.
- **Picard**
  - New submodule to handle output from `TargetedPcrMetrics`
- **Prokka**
  - Added parsing of the `# CRISPR arrays` data from Prokka when available ([@asetGem](https://github.com/asetGem))
- **Qualimap**
  - Some code refactoring to radically improve performance and run times, especially with high coverage datasets.
  - Fixed bug where _Cumulative coverage genome fraction_ plot could be truncated.

#### New MultiQC Features

- New module help text
  - Lots of additional help text was written to make MultiQC report plots easier to interpret.
  - Updated modules:
    - Bowtie
    - Bowtie 2
    - Prokka
    - Qualimap
    - SnpEff
  - Elite team of help-writers:
    - [@tabwalsh](https://github.com/tabwalsh)
    - [@ddesvillechabrol](https://github.com/tabwalsh)
    - [@asetGem](https://github.com/asetGem)
- New config option `section_comments` allows you to add custom comments above specific sections in the report
- New `--tags` and `--view_tags` command line options
  - Modules can now be given tags (keywords) and filtered by those. So running `--tags RNA` will only run MultiQC modules related to RNA analysis.
  - Work by [@Hammarn](https://github.com/Hammarn)
- Back-end configuration options to specify the order of table columns
  - Modules and user configs can set priorities for columns to customise where they are displayed
  - Work by [@tbooth](https://github.com/tbooth)
- Added framework for proper unit testing
  - Previous start on unit tests tidied up, new blank template and tests for the `clean_sample_name` functionality.
  - Added to Travis and Appveyor for continuous integration testing.
  - Work by [@tbooth](https://github.com/tbooth)
- Bug fixes and refactoring of report configuration saving / loading
  - Discovered and fixed a bug where a report config could only be loaded once
  - Work by [@DennisSchwartz](https://github.com/DennisSchwartz)
- Table column row headers (sample names) can now be numeric-only.
  - Work by [@iimog](https://github.com/iimog)
- Improved sample name cleaning functionality
  - Added option `regex_keep` to clean filenames by _keeping_ the matching part of a pattern
  - Work by [@robinandeer](https://github.com/robinandeer)
- Handle error when invalid regexes are given in reports
  - Now have a nice toast error warning you and the invalid regexes are highlighted
  - Previously this just crashed the whole report without any warning
  - Work by [@robinandeer](https://github.com/robinandeer)
- Command line option `--dirs-depth` now sets `-d` to `True` (so now works even if `-d` isn't also specified).
- New config option `config.data_dump_file` to export as much data as possible to `multiqc_data/multiqc_data.json`
- New code to send exported JSON data to a a web server
  - This is in preparation for the upcoming MegaQC project. Stay tuned!

#### Bug Fixes

- Specifying multiple config files with `-c`/`--config` now works as expected
  - Previously this would only read the last specified
- Fixed table rendering bug that affected Chrome v60 and IE7-11
  - Table cell background bars weren't showing up. Updated CSS to get around this rendering error.
- HTML ID cleanup now properly cleans strings so that they work with jQuery as expected.
- Made bar graph sample highlighting work properly again
- Config `custom_logo` paths can now be relative to the config file (or absolute as before)
- Report doesn't keep annoyingly telling you that toolbox changes haven't been applied
  - Now uses more subtle _toasts_ and only when you close the toolbox (not every click).
- Switching report toolbox options to regex mode now enables the _Apply_ button as it should.
- Sorting table columns with certain suffixes (eg. `13X`) no works properly (numerically)
- Fixed minor bug in line plot data smoothing (now works with unsorted keys)

---

## [MultiQC v1.1](https://github.com/ewels/MultiQC/releases/tag/v1.1) - 2017-07-18

#### New Modules

- [**BioBloom Tools**](https://github.com/bcgsc/biobloom)
  - Create Bloom filters for a given reference and then to categorize sequences
- [**Conpair**](https://github.com/nygenome/Conpair)
  - Concordance and contamination estimator for tumor–normal pairs
- [**Disambiguate**](https://github.com/AstraZeneca-NGS/disambiguate)
  - Bargraph displaying the percentage of reads aligning to two different reference genomes.
- [**Flexbar**](https://github.com/seqan/flexbar)
  - Flexbar is a tool for flexible barcode and adapter removal.
- [**HISAT2**](https://ccb.jhu.edu/software/hisat2/)
  - New module for the HISAT2 aligner.
  - Made possible by updates to HISAT2 logging by @infphilo (requires `--new-summary` HISAT2 flag).
- [**HOMER**](http://homer.ucsd.edu/homer/)
  - Support for summary statistics from the `findPeaks` tool.
- [**Jellyfish**](http://www.cbcb.umd.edu/software/jellyfish/)
  - Histograms to estimate library complexity and coverage from k-mer content.
  - Module written by @vezzi
- [**MACS2**](https://github.com/taoliu/MACS)
  - Summary of redundant rate from MACS2 peak calling.
- [**QoRTs**](http://hartleys.github.io/QoRTs/)
  - QoRTs is toolkit for analysis, QC and data management of RNA-Seq datasets.
- [**THetA2**](http://compbio.cs.brown.edu/projects/theta/)
  - THeTA2 _(Tumor Heterogeneity Analysis)_ estimates tumour purity and clonal / subclonal copy number.

#### Module updates

- **BCFtools**
  - Option to collapse complementary changes in substitutions plot, useful for non-strand specific experiments (thanks to @vladsaveliev)
- **Bismark**
  - M-Bias plots no longer show read 2 for single-end data.
- **Custom Content**
  - New option to print raw HTML content to the report.
- **FastQ Screen**
  - Fixed edge-case bug where many-sample plot broke if total number of reads was less than the subsample number.
  - Fixed incorrect logic of config option `fastqscreen_simpleplot` (thanks to @daler)
  - Organisms now alphabetically sorted in fancy plot so that order is nonrandom (thanks to @daler)
  - Fixed bug where `%No Hits` was missed in logs from recent versions of FastQ Screen.
- **HTSeq Counts**
  - Fixed but so that module still works when `--additional-attr` is specified in v0.8 HTSeq above (thanks to @nalcala)
- **Picard**
  - CollectInsertSize: Fixed bug that could make the General Statistics _Median Insert Size_ value incorrect.
  - Fixed error in sample name regex that left trailing `]` characters and was generally broken (thanks to @jyh1 for spotting this)
- **Preseq**
  - Improved plots display (thanks to @vladsaveliev)
- **Qualimap**
  - Only calculate bases over target coverage for values in General Statistics. Should give a speed increase for very high coverage datasets.
- **QUAST**
  - Module is now compatible with runs from [MetaQUAST](http://quast.sourceforge.net/metaquast) (thanks to @vladsaveliev)
- **RSeQC**
  - Changed default order of sections
  - Added config option to reorder and hide module report sections

#### New MultiQC features

- If a report already exists, execution is no longer halted.
  - `_1` is appended to the filename, iterating if this also exists.
  - `-f`/`--force` still overwrites existing reports as before
  - Feature written by [@Hammarn](https://github.com/Hammarn)
- New ability to run modules multiple times in a single report
  - Each run can be given different configuration options, including filters for input files
  - For example, have FastQC after trimming as well as FastQC before trimming.
  - See the relevant [documentation](http://multiqc.info/docs/#order-of-modules) for more instructions.
- New option to customise the order of report _sections_
  - This is in addition / alternative to changing the order of module execution
  - Allows one module to have sections in multiple places (eg. Custom Content)
- Tables have new column options `floor`, `ceiling` and `minRange`.
- Reports show warning if JavaScript is disabled
- Config option `custom_logo` now works with file paths relative to config file directory and cwd.

#### Bug Fixes

- Table headers now sort columns again after scrolling the table
- Fixed buggy table header tooltips
- Base `clean_s_name` function now strips excess whitespace.
- Line graphs don't smooth lines if not needed (number of points < maximum number allowed)
- PDF output now respects custom output directory.

---

## [MultiQC v1.0](https://github.com/ewels/MultiQC/releases/tag/v1.0) - 2017-05-17

Version 1.0! This release has been a long time coming and brings with it some fairly
major improvements in speed, report filesize and report performance. There's also
a bunch of new modules, more options, features and a whole lot of bug fixes.

The version number is being bumped up to 1.0 for a couple of reasons:

1. MultiQC is now _(hopefully)_ relatively stable. A number of facilities and users
   are now using it in a production setting and it's published. It feels like it
   probably deserves v1 status now somehow.
2. This update brings some fairly major changes which will break backwards
   compatibility for plugins. As such, semantic versioning suggests a change in
   major version number.

### Breaking Changes

For most people, you shouldn't have any problems upgrading. There are two
scenarios where you may need to make changes with this update:

#### 1. You have custom file search patterns

Search patterns have been flattened and may no longer have arbitrary depth.
For example, you may need to change the following:

```yaml
fastqc:
  data:
    fn: "fastqc_data.txt"
  zip:
    fn: "*_fastqc.zip"
```

to this:

```yaml
fastqc/data:
  fn: "fastqc_data.txt"
fastqc/zip:
  fn: "*_fastqc.zip"
```

See the [documentation](http://multiqc.info/docs/#step-1-find-log-files) for instructions on how to write the new file search syntax.

See [`search_patterns.yaml`](multiqc/utils/search_patterns.yaml) for the new module search keys
and more examples.

#### 2. You have custom plugins / modules / external code

To see what changes need to applied to your custom plugin code, please see the [MultiQC docs](http://multiqc.info/docs/#v1.0-updates).

#### New Modules

- [**Adapter Removal**](https://github.com/mikkelschubert/adapterremoval)
  - AdapterRemoval v2 - rapid adapter trimming, identification, and read merging
- [**BUSCO**](http://busco.ezlab.org/)
  - New module for the `BUSCO v2` tool, used for assessing genome assembly and annotation completeness.
- [**Cluster Flow**](http://clusterflow.io)
  - Cluster Flow is a workflow tool for bioinformatics pipelines. The new module parses executed tool commands.
- [**RNA-SeQC**](http://archive.broadinstitute.org/cancer/cga/rna-seqc)
  - New module to parse output from RNA-SeQC, a java program which computes a series
    of quality control metrics for RNA-seq data.
- [**goleft indexcov**](https://github.com/brentp/goleft/tree/master/indexcov)
  - [goleft indexcov](https://github.com/brentp/goleft/tree/master/indexcov) uses the PED and ROC
    data files to create diagnostic plots of coverage per sample, helping to identify sample gender and coverage issues.
  - Thanks to @chapmanb and @brentp
- [**SortMeRNA**](http://bioinfo.lifl.fr/RNA/sortmerna/)
  - New module for `SortMeRNA`, commonly used for removing rRNA contamination from datasets.
  - Written by @bschiffthaler

#### Module updates

- **Bcftools**
  - Fixed bug with display of indels when only one sample
- **Cutadapt**
  - Now takes the filename if the sample name is `-` (stdin). Thanks to @tdido
- **FastQC**
  - Data for the Sequence content plot can now be downloaded from reports as a JSON file.
- **FastQ Screen**
  - Rewritten plotting method for high sample numbers plot (~ > 20 samples)
  - Now shows counts for single-species hits and bins all multi-species hits
  - Allows plot to show proper percentage view for each sample, much easier to interpret.
- **HTSeq**
  - Fix bug where header lines caused module to crash
- **Picard**
  - New `RrbsSummaryMetrics` Submodule!
  - New `WgsMetrics` Submodule!
  - `CollectGcBiasMetrics` module now prints summary statistics to `multiqc_data` if found. Thanks to @ahvigil
- **Preseq**
  - Now trims the x axis to the point that meets 90% of `min(unique molecules)`.
    Hopefully prevents ridiculous x axes without sacrificing too much useful information.
  - Allows to show estimated depth of coverage instead of less informative molecule counts
    (see [details](http://multiqc.info/docs/#preseq)).
  - Plots dots with externally calculated real read counts (see [details](http://multiqc.info/docs/#preseq)).
- **Qualimap**
  - RNASeq Transcript Profile now has correct axis units. Thanks to @roryk
  - BamQC module now doesn't crash if reports don't have genome gc distributions
- **RSeQC**
  - Fixed Python3 error in Junction Saturation code
  - Fixed JS error for Junction Saturation that made the single-sample combined plot only show _All Junctions_

#### Core MultiQC updates

- Change in module structure and import statements (see [details](http://multiqc.info/docs/#v1.0-updates)).
- Module file search has been rewritten (see above changes to configs)
  - Significant improvement in search speed (test dataset runs in approximately half the time)
  - More options for modules to find their logs, eg. filename and contents matching regexes (see the [docs](http://multiqc.info/docs/#step-1-find-log-files))
- Report plot data is now compressed, significantly reducing report filesizes.
- New `--ignore-samples` option to skip samples based on parsed sample name
  - Alternative to filtering by input filename, which doesn't always work
  - Also can use config vars `sample_names_ignore` (glob patterns) and `sample_names_ignore_re` (regex patterns).
- New `--sample-names` command line option to give file with alternative sample names
  - Allows one-click batch renaming in reports
- New `--cl_config` option to supply MultiQC config YAML directly on the command line.
- New config option to change numeric multiplier in General Stats
  - For example, if reports have few reads, can show `Thousands of Reads` instead of `Millions of Reads`
  - Set config options `read_count_multiplier`, `read_count_prefix` and `read_count_desc`
- Config options `decimalPoint_format` and `thousandsSep_format` now apply to tables as well as plots
  - By default, thosands will now be separated with a space and `.` used for decimal places.
- Tables now have a maximum-height by default and scroll within this.
  - Speeds up report rendering in the web browser and makes report less stupidly long with lots of samples
  - Button beneath table toggles full length if you want a zoomed-out view
  - Refactored and removed previous code to make the table header "float"
  - Set `config.collapse_tables` to `False` to disable table maximum-heights
- Bar graphs and heatmaps can now be zoomed in on
  - Interactive plots sometimes hide labels due to lack of space. These can now be zoomed in on to see specific samples in more detail.
- Report plots now load sequentially instead of all at once
  - Prevents the browser from locking up when large reports load
- Report plot and section HTML IDs are now sanitised and checked for duplicates
- New template available (called _sections_) which has faster loading
  - Only shows results from one module at a time
  - Makes big reports load in the browser much more quickly, but requires more clicking
  - Try it out by specifying `-t sections`
- Module sections tidied and refactored
  - New helper function `self.add_section()`
  - Sections hidden in nav if no title (no more need for the hacky `self.intro +=`)
  - Content broken into `description`, `help` and `plot`, with automatic formatting
  - Empty module sections are now skipped in reports. No need to check if a plot function returns `None`!
  - Changes should be backwards-compatible
- Report plot data export code refactored
  - Now doesn't export hidden samples (uses HighCharts [export-csv](https://github.com/highcharts/export-csv) plugin)
- Handle error when `git` isn't installed on the system.
- Refactored colouring of table cells
  - Was previously done in the browser using [chroma.js](http://gka.github.io/chroma.js/)
  - Now done at report generation time using the [spectra](https://pypi.python.org/pypi/spectra) package
  - Should helpfully speed up report rendering time in the web browser, especially for large reports
- Docs updates (thanks to @varemo)
- Previously hidden log file `.multiqc.log` renamed to `multiqc.log` in `multiqc_data`
- Added option to load MultiQC config file from a path specified in the environment variable `MULTIQC_CONFIG_PATH`
- New table configuration options
  - `sortRows: False` prevents table rows from being sorted alphabetically
  - `col1_header` allows the default first column header to be changed from "Sample Name"
- Tables no longer show _Configure Columns_ and _Plot_ buttons if they only have a single column
- Custom content updates
  - New `custom_content`/`order` config option to specify order of Custom Content sections
  - Tables now use the header for the first column instead of always having `Sample Name`
  - JSON + YAML tables now remember order of table columns
  - Many minor bugfixes
- Line graphs and scatter graphs axis limits
  - If limits are specified, data exceeding this is no longer saved in report
  - Visually identical, but can make report file sizes considerable smaller in some cases
- Creating multiple plots without a config dict now works (previously just gave grey boxes in report)
- All changes are now tested on a Windows system, using [AppVeyor](https://ci.appveyor.com/project/ewels/multiqc/)
- Fixed rare error where some reports could get empty General Statistics tables when no data present.
- Fixed minor bug where config option `force: true` didn't work. Now you don't have to always specify `-f`!

---

## [MultiQC v0.9](https://github.com/ewels/MultiQC/releases/tag/v0.9) - 2016-12-21

A major new feature is released in v0.9 - support for _custom content_. This means
that MultiQC can now easily include output from custom scripts within reports without
the need for a new module or plugin. For more information, please see the
[MultiQC documentation](http://multiqc.info/docs/#custom-content).

#### New Modules

- [**HTSeq**](http://www-huber.embl.de/HTSeq/doc/count.html)
  - New module for the `htseq-count` tool, often used in RNA-seq analysis.
- [**Prokka**](http://www.vicbioinformatics.com/software.prokka.shtml)
  - Prokka is a software tool for the rapid annotation of prokaryotic genomes.
- [**Slamdunk**](http://t-neumann.github.io/slamdunk/)
  - Slamdunk is a software tool to analyze SLAMSeq data.
- [**Peddy**](https://github.com/brentp/peddy)
  - Peddy calculates genotype :: pedigree correspondence checks, ancestry checks and sex checks using VCF files.

#### Module updates

- **Cutadapt**
  - Fixed bug in General Stats table number for old versions of cutadapt (pre v1.7)
  - Added support for _really_ old cutadapt logs (eg. v.1.2)
- **FastQC**
  - New plot showing total overrepresented sequence percentages.
  - New option to parse a file containing a theoretical GC curve to display in the background.
    - Human & Mouse Genome / Transcriptome curves bundled, or make your own using
      [fastqcTheoreticalGC](https://github.com/mikelove/fastqcTheoreticalGC). See the
      [MultiQC docs](http://multiqc.info/docs/#fastqc) for more information.
- **featureCounts**
  - Added parsing checks and catch failures for when non-featureCounts files are picked up by accident
- **GATK**
  - Fixed logger error in VariantEval module.
- **Picard**
  - Fixed missing sample overwriting bug in `RnaSeqMetrics`
  - New feature to customise coverage shown from `HsMetrics` in General Statistics table
    see the [docs](http://multiqc.info/docs/#picard) for info).
  - Fixed compatibility problem with output from `CollectMultipleMetrics` for `CollectAlignmentSummaryMetrics`
- **Preseq**
  - Module now recognises output from `c_curve` mode.
- **RSeQC**
  - Made the gene body coverage plot show the percentage view by default
  - Made gene body coverage properly handle sample names
- **Samtools**
  - New module to show duplicate stats from `rmdup` logs
  - Fixed a couple of niggles in the idxstats plot
- **SnpEff**
  - Fixed swapped axis labels in the Variant Quality plot
- **STAR**
  - Fixed crash when there are 0 unmapped reads.
  - Sample name now taken from the directory name if no file prefix found.
- **Qualimap BamQC**
  - Add a line for pre-calculated reference genome GC content
  - Plot cumulative coverage for values above 50x, align with the coverage histogram.
  - New ability to customise coverage thresholds shown in General Statistics table
    (see the [docs](http://multiqc.info/docs/#qualimap) for info).

#### Core MultiQC updates

- Support for _custom content_ (see top of release notes).
- New ninja report tool: make scatter plots of any two table columns!
- Plot data now saved in `multiqc_data` when 'flat' image plots are created
  - Allows you easily re-plot the data (eg. in Excel) for further downstream investigation
- Added _'Apply'_ button to Highlight / Rename / Hide.
  - These tools can become slow with large reports. This means that you can enter several
    things without having to wait for the report to replot each change.
- Report heatmaps can now be sorted by highlight
- New config options `decimalPoint_format` and `thousandsSep_format`
  - Allows you to change the default `1 234.56` number formatting for plots.
- New config option `top_modules` allows you to specify modules that should come at the top of the report
- Fixed bar plot bug where missing categories could shift data between samples
- Report title now printed in the side navigation
- Missing plot IDs added for easier plot exporting
- Stopped giving warnings about skipping directories (now a debug message)
- Added warnings in report about missing functionality for flat plots (exporting and toolbox)
- Export button has contextual text for images / data
- Fixed a bug where user config files were loaded twice
- Fixed bug where module order was random if `--module` or `--exclude` was used.
- Refactored code so that the order of modules can be changed in the user config
- Beefed up code + docs in scatter plots back end and multiple bar plots.
- Fixed a few back end nasties for Tables
  - Shared-key columns are no longer forced to share colour schemes
  - Fixed bug in lambda modified values when format string breaks
  - Supplying just data with no header information now works as advertised
- Improvements to back end code for bar plots
  - New `tt_decimals` and `tt_suffix` options for bar plots
  - Bar plots now support `yCeiling`, `yFloor` and `yMinRange`, as with line plots.
  - New option `hide_zero_cats:False` to force legends to be shown even when all data is 0
- General Stats _Showing x of y_ columns count is fixed on page load.
- Big code whitespace cleanup

---

## [MultiQC v0.8](https://github.com/ewels/MultiQC/releases/tag/v0.8) - 2016-09-26

#### New Modules

- [**GATK**](https://software.broadinstitute.org/gatk/)
  - Added support for VariantEval reports, only parsing a little of the information
    in there so far, but it's a start.
  - Module originally written by @robinandeer at the [OBF Codefest](https://www.open-bio.org/wiki/Codefest_2016),
    finished off by @ewels
- [**Bcftools**](https://samtools.github.io/bcftools/)
- [**QUAST**](http://quast.bioinf.spbau.ru/)
  - QUAST is a tool for assessing de novo assemblies against reference genomes.

#### Module updates

- **Bismark** now supports reports from `bam2nuc`, giving Cytosine coverage in General Stats.
- **Bowtie1**
  - Updated to try to find bowtie command before log, handle multiple logs in one file. Same as bowtie2.
- **FastQC**
  - Sample pass/warn/fail lists now display properly even with large numbers of samples
  - Sequence content heatmap display is better with many samples
- **Kallisto**
  - Now supports logs from SE data.
- **Picard**
  - `BaseDistributionByCycle` - new submodule! Written by @mlusignan
  - `RnaSeqMetrics` - new submodule! This one by @ewels ;)
  - `AlignmentSummaryMetrics` - another new submodule!
  - Fixed truncated files crash bug for Python 3 _(#306)_
- **Qualimap RNASeqQC**
  - Fixed parsing bug affecting counts in _Genomic Origin_ plot.
  - Module now works with European style thousand separators (`1.234,56` instead of `1,234.56`)
- **RSeQC**
  - `infer_experiment` - new submodule! Written by @Hammarn
- **Samtools**
  - `stats` submodule now has separate bar graph showing alignment scores
  - `flagstat` - new submodule! Written by @HLWiencko
  - `idxstats` - new submodule! This one by @ewels again

#### Core MultiQC updates

- New `--export`/`-p` option to generate static images plot in `multiqc_plots` (`.png`, `.svg` and `.pdf`)
  - Configurable with `export_plots`, `plots_dir_name` and `export_plot_formats` config options
  - `--flat` option no longer saves plots in `multiqc_data/multiqc_plots`
- New `--comment`/`-b` flag to add a comment to the top of reports.
- New `--dirs-depth`/`-dd` flag to specify how many directories to prepend with `--dirs`/`-d`
  - Specifying a postive number will take that many directories from the end of the path
  - A negative number will take directories from the start of the path.
- Directory paths now appended before cleaning, so `fn_clean_exts` will now affect these names.
- New `custom_logo` attributes to add your own logo to reports.
- New `report_header_info` config option to add arbitrary information to the top of reports.
- New `--pdf` option to create a PDF report
  - Depends on [Pandoc](http://pandoc.org) being installed and is in a beta-stage currently.
  - Note that specifying this will make MultiQC use the `simple` template, giving a HTML report with
    much reduced functionality.
- New `fn_clean_sample_names` config option to turn off sample name cleaning
  - This will print the full filename for samples. Less pretty reports and rows
    on the General Statistics table won't line up, but can prevent overwriting.
- Table header defaults can now be set easily
- General Statistics table now hidden if empty.
- Some new defaults in the sample name cleaning
- Updated the `simple` template.
  - Now has no toolbox or nav, no JavaScript and is better suited for printing / PDFs.
  - New `config.simple_output` config flag so code knows when we're trying to avoid JS.
- Fixed some bugs with config settings (eg. template) being overwritten.
- NFS log file deletion bug fixed by @brainstorm (#265)
- Fixed bug in `--ignore` behaviour with directory names.
- Fixed nasty bug in beeswarm dot plots where sample names were mixed up (#278)
- Beeswarm header text is now more informative (sample count with more info on a tooltip)
- Beeswarm plots now work when reports have > 1000 samples
- Fixed some buggy behaviour in saving / loading report highlighting + renaming configs (#354)

Many thanks to those at the [OpenBio Codefest 2016](https://www.open-bio.org/wiki/Codefest_2016)
who worked on MultiQC projects.

---

## [MultiQC v0.7](https://github.com/ewels/MultiQC/releases/tag/v0.7) - 2016-07-04

#### Module updates

- [**Kallisto**](https://pachterlab.github.io/kallisto/) - new module!
- **Picard**
  - Code refactored to make maintenance and additions easier.
  - Big update to `HsMetrics` parsing - more results shown in report, new plots (by @lpantano)
  - Updated `InsertSizeMetrics` to understand logs generated by `CollectMultipleMetrics` (#215)
  - Newlines in picard output. Fixed by @dakl
- **Samtools**
  - Code refactored
  - Rewrote the `samtools stats` code to display more stats in report with a beeswarm plot.
- **Qualimap**
  - Rewritten to use latest methods and fix bugs.
  - Added _Percentage Aligned_ column to general stats for `BamQC` module.
  - Extra table thresholds added by @avilella (hidden by default)
- **General Statistics**
  - Some tweaks to the display defaults (FastQC, Bismark, Qualimap, SnpEff)
  - Now possible to skip the General Statistics section of the report with `--exclude general_stats`
- **Cutadapt** module updated to recognise logs from old versions of cutadapt (<= v1.6)
- **Trimmomatic**
  - Now handles `,` decimal places in percentage values.
  - Can cope with line breaks in log files (see issue #212)
- **FastQC** refactored
  - Now skips zip files if the sample name has already been found. Speeds up MultiQC execution.
  - Code cleaned up. Parsing and data-structures standardised.
  - New popovers on Pass / Warn / Fail status bars showing sample names. Fast highlighting and hiding.
  - New column in General Stats (hidden by default) showing percentage of FastQC modules that failed.
- **SnpEff**
  - Search pattern now more generic, should match reports from others.
  - _Counts by Effect_ plot removed (had hundreds of categories, was fairly unusable).
  - `KeyError` bug fixed.
- **Samblaster** now gets sample name from `ID` instead of `SM` (@dakl)
- **Bowtie 2**
  - Now parses overall alignment rate as intended.
  - Now depends on even less log contents to work with more inputs.
- **MethylQA** now handles variable spacing in logs
- **featureCounts** now splits columns on tabs instead of whitespace, can handle filenames with spaces

#### Core MultiQC updates

- **Galaxy**: MultiQC now available in Galax! Work by @devengineson / @yvanlebras / @cmonjeau
  - See it in the [Galaxy Toolshed](https://toolshed.g2.bx.psu.edu/view/engineson/multiqc/)
- **Heatmap**: New plot type!
- **Scatter Plot**: New plot type!
- **Download raw data** behind plots in reports! Available in the Export toolbox.
  - Choose from tab-separated, comma-separated and the complete JSON.
- **Table columns can be hidden** on page load (shown through _Configure Columns_)
  - Defaults are configurable using the `table_columns_visible` config option.
- **Beeswarm plot**: Added missing rename / highlight / hiding functionality.
- New `-l` / `--file-list` option: specify a file containing a **list of files** to search.
- **Updated HighCharts** to v4.2.5. Added option to export to JPEG.
- Can now **cancel execution** with a single `ctrl+c` rather than having to button mash
- More granular control of **skipping files** during scan (filename, dirname, path matching)
  - Fixed `--exclude` so that it works with directories as well as files
- **New _Clear_ button** in toolbox to bulk remove highlighting / renaming / hiding filters.
- Improved documentation about behaviour for large sample numbers.
- Handle YAML parsing errors for the config file more gracefully
- Removed empty columns from tables again
- Fixed bug in changing module search patterns, reported by @lweasel
- Added timeout parameter to version check to prevent hang on systems with long defaults
- Fixed table display bug in Firefox
- Fixed bug related to order in which config files are loaded
- Fixed bug that broke the _"Show only"_ toolbox feature with multiple names.
- Numerous other small bugs.

---

## [MultiQC v0.6](https://github.com/ewels/MultiQC/releases/tag/v0.6) - 2016-04-29

#### Module updates

- New [Salmon](http://combine-lab.github.io/salmon/) module.
- New [Trimmomatic](http://www.usadellab.org/cms/?page=trimmomatic) module.
- New [Bamtools stats](https://github.com/pezmaster31/bamtools) module.
- New beeswarm plot type. General Stats table replaced with this when many samples in report.
- New RSeQC module: Actually a suite of 8 new modules supporting various outputs from RSeQC
- Rewrote bowtie2 module: Now better at parsing logs and tries to scrape input from wrapper logs.
- Made cutadapt show counts by default instead of obs/exp
- Added percentage view to Picard insert size plot

#### Core MultiQC updates

- Dynamic plots now update their labels properly when changing datasets and to percentages
- Config files now loaded from working directory if present
- Started new docs describing how each module works
- Refactored featureCounts module. Now handles summaries describing multiple samples.
- Stopped using so many hidden files. `.multiqc.log` now called `multiqc.log`
- New `-c`/`--config` command line option to specify a MultiQC configuration file
- Can now load run-specific config files called `multiqc_config.yaml` in working directory
- Large code refactoring - moved plotting code out of `BaseModule` and into new `multiqc.plots` submodules
- Generalised code used to generate the General Stats table so that it can be used by modules
- Removed interactive report tour, replaced with a link to a youtube tutorial
- Made it possible to permanently hide the blue welcome message for all future reports
- New option to smooth data for line plots. Avoids mega-huge plots. Applied to SnpEff, RSeQC, Picard.

Bugfixes:

- Qualimap handles infinity symbol (thanks @chapmanb )
- Made SnpEff less fussy about required fields for making plots
- UTF-8 file paths handled properly in Py2.7+
- Extending two config variables wasn't working. Now fixed.
- Dragging the height bar of plots now works again.
- Plots now properly change y axis limits and labels when changing datasets
- Flat plots now have correct path in `default_dev` template

---

## [MultiQC v0.5](https://github.com/ewels/MultiQC/releases/tag/v0.5) - 2016-03-29

#### Module updates

- New [Skewer](https://github.com/relipmoc/skewer) module, written by @dakl
- New [Samblaster](https://github.com/GregoryFaust/samblaster) module, written by @dakl
- New [Samtools stats](http://www.htslib.org/) module, written by @lpantano
- New [HiCUP](http://www.bioinformatics.babraham.ac.uk/projects/hicup/) module
- New [SnpEff](http://snpeff.sourceforge.net/) module
- New [methylQA](http://methylqa.sourceforge.net/) module

#### Core MultiQC updates

- New "Flat" image plots, rendered at run time with MatPlotLib
  - By default, will use image plots if > 50 samples (set in config as `plots_flat_numseries`)
  - Means that _very_ large numbers of samples can be viewed in reports. _eg._ single cell data.
  - Templates can now specify their own plotting functions
  - Use `--flat` and `--interactive` to override this behaviour
- MultiQC added to `bioconda` (with help from @dakl)
- New plugin hook: `config_loaded`
- Plugins can now add new command line options (thanks to @robinandeer)
- Changed default data directory name from `multiqc_report_data` to `multiqc_data`
- Removed support for depreciated MultiQC_OSXApp
- Updated logging so that a verbose `multiqc_data/.multiqc.log` file is always written
- Now logs more stuff in verbose mode - command used, user configs and so on.
- Added a call to multiqc.info to check for new versions. Disable with config `no_version_check`
- Removed general stats manual row sorting.
- Made filename matching use glob unix style filename match patterns
- Everything (including the data directory) is now created in a temporary directory and moved when MultiQC is complete.
- A handful of performance updates for large analysis directories

---

## [MultiQC v0.4](https://github.com/ewels/MultiQC/releases/tag/v0.4) - 2016-02-16

- New `multiqc_sources.txt` which identifies the paths used to collect all report data for each sample
- Export parsed data as tab-delimited text, `JSON` or `YAML` using the new `-k`/`--data-format` command line option
- Updated HighCharts from `v4.2.2` to `v4.2.3`, fixes tooltip hover bug.
- Nicer export button. Now tied to the export toolbox, hopefully more intuitive.
- FastQC: Per base sequence content heatmap can now be clicked to show line graph for single sample
- FastQC: No longer show adapter contamination datasets with <= 0.1% contamination.
- Picard: Added support for `CollectOxoGMetrics` reports.
- Changed command line option `--name` to `--filename`
- `--name` also used for filename if `--filename` not specified.
- Hide samples toolbox now has switch to _show only_ matching samples
- New regex help box with examples added to report
- New button to copy general stats table to the clipboard
- General Stats table 'floating' header now sorts properly when scrolling
- Bugfix: MultiQC default_dev template now copies module assets properly
- Bufgix: General Stats table floating header now resizes properly when page width changes

---

## [MultiQC v0.3.2](https://github.com/ewels/MultiQC/releases/tag/v0.3.2) - 2016-02-08

- All modules now load their log file search parameters from a config
  file, allowing you to overwrite them using your user config file
  - This is useful if your analysis pipeline renames program outputs
- New Picard (sub)modules - Insert Size, GC Bias & HsMetrics
- New Qualimap (sub)module - RNA-Seq QC
- Made Picard MarkDups show percent by default instead of counts
- Added M-Bias plot to Bismark
- New option to stream report HTML to `stdout`
- Files can now be specified as well as directories
- New options to specify whether the parsed data directory should be created
  - command line flags: `--data` / `--no-data`
  - config option name: `make_data_dir`
- Fixed bug with incorrect path to installation dir config YAML file
- New toolbox drawer for bulk-exporting graph images
- Report side navigation can now be hidden to maximise horizontal space
- Mobile styling improved for narrow screen
- More vibrant colours in the general stats table
- General stats table numbers now left aligned
- Settings now saved and loaded to named localstorage locations
  - Simplified interface - no longer global / single report saving
  - Removed static file config. Solves JS error, no-one was doing this
    since we have standalone reports anyway.
- Added support for Python 3.5
- Fixed bug with module specific CSS / JS includes in some templates
- Made the 'ignore files' config use unix style file pattern matching
- Fixed some bugs in the FastQ Screen module
- Fixed some bugs in the FastQC module
- Fixed occasional general stats table bug
- Table sorting on sample names now works after renaming
- Bismark module restructure
  - Each report type now handled independently (alignment / dedup / meth extraction)
  - M-Bias plot now shows R1 and R2
- FastQC GC content plot now has option for counts or percentages
  - Allows comparison between samples with very different read counts
- Bugfix for reports javascript
  - Caused by updated to remotely loaded HighCharts export script
  - Export script now bundled with multiqc, so does not depend on internet connection
  - Other JS errors fixed in this work
- Bugfix for older FastQC reports - handle old style sequence dup data
- Bugfix for varying Tophat alignment report formats
- Bugfix for Qualimap RNA Seq reports with paired end data

---

## [MultiQC v0.3.1](https://github.com/ewels/MultiQC/releases/tag/v0.3.1) - 2015-11-04

- Hotfix patch to fix broken FastQC module (wasn't finding `.zip` files properly)
- General Stats table colours now flat. Should improve browser speed.
- Empty rows now hidden if appear due to column removal in general stats
- FastQC Kmer plot removed until we have something better to show.

---

## [MultiQC v0.3](https://github.com/ewels/MultiQC/releases/tag/v0.3) - 2015-11-04

- Lots of lovely new documentation!
- Child templates - easily customise specific parts of the default report template
- Plugin hooks - allow other tools to execute custom code during MultiQC execution
- New Preseq module
- New design for general statistics table (snazzy new background bars)
- Further development of toolbox
  - New button to clear all filters
  - Warnings when samples are hidden, plus empty plots and table cols are hidden
  - Active toolbar tab buttons are highlighted
- Lots of refactoring by @moonso to please the Pythonic gods
  - Switched to click instead of argparse to handle command line arguments
  - Code generally conforms to best practices better now.
- Now able to supply multiple directories to search for reports
- Logging output improved (now controlled by `-q` and `-v` for quiet and verbose)
- More HTML output dealt with by the base module, less left to the modules
  - Module introduction text
  - General statistics table now much easier to add to (new helper functions)
- Images, CSS and Javascript now included in HTML, meaning that there is a single
  report file to make sharing easier
- More accessible scrolling in the report - styled scrollbars and 'to top' button.
- Modules and templates now use setuptools entry points, facilitating plugins
  by other packages. Allows niche extensions whilst keeping the core codebase clean.
- The general stats table now has a sticky header row when scrolling, thanks to
  some new javascript wizardry...
- General stats columns can have a _shared key_ which allows common colour schemes
  and data ranges. For instance, all columns describing a read count will now share
  their scale across modules.
- General stats columns can be hidden and reordered with a new modal window.
- Plotting code refactored, reports with many samples (>50 by default) don't
  automatically render to avoid freezing the browser.
- Plots with highlighted and renamed samples now honour this when exporting to
  different file types.

---

## [MultiQC v0.2](https://github.com/ewels/MultiQC/releases/tag/v0.2) - 2015-09-18

- Code restructuring for nearly all modules. Common base module
  functions now handle many more functions (plots, config, file import)
  - See the [contributing notes](https://github.com/ewels/MultiQC/blob/master/CONTRIBUTING.md)
    for instructions on how to use these new helpers to make your own module
- New report toolbox - sample highlighting, renaming, hiding
  - Config is autosaved by default, can also export to a file for sharing
  - Interactive tour to help users find their way around
- New Tophat, Bowtie 2 and QualiMap modules
  - Thanks to @guillermo-carrasco for the QualiMap module
- Bowtie module now works
- New command line parameter `-d` prefixes sample names with the directory that
  they were found in. Allows duplicate filenames without being overwritten.
- Introduction walkthrough helps show what can be done in the report
- Now compatible with both Python 2 and Python 3
- Software version number now printed on command line properly, and in reports.
- Bugfix: FastQC doesn't break when only one report found
- Bugfix: FastQC seq content heatmap highlighting
- Many, many small bugfixes

---

## [MultiQC v0.1](https://github.com/ewels/MultiQC/releases/tag/v0.1) - 2015-09-01

- The first public release of MultiQC, after a month of development. Basic
  structure in place and modules for FastQC, FastQ Screen, Cutadapt, Bismark,
  STAR, Bowtie, Subread featureCounts and Picard MarkDuplicates. Approaching
  stability, though still under fairly heavy development.<|MERGE_RESOLUTION|>--- conflicted
+++ resolved
@@ -28,25 +28,12 @@
   - `section_comments: { general_stats: "My comment" }`
 - New CI test looks for git merge markers in files
 
-<<<<<<< HEAD
-* [**HOPS**](https://www.github.com/rhubler/HOPS)
-  * Post-alignment ancient DNA analysis tool for MALT
+#### New Modules
+
+- [**HOPS**](https://www.github.com/rhubler/HOPS)
+  - Post-alignment ancient DNA analysis tool for MALT
 * [**JCVI**](https://github.com/tanghaibao/jcvi)
   * Computes statistics on genome annotation.
-* [**PURPLE**](https://github.com/hartwigmedical/hmftools/tree/master/purity-ploidy-estimator)
-  * A purity, ploidy and copy number estimator for whole genome tumor data
-* [**Pychopper**](https://github.com/nanoporetech/pychopper)
-  * Identify, orient and trim full length Nanopore cDNA reads
-* [**qc3C**](https://github.com/cerebis/qc3C)
-  * Reference-free QC of Hi-C sequencing data
-* [**Sentieon**](https://www.sentieon.com/products/)
-  * Submodules added to catch Picard-based QC metrics files
-
-=======
-#### New Modules
-
-- [**HOPS**](https://www.github.com/rhubler/HOPS)
-  - Post-alignment ancient DNA analysis tool for MALT
 - [**PURPLE**](https://github.com/hartwigmedical/hmftools/tree/master/purity-ploidy-estimator)
   - A purity, ploidy and copy number estimator for whole genome tumor data
 - [**Pychopper**](https://github.com/nanoporetech/pychopper)
@@ -56,7 +43,6 @@
 - [**Sentieon**](https://www.sentieon.com/products/)
   - Submodules added to catch Picard-based QC metrics files
 
->>>>>>> 8390d868
 #### Module updates
 
 - **DRAGEN**

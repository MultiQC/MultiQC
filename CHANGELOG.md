--- conflicted
+++ resolved
@@ -17,13 +17,10 @@
 
 #### New Modules
 
-<<<<<<< HEAD
+- [**BclConvert**](https://support.illumina.com/sequencing/sequencing_software/bcl-convert.html)
+  - Tool that converts / demultiplexes Illumina Binary Base Call (BCL) files to FASTQ files
 - [**Bracken**](https://ccb.jhu.edu/software/bracken/)
   - A highly accurate statistical method that computes the abundance of species in DNA sequences from a metagenomics sample.
-=======
-- [**BclConvert**](https://support.illumina.com/sequencing/sequencing_software/bcl-convert.html)
-  - Tool that converts / demultiplexes Illumina Binary Base Call (BCL) files to FASTQ files
->>>>>>> 7637a30b
 - [**Bustools**](https://bustools.github.io/)
   - Tools for working with BUS files
 - [**ccs**](https://github.com/PacificBiosciences/ccs)

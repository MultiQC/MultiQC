# MultiQC Version History

## MultiQC v1.21dev

### MultiQC updates

- New plot type: box plot ([#2358](https://github.com/MultiQC/MultiQC/pull/2358))
- Pin Plotly version and add a runtime version check ([#2325](https://github.com/MultiQC/MultiQC/pull/2325))
- Warn if `run_modules` contains a non-existent module ([#2322](https://github.com/MultiQC/MultiQC/pull/2322))
- Bar plot: keep sample order ([#2339](https://github.com/MultiQC/MultiQC/pull/2339))
- Bar plot: fix inner gap in group mode ([#2321](https://github.com/MultiQC/MultiQC/pull/2321))
- Always create JSON even when MegaQC upload disabled ([#2330](https://github.com/MultiQC/MultiQC/pull/2330))
- Dump `pconfig` for MegaQC ([#2344](https://github.com/MultiQC/MultiQC/pull/2344))
- Catch non-hashable values (dicts, lists) passed as a table cell value ([#2348](https://github.com/MultiQC/MultiQC/pull/2348))
- Heatmap: prevent from parsing numerical sample names ([#2349](https://github.com/MultiQC/MultiQC/pull/2349))
- Replace `setup.py` with `pyproject.toml` ([#2353](https://github.com/MultiQC/MultiQC/pull/2353))
- Fix: generate plot id when `pconfig=None` ([#2337](https://github.com/MultiQC/MultiQC/pull/2337))
- Fix: infinite `dmax` or `dmin` fail JSON dump load in JavaScript ([#2354](https://github.com/MultiQC/MultiQC/pull/2354))
- Fix: wrap `full_figure_for_development` in try to handle Kaleido error ([#2359](https://github.com/MultiQC/MultiQC/pull/2359))
- Generic font family for Plotly ([#2368](https://github.com/MultiQC/MultiQC/pull/2368))
- Violin plot: filter Inf values ([#2380](https://github.com/MultiQC/MultiQC/pull/2380))
- Fix use of the `no_violin`/`no_beeswarm` table config flag ([#2376](https://github.com/MultiQC/MultiQC/pull/2376))
- Refactor: fix unescaped regex strings ([#2384](https://github.com/MultiQC/MultiQC/pull/2384))
- Heatmap: allow a dict dicts of data ([#2386](https://github.com/MultiQC/MultiQC/pull/2386))
- Heatmap: add zlab config parameter. Show xlab, ylab, zlab in tooltip ([#2387](https://github.com/MultiQC/MultiQC/pull/2387))
<<<<<<< HEAD
- Add option to place bar plot legend on the bottom ([#2397](https://github.com/MultiQC/MultiQC/pull/2397))
=======
- When checking for git SHA, make sure we are not inside another git repo ([#2399](https://github.com/MultiQC/MultiQC/pull/2399))
>>>>>>> f5596e78

### New modules

- [**IsoSeq**](https://github.com/PacificBiosciences/IsoSeq)
  - Iso-Seq contains the newest tools to identify transcripts in PacBio single-molecule sequencing data (HiFi reads).

### Module updates

- **bcl2fastq**: fix the top undetermined barcodes plot ([#2340](https://github.com/MultiQC/MultiQC/pull/2340))
- **DRAGEN**: add few coverage metrics in general stats ([#2341](https://github.com/MultiQC/MultiQC/pull/2341))
- **DRAGEN**: fix showing the number of found samples ([#2347](https://github.com/MultiQC/MultiQC/pull/2347))
- **DRAGEN**: support `gvcf_metrics` ([#2327](https://github.com/MultiQC/MultiQC/pull/2327))
- **fastp**: improve detection of JSON files ([#2334](https://github.com/MultiQC/MultiQC/pull/2334))
- **HTSeq Count**: robust file reading loop, ignore `.parquet` files ([#2364](https://github.com/MultiQC/MultiQC/pull/2364))
- **Illumina InterOp Statistics**: do not set `'scale': False` as a default ([#2350](https://github.com/MultiQC/MultiQC/pull/2350))
- **mosdepth**: fix regression in showing general stats ([#2346](https://github.com/MultiQC/MultiQC/pull/2346))
- **Picard**: Crosscheck Fingerprints: add LOD heatmap ([#2388](https://github.com/MultiQC/MultiQC/pull/2388))
- **PURPLE**: support v4.0.1 output without `version` column ([#2366](https://github.com/MultiQC/MultiQC/pull/2366))
- **Samtools**: support `coverage` command ([#2356](https://github.com/MultiQC/MultiQC/pull/2356))
- **UMI-tools**: support `extract` command ([#2296](https://github.com/MultiQC/MultiQC/pull/2296))
- **Whatshap**: make robust to stdout appended to TSV ([#2361](https://github.com/MultiQC/MultiQC/pull/2361))

## [MultiQC v1.20](https://github.com/ewels/MultiQC/releases/tag/v1.20) - 2024-02-12

### Highlights

#### New plotting library

MultiQC v1.20 comes with totally new plotting code for MultiQC reports. This is a huge change to the report output. We've done our best to maintain feature parity with the previous plotting code, but please do let us know if you spot any bugs or changes in behaviour by creating a GitHub issue.

This change comes with many improvements and new features, and paves the way for more in the future. To find out more, read the [associated blog post](https://seqera.io/blog/multiqc-plotly/).

For now, you can revert to the previous plotting code by using the `highcharts` report template (`multiqc --template highcharts`). This will be removed in v1.21.

Note that there are several plotting configuration options which have been removed:

- `click_func`
- `cursor`
- `tt_percentages` (use `tt_suffix: "%"`)
- Bar plot:
  - `use_legend` (automatically hidden if there is only 1 category)
- Line plot:
  - `labelSize`
  - `xDecimals`, `yDecimals` (automatic if all values can be cast to int)
  - `xLabelFormat`, `yLabelFormat` (use `tt_label`)
  - `pointFormat`
- Heatmap:
  - `datalabel_colour`
  - `borderWidth`

#### Moved GitHub and docker repositories

The v1.20 release is also the first release we've had since we moved the MultiQC repositories. Please note that the code is now at [MultiQC/MultiQC](https://github.com/MultiQC/MultiQC) (formerly [ewels/MultiQC](https://github.com/ewels/MultiQC)) and the same for the Docker repository. The GitHub repo should automatically redirect, but it's still good to update any references you may have.

### MultiQC updates

- Support Plotly as a new backend for plots ([#2079](https://github.com/MultiQC/MultiQC/pull/2079))
  - The default template now uses Plotly for all plots
  - Added a new plot type `violin` (replaces `beeswarm`)
  - Moved legacy Highcharts/Matplotlib code under an optional template `highcharts`
    ([#2292](https://github.com/MultiQC/MultiQC/pull/2292))
- Move GitHub repository to `MultiQC` organisation ([#2243](https://github.com/MultiQC/MultiQC/pull/2243))
- Update all GitHub actions to their latest versions ([#2242](https://github.com/ewels/MultiQC/pull/2242))
- Update docs to work with Astro 4 ([#2256](https://github.com/MultiQC/MultiQC/pull/2256))
- Remove unused dependency on `future` library ([#2258](https://github.com/MultiQC/MultiQC/pull/2258))
- Fix incorrect scale IDs caught by linting ([#2272](https://github.com/MultiQC/MultiQC/pull/2272))
- Docs: fix missing `v` prefix in docker image tags ([#2273](https://github.com/MultiQC/MultiQC/pull/2273))
- Unicode file reading errors: attempt to skip non-unicode characters ([#2275](https://github.com/MultiQC/MultiQC/pull/2275))
- Heatmap: check if value is numeric when calculating min and max ([#2276](https://github.com/MultiQC/MultiQC/pull/2276))
- Add `filesearch_file_shared` config option, remove unnecessary per-module `shared` flags in search patterns ([#2227](https://github.com/ewels/MultiQC/pull/2227))
- Use alternative method to walk directory using pathlib ([#2277](https://github.com/MultiQC/MultiQC/pull/2277))
- Export `config.output_dir` in MegaQC JSON ([#2287](https://github.com/MultiQC/MultiQC/pull/2287))
- Drop support for module tags ([#2278](https://github.com/MultiQC/MultiQC/pull/2278))
- Pin `Pillow` package, wrap add_logo in try-except ([#2312](https://github.com/MultiQC/MultiQC/pull/2312))
- Custom content: support multiple datasets ([#2291](https://github.com/MultiQC/MultiQC/pull/2291))
- Configuration: fix reading config.output_fn_name and --filename ([#2314](https://github.com/MultiQC/MultiQC/pull/2314))

### New modules

- [**Bamdst**](https://https://github.com/shiquan/bamdst) ([#2161](https://github.com/MultiQC/MultiQC/pull/2161))
  - Bamdst is a lightweight tool to stat the depth coverage of target regions of bam file(s).
- [**MetaPhlAn**](https://github.com/biobakery/MetaPhlAn) ([#2262](https://github.com/MultiQC/MultiQC/pull/2262))
  - MetaPhlAn is a computational tool for profiling the composition of microbial communities from metagenomic shotgun sequencing data.
- [**MEGAHIT**](https://github.com/voutcn/megahit) ([#2222](https://github.com/ewels/MultiQC/pull/2222))
  - MEGAHIT is an ultra-fast and memory-efficient NGS assembler
- [**Nonpareil**](https://github.com/lmrodriguezr/nonpareil) ([#2215](https://github.com/MultiQC/MultiQC/pull/2215))
  - Estimate metagenomic coverage and sequence diversity.

### Module updates

- **Bcftools**: order variant depths plot categories ([#2289](https://github.com/MultiQC/MultiQC/pull/2289))
- **Bcftools**: add missing `self.ignore_samples` in stats ([#2288](https://github.com/MultiQC/MultiQC/pull/2288))
- **BCL Convert**: add index, project names to sample statistics and calculate mean quality for lane statistics. ([#2261](https://github.com/MultiQC/MultiQC/pull/2261))
- **BCL Convert**: fix duplicated `yield` for 3.9.3+ when the yield is provided explicitly in Quality_Metrics ([#2253](https://github.com/MultiQC/MultiQC/pull/2253))
- **BCL Convert**: handle samples with zero yield ([#2297](https://github.com/MultiQC/MultiQC/pull/2297))
- **Bismark**: fix old link in docs ([#2252](https://github.com/MultiQC/MultiQC/pull/2252))
- **Cutadapt**: support JSON format ([#2281](https://github.com/MultiQC/MultiQC/pull/2281))
- **HiFiasm**: account for lines with no asterisk ([#2268](https://github.com/MultiQC/MultiQC/pull/2268))
- **HUMID**: add cluster statistics ([#2265](https://github.com/MultiQC/MultiQC/pull/2265))
- **mosdepth**: add additional summaries to general stats #2257 ([#2257](https://github.com/MultiQC/MultiQC/pull/2257))
- **Picard**: fix using multiple times in report: do not pass `module.anchor` to `self.find_log_files` ([#2255](https://github.com/MultiQC/MultiQC/pull/2255))
- **QualiMap**: address NBSP as thousands separators ([#2282](https://github.com/MultiQC/MultiQC/pull/2282))
- **Seqera Platform CLI**: updates for v0.9.2 ([#2248](https://github.com/MultiQC/MultiQC/pull/2248))
- **Seqera Platform CLI**: handle failed tasks ([#2286](https://github.com/MultiQC/MultiQC/pull/2286))

## [MultiQC v1.19](https://github.com/ewels/MultiQC/releases/tag/v1.19) - 2023-12-18

### MultiQC updates

- Add missing table `id` in DRAGEN modules, and require `id` in plot configs in strict mode ([#2228](https://github.com/ewels/MultiQC/pull/2228))
- Config `table_columns_visible` and `table_columns_name`: support flat config and `table_id` as a group ([#2191](https://github.com/ewels/MultiQC/pull/2191))
- Add `sort_samples: false` config option for bar graphs ([#2210](https://github.com/ewels/MultiQC/pull/2210))
- Upgrade the jQuery tablesorter plugin to v2 ([#1666](https://github.com/ewels/MultiQC/pull/1666))
- Refactor pre-Python-3.6 code, prefer f-strings over `.format()` calls ([#2224](https://github.com/ewels/MultiQC/pull/2224))
- Allow specifying default sort columns for tables with `defaultsort` ([#1667](https://github.com/ewels/MultiQC/pull/1667))
- Create CODE_OF_CONDUCT.md ([#2195](https://github.com/ewels/MultiQC/pull/2195))
- Add `.cram` to sample name cleaning defaults ([#2209](https://github.com/ewels/MultiQC/pull/2209))

### MultiQC bug fixes

- Re-add `run` into the `multiqc` namespace ([#2202](https://github.com/ewels/MultiQC/pull/2202))
- Fix the `"square": True` flag to scatter plot to actually make the plot square ([#2189](https://github.com/ewels/MultiQC/pull/2189))
- Fix running with the `--no-report` flag ([#2212](https://github.com/ewels/MultiQC/pull/2212))
- Fix guessing custom content plot type: do not assume first row of a bar plot data are sample names ([#2208](https://github.com/ewels/MultiQC/pull/2208))
- Fix detection of changed specific module in Changelog CI ([#2234](https://github.com/ewels/MultiQC/pull/2234))

### Module updates

- **BCLConvert**: fix mean quality, fix count-per-lane bar plot ([#2197](https://github.com/ewels/MultiQC/pull/2197))
- **deepTools**: handle missing data in `plotProfile` ([#2229](https://github.com/ewels/MultiQC/pull/2229))
- **Fastp**: search content instead of file name ([#2213](https://github.com/ewels/MultiQC/pull/2213))
- **GATK**: square the `BaseRecalibrator` scatter plot ([#2189](https://github.com/ewels/MultiQC/pull/2189))
- **HiC-Pro**: add missing search patterns and better handling of missing data ([#2233](https://github.com/ewels/MultiQC/pull/2233))
- **Kraken**: fix `UnboundLocalError` ([#2230](https://github.com/ewels/MultiQC/pull/2230))
- **Kraken**: fixed column keys in genstats ([#2205](https://github.com/ewels/MultiQC/pull/2205))
- **QualiMap**: fix `BamQC` for global-only stats ([#2207](https://github.com/ewels/MultiQC/pull/2207))
- **Picard**: add more search patterns for `MarkDuplicates`, including `MarkDuplicatesSpark` ([#2226](https://github.com/ewels/MultiQC/pull/2226))
- **Salmon**: add `library_types`, `compatible_fragment_ratio`, `strand_mapping_bias` to the general stats table ([#1485](https://github.com/ewels/MultiQC/pull/1485))

## [MultiQC v1.18](https://github.com/ewels/MultiQC/releases/tag/v1.18) - 2023-11-17

### Highlights

#### Better configs

As of this release, you can now set all of your config variables via environment variables! (see [docs](https://multiqc.info/docs/getting_started/config/#config-with-environment-variables)).

Better still, YAML config files can now use string interpolation to parse environment variables within strings (see [docs](https://multiqc.info/docs/getting_started/config/#referencing-environment-variables-in-yaml-configs)), eg:

```yaml
report_header_info:
  - Contact E-mail: !ENV "${NAME:info}@${DOMAIN:example.com}"
```

#### Picard refactoring

In this release, there was a significant refactoring of the Picard module.
It has been generalized for better code sharing with other Picard-based software, like Sentieon and Parabricks.
As a result of this, the standalone Sentieon module was removed: Sentieon QC files will be interpreted directly as Picard QC files.

If you were using the Sentieon module in your pipelines, make sure to update any places that reference the module name:

- MultiQC command line (e.g. replace `--module sentieon` with `--module picard`).
- MultiQC configs (e.g. replace `sentieon` with `picard` in options like `run_modules`, `exclude_modules`, `module_order`).
- Downstream code that relies on names of the files in `multiqc_data` or `multiqc_plots` saves (e.g., `multiqc_data/multiqc_sentieon_AlignmentSummaryMetrics.txt` becomes `multiqc_data/multiqc_picard_AlignmentSummaryMetrics.txt`).
- Code that parses data files like `multiqc_data/multiqc_data.json`.
- Custom plugins and templates that rely on HTML anchors (e.g. `#sentieon_aligned_reads` becomes `#picard_AlignmentSummaryMetrics`).
- Also, note that Picard fetches sample names from the commands it finds inside the QC headers (e.g. `# net.sf.picard.analysis.CollectMultipleMetrics INPUT=Szabo_160930_SN583_0215_AC9H20ACXX.bam ...` -> `Szabo_160930_SN583_0215_AC9H20ACXX`), whereas the removed Sentieon module prioritized the QC file names. To revert to the old Sentieon approach, use the [`use_filename_as_sample_name` config flag](https://multiqc.info/docs/getting_started/config/#using-log-filenames-as-sample-names).

### MultiQC updates

- Config can be set with environment variables, including env var interpolation ([#2178](https://github.com/ewels/MultiQC/pull/2178))
- Try find config in `~/.config` or `$XDG_CONFIG_HOME` ([#2183](https://github.com/ewels/MultiQC/pull/2183))
- Better sample name cleaning with pairs of input filenames ([#2181](https://github.com/ewels/MultiQC/pull/2181))
- Software versions: allow any string as a version tag ([#2166](https://github.com/ewels/MultiQC/pull/2166))
- Table columns with non-numeric values and now trigger a linting error if `scale` is set ([#2176](https://github.com/ewels/MultiQC/pull/2176))
- Stricter config variable typing ([#2178](https://github.com/ewels/MultiQC/pull/2178))
- Remove `position:absolute` CSS from table values ([#2169](https://github.com/ewels/MultiQC/pull/2169))
- Fix column sorting in exported TSV files from a matplotlib linegraph plot ([#2143](https://github.com/ewels/MultiQC/pull/2143))
- Fix custom anchors for kraken ([#2170](https://github.com/ewels/MultiQC/pull/2170))
- Fix logging spillover bug ([#2174](https://github.com/ewels/MultiQC/pull/2174))

### New Modules

- [**Seqera Platform CLI**](https://github.com/seqeralabs/tower-cli) ([#2151](https://github.com/ewels/MultiQC/pull/2151))
  - Seqera Platform CLI reports statistics generated by the Seqera Platform CLI.
- [**Xenome**](https://github.com/data61/gossamer/blob/master/docs/xenome.md) ([#1860](https://github.com/ewels/MultiQC/pull/1860))
  - A tool for classifying reads from xenograft sources.
- [**xengsort**](https://gitlab.com/genomeinformatics/xengsort) ([#2168](https://github.com/ewels/MultiQC/pull/2168))
  - xengsort is a fast xenograft read sorter based on space-efficient k-mer hashing

### Module updates

- **fastp**: add version parsing ([#2159](https://github.com/ewels/MultiQC/pull/2159))
- **fastp**: correctly parse sample name from `--in1`/`--in2` in bash command. Prefer file name if not `fastp.json`; fallback to file name when error ([#2139](https://github.com/ewels/MultiQC/pull/2139))
- **Kaiju**: fix `division by zero` error ([#2179](https://github.com/ewels/MultiQC/pull/2179))
- **Nanostat**: account for both tab and spaces in `v1.41+` search pattern ([#2155](https://github.com/ewels/MultiQC/pull/2155))
- **Pangolin**: update for v4: add QC Note , update tool versions columns ([#2157](https://github.com/ewels/MultiQC/pull/2157))
- **Picard**: Generalize to directly support Sentieon and Parabricks outputs ([#2110](https://github.com/ewels/MultiQC/pull/2110))
- **Sentieon**: Removed the module in favour of directly supporting parsing by the **Picard** module ([#2110](https://github.com/ewels/MultiQC/pull/2110))
  - Note that any code that relies on the module name needs to be updated, e.g. `-m sentieon` will no longer work
  - The exported plot and data files will be now be prefixed as `picard` instead of `sentieon`, etc.
  - Note that the Sentieon module used to fetch the sample names from the file names by default, and now it follows the Picard module's logic, and prioritizes the commands recorded in the logs. To override, use the `use_filename_as_sample_name` config flag

## [MultiQC v1.17](https://github.com/ewels/MultiQC/releases/tag/v1.17) - 2023-10-17

### The one with the new logo

Highlights:

- Introducing the new MultiQC logo!
- Adding support for Python 3.12 and dropping support for Python 3.7
- New `--require-logs` to fail if expected tool outputs are not found
- Rename `--lint` to `--strict`
- Modules should now use `ModuleNotFoundError` instead of `UserWarning` when no logs are found
- 2 new modules and updates to 9 modules.

### MultiQC updates

- Add CI action [changelog.yml](.github%2Fworkflows%2Fchangelog.yml) to populate the changelog from PR titles, triggered by a comment `@multiqc-bot changelog` ([#2025](https://github.com/ewels/MultiQC/pull/2025), [#2102](https://github.com/ewels/MultiQC/pull/2102), [#2115](https://github.com/ewels/MultiQC/pull/2115))
- Add GitHub Actions bot workflow to fix code linting from a PR comment ([#2082](https://github.com/ewels/MultiQC/pull/2082))
- Use custom exception type instead of `UserWarning` when no samples are found. ([#2049](https://github.com/ewels/MultiQC/pull/2049))
- Lint modules for missing `self.add_software_version` ([#2081](https://github.com/ewels/MultiQC/pull/2081))
- Strict mode: rename `config.lint` to `config.strict`, crash early on module or template error. Add `MULTIQC_STRICT=1` ([#2101](https://github.com/ewels/MultiQC/pull/2101))
- Matplotlib line plots now respect `xLog: True` and `yLog: True` in config ([#1632](https://github.com/ewels/MultiQC/pull/1632))
- Fix matplotlib linegraph and bargraph for the case when `xmax` `<` `xmin` in config ([#2124](https://github.com/ewels/MultiQC/pull/2124))
- Add `--require-logs` flag to error out if requested modules not used ([#2109](https://github.com/ewels/MultiQC/pull/2109))
- Fixes for python 3.12
  - Replace removed `distutils` ([#2113](https://github.com/ewels/MultiQC/pull/2113))
  - Bundle lzstring ([#2119](https://github.com/ewels/MultiQC/pull/2119))
- Drop Python 3.6 and 3.7 support, add 3.12 ([#2121](https://github.com/ewels/MultiQC/pull/2121))
- Just run CI on the oldest + newest supported Python versions ([#2074](https://github.com/ewels/MultiQC/pull/2074))
- <img src="./multiqc/templates/default/assets/img/favicon-16x16.png" alt="///" width="10px"/> New logo
- Set name and anchor for the custom content "module" [#2131](https://github.com/ewels/MultiQC/pull/2131)
- Fix use of `shutil.copytree` when overriding existing template files in `tmp_dir` ([#2133](https://github.com/ewels/MultiQC/pull/2133))

### New Modules

- [**Bracken**](https://ccb.jhu.edu/software/bracken/)
  - A highly accurate statistical method that computes the abundance of species in DNA sequences from a metagenomics sample.
- [**Truvari**](https://github.com/ACEnglish/truvari) ([#1751](https://github.com/ewels/MultiQC/pull/1751))
  - Truvari is a toolkit for benchmarking, merging, and annotating structural variants

### Module updates

- **Dragen**: make sure all inputs are recorded in multiqc_sources.txt ([#2128](https://github.com/ewels/MultiQC/pull/2128))
- **Cellranger**: Count submodule updated to parse Antibody Capture summary ([#2118](https://github.com/ewels/MultiQC/pull/2118))
- **fastp**: parse unescaped sample names with white spaces ([#2108](https://github.com/ewels/MultiQC/pull/2108))
- **FastQC**: Add top overrepresented sequences table ([#2075](https://github.com/ewels/MultiQC/pull/2075))
- **HiCPro**: Fix parsing scientific notation in hicpro-ashic. Thanks @Just-Roma ([#2126](https://github.com/ewels/MultiQC/pull/2126))
- **HTSeq Count**: allow counts files with more than 2 columns ([#2129](https://github.com/ewels/MultiQC/pull/2129))
- **mosdepth**: fix prioritizing region over global information ([#2106](https://github.com/ewels/MultiQC/pull/2106))
- **Picard**: Adapt WgsMetrics to parabricks bammetrics outputs ([#2127](https://github.com/ewels/MultiQC/pull/2127))
- **Picard**: MarkDuplicates: Fix parsing mixed strings/numbers, account for missing trailing `0` ([#2083](https://github.com/ewels/MultiQC/pull/2083), [#2094](https://github.com/ewels/MultiQC/pull/2094))
- **Samtools**: Add MQ0 reads to the Percent Mapped barplot in Stats submodule ([#2123](https://github.com/ewels/MultiQC/pull/2123))
- **WhatsHap**: Process truncated input with no ALL chromosome ([#2095](https://github.com/ewels/MultiQC/pull/2095))

## [MultiQC v1.16](https://github.com/ewels/MultiQC/releases/tag/v1.16) - 2023-09-22

### Highlight: Software versions

New in v1.16 - software version information can now automatically parsed from log output where available,
and added to MultiQC in a standardised manner. It's shown in the MultiQC report next to section
headings and in a dedicated report section, as well as being saved to `multiqc_data`.
Where version information is not available in logs, it can be submitted manually by using a new
special file type with filename pattern `*_mqc_versions.yml`.
There's the option of representing groups of versions, useful for a tool that uses sub-tools,
or pipelines that want to report version numbers per analysis step.

There are a handful of new config scopes to control behaviour:
`software_versions`, `skip_versions_section`, `disable_version_detection`, `versions_table_group_header`.
See the documentation for more ([writing modules](https://multiqc.info/docs/development/modules/#saving-version-information),
[supplying stand-alone](https://multiqc.info/docs/reports/customisation/#listing-software-versions))

Huge thanks to [@pontushojer](https://https://github.com/pontushojer) for the
contribution ([#1927](https://github.com/ewels/MultiQC/pull/1927)).
This idea goes way back to [issue #290](https://github.com/ewels/MultiQC/issues/290), made in 2016!

### MultiQC updates

- Removed `simplejson` unused dependency ([#1973](https://github.com/ewels/MultiQC/pull/1973))
- Give config `custom_plot_config` priority over column-specific settings set by modules
- When exporting plots, make a more clear error message for unsupported FastQC dot plot ([#1976](https://github.com/ewels/MultiQC/pull/1976))
- Fixed parsing of `plot_type: "html"` `data` in json custom content
- Replace deprecated `pkg_resources`
- [Fix](https://github.com/ewels/MultiQC/issues/2032) the module groups configuration for modules where the namespace is passed explicitly to `general_stats_addcols`. Namespace is now always appended to the module name in the general stats ([2037](https://github.com/ewels/MultiQC/pull/2037)).
- Do not call `sys.exit()` in the `multiqc.run()` function, to avoid breaking interactive environments. [#2055](https://github.com/ewels/MultiQC/pull/2055)
- Fixed the DOI exports in `multiqc_data` to include more than just the MultiQC paper ([#2058](https://github.com/ewels/MultiQC/pull/2058))
- Fix table column color scaling then there are negative numbers ([1869](https://github.com/ewels/MultiQC/issues/1869))
- Export plots as static images and data in a ZIP archive. Fixes the [issue](https://github.com/ewels/MultiQC/issues/1873) when only 10 plots maximum were downloaded due to the browser limitation.

### New Modules

- [**Bakta**](https://github.com/oschwengers/bakta)
  - Rapid and standardized annotation of bacterial genomes, MAGs & plasmids.
- [**mapDamage**](https://github.com/ginolhac/mapDamage)
  - mapDamage2 is a computational framework written in Python and R, which tracks and quantifies DNA damage patterns among ancient DNA sequencing reads generated by Next-Generation Sequencing platforms.
- [**Sourmash**](https://github.com/sourmash-bio/sourmash)
  - Quickly search, compare, and analyze genomic and metagenomic data sets.

### Module updates

- **BcfTools**
  - Stats: fix parsing multi-sample logs ([#2052](https://github.com/ewels/MultiQC/issues/2052))
- **Custom content**
  - Don't convert sample IDs to floats ([#1883](https://github.com/ewels/MultiQC/issues/1883))
- **DRAGEN**
  - Make DRAGEN module use `fn_clean_exts` instead of hardcoded file names. Fixes working with arbitrary file names ([#1994](https://github.com/ewels/MultiQC/pull/1994))
- **FastQC**:
  - fix `UnicodeDecodeError` when parsing `fastqc_data.txt`: try latin-1 or fail gracefully ([#2024](https://github.com/ewels/MultiQC/issues/2024))
- **Kaiju**:
  - Fix `UnboundLocalError` on outputs when Kanju was run with the `-e` flag ([#2023](https://github.com/ewels/MultiQC/pull/2023))
- **Kraken**
  - Parametrize top-N through config ([#2060](https://github.com/ewels/MultiQC/pull/2060))
  - Fix bug where ranks incorrectly assigned to tabs ([#1766](https://github.com/ewels/MultiQC/issues/1766)).
- **Mosdepth**
  - Add X/Y relative coverage plot, analogous to the one in samtools-idxstats ([#1978](https://github.com/ewels/MultiQC/issues/1978))
  - Added the `perchrom_fraction_cutoff` option into the config to help avoid clutter in contig-level plots
  - Fix a bug happening when both `region` and `global` coverage histograms for a sample are available (i.e. when mosdepth was run with `--by`, see [mosdepth docs](https://github.com/brentp/mosdepth#usage)). In this case, data was effectively merged. Instead, summarise it separately and add a separate report section for the region-based coverage data.
  - Do not fail when all input samples have no coverage ([#2005](https://github.com/ewels/MultiQC/pull/2005)).
- **NanoStat**
  - Support new format ([#1997](https://github.com/ewels/MultiQC/pull/1997)).
- **RSeQC**
  - Fix `max() arg is an empty sequence` error ([#1985](https://github.com/ewels/MultiQC/issues/1985))
  - Fix division by zero on all-zero input ([#2040](https://github.com/ewels/MultiQC/pull/2040))
- **Samtools**
  - Stats: fix "Percent Mapped" plot when samtools was run with read filtering ([#1972](https://github.com/ewels/MultiQC/pull/1972))
- **Qualimap**
  - BamQC: Include `% On Target` in General Stats table ([#2019](https://github.com/ewels/MultiQC/issues/2019))
- **WhatsHap**
  - Bugfix: ensure that TSV is only split on tab character. Allows sample names with spaces ([#1981](https://github.com/ewels/MultiQC/pull/1981))

## [MultiQC v1.15](https://github.com/ewels/MultiQC/releases/tag/v1.15) - 2023-08-04

#### Potential breaking change in some edge cases

This release of MultiQC introduces speed improvements to the file search.
One way it does this is by limiting the number of lines loaded by each search pattern.
For the vast majority of users, this should have no effect except faster searches.
However, in some edge cases it may break things. Hypothetically, for example:

- If you concatenate log files from multiple tools
- If you have a custom plugin module that we haven't tested

See the [troubleshooting docs](https://multiqc.info/docs/usage/troubleshooting/#long-log-files)
for more information.

### MultiQC updates

- Refactor file search for performance improvements ([#1904](https://github.com/ewels/MultiQC/pull/1904))
- Bump `log_filesize_limit` default (to skip large files in the search) from 10MB to 50MB.
- Table code now tolerates lambda function calls with bad data ([#1739](https://github.com/ewels/MultiQC/issues/1739))
- Beeswarm plot now saves data to `multiqc_data`, same as tables ([#1861](https://github.com/ewels/MultiQC/issues/1861))
- Don't print DOI in module if it's set to an empty string.
- Optimize parsing of 2D data dictionaries in multiqc.utils.utils_functions.write_data_file() ([#1891](https://github.com/ewels/MultiQC/pull/1891))
- Don't sort table headers alphabetically if we don't have an `OrderedDict` - regular dicts are fine in Py3 ([#1866](https://github.com/ewels/MultiQC/issues/1866))
- New back-end to preview + deploy the new website when the docs are edited.
- Fixed a _lot_ of broken links in the documentation from the new website change in structure.

### New Modules

- [**Freyja**](https://github.com/andersen-lab/Freyja)
  - Freyja is a tool to recover relative lineage abundances from mixed SARS-CoV-2 samples from a sequencing dataset.
- [**Librarian**](https://github.com/DesmondWillowbrook/Librarian)
  - A tool to predict the sequencing library type from the base composition of a supplied FastQ file.

### Module updates

- **Conpair**
  - Bugfix: allow to find and proprely parse the `concordance` output of Conpair, which may output 2 kinds of format for `concordance` depending if it's ran with or without `--outfile` ([#1851](https://github.com/ewels/MultiQC/issues/1851))
- **Cell Ranger**
  - Bugfix: avoid multiple `KeyError` exceptions when parsing Cell Ranger 7.x `web_summary.html` ([#1853](https://github.com/ewels/MultiQC/issues/1853), [#1871](https://github.com/ewels/MultiQC/issues/1871))
- **DRAGEN**
  - Restored functionality to show target BED coverage metrics ([#1844](https://github.com/ewels/MultiQC/issues/1844))
  - Update filename pattern in RNA quant metrics ([#1958](https://github.com/ewels/MultiQC/pull/1958))
- **filtlong**
  - Handle reports from locales that use `.` as a thousands separator ([#1843](https://github.com/ewels/MultiQC/issues/1843))
- **GATK**
  - Adds support for [AnalyzeSaturationMutagenesis submodule](https://gatk.broadinstitute.org/hc/en-us/articles/360037594771-AnalyzeSaturationMutagenesis-BETA-)
- **HUMID**
  - Fix bug that prevent HUMID stats files from being parsed ([#1856](https://github.com/ewels/MultiQC/issues/1856))
- **Mosdepth**
  - Fix data not written to `mosdepth_cumcov_dist.txt` and `mosdepth_cov_dist.txt` ([#1868](https://github.com/ewels/MultiQC/issues/1868))
  - Update documentation with new file `{prefix}.mosdepth.summary.txt` ([#1868](https://github.com/ewels/MultiQC/issues/1868))
  - Fill in missing values for general stats table ([#1868](https://github.com/ewels/MultiQC/issues/1868))
  - Include mosdepth/summary file paths in `multiqc_sources.txt` ([#1868](https://github.com/ewels/MultiQC/issues/1868))
  - Enable log switch for Coverage per contig plot ([#1868](https://github.com/ewels/MultiQC/issues/1868))
  - Fix y-axis scaling for Coverage distribution plot ([#1868](https://github.com/ewels/MultiQC/issues/1868))
  - Handle case of intermediate missing coverage x-values in the `*_dist.txt` file causing a distorted Coverage distribution plot ([#1960](https://github.com/ewels/MultiQC/issues/1960))
- **Picard**
  - WgsMetrics: Fix wrong column label ([#1888](https://github.com/ewels/MultiQC/issues/1888))
  - HsMetrics: Add missing field descriptions ([#1928](https://github.com/ewels/MultiQC/pull/1928))
- **Porechop**
  - Don't render bar graphs if no samples had any adapters trimmed ([#1850](https://github.com/ewels/MultiQC/issues/1850))
  - Added report section listing samples that had no adapters trimmed
- **RSeQC**
  - Fix `ZeroDivisionError` error for `bam_stat` results when there are 0 reads ([#1735](https://github.com/ewels/MultiQC/issues/1735))
- **UMI-tools**
  - Fix bug that broke the module with paired-end data ([#1845](https://github.com/ewels/MultiQC/issues/1845))

## [MultiQC v1.14](https://github.com/ewels/MultiQC/releases/tag/v1.14) - 2023-01-08

### MultiQC new features

- Rewrote the `Dockerfile` to build multi-arch images (amd64 + arm), run through a non-privileged user and build tools for non precompiled python binaries ([#1541](https://github.com/ewels/MultiQC/pull/1541), [#1541](https://github.com/ewels/MultiQC/pull/1541))
- Add a new lint test to check that colour scale names are valid ([#1835](https://github.com/ewels/MultiQC/pull/1835))
- Update github actions to run tests on a single module if it is the only file affected by the PR ([#915](https://github.com/ewels/MultiQC/issues/915))
- Add CI testing for Python 3.10 and 3.11
- Optimize line-graph generation to remove an n^2 loop ([#1668](https://github.com/ewels/MultiQC/pull/1668))
- Parsing output file column headers is much faster.

### MultiQC code cleanup

- Remove Python 2-3 compatability `from __future__` imports
- Remove unused `#!/usr/bin/env python` hashbangs from module files
- Add new code formatting tool [isort](https://pycqa.github.io/isort/) to standardise the order and formatting of Python module imports
- Add [Pycln](https://hadialqattan.github.io/pycln/#/) pre-commit hook to remove unused imports

### MultiQC updates

- Bugfix: Make `config.data_format` work again ([#1722](https://github.com/ewels/MultiQC/issues/1722))
- Bump minimum version of Jinja2 to `>=3.0.0` ([#1642](https://github.com/ewels/MultiQC/issues/1642))
- Disable search progress bar if running with `--quiet` or `--no-ansi` ([#1638](https://github.com/ewels/MultiQC/issues/1638))
- Allow path filters without full paths by trying to prefix analysis dir when filtering ([#1308](https://github.com/ewels/MultiQC/issues/1308))
- Fix sorting of table columns with text values
- Don't crash if a barplot is given an empty list of categories ([#1540](https://github.com/ewels/MultiQC/issues/1540))
- New logos! MultiQC is now developed and maintained at [Seqera Labs](https://seqera.io/). Updated logos and email addresses accordingly.

### New Modules

- [**Anglerfish**](https://github.com/remiolsen/anglerfish)
  - A tool designed to assess pool balancing, contamination and insert sizes of Illumina library dry runs on Oxford Nanopore data.
- [**BBDuk**](https://jgi.doe.gov/data-and-tools/software-tools/bbtools/bb-tools-user-guide/bbduk-guide/)
  - Combines most common data-quality-related trimming, filtering, and masking operations via kmers into a single high-performance tool.
- [**Cell Ranger**](https://support.10xgenomics.com/single-cell-gene-expression/software/pipelines/latest/what-is-cell-ranger)
  - Works with data from 10X Genomics Chromium. Processes Chromium single cell data to align reads, generate feature-barcode matrices, perform clustering and other secondary analysis, and more.
  - New MultiQC module parses Cell Ranger quality reports from VDJ and count analysis
- [**DIAMOND**](https://github.com/bbuchfink/diamond)
  - A high-throughput program for aligning DNA reads or protein sequences against a protein reference database.
- [**DRAGEN-FastQC**](https://www.illumina.com/products/by-type/informatics-products/dragen-bio-it-platform.html)
  - Illumina Bio-IT Platform that uses FPGA for accelerated primary and secondary analysis
  - Finally merged the epic 2.5-year-old pull request, with 3.5k new lines of code.
  - Please report any bugs you find!
- [**Filtlong**](https://github.com/rrwick/Filtlong)
  - A tool for filtering long reads by quality.
- [**GoPeaks**](https://github.com/maxsonBraunLab/gopeaks)
  - GoPeaks is used to call peaks in CUT&TAG/CUT&RUN datasets.
- [**HiFiasm**](https://github.com/chhylp123/hifiasm)
  - A haplotype-resolved assembler for accurate Hifi reads
- [**HUMID**](https://github.com/jfjlaros/dedup)
  - HUMID is a tool to quickly and easily remove duplicate reads from FastQ files, with or without UMIs.
- [**mOTUs**](https://motu-tool.org/)
  - Microbial profiling through marker gene (MG)-based operational taxonomic units (mOTUs)
- [**Nextclade**](https://github.com/nextstrain/nextclade)
  - Tool that assigns clades to SARS-CoV-2 samples
- [**Porechop**](https://github.com/rrwick/Porechop)
  - A tool for finding and removing adapters from Oxford Nanopore reads
- [**PRINSEQ++**](https://github.com/Adrian-Cantu/PRINSEQ-plus-plus)
  - PRINSEQ++ is a C++ of `prinseq-lite.pl` program for filtering, reformating or trimming genomic and metagenomic sequence data.
- [**UMI-tools**](https://umi-tools.readthedocs.io)
  - Work with Unique Molecular Identifiers (UMIs) / Random Molecular Tags (RMTs) and single cell RNA-Seq cell barcodes.

### Module updates

- **Bcftools stats**
  - Bugfix: Do not show empty bcftools stats variant depth plots ([#1777](https://github.com/ewels/MultiQC/pull/1777))
  - Bugfix: Avoid exception when `PSC nMissing` column is not present ([#1832](https://github.com/ewels/MultiQC/issues/1832))
- **BCL Convert**
  - Handle single-end read data correctly when setting cluster length instead of always assuming paired-end reads ([#1697](https://github.com/ewels/MultiQC/issues/1697))
  - Handle different R1 and R2 read-lengths correctly instead of assuming they are the same ([#1774](https://github.com/ewels/MultiQC/issues/1774))
  - Handle single-index paired-end data correctly
  - Added a config option to enable the creation of barplots with undetermined barcodes (`create_unknown_barcode_barplots` with `False` as default) ([#1709](https://github.com/ewels/MultiQC/pull/1709))
- **BUSCO**
  - Update BUSCO pass/warning/fail scheme to be more clear for users
- **Bustools**
  - Show median reads per barcode statistic
- **Custom content**
  - Create a report even if there's only Custom Content General Stats there
  - Attempt to cooerce line / scatter x-axes into floats so as not to lose labels ([#1242](https://github.com/ewels/MultiQC/issues/1242))
  - Multi-sample line-graph TSV files that have no sample name in row 1 column 1 now use row 1 as x-axis labels ([#1242](https://github.com/ewels/MultiQC/issues/1242))
- **fastp**
  - Add total read count (after filtering) to general stats table ([#1744](https://github.com/ewels/MultiQC/issues/1744))
  - Don't crash for invalid JSON files ([#1652](https://github.com/ewels/MultiQC/issues/1652))
- **FastQC**
  - Report median read-length for fastqc in addition to mean ([#1745](https://github.com/ewels/MultiQC/pull/1745))
- **Kaiju**
  - Don't crash if we don't have any data for the top-5 barplot ([#1540](https://github.com/ewels/MultiQC/issues/1540))
- **Kallisto**
  - Fix `ZeroDivisionError` when a sample has zero reads ([#1746](https://github.com/ewels/MultiQC/issues/1746))
- **Kraken**
  - Fix duplicate heatmap to account for missing taxons ([#1779](https://github.com/ewels/MultiQC/pull/1779))
  - Make heatmap full width
  - Handle empty kreports gracefully ([#1637](https://github.com/ewels/MultiQC/issues/1637))
  - Fix regex error with very large numbers of unclassified reads ([#1639](https://github.com/ewels/MultiQC/pull/1639))
- **malt**
  - Fixed division by 0 in malt module ([#1683](https://github.com/ewels/MultiQC/issues/1683))
- **miRTop**
  - Avoid `KeyError` - don't assume all fields present in logs ([#1778](https://github.com/ewels/MultiQC/issues/1778))
- **Mosdepth**
  - Don't pad the General Stats table with zeros for missing data ([#1810](https://github.com/ewels/MultiQC/pull/1810))
- **Picard**
  - HsMetrics: Allow custom columns in General Stats too, with `HsMetrics_genstats_table_cols` and `HsMetrics_genstats_table_cols_hidden`
- **Qualimap**
  - Added additional columns in general stats for BamQC results that displays region on-target stats if region bed has been supplied (hidden by default) ([#1798](https://github.com/ewels/MultiQC/pull/1798))
  - Bugfix: Remove General Stats rows for filtered samples ([#1780](https://github.com/ewels/MultiQC/issues/1780))
- **RSeQC**
  - Update `geneBody_coverage` to plot normalized coverages using a similar formula to that used by RSeQC itself ([#1792](https://github.com/ewels/MultiQC/pull/1792))
- **Sambamba Markdup**
  - Catch zero division in sambamba markdup ([#1654](https://github.com/ewels/MultiQC/issues/1654))
- **Samtools**
  - Added additional column for `flagstat` that displays percentage of mapped reads in a bam (hidden by default) ([#1733](https://github.com/ewels/MultiQC/issues/1733))
- **VEP**
  - Don't crash with `ValueError` if there are zero variants ([#1681](https://github.com/ewels/MultiQC/issues/1681))

## [MultiQC v1.13](https://github.com/ewels/MultiQC/releases/tag/v1.13) - 2022-09-08

### MultiQC updates

- Major spruce of the command line help, using the new [rich-click](https://github.com/ewels/rich-click) package
- Drop some of the Python 2k compatability code (eg. custom requirements)
- Improvements for running MultiQC in a Python environment, such as a Jupyter Notebook or script
  - Fixed bug raised when removing logging file handlers between calls that arose when configuring the root logger with dictConfig ([#1643](https://github.com/ewels/MultiQC/issues/1643))
- Added new config option `custom_table_header_config` to override any config for any table header
- Fixed edge-case bug in custom content where a `description` that doesn't terminate in `.` gave duplicate section descriptions.
- Tidied the verbose log to remove some very noisy statements and add summaries for skipped files in the search
- Add timezone to time in reports
- Add nix flake support
- Added automatic tweet about new releases
- Breaking: Removed `--cl_config` option. Please use `--cl-config` instead.

### Module updates

- **AdapterRemoval**
  - Finally merge a fix for counts of reads that are discarded/collapsed ([#1647](https://github.com/ewels/MultiQC/issues/1647))
- **VEP**
  - Fixed bug when `General Statistics` have a value of `-` ([#1656](https://github.com/ewels/MultiQC/pull/1656))
- **Custom content**
  - Only set id for custom content when id not set by metadata ([#1629](https://github.com/ewels/MultiQC/issues/1629))
  - Fix bug where module wouldn't run if all content was within a MultiQC config file ([#1686](https://github.com/ewels/MultiQC/issues/1686))
  - Fix crash when `info` isn't set ([#1688](https://github.com/ewels/MultiQC/issues/1688))
- **Nanostat**
  - Removed HTML escaping of special characters in the log to fix bug in jinja2 v3.10 removing `jinja2.escape()` ([#1659](https://github.com/ewels/MultiQC/pull/1659))
  - Fix bug where module would crash if input does not contain quality scores ([#1717](https://github.com/ewels/MultiQC/issues/1717))
- **Pangolin**
  - Updated module to handle outputs from Pangolin v4 ([#1660](https://github.com/ewels/MultiQC/pull/1660))
- **Somalier**
  - Handle zero mean X depth in _Sex_ plot ([#1670](https://github.com/ewels/MultiQC/pull/1670))
- **Fastp**
  - Include low complexity and too long reads in filtering bar chart
- **miRTop**
  - Fix module crashing when `ref_miRNA_sum` is missing in file. ([#1712](https://github.com/ewels/MultiQC/issues/1712))
  - Fix module crashing due to zero division ([#1719](https://github.com/ewels/MultiQC/issues/1719))
- **FastQC**
  - Fixed error when parsing duplicate ratio when there is `nan` values in the report. ([#1725](https://github.com/ewels/MultiQC/pull/1725))

## [MultiQC v1.12](https://github.com/ewels/MultiQC/releases/tag/v1.12) - 2022-02-08

### MultiQC - new features

- Added option to customise default plot height in plot config ([#1432](https://github.com/ewels/MultiQC/issues/1432))
- Added `--no-report` flag to skip report generation ([#1462](https://github.com/ewels/MultiQC/issues/1462))
- Added support for priting tool DOI in report sections ([#1177](https://github.com/ewels/MultiQC/issues/1177))
- Added support for `--custom-css-file` / `config.custom_css_files` option to include custom CSS in the final report ([#1573](https://github.com/ewels/MultiQC/pull/1573))
- New plot config option `labelSize` to customise font size for axis labels in flat MatPlotLib charts ([#1576](https://github.com/ewels/MultiQC/pull/1576))
- Added support for customising table column names ([#1255](https://github.com/ewels/MultiQC/issues/1255))

### MultiQC - updates

- MultiQC now skips modules for which no files were found - gives a small performance boost ([#1463](https://github.com/ewels/MultiQC/issues/1463))
- Improvements for running MultiQC in a Python environment, such as a Jupyter Notebook or script
  - Fixed logger bugs when calling `multiqc.run` multiple times by removing logging file handlers between calls ([#1141](https://github.com/ewels/MultiQC/issues/1141))
  - Init/reset global state between runs ([#1596](https://github.com/ewels/MultiQC/pull/1596))
- Added commonly missing functions to several modules ([#1468](https://github.com/ewels/MultiQC/issues/1468))
- Wrote new script to check for the above function calls that should be in every module (`.github/workflows/code_checks.py`), runs on GitHub actions CI
- Make table _Conditional Formatting_ work at table level as well as column level. ([#761](https://github.com/ewels/MultiQC/issues/761))
- CSS Improvements to make printed reports more attractive / readable ([#1579](https://github.com/ewels/MultiQC/pull/1579))
- Fixed a problem with numeric filenames ([#1606](https://github.com/ewels/MultiQC/issues/1606))
- Fixed nasty bug where line charts with a categorical x-axis would take categories from the last sample only ([#1568](https://github.com/ewels/MultiQC/issues/1568))
- Ignore any files called `multiqc_data.json` ([#1598](https://github.com/ewels/MultiQC/issues/1598))
- Check that the config `path_filters` is a list, convert to list if a string is supplied ([#1539](https://github.com/ewels/MultiQC/issues/1539))

### New Modules

- [**CheckQC**](https://github.com/Molmed/checkQC)
  - A program designed to check a set of quality criteria against an Illumina runfolder
- [**pbmarkdup**](https://github.com/PacificBiosciences/pbmarkdup)
  - Mark duplicate reads from PacBio sequencing of an amplified library
- [**WhatsHap**](https://whatshap.readthedocs.io)
  - WhatsHap is a software for phasing genomic variants using DNA sequencing reads
- [**SeqWho**](https://daehwankimlab.github.io/seqwho/)
  - Tool to determine a FASTQ(A) sequencing file identity, both source protocol and species of origin.

### Module feature additions

- **BBMap**
  - Added handling for `qchist` output ([#1021](https://github.com/ewels/MultiQC/issues/1021))
- **bcftools**
  - Added a plot with samplewise number of sites, Ts/Tv, number of singletons and sequencing depth ([#1087](https://github.com/ewels/MultiQC/issues/1087))
- **Mosdepth**
  - Added mean coverage [#1566](https://github.com/ewels/MultiQC/issues/1566)
- **NanoStat**
  - Recognize FASTA and FastQ report flavors ([#1547](https://github.com/ewels/MultiQC/issues/1547))

### Module updates

- **BBMap**
  - Correctly handle adapter stats files with additional columns ([#1556](https://github.com/ewels/MultiQC/issues/1556))
- **BCL Convert**
  - Handle change in output format in v3.9.3 with new `Quality_Metrics.csv` file ([#1563](https://github.com/ewels/MultiQC/issues/1563))
- **bowtie**
  - Minor update to handle new log wording in bowtie v1.3.0 ([#1615](https://github.com/ewels/MultiQC/issues/1615))
- **CCS**
  - Tolerate compound IDs generated by pbcromwell ccs in the general statistics ([#1486](https://github.com/ewels/MultiQC/pull/1486))
  - Fix report parsing. Update test on attributes ids ([#1583](https://github.com/ewels/MultiQC/issues/1583))
- **Custom content**
  - Fixed module failing when writing data to file if there is a `/` in the section name ([#1515](https://github.com/ewels/MultiQC/issues/1515))
  - Use filename for section header in files with no headers ([#1550](https://github.com/ewels/MultiQC/issues/1550))
  - Sort custom content bargraph data by default ([#1412](https://github.com/ewels/MultiQC/issues/1412))
  - Always save `custom content` data to file with a name reflecting the section name. ([#1194](https://github.com/ewels/MultiQC/issues/1194))
- **DRAGEN**
  - Fixed bug in sample name regular expression ([#1537](https://github.com/ewels/MultiQC/pull/1537))
- **Fastp**
  - Fixed % pass filter statistics ([#1574](https://github.com/ewels/MultiQC/issues/1574))
- **FastQC**
  - Fixed several bugs occuring when FastQC sections are skipped ([#1488](https://github.com/ewels/MultiQC/issues/1488), [#1533](https://github.com/ewels/MultiQC/issues/1533))
  - Clarify general statistics table header for length
- **goleft/indexcov**
  - Fix `ZeroDivisionError` if no bins are found ([#1586](https://github.com/ewels/MultiQC/issues/1586))
- **HiCPro**
  - Better handling of errors when expected data keys are not found ([#1366](https://github.com/ewels/MultiQC/issues/1366))
- **Lima**
  - Move samples that have been renamed using `--replace-names` into the _General Statistics_ table ([#1483](https://github.com/ewels/MultiQC/pull/1483))
- **miRTrace**
  - Replace hardcoded RGB colours with Hex to avoid errors with newer versions of matplotlib ([#1263](https://github.com/ewels/MultiQC/pull/1263))
- **Mosdepth**
  - Fixed issue [#1568](https://github.com/ewels/MultiQC/issues/1568)
  - Fixed a bug when reporting per contig coverage
- **Picard**
  - Update `ExtractIlluminaBarcodes` to recognise more log patterns in newer versions of Picard ([#1611](https://github.com/ewels/MultiQC/pull/1611))
- **Qualimap**
  - Fix `ZeroDivisionError` in `QM_RNASeq` and skip genomic origins plot if no aligned reads are found ([#1492](https://github.com/ewels/MultiQC/issues/1492))
- **QUAST**
  - Clarify general statistics table header for length
- **RSeQC**
  - Fixed minor bug in new TIN parsing where the sample name was not being correctly cleaned ([#1484](https://github.com/ewels/MultiQC/issues/1484))
  - Fixed bug in the `junction_saturation` submodule ([#1582](https://github.com/ewels/MultiQC/issues/1582))
  - Fixed bug where empty files caused `tin` submodule to crash ([#1604](https://github.com/ewels/MultiQC/issues/1604))
  - Fix bug in `read_distribution` for samples with zero tags ([#1571](https://github.com/ewels/MultiQC/issues/1571))
- **Sambamba**
  - Fixed issue with a change in the format of output from `sambamba markdup` 0.8.1 ([#1617](https://github.com/ewels/MultiQC/issues/1617))
- **Skewer**
  - Fix `ZeroDivisionError` if no available reads are found ([#1622](https://github.com/ewels/MultiQC/issues/1622))
- **Somalier**
  - Plot scaled X depth instead of mean for _Sex_ plot ([#1546](https://github.com/ewels/MultiQC/issues/1546))
- **VEP**
  - Handle table cells containing `-` instead of numbers ([#1597](https://github.com/ewels/MultiQC/issues/1597))

## [MultiQC v1.11](https://github.com/ewels/MultiQC/releases/tag/v1.11) - 2021-07-05

### MultiQC new features

- New interactive slider controls for controlling heatmap colour scales ([#1427](https://github.com/ewels/MultiQC/issues/1427))
- Added new `--replace-names` / config `sample_names_replace` option to replace sample names during report generation
- Added `use_filename_as_sample_name` config option / `--fn_as_s_name` command line flag ([#949](https://github.com/ewels/MultiQC/issues/949), [#890](https://github.com/ewels/MultiQC/issues/890), [#864](https://github.com/ewels/MultiQC/issues/864), [#998](https://github.com/ewels/MultiQC/issues/998), [#1390](https://github.com/ewels/MultiQC/issues/1390))
  - Forces modules to use the log filename for the sample identifier, even if the module usually takes this from the file contents
  - Required a change to the `clean_s_name()` function arguments. All core MultiQC modules updated to reflect this.
  - Should be backwards compatible for custom modules. To adopt new behaviour, supply `f` instead of `f["root"]` as the second argument.
  - See the documenation for details: [Using log filenames as sample names](https://multiqc.info/docs/#using-log-filenames-as-sample-names) and [Custom sample names](https://multiqc.info/docs/#custom-sample-names).

### MultiQC updates

- Make the module crash tracebacks much prettier using `rich`
- Refine the cli log output a little (nicely formatted header line + drop the `[INFO]`)
- Added docs describing tools for downstream analysis of MultiQC outputs.
- Added CI tests for Python 3.9, pinned `networkx` package to `>=2.5.1` ([#1413](https://github.com/ewels/MultiQC/issues/1413))
- Added patterns to `config.fn_ignore_paths` to avoid error with parsing installation dir / singularity cache ([#1416](https://github.com/ewels/MultiQC/issues/1416))
- Print a log message when flat-image plots are used due to sample size surpassing `plots_flat_numseries` config ([#1254](https://github.com/ewels/MultiQC/issues/1254))
- Fix the `mqc_colours` util function to lighten colours even when passing categorical or single-length lists.
- Bugfix for Custom Content, using YAML configuration (eg. section headers) for images should now work

### New Modules

- [**BCL Convert**](https://support.illumina.com/sequencing/sequencing_software/bcl-convert.html)
  - Tool that converts / demultiplexes Illumina Binary Base Call (BCL) files to FASTQ files
- [**Bustools**](https://bustools.github.io/)
  - Tools for working with BUS files
- [**ccs**](https://github.com/PacificBiosciences/ccs)
  - Generate highly accurate single-molecule consensus reads from PacBio data
- [**GffCompare**](https://ccb.jhu.edu/software/stringtie/gffcompare.shtml)
  - GffCompare can annotate and estimate accuracy of one or more GFF files compared with a reference annotation.
- [**Lima**](https://github.com/PacificBiosciences/barcoding)
  - The PacBio Barcode Demultiplexer
- [**NanoStat**](https://github.com/wdecoster/nanostat)
  - Calculate various statistics from a long read sequencing datasets
- [**ODGI**](https://github.com/pangenome/odgi)
  - Optimized dynamic genome/graph implementation
- [**Pangolin**](https://github.com/cov-lineages/pangolin)
  - Added MultiQC support for Pangolin, the tool that determines SARS-CoV-2 lineages
- [**Sambamba Markdup**](https://lomereiter.github.io/sambamba/docs/sambamba-markdup.html)
  - Added MultiQC module to add duplicate rate calculated by Sambamba Markdup.
- [**Snippy**](https://github.com/tseemann/snippy)
  - Rapid haploid variant calling and core genome alignment.
- [**VEP**](https://www.ensembl.org/info/docs/tools/vep/index.html)
  - Added MultiQC module to add summary statistics of Ensembl VEP annotations.
  - Handle error from missing variants in VEP stats file. ([#1446](https://github.com/ewels/MultiQC/issues/1446))

### Module feature additions

- **Cutadapt**
  - Added support for linked adapters [#1329](https://github.com/ewels/MultiQC/issues/1329)]
  - Parse whether trimming was 5' or 3' for _Lengths of Trimmed Sequences_ plot where possible
- **Mosdepth**
  - Include or exclude contigs based on patterns for coverage-per-contig plots
- **Picard**
  - Add support for `CollectIlluminaBasecallingMetrics`, `CollectIlluminaLaneMetrics`, `ExtractIlluminaBarcodes` and `MarkIlluminaAdapters` ([#1336](https://github.com/ewels/MultiQC/pull/1336))
  - New `insertsize_xmax` configuration option to limit the plotted maximum insert size for `InsertSizeMetrics`
- **Qualimap**
  - Added new percentage coverage plot in `QM_RNASeq` ([#1258](https://github.com/ewels/MultiQC/issues/1258))
- **RSeQC**
  - Added a long-requested submodule to support showing the [**TIN**](http://rseqc.sourceforge.net/#tin-py) (Transcript Integrity Number) ([#737](https://github.com/ewels/MultiQC/issues/737))

### Module updates

- **biscuit**
  - Duplicate Rate and Cytosine Retention tables are now bargraphs.
  - Refactor code to only calculate alignment statistics once.
  - Fixed bug where cytosine retentions values would not be properly read if in scientific notation.
- **bcl2fastq**
  - Added sample name cleaning so that prepending directories with the `-d` flag works properly.
- **Cutadapt**
  - Plot filtered reads even when no filtering category is found ([#1328](https://github.com/ewels/MultiQC/issues/1328))
  - Don't take the last command line string for the sample name if it looks like a command-line flag ([#949](https://github.com/ewels/MultiQC/issues/949))
- **Dragen**
  - Handled MultiQC crashing when run on single-end output from Dragen ([#1374](https://github.com/ewels/MultiQC/issues/1374))
- **fastp**
  - Handle a `ZeroDivisionError` if there are zero reads ([#1444](https://github.com/ewels/MultiQC/issues/1444))
- **FastQC**
  - Added check for if `overrepresented_sequences` is missing from reports ([#1281](https://github.com/ewels/MultiQC/issues/1444))
- **Flexbar**
  - Fixed bug where reports with 0 reads would crash MultiQC ([#1407](https://github.com/ewels/MultiQC/issues/1407))
- **Kraken**
  - Handle a `ZeroDivisionError` if there are zero reads ([#1440](https://github.com/ewels/MultiQC/issues/1440))
  - Updated search patterns to handle edge case ([#1428](https://github.com/ewels/MultiQC/issues/1428))
- **Mosdepth**
  - Show barplot instead of line graph for coverage-per-contig plot if there is only one contig.
- **Picard**
  - `RnaSeqMetrics` - fix assignment barplot labels to say bases instead of reads ([#1408](https://github.com/ewels/MultiQC/issues/1408))
  - `CrosscheckFingerprints` - fix bug where LOD threshold was not detected when invoked with "new" picard cli style. fixed formatting bug ([#1414](https://github.com/ewels/MultiQC/issues/1414))
  - Made checker for comma as decimal separator in `HsMetrics` more robust ([#1296](https://github.com/ewels/MultiQC/issues/1296))
- **qc3C**
  - Updated module to not fail on older field names.
- **Qualimap**
  - Fixed wrong units in tool tip label ([#1258](https://github.com/ewels/MultiQC/issues/1258))
- **QUAST**
  - Fixed typo causing wrong number of contigs being displayed ([#1442](https://github.com/ewels/MultiQC/issues/1442))
- **Sentieon**
  - Handled `ZeroDivisionError` when input files have zero reads ([#1420](https://github.com/ewels/MultiQC/issues/1420))
- **RSEM**
  - Handled `ZeroDivisionError` when input files have zero reads ([#1040](https://github.com/ewels/MultiQC/issues/1040))
- **RSeQC**
  - Fixed double counting of some categories in `read_distribution` bar graph. ([#1457](https://github.com/ewels/MultiQC/issues/1457))

## [MultiQC v1.10.1](https://github.com/ewels/MultiQC/releases/tag/v1.10.1) - 2021-04-01

### MultiQC updates

- Dropped the `Skipping search pattern` log message from a warning to debug
- Moved directory prepending with `-d` back to before sample name cleaning (as it was before v1.7) ([#1264](https://github.com/ewels/MultiQC/issues/1264))
- If linegraph plot data goes above `ymax`, only _discard_ the data if the line doesn't come back again ([#1257](https://github.com/ewels/MultiQC/issues/1257))
- Allow scientific notation numbers in colour scheme generation
  - Fixed bug with very small minimum numbers that only revelead itself after a bugfix done in the v1.10 release
- Allow `top_modules` to be specified as empty dicts ([#1274](https://github.com/ewels/MultiQC/issues/1274))
- Require at least `rich` version `9.4.0` to avoid `SpinnerColumn` `AttributeError` ([#1393](https://github.com/ewels/MultiQC/issues/1393))
- Properly ignore `.snakemake` folders as intended ([#1395](https://github.com/ewels/MultiQC/issues/1395))

#### Module updates

- **bcftools**
  - Fixed bug where `QUAL` value `.` would crash MultiQC ([#1400](https://github.com/ewels/MultiQC/issues/1400))
- **bowtie2**
  - Fix bug where HiSAT2 paired-end bar plots were missing unaligned reads ([#1230](https://github.com/ewels/MultiQC/issues/1230))
- **Deeptools**
  - Handle `plotProfile` data where no upstream / downstream regions have been calculated around genes ([#1317](https://github.com/ewels/MultiQC/issues/1317))
  - Fix `IndexError` caused by mysterious `-1` in code.. ([#1275](https://github.com/ewels/MultiQC/issues/1275))
- **FastQC**
  - Replace `NaN` with `0` in the _Per Base Sequence Content_ plot to avoid crashing the plot ([#1246](https://github.com/ewels/MultiQC/issues/1246))
- **Picard**
  - Fixed bug in `ValidateSamFile` module where additional whitespace at the end of the file would cause MultiQC to crash ([#1397](https://github.com/ewels/MultiQC/issues/1397))
- **Somalier**
  - Fixed bug where using sample name cleaning in a config would trigger a `KeyError` ([#1234](https://github.com/ewels/MultiQC/issues/1234))

## [MultiQC v1.10](https://github.com/ewels/MultiQC/releases/tag/v1.10) - 2021-03-08

### Update for developers: Code linting

This is a big change for MultiQC developers. I have added automated code formatting and code linting
(style checks) to MultiQC. This helps to keep the MultiQC code base consistent despite having many
contributors and helps me to review pull-requests without having to consider whitespace.

Specifically, MultiQC now uses three main tools:

- [Black](https://github.com/psf/black) - Python Code
- [Prettier](https://prettier.io/) - Everything else (almost)
- [markdownlint-cli](https://github.com/igorshubovych/markdownlint-cli) - Stricter markdown rules

**All developers must run these tools when submitting changes via Pull-Requests!**
Automated CI tests now run with GitHub actions to check that all files pass the above tests.
If any files do not, that test will fail giving a red :x: next to the pull request.

For further information, please see the [documentation](https://multiqc.info/docs/#coding-with-multiqc).

### MultiQC updates

#### New MultiQC Features

- `--sample-filters` now also accepts `show_re` and `hide_re` in addition to `show` and `hide`. The `_re` options use regex, while the "normal" options use globbing.
- MultiQC config files now work with `.yml` file extension as well as `.yaml`
  - `.yaml` will take preference if both found.
- Section comments can now also be added for _General Statistics_
  - `section_comments: { general_stats: "My comment" }`
- New table header config option `bgcols` allows background colours for table cells with categorical data.
- New table header config options `cond_formatting_rules` and `cond_formatting_colours`
  - Comparable functionality to user config options `table_cond_formatting_rules` and `table_cond_formatting_colours`,
    allowes module developers to format table cell values as labels.
- New CI test looks for git merge markers in files
- Beautiful new [progress bar](https://rich.readthedocs.io/en/stable/progress.html) from the amazing [willmcgugan/rich](https://github.com/willmcgugan/rich) package.
- Added a bunch of new default sample name trimming suffixes ([see `8ac5c7b`](https://github.com/ewels/MultiQC/commit/8ac5c7b6e4ea6003ca2c9b681953ab3f22c5dd66))
- Added `timeout-minutes: 10` to the CI test workflow to check that changes aren't negatively affecting run time too much.
- New table header option `bars_zero_centrepoint` to treat `0` as zero width bars and plot bar length based on absolute values

#### New Modules

- [**EigenStratDatabaseTools**](https://github.com/TCLamnidis/EigenStratDatabaseTools)
  - Added MultiQC module to report SNP coverages from `eigenstrat_snp_coverage.py` in the general stats table.
- [**HOPS**](https://www.github.com/rhubler/HOPS)
  - Post-alignment ancient DNA analysis tool for MALT
- [**JCVI**](https://github.com/tanghaibao/jcvi)
  - Computes statistics on genome annotation.
- [**ngsderive**](https://github.com/stjudecloud/ngsderive)
  - Forensic analysis tool useful in backwards computing information from next-generation sequencing data.
- [**OptiType**](https://github.com/FRED-2/OptiType)
  - Precision HLA typing from next-generation sequencing data
- [**PURPLE**](https://github.com/hartwigmedical/hmftools/tree/master/purity-ploidy-estimator)
  - A purity, ploidy and copy number estimator for whole genome tumor data
- [**Pychopper**](https://github.com/nanoporetech/pychopper)
  - Identify, orient and trim full length Nanopore cDNA reads
- [**qc3C**](https://github.com/cerebis/qc3C)
  - Reference-free QC of Hi-C sequencing data
- [**Sentieon**](https://www.sentieon.com/products/)
  - Submodules added to catch Picard-based QC metrics files

#### Module updates

- **DRAGEN**
  - Fix issue where missing out fields could crash the module ([#1223](https://github.com/ewels/MultiQC/issues/1223))
  - Added support for whole-exome / targetted data ([#1290](https://github.com/ewels/MultiQC/issues/1290))
- **featureCounts**
  - Add support for output from [Rsubread](https://bioconductor.org/packages/release/bioc/html/Rsubread.html) ([#1022](https://github.com/ewels/MultiQC/issues/1022))
- **fgbio**
  - Fix `ErrorRateByReadPosition` to calculate `ymax` not just on the overall `error_rate`, but also specific base errors (ex. `a_to_c_error_rate`, `a_to_g_error_rate`, ...). ([#1215](https://github.com/ewels/MultiQC/pull/1251))
  - Fix `ErrorRateByReadPosition` plotted line names to no longer concatenate multiple read identifiers and no longer have off-by-one read numbering (ex. `Sample1_R2_R3` -> `Sample1_R2`) ([#[1304](https://github.com/ewels/MultiQC/pull/1304))
- **Fastp**
  - Fixed description for duplication rate (pre-filtering, not post) ([#[1313](https://github.com/ewels/MultiQC/pull/1313))
- **GATK**
  - Add support for the creation of a "Reported vs Empirical Quality" graph to the Base Recalibration module.
- **hap.py**
  - Updated module to plot both SNP and INDEL stats ([#1241](https://github.com/ewels/MultiQC/issues/1241))
- **indexcov**
  - Fixed bug when making the PED file plots ([#1265](https://github.com/ewels/MultiQC/issues/1265))
- **interop**
  - Added the `% Occupied` metric to `Read Metrics per Lane` table which is reported for NovaSeq and iSeq platforms.
- **Kaiju**
  - Fixed bug affecting inputs with taxa levels other than Phylum ([#1217](https://github.com/ewels/MultiQC/issues/1217))
  - Rework barplot, add top 5 taxons ([#1219](https://github.com/ewels/MultiQC/issues/1219))
- **Kraken**
  - Fix `ZeroDivisionError` ([#1276](https://github.com/ewels/MultiQC/issues/1276))
  - Add distinct minimizer heatmap for KrakenUniq style duplication information ([#1333](https://github.com/ewels/MultiQC/pull/1380))
- **MALT**
  - Fix y-axis labelling in bargraphs
- **MACS2**
  - Add number of peaks to the _General Statistics_ table.
- **mosdepth**
  - Enable prepending of directory to sample names
  - Display contig names in _Coverage per contig_ plot tooltip
- **Picard**
  - Fix `HsMetrics` bait percentage columns ([#1212](https://github.com/ewels/MultiQC/issues/1212))
  - Fix `ConvertSequencingArtifactToOxoG` files not being found ([#1310](https://github.com/ewels/MultiQC/issues/1310))
  - Make `WgsMetrics` histogram smoothed if more than 1000 data points (avoids huge plots that crash the browser)
  - Multiple new config options for `WgsMetrics` to customise coverage histogram and speed up MultiQC with very high coverage files.
  - Add additional datasets to Picard Alignment Summary ([#1293](https://github.com/ewels/MultiQC/issues/1293))
  - Add support for `CrosscheckFingerprints` ([#1327](https://github.com/ewels/MultiQC/issues/1327))
- **PycoQC**
  - Log10 x-axis for _Read Length_ plot ([#1214](https://github.com/ewels/MultiQC/issues/1214))
- **Rockhopper**
  - Fix issue with parsing genome names in Rockhopper summary files ([#1333](https://github.com/ewels/MultiQC/issues/1333))
  - Fix issue properly parsing multiple samples within a single Rockhopper summary file
- **Salmon**
  - Only try to generate a plot for fragment length if the data was found.
- **verifyBamID**
  - Fix `CHIP` value detection ([#1316](https://github.com/ewels/MultiQC/pull/1316)).

#### New Custom Content features

- General Stats custom content now gives a log message
- If `id` is not set in `JSON` or `YAML` files, it defaults to the sample name instead of just `custom_content`
- Data from `JSON` or `YAML` now has `data` keys (sample names) run through the `clean_s_name()` function to apply sample name cleanup
- Fixed minor bug which caused custom content YAML files with a string `data` type to not be parsed

#### Bug Fixes

- Disable preservation of timestamps / modes when copying temp report files, to help issues with network shares ([#1333](https://github.com/ewels/MultiQC/issues/1333))
- Fixed MatPlotLib warning: `FixedFormatter should only be used together with FixedLocator`
- Fixed long-standing min/max bug with shared minimum values for table columns using `shared_key`
- Made table colour schemes work with negative numbers (don't strip `-` from values when making scheme)

## [MultiQC v1.9](https://github.com/ewels/MultiQC/releases/tag/v1.9) - 2020-05-30

#### Dropped official support for Python 2

Python 2 had its [official sunset date](https://www.python.org/doc/sunset-python-2/)
on January 1st 2020, meaning that it will no longer be developed by the Python community.
Part of the [python.org statement](https://www.python.org/doc/sunset-python-2/) reads:

> That means that we will not improve it anymore after that day,
> even if someone finds a security problem in it.
> You should upgrade to Python 3 as soon as you can.

[Very many Python packages no longer support Python 2](https://python3statement.org/)
and it whilst the MultiQC code is currently compatible with both Python 2 and Python 3,
it is increasingly difficult to maintain compatibility with the dependency packages it
uses, such as MatPlotLib, numpy and more.

As of MultiQC version 1.9, **Python 2 is no longer officially supported**.
Automatic CI tests will no longer run with Python 2 and Python 2 specific workarounds
are no longer guaranteed.

Whilst it may be possible to continue using MultiQC with Python 2 for a short time by
pinning dependencies, MultiQC compatibility for Python 2 will now slowly drift and start
to break. If you haven't already, **you need to switch to Python 3 now**.

#### New MultiQC Features

- Now using [GitHub Actions](https://github.com/features/actions) for all CI testing
  - Dropped Travis and AppVeyor, everything is now just on GitHub
  - Still testing on both Linux and Windows, with multiple versions of Python
  - CI tests should now run automatically for anyone who forks the MultiQC repository
- Linting with `--lint` now checks line graphs as well as bar graphs
- New `gathered` template with no tool name sections ([#1119](https://github.com/ewels/MultiQC/issues/1119))
- Added `--sample-filters` option to add _show_/_hide_ buttons at the top of the report ([#1125](https://github.com/ewels/MultiQC/issues/1125))
  - Buttons control the report toolbox Show/Hide tool, filtering your samples
  - Allows reports to be pre-configured based on a supplied list of sample names at report-generation time.
- Line graphs can now have `Log10` buttons (same functionality as bar graphs)
- Importing and running `multiqc` in a script is now a _little_ Better
  - `multiqc.run` now returns the `report` and `config` as well as the exit code. This means that you can explore the MultiQC run time a little in the Python environment.
  - Much more refactoring is needed to make MultiQC as useful in Python scripts as it could be. Watch this space.
- If a custom module `anchor` is set using `module_order`, it's now used a bit more:
  - Prefixed to module _section_ IDs
  - Appended to files saved in `multiqc_data`
  - Should help to prevent duplicates requiring `-1` suffixes when running a module multiple times
- New heatmap plot config options `xcats_samples` and `ycats_samples`
  - If set to `False`, the report toolbox options (_highlight_, _rename_, _show/hide_) do not affect that axis.
  - Means that the _Show only matching samples_ report toolbox option works on FastQC Status Checks, for example ([#1172](https://github.com/ewels/MultiQC/issues/1172))
- Report header time and analysis paths can now be hidden
  - New config options `show_analysis_paths` and `show_analysis_time` ([#1113](https://github.com/ewels/MultiQC/issues/1113))
- New search pattern key `skip: true` to skip specific searches when modules look for a lot of different files (eg. Picard).
- New `--profile-runtime` command line option (`config.profile_runtime`) to give analysis of how long the report takes to be generated
  - Plots of the file search results and durations are added to the end of the MultiQC report as a special module called _Run Time_
  - A summary of the time taken for the major stages of MultiQC execution are printed to the command line log.
- New table config option `only_defined_headers`
  - Defaults to `true`, set to `false` to also show any data columns that are not defined as headers
  - Useful as allows table-wide defaults to be set with column-specific overrides
- New `module` key allowed for `config.extra_fn_clean_exts` and `config.fn_clean_exts`
  - Means you can limit the action of a sample name cleaning pattern to specific MultiQC modules ([#905](https://github.com/ewels/MultiQC/issues/905))

#### New Custom Content features

- Improve support for HTML files - now just end your HTML filename with `_mqc.html`
  - Native handling of HTML snippets as files, no MultiQC config or YAML file required.
  - Also with embedded custom content configuration at the start of the file as a HTML comment.
- Add ability to group custom-content files into report sections
  - Use the new `parent_id`, `parent_name` and `parent_description` config keys to group content together like a regular module ([#1008](https://github.com/ewels/MultiQC/issues/1008))
- Custom Content files can now be configured using `custom_data`, without giving search patterns or data
  - Allows you to set descriptions and nicer titles for images and other 'blunt' data types in reports ([#1026](https://github.com/ewels/MultiQC/issues/1026))
  - Allows configuration of custom content separately from files themselves (`tsv`, `csv`, `txt` formats) ([#1205](https://github.com/ewels/MultiQC/issues/1205))

#### New Modules

- [**DRAGEN**](https://www.illumina.com/products/by-type/informatics-products/dragen-bio-it-platform.html)
  - Illumina Bio-IT Platform that uses FPGA for secondary NGS analysis
- [**iVar**](https://github.com/andersen-lab/ivar)
  - Added support for iVar: a computational package that contains functions broadly useful for viral amplicon-based sequencing.
- [**Kaiju**](http://kaiju.binf.ku.dk/)
  - Fast and sensitive taxonomic classification for metagenomics
- [**Kraken**](https://ccb.jhu.edu/software/kraken2/)
  - K-mer matching tool for taxonomic classification. Module plots bargraph of counts for top-5 hits across each taxa rank. General stats summary.
- [**MALT**](https://uni-tuebingen.de/fakultaeten/mathematisch-naturwissenschaftliche-fakultaet/fachbereiche/informatik/lehrstuehle/algorithms-in-bioinformatics/software/malt/)
  - Megan Alignment Tool: Metagenomics alignment tool.
- [**miRTop**](https://github.com/miRTop/mirtop)
  - Command line tool to annotate miRNAs with a standard mirna/isomir naming (mirGFF3)
  - Module started by [@oneillkza](https://github.com/oneillkza/) and completed by [@FlorianThibord](https://github.com/FlorianThibord/)
- [**MultiVCFAnalyzer**](https://github.com/alexherbig/multivcfanalyzer)
  - Combining multiple VCF files into one coherent report and format for downstream analysis.
- **Picard** - new submodules for `QualityByCycleMetrics`, `QualityScoreDistributionMetrics` & `QualityYieldMetrics`
  - See [#1116](https://github.com/ewels/MultiQC/issues/1114)
- [**Rockhopper**](https://cs.wellesley.edu/~btjaden/Rockhopper/)
  - RNA-seq tool for bacteria, includes bar plot showing where features map.
- [**Sickle**](https://github.com/najoshi/sickle)
  - A windowed adaptive trimming tool for FASTQ files using quality
- [**Somalier**](https://github.com/brentp/somalier)
  - Relatedness checking and QC for BAM/CRAM/VCF for cancer, DNA, BS-Seq, exome, etc.
- [**VarScan2**](https://github.com/dkoboldt/varscan)
  - Variant calling and somatic mutation/CNV detection for next-generation sequencing data

#### Module updates

- **BISCUIT**
  - Major rewrite to work with new BISCUIT QC script (BISCUIT `v0.3.16+`)
    - This change breaks backwards-compatability with previous BISCUIT versions. If you are unable to upgrade BISCUIT, please use MultiQC v1.8.
  - Fixed error when missing data in log files ([#1101](https://github.com/ewels/MultiQC/issues/1101))
- **bcl2fastq**
  - Samples with multiple library preps (i.e barcodes) will now be handled correctly ([#1094](https://github.com/ewels/MultiQC/issues/1094))
- **BUSCO**
  - Updated log search pattern to match new format in v4 with auto-lineage detection option ([#1163](https://github.com/ewels/MultiQC/issues/1163))
- **Cutadapt**
  - New bar plot showing the proportion of reads filtered out for different criteria (eg. _too short_, _too many Ns_) ([#1198](https://github.com/ewels/MultiQC/issues/1198))
- **DamageProfiler**
  - Removes redundant typo in init name. This makes referring to the module's column consistent with other modules when customising general stats table.
- **DeDup**
  - Updates plots to make compatible with 0.12.6
  - Fixes reporting errors - barplot total represents _mapped_ reads, not total reads in BAM file
  - New: Adds 'Post-DeDup Mapped Reads' column to general stats table.
- **FastQC**
  - Fixed tooltip text in _Sequence Duplication Levels_ plot ([#1092](https://github.com/ewels/MultiQC/issues/1092))
  - Handle edge-case where a FastQC report was for an empty file with 0 reads ([#1129](https://github.com/ewels/MultiQC/issues/1129))
- **FastQ Screen**
  - Don't skip plotting `% No Hits` even if it's `0%` ([#1126](https://github.com/ewels/MultiQC/issues/1126))
  - Refactor parsing code. Avoids error with `-0.00 %Unmapped` ([#1126](https://github.com/ewels/MultiQC/issues/1126))
  - New plot for _Bisulfite Reads_, if data is present
  - Categories in main plot are now sorted by the total read count and hidden if 0 across all samples
- **fgbio**
  - New: Plot error rate by read position from `ErrorRateByReadPosition`
  - GroupReadsByUmi plot can now be toggled to show relative percents ([#1147](https://github.com/ewels/MultiQC/pull/1147))
- **FLASh**
  - Logs not reporting innie and outine uncombined pairs now plot combined pairs instead ([#1173](https://github.com/ewels/MultiQC/issues/1173))
- **GATK**
  - Made parsing for VariantEval more tolerant, so that it will work with output from the tool when run in different modes ([#1158](https://github.com/ewels/MultiQC/issues/1158))
- **MTNucRatioCalculator**
  - Fixed misleading value suffix in general stats table
- **Picard MarkDuplicates**
  - **Major change** - previously, if multiple libraries (read-groups) were found then only the first would be used and all others ignored. Now, values from all libraries are merged and `PERCENT_DUPLICATION` and `ESTIMATED_LIBRARY_SIZE` are recalculated. Libraries can be kept as separate samples with a new MultiQC configuration option - `picard_config: markdups_merge_multiple_libraries: False`
  - **Major change** - Updated `MarkDuplicates` bar plot to double the read-pair counts, so that the numbers stack correctly. ([#1142](https://github.com/ewels/MultiQC/issues/1142))
- **Picard HsMetrics**
  - Updated large table to use columns specified in the MultiQC config. See [docs](https://multiqc.info/docs/#hsmetrics). ([#831](https://github.com/ewels/MultiQC/issues/831))
- **Picard WgsMetrics**
  - Updated parsing code to recognise new java class string ([#1114](https://github.com/ewels/MultiQC/issues/1114))
- **QualiMap**
  - Fixed QualiMap mean coverage calculation [#1082](https://github.com/ewels/MultiQC/issues/1082), [#1077](https://github.com/ewels/MultiQC/issues/1082)
- **RSeqC**
  - Support added for output from `geneBodyCoverage2.py` script ([#844](https://github.com/ewels/MultiQC/issues/844))
  - Single sample view in the _"Junction saturation"_ plot now works with the toolbox properly _(rename, hide, highlight)_ ([#1133](https://github.com/ewels/MultiQC/issues/1133))
- **RNASeQC2**
  - Updated to handle the parsing metric files from the [newer rewrite of RNA-SeqQC](https://github.com/broadinstitute/rnaseqc).
- **Samblaster**
  - Improved parsing to handle variable whitespace ([#1176](https://github.com/ewels/MultiQC/issues/1176))
- **Samtools**
  - Removes hardcoding of general stats column names. This allows column names to indicate when a module has been run twice ([https://github.com/ewels/MultiQC/issues/1076](https://github.com/ewels/MultiQC/issues/1076)).
  - Added an observed over expected read count plot for `idxstats` ([#1118](https://github.com/ewels/MultiQC/issues/1118))
  - Added additional (by default hidden) column for `flagstat` that displays number total number of reads in a bam
- **sortmerna**
  - Fix the bug for the latest sortmerna version 4.2.0 ([#1121](https://github.com/ewels/MultiQC/issues/1121))
- **sexdeterrmine**
  - Added a scatter plot of relative X- vs Y-coverage to the generated report.
- **VerifyBAMID**
  - Allow files with column header `FREEMIX(alpha)` ([#1112](https://github.com/ewels/MultiQC/issues/1112))

#### Bug Fixes

- Added a new test to check that modules work correctly with `--ignore-samples`. A lot of them didn't:
  - `Mosdepth`, `conpair`, `Qualimap BamQC`, `RNA-SeQC`, `GATK BaseRecalibrator`, `SNPsplit`, `SeqyClean`, `Jellyfish`, `hap.py`, `HOMER`, `BBMap`, `DeepTools`, `HiCExplorer`, `pycoQC`, `interop`
  - These modules have now all been fixed and `--ignore-samples` should work as you expect for whatever data you have.
- Removed use of `shutil.copy` to avoid problems with working on multiple filesystems ([#1130](https://github.com/ewels/MultiQC/issues/1130))
- Made folder naming behaviour of `multiqc_plots` consistent with `multiqc_data`
  - Incremental numeric suffixes now added if folder already exists
  - Plots folder properly renamed if using `-n`/`--filename`
- Heatmap plotting function is now compatible with MultiQC toolbox `hide` and `highlight` ([#1136](https://github.com/ewels/MultiQC/issues/1136))
- Plot config `logswitch_active` now works as advertised
- When running MultiQC modules several times, multiple data files are now created instead of overwriting one another ([#1175](https://github.com/ewels/MultiQC/issues/1175))
- Fixed minor bug where tables could report negative numbers of columns in their header text
- Fixed bug where numeric custom content sample names could trigger a `TypeError` ([#1091](https://github.com/ewels/MultiQC/issues/1091))
- Fixed custom content bug HTML data in a config file would trigger a `ValueError` ([#1071](https://github.com/ewels/MultiQC/issues/1071))
- Replaced deprecated 'warn()' with 'warning()' of the logging module
- Custom content now supports `section_extra` config key to add custom HTML after description.
- Barplots with `ymax` set now ignore this when you click the _Percentages_ tab.

## [MultiQC v1.8](https://github.com/ewels/MultiQC/releases/tag/v1.8) - 2019-11-20

#### New Modules

- [**fgbio**](http://fulcrumgenomics.github.io/fgbio/)
  - Process family size count hist data from `GroupReadsByUmi`
- [**biobambam2**](https://github.com/gt1/biobambam2)
  - Added submodule for `bamsormadup` tool
  - Totally cheating - it uses Picard MarkDuplicates but with a custom search pattern and naming
- [**SeqyClean**](https://github.com/ibest/seqyclean)
  - Adds analysis for seqyclean files
- [**mtnucratio**](https://github.com/apeltzer/MTNucRatioCalculator)
  - Added little helper tool to compute mt to nuclear ratios for NGS data.
- [**mosdepth**](https://github.com/brentp/mosdepth)
  - fast BAM/CRAM depth calculation for WGS, exome, or targeted sequencing
- [**SexDetErrmine**](https://github.com/TCLamnidis/Sex.DetERRmine)
  - Relative coverage and error rate of X and Y chromosomes
- [**SNPsplit**](https://github.com/FelixKrueger/SNPsplit)
  - Allele-specific alignment sorting

#### Module updates

- **bcl2fastq**
  - Added handling of demultiplexing of more than 2 reads
  - Allow bcl2fastq to parse undetermined barcode information in situations when lane indexes do not start at 1
- **BBMap**
  - Support for scafstats output marked as not yet implemented in docs
- **DeDup**
  - Added handling clusterfactor and JSON logfiles
- **damageprofiler**
  - Added writing metrics to data output file.
- **DeepTools**
  - Fixed Python3 bug with int() conversion ([#1057](https://github.com/ewels/MultiQC/issues/1057))
  - Handle varied TES boundary labels in plotProfile ([#1011](https://github.com/ewels/MultiQC/issues/1011))
  - Fixed bug that prevented running on only plotProfile files when no other deepTools files found.
- **fastp**
  - Fix faulty column handling for the _after filtering_ Q30 rate ([#936](https://github.com/ewels/MultiQC/issues/936))
- **FastQC**
  - When including a FastQC section multiple times in one report, the Per Base Sequence Content heatmaps now behave as you would expect.
  - Added heatmap showing FastQC status checks for every section report across all samples
  - Made sequence content individual plots work after samples have been renamed ([#777](https://github.com/ewels/MultiQC/issues/777))
  - Highlighting samples from status - respect chosen highlight colour in the toolbox ([#742](https://github.com/ewels/MultiQC/issues/742))
- **FastQ Screen**
  - When including a FastQ Screen section multiple times in one report, the plots now behave as you would expect.
  - Fixed MultiQC linting errors
- **fgbio**
  - Support the new output format of `ErrorRateByReadPosition` first introduced in version `1.3.0`, as well as the old output format.
- **GATK**
  - Refactored BaseRecalibrator code to be more consistent with MultiQC Python style
  - Handle zero count errors in BaseRecalibrator
- **HiC Explorer**
  - Fixed bug where module tries to parse `QC_table.txt`, a new log file in hicexplorer v2.2.
  - Updated the format of the report to fits the changes which have been applied to the QC report of hicexplorer v3.3
  - Updated code to save parsed results to `multiqc_data`
- **HTSeq**
  - Fixed bug where module would crash if a sample had zero reads ([#1006](https://github.com/ewels/MultiQC/issues/1006))
- **LongRanger**
  - Added support for the LongRanger Align pipeline.
- **miRTrace**
  - Fixed bug where a sample in some plots was missed. ([#932](https://github.com/ewels/MultiQC/issues/932))
- **Peddy**
  - Fixed bug where sample name cleaning could lead to error. ([#1024](https://github.com/ewels/MultiQC/issues/1024))
  - All plots (including _Het Check_ and _Sex Check_) now hidden if no data
- **Picard**
  - Modified `OxoGMetrics` so that it will find files created with GATK `CollectMultipleMetrics` and `ConvertSequencingArtifactToOxoG`.
- **QoRTs**
  - Fixed bug where `--dirs` broke certain input files. ([#821](https://github.com/ewels/MultiQC/issues/821))
- **Qualimap**
  - Added in mean coverage computation for general statistics report
  - Creates now tables of collected data in `multiqc_data`
- **RNA-SeQC**
  - Updated broken URL link
- **RSeQC**
  - Fixed bug where Junction Saturation plot when clicking a single sample was mislabelling the lines.
  - When including a RSeQC section multiple times in one report, clicking Junction Saturation plot now behaves as you would expect.
  - Fixed bug where exported data in `multiqc_rseqc_read_distribution.txt` files had incorrect values for `_kb` fields ([#1017](https://github.com/ewels/MultiQC/issues/1017))
- **Samtools**
  - Utilize in-built `read_count_multiplier` functionality to plot `flagstat` results more nicely
- **SnpEff**
  - Increased the default summary csv file-size limit from 1MB to 5MB.
- **Stacks**
  - Fixed bug where multi-population sum stats are parsed correctly ([#906](https://github.com/ewels/MultiQC/issues/906))
- **TopHat**
  - Fixed bug where TopHat would try to run with files from Bowtie2 or HiSAT2 and crash
- **VCFTools**
  - Fixed a bug where `tstv_by_qual.py` produced invalid json from infinity-values.
- **snpEff**
  - Added plot of effects

#### New MultiQC Features

- Added some installation docs for windows
- Added some docs about using MultiQC in bioinformatics pipelines
- Rewrote Docker image
  - New base image `czentye/matplotlib-minimal` reduces image size from ~200MB to ~80MB
  - Proper installation method ensures latest version of the code
  - New entrypoint allows easier command-line usage
- Support opening MultiQC on websites with CSP `script-src 'self'` with some sha256 exceptions
  - Plot data is no longer intertwined with javascript code so hashes stay the same
- Made `config.report_section_order` work for module sub-sections as well as just modules.
- New config options `exclude_modules` and `run_modules` to complement `-e` and `-m` cli flags.
- Command line output is now coloured by default :rainbow: (use `--no-ansi` to turn this off)
- Better launch comparability due to code refactoring by [@KerstenBreuer](https://github.com/KerstenBreuer) and [@ewels](https://github.com/ewels)
  - Windows support for base `multiqc` command
  - Support for running as a python module: `python -m multiqc .`
  - Support for running within a script: `import multiqc` and `multiqc.run('/path/to/files')`
- Config option `custom_plot_config` now works for bargraph category configs as well ([#1044](https://github.com/ewels/MultiQC/issues/1044))
- Config `table_columns_visible` can now be given a module namespace and it will hide all columns from that module ([#541](https://github.com/ewels/MultiQC/issues/541))

#### Bug Fixes

- MultiQC now ignores all `.md5` files
- Use `SafeLoader` for PyYaml load calls, avoiding recent warning messages.
- Hide `multiqc_config_example.yaml` in the `test` directory to stop people from using it without modification.
- Fixed matplotlib background colour issue (@epakarin - [#886](https://github.com/ewels/MultiQC/issues))
- Table rows that are empty due to hidden columns are now properly hidden on page load ([#835](https://github.com/ewels/MultiQC/issues/835))
- Sample name cleaning: All sample names are now truncated to their basename, without a path.
  - This includes for `regex` and `replace` (before was only the default `truncate`).
  - Only affects modules that take sample names from file contents, such as cutadapt.
  - See [#897](https://github.com/ewels/MultiQC/issues/897) for discussion.

## [MultiQC v1.7](https://github.com/ewels/MultiQC/releases/tag/v1.7) - 2018-12-21

#### New Modules

- [**BISCUIT**](https://github.com/zwdzwd/biscuit)
  - BISuilfite-seq CUI Toolkit
  - Module written by [@zwdzwd](https://github.com/zwdzwd/)
- [**DamageProfiler**](https://github.com/Integrative-Transcriptomics/DamageProfiler)
  - A tool to determine ancient DNA misincorporation rates.
  - Module written by [@apeltzer](https://github.com/apeltzer/)
- [**FLASh**](https://ccb.jhu.edu/software/FLASH/)
  - FLASH (Fast Length Adjustment of SHort reads)
  - Module written by [@pooranis](https://github.com/pooranis/)
- [**MinIONQC**](https://github.com/roblanf/minion_qc)
  - QC of reads from ONT long-read sequencing
  - Module written by [@ManavalanG](https://github.com/ManavalanG)
- [**phantompeakqualtools**](https://www.encodeproject.org/software/phantompeakqualtools)
  - A tool for informative enrichment and quality measures for ChIP-seq/DNase-seq/FAIRE-seq/MNase-seq data.
  - Module written by [@chuan-wang](https://github.com/chuan-wang/)
- [**Stacks**](http://catchenlab.life.illinois.edu/stacks/)
  - A software for analyzing restriction enzyme-based data (e.g. RAD-seq). Support for Stacks >= 2.1 only.
  - Module written by [@remiolsen](https://github.com/remiolsen/)

#### Module updates

- **AdapterRemoval**
  - Handle error when zero bases are trimmed. See [#838](https://github.com/ewels/MultiQC/issues/838).
- **Bcl2fastq**
  - New plot showing the top twenty of undetermined barcodes by lane.
  - Informations for R1/R2 are now separated in the General Statistics table.
  - SampleID is concatenate with SampleName because in Chromium experiments several sample have the same SampleName.
- **deepTools**
  - New PCA plots from the `plotPCA` function (written by [@chuan-wang](https://github.com/chuan-wang/))
  - New fragment size distribution plots from `bamPEFragmentSize --outRawFragmentLengths` (written by [@chuan-wang](https://github.com/chuan-wang/))
  - New correlation heatmaps from the `plotCorrelation` function (written by [@chuan-wang](https://github.com/chuan-wang/))
  - New sequence distribution profiles around genes, from the `plotProfile` function (written by [@chuan-wang](https://github.com/chuan-wang/))
  - Reordered sections
- **Fastp**
  - Fixed bug in parsing of empty histogram data. See [#845](https://github.com/ewels/MultiQC/issues/845).
- **FastQC**
  - Refactored _Per Base Sequence Content_ plots to show original underlying data, instead of calculating it from the page contents. Now shows original FastQC base-ranges and fixes 100% GC bug in final few pixels. See [#812](https://github.com/ewels/MultiQC/issues/812).
  - When including a FastQC section multiple times in one report, the summary progress bars now behave as you would expect.
- **FastQ Screen**
  - Don't hide genomes in the simple plot, even if they have zero unique hits. See [#829](https://github.com/ewels/MultiQC/issues/829).
- **InterOp**
  - Fixed bug where read counts and base pair yields were not displaying in tables correctly.
  - Number formatting for these fields can now be customised in the same way as with other modules, as described [in the docs](http://multiqc.info/docs/#number-base-multiplier)
- **Picard**
  - InsertSizeMetrics: You can now configure to what degree the insert size plot should be smoothed.
  - CollectRnaSeqMetrics: Add warning about missing rRNA annotation.
  - CollectRnaSeqMetrics: Add chart for counts/percentage of reads mapped to the correct strand.
  - Now parses VariantCallingMetrics reports. (Similar to GATK module's VariantEval.)
- **phantompeakqualtools**
  - Properly clean sample names
- **Trimmomatic**
  - Updated Trimmomatic module documentation to be more helpful
  - New option to use filenames instead of relying on the command line used. See [#864](https://github.com/ewels/MultiQC/issues/864).

#### New MultiQC Features

- Embed your custom images with a new Custom Content feature! Just add `_mqc` to the end of the filename for `.png`, `.jpg` or `.jpeg` files.
- Documentation for Custom Content reordered to make it a little more sane
- You can now add or override any config parameter for any MultiQC plot! See [the documentation](http://multiqc.info/docs/#customising-plots) for more info.
- Allow `table_columns_placement` config to work with table IDs as well as column namespaces. See [#841](https://github.com/ewels/MultiQC/issues/841).
- Improved visual spacing between grouped bar plots

#### Bug Fixes

- Custom content no longer clobbers `col1_header` table configs
- The option `--file-list` that refers to a text file with file paths to analyse will no longer ignore directory paths
- [Sample name directory prefixes](https://multiqc.info/docs/#sample-names-prefixed-with-directories) are now added _after_ cleanup.
- If a module is run multiple times in one report, it's CSS and JS files will only be included once (`default` template)

## [MultiQC v1.6](https://github.com/ewels/MultiQC/releases/tag/v1.6) - 2018-08-04

Some of these updates are thanks to the efforts of people who attended the [NASPM](https://twitter.com/NordicGenomics) 2018 MultiQC hackathon session. Thanks to everyone who attended!

#### New Modules

- [**fastp**](https://github.com/OpenGene/fastp)
  - An ultra-fast all-in-one FASTQ preprocessor (QC, adapters, trimming, filtering, splitting...)
  - Module started by [@florianduclot](https://github.com/florianduclot/) and completed by [@ewels](https://github.com/ewels/)
- [**hap.py**](https://github.com/Illumina/hap.py)
  - Hap.py is a set of programs based on htslib to benchmark variant calls against gold standard truth datasets
  - Module written by [@tsnowlan](https://github.com/tsnowlan/)
- [**Long Ranger**](https://support.10xgenomics.com/genome-exome/software/pipelines/latest/what-is-long-ranger)
  - Works with data from the 10X Genomics Chromium. Performs sample demultiplexing, barcode processing, alignment, quality control, variant calling, phasing, and structural variant calling.
  - Module written by [@remiolsen](https://github.com/remiolsen/)
- [**miRTrace**](https://github.com/friedlanderlab/mirtrace)
  - A quality control software for small RNA sequencing data.
  - Module written by [@chuan-wang](https://github.com/chuan-wang/)

#### Module updates

- **BCFtools**
  - New plot showing SNP statistics versus quality of call from bcftools stats ([@MaxUlysse](https://github.com/MaxUlysse) and [@Rotholandus](https://github.com/Rotholandus))
- **BBMap**
  - Support added for BBDuk kmer-based adapter/contaminant filtering summary stats ([@boulund](https://github.com/boulund)
- **FastQC**
  - New read count plot, split into unique and duplicate reads if possible.
  - Help text added for all sections, mostly copied from the excellent FastQC help.
  - Sequence duplication plot rescaled
- **FastQ Screen**
  - Samples in large-sample-number plot are now sorted alphabetically ([@hassanfa](https://github.com/hassanfa)
- **MACS2**
  - Output is now more tolerant of missing data (no plot if no data)
- **Peddy**
  - Background samples now shown in ancestry PCA plot ([@roryk](https://github.com/roryk))
  - New plot showing sex checks versus het ratios, supporting unknowns ([@oyvinev](https://github.com/oyvinev))
- **Picard**
  - New submodule to handle `ValidateSamFile` reports ([@cpavanrun](https://github.com/cpavanrun))
  - WGSMetrics now add the mean and standard-deviation coverage to the general stats table (hidden) ([@cpavanrun](https://github.com/cpavanrun))
- **Preseq**
  - New config option to plot preseq plots with unique old coverage on the y axis instead of read count
  - Code refactoring by [@vladsaveliev](https://github.com/vladsaveliev)
- **QUAST**
  - Null values (`-`) in reports now handled properly. Bargraphs always shown despite varying thresholds. ([@vladsaveliev](https://github.com/vladsaveliev))
- **RNA-SeQC**
  - Don't create the report section for Gene Body Coverage if no data is given
- **Samtools**
  - Fixed edge case bug where MultiQC could crash if a sample had zero count coverage with idxstats.
  - Adds % proper pairs to general stats table
- **Skewer**
  - Read length plot rescaled
- **Tophat**
  - Fixed bug where some samples could be given a blank sample name ([@lparsons](https://github.com/lparsons))
- **VerifyBamID**
  - Change column header help text for contamination to match percentage output ([@chapmanb](https://github.com/chapmanb))

#### New MultiQC Features

- New config option `remove_sections` to skip specific report sections from modules
- Add `path_filters_exclude` to exclude certain files when running modules multiple times. You could previously only include certain files.
- New `exclude_*` keys for file search patterns
  - Have a subset of patterns to exclude otherwise detected files with, by filename or contents
- Command line options all now use mid-word hyphens (not a mix of hyphens and underscores)
  - Old underscore terms still maintained for backwards compatibility
- Flag `--view-tags` now works without requiring an "analysis directory".
- Removed Python dependency for `enum34` ([@boulund](https://github.com/boulund))
- Columns can be added to `General Stats` table for custom content/module.
- New `--ignore-symlinks` flag which will ignore symlinked directories and files.
- New `--no-megaqc-upload` flag which disables automatically uploading data to MegaQC

#### Bug Fixes

- Fix path filters for `top_modules/module_order` configuration only selecting if _all_ globs match. It now filters searches that match _any_ glob.
- Empty sample names from cleaning are now no longer allowed
- Stop prepend_dirs set in the config from getting clobbered by an unpassed CLI option ([@tsnowlan](https://github.com/tsnowlan))
- Modules running multiple times now have multiple sets of columns in the General Statistics table again, instead of overwriting one another.
- Prevent tables from clobbering sorted row orders.
- Fix linegraph and scatter plots data conversion (sporadically the incorrect `ymax` was used to drop data points) ([@cpavanrun](https://github.com/cpavanrun))
- Adjusted behavior of ceiling and floor axis limits
- Adjusted multiple file search patterns to make them more specific
  - Prevents the wrong module from accidentally slurping up output from a different tool. By [@cpavanrun](https://github.com/cpavanrun) (see [PR #727](https://github.com/ewels/MultiQC/pull/727))
- Fixed broken report bar plots when `-p`/`--export-plots` was specified (see issue [#801](https://github.com/ewels/MultiQC/issues/801))

## [MultiQC v1.5](https://github.com/ewels/MultiQC/releases/tag/v1.5) - 2018-03-15

#### New Modules

- [**HiCPro**](https://github.com/nservant/HiC-Pro) - New module!
  - HiCPro: Quality controls and processing of Hi-C
  - Module written by [@nservant](https://github.com/nservant),
- [**DeDup**](http://www.github.com/apeltzer/DeDup) - New module!
  - DeDup: Improved Duplicate Removal for merged/collapsed reads in ancient DNA analysis
  - Module written by [@apeltzer](https://github.com/apeltzer),
- [**Clip&Merge**](http://github.com/apeltzer/ClipAndMerge) - New module!
  - Clip&Merge: Adapter clipping and read merging for ancient DNA analysis
  - Module written by [@apeltzer](https://github.com/apeltzer),

#### Module updates

- **bcl2fastq**
  - Catch `ZeroDivisionError` exceptions when there are 0 reads ([@aledj2](https://github.com/aledj2))
  - Add parsing of `TrimmedBases` and new General Stats column for % bases trimmed ([@matthdsm](https://github.com/matthdsm)).
- **BUSCO**
  - Fixed configuration bug that made all sample names become `'short'`
- **Custom Content**
  - Parsed tables now exported to `multiqc_data` files
- **Cutadapt**
  - Refactor parsing code to collect all length trimming plots
- **FastQC**
  - Fixed starting y-axis label for GC-content lineplot being incorrect.
- **HiCExplorer**
  - Updated to work with v2.0 release.
- **Homer**
  - Made parsing of `tagInfo.txt` file more resilient to variations in file format so that it works with new versions of Homer.
  - Kept order of chromosomes in coverage plot consistent.
- **Peddy**
  - Switch `Sex error` logic to `Correct sex` for better highlighting ([@aledj2](https://github.com/aledj2))
- **Picard**
  - Updated module and search patterns to recognise new output format from Picard version >= 2.16 and GATK output.
- **Qualimap BamQC**
  - Fixed bug where start of _Genome Fraction_ could have a step if target is 100% covered.
- **RNA-SeQC**
  - Added rRNA alignment stats to summary table [@Rolandde](https://github.com/Rolandde)
- **RSeqC**
  - Fixed read distribution plot by adding category for `other_intergenic` (thanks to [@moxgreen](https://github.com/moxgreen))
  - Fixed a dodgy plot title (Read GC content)
- **Supernova**
  - Added support for Supernova 2.0 reports. Fixed a TypeError bug when using txt reports only. Also a bug when parsing empty histogram files.

#### New MultiQC Features

- Invalid choices for `--module` or `--exclude` now list the available modules alphabetically.
- Linting now checks for presence in `config.module_order` and tags.

#### Bug Fixes

- Excluding modules now works in combination with using module tags.
- Fixed edge-case bug where certain combinations of `output_fn_name` and `data_dir_name` could trigger a crash
- Conditional formatting - values are now longer double-labelled
- Made config option `extra_series` work in scatter plots the same way that it works for line plots
- Locked the `matplotlib` version to `v2.1.0` and below
  - Due to [two](https://github.com/matplotlib/matplotlib/issues/10476) [bugs](https://github.com/matplotlib/matplotlib/issues/10784) that appeared in `v2.2.0` - will remove this constraint when there's a new release that works again.

## [MultiQC v1.4](https://github.com/ewels/MultiQC/releases/tag/v1.4) - 2018-01-11

A slightly earlier-than-expected release due to a new problem with dependency packages that is breaking MultiQC installations since 2018-01-11.

#### New Modules

- [**Sargasso**](http://statbio.github.io/Sargasso/)
  - Parses output from Sargasso - a tool to separate mixed-species RNA-seq reads according to their species of origin
  - Module written by [@hxin](https://github.com/hxin/)
- [**VerifyBAMID**](https://genome.sph.umich.edu/wiki/VerifyBamID)
  - Parses output from VerifyBAMID - a tool to detect contamination in BAM files.
  - Adds the `CHIPMIX` and `FREEMIX` columns to the general statistics table.
  - Module written by [@aledj2](https://github.com/aledj2/)

#### Module updates

- **MACS2**
  - Updated to work with output from older versions of MACS2 by [@avilella](https://github.com/avilella/)
- **Peddy**
  - Add het check plot to suggest potential contamination by [@aledj2](https://github.com/aledj2)
- **Picard**
  - Picard HsMetrics `HS_PENALTY` plot now has correct axis labels
  - InsertSizeMetrics switches commas for points if it can't convert floats. Should help some european users.
- **QoRTs**
  - Added support for new style of output generated in the v1.3.0 release
- **Qualimap**
  - New `Error rate` column in General Statistics table, added by [@Cashalow](https://github.com/Cashalow/)
    - Hidden by default - customise your MultiQC config to always show this column (see [docs](http://multiqc.info/docs/#hiding-columns))
- **QUAST**
  - New option to customise the default display of contig count and length (eg. `bp` instead of `Mbp`).
  - See [documentation](http://multiqc.info/docs/#quast). Written by [@ewels](https://github.com/ewels/) and [@Cashalow](https://github.com/Cashalow/)
- **RSeQC**
  - Removed normalisation in Junction Saturation plot. Now raw counts instead of % of total junctions.

#### New MultiQC Features

- Conditional formatting / highlighting of cell contents in tables
  - If you want to make values that match a criteria stand out more, you can now write custom rules and formatting instructions for tables.
  - For instructions, see [the documentation](http://multiqc.info/docs/#conditional-formatting)
- New `--lint` option which is strict about best-practices for writing new modules
  - Useful when writing new modules and code as it throws warnings
  - Currently only implemented for bar plots and a few other places. More linting coming soon...
- If MultiQC breaks and shows am error message, it now reports the filename of the last log it found
  - Hopefully this will help with debugging / finding dodgy input data

#### Bug Fixes

- Addressed new dependency error with conflicting package requirements
  - There was a conflict between the `networkx`, `colormath` and `spectra` releases.
  - I previously forced certain software versions to get around this, but `spectra` has now updated with the unfortunate effect of introducing a new dependency clash that halts installation.
- Fixed newly introduced bug where Custom Content MultiQC config file search patterns had been broken
- Updated pandoc command used in `--pdf` to work with new releases of Pandoc
- Made config `table_columns_visible` module name key matching case insensitive to make less frustrating

## [MultiQC v1.3](https://github.com/ewels/MultiQC/releases/tag/v1.3) - 2017-11-03

#### Breaking changes - custom search patterns

Only for users with custom search patterns for the `bowtie` or `star`: you will
need to update your config files - the `bowtie` search key is now `bowtie1`,
`star_genecounts` is now `star/genecounts`.

For users with custom modules - search patterns _must_ now conform to the search
pattern naming convention: `modulename` or `modulename/anything` (the search pattern
string beginning with the name of your module, anything you like after the first `/`).

#### New Modules

- [**10X Supernova**](https://support.10xgenomics.com/de-novo-assembly/software/overview/welcome)
  - Parses statistics from the _de-novo_ Supernova software.
  - Module written by [@remiolsen](https://github.com/remiolsen/)
- [**BBMap**](https://sourceforge.net/projects/bbmap/)
  - Plot metrics from a number of BBMap tools, a suite of DNA/RNA mapping tools and utilities
  - Module written by [@boulund](https://github.com/boulund/) and [@epruesse](https://github.com/epruesse/)
- [**deepTools**](https://github.com/fidelram/deepTools) - new module!
  - Parse text output from `bamPEFragmentSize`, `estimateReadFiltering`, `plotCoverage`, `plotEnrichment`, and `plotFingerprint`
  - Module written by [@dpryan79](https://github.com/dpryan79/)
- [**Homer Tag Directory**](http://homer.ucsd.edu/homer/ngs/tagDir.html) - new submodule!
  - Module written by [@rdali](https://github.com/rdali/)
- [**illumina InterOp**](http://illumina.github.io/interop/index.html)
  - Module to parse metrics from illumina sequencing runs and demultiplexing, generated by the InterOp package
  - Module written by [@matthdsm](https://github.com/matthdsm/)
- [**RSEM**](https://deweylab.github.io/RSEM/) - new module!
  - Parse `.cnt` file comming from rsem-calculate-expression and plot read repartitions (Unalignable, Unique, Multi ...)
  - Module written by [@noirot](https://github.com/noirot/)
- [**HiCExplorer**](https://github.com/maxplanck-ie/HiCExplorer)
  - New module to parse the log files of `hicBuildMatrix`.
  - Module written by [@joachimwolff](https://github.com/joachimwolff/)

#### Module updates

- **AfterQC**
  - Handle new output format where JSON summary key changed names.
- **bcl2fastq**
  - Clusters per sample plot now has tab where counts are categoried by lane.
- **GATK**
  - New submodule to handle Base Recalibrator stats, written by [@winni2k](https://github.com/winni2k/)
- **HiSAT2**
  - Fixed bug where plot title was incorrect if both SE and PE bargraphs were in one report
- **Picard HsMetrics**
  - Parsing code can now handle commas for decimal places
- **Preseq**
  - Updated odd file-search pattern that limited input files to 500kb
- **QoRTs**
  - Added new plots, new helptext and updated the module to produce a lot more output.
- **Qualimap BamQC**
  - Fixed edge-case bug where the refactored coverage plot code could raise an error from the `range` call.
- Documentation and link fixes for Slamdunk, GATK, bcl2fastq, Adapter Removal, FastQC and main docs
  - Many of these spotted and fixed by [@juliangehring](https://github.com/juliangehring/)
- Went through all modules and standardised plot titles
  - All plots should now have a title with the format _Module name: Plot name_

#### New MultiQC Features

- New MultiQC docker image
  - Ready to use docker image now available at <https://hub.docker.com/r/ewels/multiqc/> (200 MB)
  - Uses automated builds - pull `:latest` to get the development version, future releases will have stable tags.
  - Written by [@MaxUlysse](https://github.com/MaxUlysse/)
- New `module_order` config options allow modules to be run multiple times
  - Filters mean that a module can be run twice with different sets of files (eg. before and after trimming)
  - Custom module config parameters can be passed to module for each run
- File search refactored to only search for running modules
  - Makes search much faster when running with lots of files and limited modules
  - For example, if using `-m star` to only use the STAR module, all other file searches now skipped
- File search now warns if an unrecognised search type is given
- MultiQC now saves nearly all parsed data to a structured output file by default
  - See `multiqc_data/multiqc_data.json`
  - This can be turned off by setting `config.data_dump_file: false`
- Verbose logging when no log files found standardised. Less duplication in code and logs easier to read!
- New documentation section describing how to use MultiQC with Galaxy
- Using `shared_key: 'read_counts'` in table header configs now applies relevant defaults

#### Bug Fixes

- Installation problem caused by changes in upstream dependencies solved by stricter installation requirements
- Minor `default_dev` directory creation bug squashed
- Don't prepend the directory separator (`|`) to sample names with `-d` when there are no subdirs
- `yPlotLines` now works even if you don't set `width`

## [MultiQC v1.2](https://github.com/ewels/MultiQC/releases/tag/v1.2) - 2017-08-16

#### CodeFest 2017 Contributions

We had a fantastic group effort on MultiQC at the [2017 BOSC CodeFest](https://www.open-bio.org/wiki/Codefest_2017).
Many thanks to those involved!

#### New Modules

- [**AfterQC**](https://github.com/OpenGene/AfterQC) - New module!
  - Added parsing of the _AfterQC_ json file data, with a plot of filtered reads.
  - Work by [@raonyguimaraes](https://github.com/raonyguimaraes)
- [**bcl2fastq**](https://support.illumina.com/sequencing/sequencing_software/bcl2fastq-conversion-software.html)
  - bcl2fastq can be used to both demultiplex data and convert BCL files to FASTQ file formats for downstream analysis
  - New module parses JSON output from recent versions and summarises some key statistics from the demultiplexing process.
  - Work by [@iimog](https://github.com/iimog) (with a little help from [@tbooth](https://github.com/tbooth) and [@ewels](https://github.com/ewels))
- [**leeHom**](https://github.com/grenaud/leeHom)
  - leeHom is a program for the Bayesian reconstruction of ancient DNA
- [**VCFTools**](https://vcftools.github.io)
  - Added initial support for VCFTools `relatedness2`
  - Added support for VCFTools `TsTv-by-count` `TsTv-by-qual` `TsTv-summary`
  - Module written by [@mwhamgenomics](https://github.com/mwhamgenomics)

#### Module updates

- **FastQ Screen**
  - Gracefully handle missing data from very old FastQ Screen versions.
- **RNA-SeQC**
  - Add new transcript-associated reads plot.
- **Picard**
  - New submodule to handle output from `TargetedPcrMetrics`
- **Prokka**
  - Added parsing of the `# CRISPR arrays` data from Prokka when available ([@asetGem](https://github.com/asetGem))
- **Qualimap**
  - Some code refactoring to radically improve performance and run times, especially with high coverage datasets.
  - Fixed bug where _Cumulative coverage genome fraction_ plot could be truncated.

#### New MultiQC Features

- New module help text
  - Lots of additional help text was written to make MultiQC report plots easier to interpret.
  - Updated modules:
    - Bowtie
    - Bowtie 2
    - Prokka
    - Qualimap
    - SnpEff
  - Elite team of help-writers:
    - [@tabwalsh](https://github.com/tabwalsh)
    - [@ddesvillechabrol](https://github.com/tabwalsh)
    - [@asetGem](https://github.com/asetGem)
- New config option `section_comments` allows you to add custom comments above specific sections in the report
- New `--tags` and `--view_tags` command line options
  - Modules can now be given tags (keywords) and filtered by those. So running `--tags RNA` will only run MultiQC modules related to RNA analysis.
  - Work by [@Hammarn](https://github.com/Hammarn)
- Back-end configuration options to specify the order of table columns
  - Modules and user configs can set priorities for columns to customise where they are displayed
  - Work by [@tbooth](https://github.com/tbooth)
- Added framework for proper unit testing
  - Previous start on unit tests tidied up, new blank template and tests for the `clean_sample_name` functionality.
  - Added to Travis and Appveyor for continuous integration testing.
  - Work by [@tbooth](https://github.com/tbooth)
- Bug fixes and refactoring of report configuration saving / loading
  - Discovered and fixed a bug where a report config could only be loaded once
  - Work by [@DennisSchwartz](https://github.com/DennisSchwartz)
- Table column row headers (sample names) can now be numeric-only.
  - Work by [@iimog](https://github.com/iimog)
- Improved sample name cleaning functionality
  - Added option `regex_keep` to clean filenames by _keeping_ the matching part of a pattern
  - Work by [@robinandeer](https://github.com/robinandeer)
- Handle error when invalid regexes are given in reports
  - Now have a nice toast error warning you and the invalid regexes are highlighted
  - Previously this just crashed the whole report without any warning
  - Work by [@robinandeer](https://github.com/robinandeer)
- Command line option `--dirs-depth` now sets `-d` to `True` (so now works even if `-d` isn't also specified).
- New config option `config.data_dump_file` to export as much data as possible to `multiqc_data/multiqc_data.json`
- New code to send exported JSON data to a a web server
  - This is in preparation for the upcoming MegaQC project. Stay tuned!

#### Bug Fixes

- Specifying multiple config files with `-c`/`--config` now works as expected
  - Previously this would only read the last specified
- Fixed table rendering bug that affected Chrome v60 and IE7-11
  - Table cell background bars weren't showing up. Updated CSS to get around this rendering error.
- HTML ID cleanup now properly cleans strings so that they work with jQuery as expected.
- Made bar graph sample highlighting work properly again
- Config `custom_logo` paths can now be relative to the config file (or absolute as before)
- Report doesn't keep annoyingly telling you that toolbox changes haven't been applied
  - Now uses more subtle _toasts_ and only when you close the toolbox (not every click).
- Switching report toolbox options to regex mode now enables the _Apply_ button as it should.
- Sorting table columns with certain suffixes (eg. `13X`) no works properly (numerically)
- Fixed minor bug in line plot data smoothing (now works with unsorted keys)

---

## [MultiQC v1.1](https://github.com/ewels/MultiQC/releases/tag/v1.1) - 2017-07-18

#### New Modules

- [**BioBloom Tools**](https://github.com/bcgsc/biobloom)
  - Create Bloom filters for a given reference and then to categorize sequences
- [**Conpair**](https://github.com/nygenome/Conpair)
  - Concordance and contamination estimator for tumor–normal pairs
- [**Disambiguate**](https://github.com/AstraZeneca-NGS/disambiguate)
  - Bargraph displaying the percentage of reads aligning to two different reference genomes.
- [**Flexbar**](https://github.com/seqan/flexbar)
  - Flexbar is a tool for flexible barcode and adapter removal.
- [**HISAT2**](https://ccb.jhu.edu/software/hisat2/)
  - New module for the HISAT2 aligner.
  - Made possible by updates to HISAT2 logging by @infphilo (requires `--new-summary` HISAT2 flag).
- [**HOMER**](http://homer.ucsd.edu/homer/)
  - Support for summary statistics from the `findPeaks` tool.
- [**Jellyfish**](http://www.cbcb.umd.edu/software/jellyfish/)
  - Histograms to estimate library complexity and coverage from k-mer content.
  - Module written by @vezzi
- [**MACS2**](https://github.com/taoliu/MACS)
  - Summary of redundant rate from MACS2 peak calling.
- [**QoRTs**](http://hartleys.github.io/QoRTs/)
  - QoRTs is toolkit for analysis, QC and data management of RNA-Seq datasets.
- [**THetA2**](http://compbio.cs.brown.edu/projects/theta/)
  - THeTA2 _(Tumor Heterogeneity Analysis)_ estimates tumour purity and clonal / subclonal copy number.

#### Module updates

- **BCFtools**
  - Option to collapse complementary changes in substitutions plot, useful for non-strand specific experiments (thanks to @vladsaveliev)
- **Bismark**
  - M-Bias plots no longer show read 2 for single-end data.
- **Custom Content**
  - New option to print raw HTML content to the report.
- **FastQ Screen**
  - Fixed edge-case bug where many-sample plot broke if total number of reads was less than the subsample number.
  - Fixed incorrect logic of config option `fastqscreen_simpleplot` (thanks to @daler)
  - Organisms now alphabetically sorted in fancy plot so that order is nonrandom (thanks to @daler)
  - Fixed bug where `%No Hits` was missed in logs from recent versions of FastQ Screen.
- **HTSeq Counts**
  - Fixed but so that module still works when `--additional-attr` is specified in v0.8 HTSeq above (thanks to @nalcala)
- **Picard**
  - CollectInsertSize: Fixed bug that could make the General Statistics _Median Insert Size_ value incorrect.
  - Fixed error in sample name regex that left trailing `]` characters and was generally broken (thanks to @jyh1 for spotting this)
- **Preseq**
  - Improved plots display (thanks to @vladsaveliev)
- **Qualimap**
  - Only calculate bases over target coverage for values in General Statistics. Should give a speed increase for very high coverage datasets.
- **QUAST**
  - Module is now compatible with runs from [MetaQUAST](http://quast.sourceforge.net/metaquast) (thanks to @vladsaveliev)
- **RSeQC**
  - Changed default order of sections
  - Added config option to reorder and hide module report sections

#### New MultiQC features

- If a report already exists, execution is no longer halted.
  - `_1` is appended to the filename, iterating if this also exists.
  - `-f`/`--force` still overwrites existing reports as before
  - Feature written by [@Hammarn](https://github.com/Hammarn)
- New ability to run modules multiple times in a single report
  - Each run can be given different configuration options, including filters for input files
  - For example, have FastQC after trimming as well as FastQC before trimming.
  - See the relevant [documentation](http://multiqc.info/docs/#order-of-modules) for more instructions.
- New option to customise the order of report _sections_
  - This is in addition / alternative to changing the order of module execution
  - Allows one module to have sections in multiple places (eg. Custom Content)
- Tables have new column options `floor`, `ceiling` and `minRange`.
- Reports show warning if JavaScript is disabled
- Config option `custom_logo` now works with file paths relative to config file directory and cwd.

#### Bug Fixes

- Table headers now sort columns again after scrolling the table
- Fixed buggy table header tooltips
- Base `clean_s_name` function now strips excess whitespace.
- Line graphs don't smooth lines if not needed (number of points < maximum number allowed)
- PDF output now respects custom output directory.

---

## [MultiQC v1.0](https://github.com/ewels/MultiQC/releases/tag/v1.0) - 2017-05-17

Version 1.0! This release has been a long time coming and brings with it some fairly
major improvements in speed, report filesize and report performance. There's also
a bunch of new modules, more options, features and a whole lot of bug fixes.

The version number is being bumped up to 1.0 for a couple of reasons:

1. MultiQC is now _(hopefully)_ relatively stable. A number of facilities and users
   are now using it in a production setting and it's published. It feels like it
   probably deserves v1 status now somehow.
2. This update brings some fairly major changes which will break backwards
   compatibility for plugins. As such, semantic versioning suggests a change in
   major version number.

### Breaking Changes

For most people, you shouldn't have any problems upgrading. There are two
scenarios where you may need to make changes with this update:

#### 1. You have custom file search patterns

Search patterns have been flattened and may no longer have arbitrary depth.
For example, you may need to change the following:

```yaml
fastqc:
  data:
    fn: "fastqc_data.txt"
  zip:
    fn: "*_fastqc.zip"
```

to this:

```yaml
fastqc/data:
  fn: "fastqc_data.txt"
fastqc/zip:
  fn: "*_fastqc.zip"
```

See the [documentation](http://multiqc.info/docs/#step-1-find-log-files) for instructions on how to write the new file search syntax.

See [`search_patterns.yaml`](multiqc/utils/search_patterns.yaml) for the new module search keys
and more examples.

#### 2. You have custom plugins / modules / external code

To see what changes need to applied to your custom plugin code, please see the [MultiQC docs](http://multiqc.info/docs/#v1.0-updates).

#### New Modules

- [**Adapter Removal**](https://github.com/mikkelschubert/adapterremoval)
  - AdapterRemoval v2 - rapid adapter trimming, identification, and read merging
- [**BUSCO**](http://busco.ezlab.org/)
  - New module for the `BUSCO v2` tool, used for assessing genome assembly and annotation completeness.
- [**Cluster Flow**](http://clusterflow.io)
  - Cluster Flow is a workflow tool for bioinformatics pipelines. The new module parses executed tool commands.
- [**RNA-SeQC**](http://archive.broadinstitute.org/cancer/cga/rna-seqc)
  - New module to parse output from RNA-SeQC, a java program which computes a series
    of quality control metrics for RNA-seq data.
- [**goleft indexcov**](https://github.com/brentp/goleft/tree/master/indexcov)
  - [goleft indexcov](https://github.com/brentp/goleft/tree/master/indexcov) uses the PED and ROC
    data files to create diagnostic plots of coverage per sample, helping to identify sample gender and coverage issues.
  - Thanks to @chapmanb and @brentp
- [**SortMeRNA**](http://bioinfo.lifl.fr/RNA/sortmerna/)
  - New module for `SortMeRNA`, commonly used for removing rRNA contamination from datasets.
  - Written by @bschiffthaler

#### Module updates

- **Bcftools**
  - Fixed bug with display of indels when only one sample
- **Cutadapt**
  - Now takes the filename if the sample name is `-` (stdin). Thanks to @tdido
- **FastQC**
  - Data for the Sequence content plot can now be downloaded from reports as a JSON file.
- **FastQ Screen**
  - Rewritten plotting method for high sample numbers plot (~ > 20 samples)
  - Now shows counts for single-species hits and bins all multi-species hits
  - Allows plot to show proper percentage view for each sample, much easier to interpret.
- **HTSeq**
  - Fix bug where header lines caused module to crash
- **Picard**
  - New `RrbsSummaryMetrics` Submodule!
  - New `WgsMetrics` Submodule!
  - `CollectGcBiasMetrics` module now prints summary statistics to `multiqc_data` if found. Thanks to @ahvigil
- **Preseq**
  - Now trims the x axis to the point that meets 90% of `min(unique molecules)`.
    Hopefully prevents ridiculous x axes without sacrificing too much useful information.
  - Allows to show estimated depth of coverage instead of less informative molecule counts
    (see [details](http://multiqc.info/docs/#preseq)).
  - Plots dots with externally calculated real read counts (see [details](http://multiqc.info/docs/#preseq)).
- **Qualimap**
  - RNASeq Transcript Profile now has correct axis units. Thanks to @roryk
  - BamQC module now doesn't crash if reports don't have genome gc distributions
- **RSeQC**
  - Fixed Python3 error in Junction Saturation code
  - Fixed JS error for Junction Saturation that made the single-sample combined plot only show _All Junctions_

#### Core MultiQC updates

- Change in module structure and import statements (see [details](http://multiqc.info/docs/#v1.0-updates)).
- Module file search has been rewritten (see above changes to configs)
  - Significant improvement in search speed (test dataset runs in approximately half the time)
  - More options for modules to find their logs, eg. filename and contents matching regexes (see the [docs](http://multiqc.info/docs/#step-1-find-log-files))
- Report plot data is now compressed, significantly reducing report filesizes.
- New `--ignore-samples` option to skip samples based on parsed sample name
  - Alternative to filtering by input filename, which doesn't always work
  - Also can use config vars `sample_names_ignore` (glob patterns) and `sample_names_ignore_re` (regex patterns).
- New `--sample-names` command line option to give file with alternative sample names
  - Allows one-click batch renaming in reports
- New `--cl_config` option to supply MultiQC config YAML directly on the command line.
- New config option to change numeric multiplier in General Stats
  - For example, if reports have few reads, can show `Thousands of Reads` instead of `Millions of Reads`
  - Set config options `read_count_multiplier`, `read_count_prefix` and `read_count_desc`
- Config options `decimalPoint_format` and `thousandsSep_format` now apply to tables as well as plots
  - By default, thosands will now be separated with a space and `.` used for decimal places.
- Tables now have a maximum-height by default and scroll within this.
  - Speeds up report rendering in the web browser and makes report less stupidly long with lots of samples
  - Button beneath table toggles full length if you want a zoomed-out view
  - Refactored and removed previous code to make the table header "float"
  - Set `config.collapse_tables` to `False` to disable table maximum-heights
- Bar graphs and heatmaps can now be zoomed in on
  - Interactive plots sometimes hide labels due to lack of space. These can now be zoomed in on to see specific samples in more detail.
- Report plots now load sequentially instead of all at once
  - Prevents the browser from locking up when large reports load
- Report plot and section HTML IDs are now sanitised and checked for duplicates
- New template available (called _sections_) which has faster loading
  - Only shows results from one module at a time
  - Makes big reports load in the browser much more quickly, but requires more clicking
  - Try it out by specifying `-t sections`
- Module sections tidied and refactored
  - New helper function `self.add_section()`
  - Sections hidden in nav if no title (no more need for the hacky `self.intro +=`)
  - Content broken into `description`, `help` and `plot`, with automatic formatting
  - Empty module sections are now skipped in reports. No need to check if a plot function returns `None`!
  - Changes should be backwards-compatible
- Report plot data export code refactored
  - Now doesn't export hidden samples (uses HighCharts [export-csv](https://github.com/highcharts/export-csv) plugin)
- Handle error when `git` isn't installed on the system.
- Refactored colouring of table cells
  - Was previously done in the browser using [chroma.js](http://gka.github.io/chroma.js/)
  - Now done at report generation time using the [spectra](https://pypi.python.org/pypi/spectra) package
  - Should helpfully speed up report rendering time in the web browser, especially for large reports
- Docs updates (thanks to @varemo)
- Previously hidden log file `.multiqc.log` renamed to `multiqc.log` in `multiqc_data`
- Added option to load MultiQC config file from a path specified in the environment variable `MULTIQC_CONFIG_PATH`
- New table configuration options
  - `sortRows: False` prevents table rows from being sorted alphabetically
  - `col1_header` allows the default first column header to be changed from "Sample Name"
- Tables no longer show _Configure Columns_ and _Plot_ buttons if they only have a single column
- Custom content updates
  - New `custom_content`/`order` config option to specify order of Custom Content sections
  - Tables now use the header for the first column instead of always having `Sample Name`
  - JSON + YAML tables now remember order of table columns
  - Many minor bugfixes
- Line graphs and scatter graphs axis limits
  - If limits are specified, data exceeding this is no longer saved in report
  - Visually identical, but can make report file sizes considerable smaller in some cases
- Creating multiple plots without a config dict now works (previously just gave grey boxes in report)
- All changes are now tested on a Windows system, using [AppVeyor](https://ci.appveyor.com/project/ewels/multiqc/)
- Fixed rare error where some reports could get empty General Statistics tables when no data present.
- Fixed minor bug where config option `force: true` didn't work. Now you don't have to always specify `-f`!

---

## [MultiQC v0.9](https://github.com/ewels/MultiQC/releases/tag/v0.9) - 2016-12-21

A major new feature is released in v0.9 - support for _custom content_. This means
that MultiQC can now easily include output from custom scripts within reports without
the need for a new module or plugin. For more information, please see the
[MultiQC documentation](http://multiqc.info/docs/#custom-content).

#### New Modules

- [**HTSeq**](http://www-huber.embl.de/HTSeq/doc/count.html)
  - New module for the `htseq-count` tool, often used in RNA-seq analysis.
- [**Prokka**](http://www.vicbioinformatics.com/software.prokka.shtml)
  - Prokka is a software tool for the rapid annotation of prokaryotic genomes.
- [**Slamdunk**](http://t-neumann.github.io/slamdunk/)
  - Slamdunk is a software tool to analyze SLAMSeq data.
- [**Peddy**](https://github.com/brentp/peddy)
  - Peddy calculates genotype :: pedigree correspondence checks, ancestry checks and sex checks using VCF files.

#### Module updates

- **Cutadapt**
  - Fixed bug in General Stats table number for old versions of cutadapt (pre v1.7)
  - Added support for _really_ old cutadapt logs (eg. v.1.2)
- **FastQC**
  - New plot showing total overrepresented sequence percentages.
  - New option to parse a file containing a theoretical GC curve to display in the background.
    - Human & Mouse Genome / Transcriptome curves bundled, or make your own using
      [fastqcTheoreticalGC](https://github.com/mikelove/fastqcTheoreticalGC). See the
      [MultiQC docs](http://multiqc.info/docs/#fastqc) for more information.
- **featureCounts**
  - Added parsing checks and catch failures for when non-featureCounts files are picked up by accident
- **GATK**
  - Fixed logger error in VariantEval module.
- **Picard**
  - Fixed missing sample overwriting bug in `RnaSeqMetrics`
  - New feature to customise coverage shown from `HsMetrics` in General Statistics table
    see the [docs](http://multiqc.info/docs/#picard) for info).
  - Fixed compatibility problem with output from `CollectMultipleMetrics` for `CollectAlignmentSummaryMetrics`
- **Preseq**
  - Module now recognises output from `c_curve` mode.
- **RSeQC**
  - Made the gene body coverage plot show the percentage view by default
  - Made gene body coverage properly handle sample names
- **Samtools**
  - New module to show duplicate stats from `rmdup` logs
  - Fixed a couple of niggles in the idxstats plot
- **SnpEff**
  - Fixed swapped axis labels in the Variant Quality plot
- **STAR**
  - Fixed crash when there are 0 unmapped reads.
  - Sample name now taken from the directory name if no file prefix found.
- **Qualimap BamQC**
  - Add a line for pre-calculated reference genome GC content
  - Plot cumulative coverage for values above 50x, align with the coverage histogram.
  - New ability to customise coverage thresholds shown in General Statistics table
    (see the [docs](http://multiqc.info/docs/#qualimap) for info).

#### Core MultiQC updates

- Support for _custom content_ (see top of release notes).
- New ninja report tool: make scatter plots of any two table columns!
- Plot data now saved in `multiqc_data` when 'flat' image plots are created
  - Allows you easily re-plot the data (eg. in Excel) for further downstream investigation
- Added _'Apply'_ button to Highlight / Rename / Hide.
  - These tools can become slow with large reports. This means that you can enter several
    things without having to wait for the report to replot each change.
- Report heatmaps can now be sorted by highlight
- New config options `decimalPoint_format` and `thousandsSep_format`
  - Allows you to change the default `1 234.56` number formatting for plots.
- New config option `top_modules` allows you to specify modules that should come at the top of the report
- Fixed bar plot bug where missing categories could shift data between samples
- Report title now printed in the side navigation
- Missing plot IDs added for easier plot exporting
- Stopped giving warnings about skipping directories (now a debug message)
- Added warnings in report about missing functionality for flat plots (exporting and toolbox)
- Export button has contextual text for images / data
- Fixed a bug where user config files were loaded twice
- Fixed bug where module order was random if `--module` or `--exclude` was used.
- Refactored code so that the order of modules can be changed in the user config
- Beefed up code + docs in scatter plots back end and multiple bar plots.
- Fixed a few back end nasties for Tables
  - Shared-key columns are no longer forced to share colour schemes
  - Fixed bug in lambda modified values when format string breaks
  - Supplying just data with no header information now works as advertised
- Improvements to back end code for bar plots
  - New `tt_decimals` and `tt_suffix` options for bar plots
  - Bar plots now support `yCeiling`, `yFloor` and `yMinRange`, as with line plots.
  - New option `hide_zero_cats:False` to force legends to be shown even when all data is 0
- General Stats _Showing x of y_ columns count is fixed on page load.
- Big code whitespace cleanup

---

## [MultiQC v0.8](https://github.com/ewels/MultiQC/releases/tag/v0.8) - 2016-09-26

#### New Modules

- [**GATK**](https://software.broadinstitute.org/gatk/)
  - Added support for VariantEval reports, only parsing a little of the information
    in there so far, but it's a start.
  - Module originally written by @robinandeer at the [OBF Codefest](https://www.open-bio.org/wiki/Codefest_2016),
    finished off by @ewels
- [**Bcftools**](https://samtools.github.io/bcftools/)
- [**QUAST**](http://quast.bioinf.spbau.ru/)
  - QUAST is a tool for assessing de novo assemblies against reference genomes.

#### Module updates

- **Bismark** now supports reports from `bam2nuc`, giving Cytosine coverage in General Stats.
- **Bowtie1**
  - Updated to try to find bowtie command before log, handle multiple logs in one file. Same as bowtie2.
- **FastQC**
  - Sample pass/warn/fail lists now display properly even with large numbers of samples
  - Sequence content heatmap display is better with many samples
- **Kallisto**
  - Now supports logs from SE data.
- **Picard**
  - `BaseDistributionByCycle` - new submodule! Written by @mlusignan
  - `RnaSeqMetrics` - new submodule! This one by @ewels ;)
  - `AlignmentSummaryMetrics` - another new submodule!
  - Fixed truncated files crash bug for Python 3 _(#306)_
- **Qualimap RNASeqQC**
  - Fixed parsing bug affecting counts in _Genomic Origin_ plot.
  - Module now works with European style thousand separators (`1.234,56` instead of `1,234.56`)
- **RSeQC**
  - `infer_experiment` - new submodule! Written by @Hammarn
- **Samtools**
  - `stats` submodule now has separate bar graph showing alignment scores
  - `flagstat` - new submodule! Written by @HLWiencko
  - `idxstats` - new submodule! This one by @ewels again

#### Core MultiQC updates

- New `--export`/`-p` option to generate static images plot in `multiqc_plots` (`.png`, `.svg` and `.pdf`)
  - Configurable with `export_plots`, `plots_dir_name` and `export_plot_formats` config options
  - `--flat` option no longer saves plots in `multiqc_data/multiqc_plots`
- New `--comment`/`-b` flag to add a comment to the top of reports.
- New `--dirs-depth`/`-dd` flag to specify how many directories to prepend with `--dirs`/`-d`
  - Specifying a postive number will take that many directories from the end of the path
  - A negative number will take directories from the start of the path.
- Directory paths now appended before cleaning, so `fn_clean_exts` will now affect these names.
- New `custom_logo` attributes to add your own logo to reports.
- New `report_header_info` config option to add arbitrary information to the top of reports.
- New `--pdf` option to create a PDF report
  - Depends on [Pandoc](http://pandoc.org) being installed and is in a beta-stage currently.
  - Note that specifying this will make MultiQC use the `simple` template, giving a HTML report with
    much reduced functionality.
- New `fn_clean_sample_names` config option to turn off sample name cleaning
  - This will print the full filename for samples. Less pretty reports and rows
    on the General Statistics table won't line up, but can prevent overwriting.
- Table header defaults can now be set easily
- General Statistics table now hidden if empty.
- Some new defaults in the sample name cleaning
- Updated the `simple` template.
  - Now has no toolbox or nav, no JavaScript and is better suited for printing / PDFs.
  - New `config.simple_output` config flag so code knows when we're trying to avoid JS.
- Fixed some bugs with config settings (eg. template) being overwritten.
- NFS log file deletion bug fixed by @brainstorm (#265)
- Fixed bug in `--ignore` behaviour with directory names.
- Fixed nasty bug in beeswarm dot plots where sample names were mixed up (#278)
- Beeswarm header text is now more informative (sample count with more info on a tooltip)
- Beeswarm plots now work when reports have > 1000 samples
- Fixed some buggy behaviour in saving / loading report highlighting + renaming configs (#354)

Many thanks to those at the [OpenBio Codefest 2016](https://www.open-bio.org/wiki/Codefest_2016)
who worked on MultiQC projects.

---

## [MultiQC v0.7](https://github.com/ewels/MultiQC/releases/tag/v0.7) - 2016-07-04

#### Module updates

- [**Kallisto**](https://pachterlab.github.io/kallisto/) - new module!
- **Picard**
  - Code refactored to make maintenance and additions easier.
  - Big update to `HsMetrics` parsing - more results shown in report, new plots (by @lpantano)
  - Updated `InsertSizeMetrics` to understand logs generated by `CollectMultipleMetrics` (#215)
  - Newlines in picard output. Fixed by @dakl
- **Samtools**
  - Code refactored
  - Rewrote the `samtools stats` code to display more stats in report with a beeswarm plot.
- **Qualimap**
  - Rewritten to use latest methods and fix bugs.
  - Added _Percentage Aligned_ column to general stats for `BamQC` module.
  - Extra table thresholds added by @avilella (hidden by default)
- **General Statistics**
  - Some tweaks to the display defaults (FastQC, Bismark, Qualimap, SnpEff)
  - Now possible to skip the General Statistics section of the report with `--exclude general_stats`
- **Cutadapt** module updated to recognise logs from old versions of cutadapt (<= v1.6)
- **Trimmomatic**
  - Now handles `,` decimal places in percentage values.
  - Can cope with line breaks in log files (see issue #212)
- **FastQC** refactored
  - Now skips zip files if the sample name has already been found. Speeds up MultiQC execution.
  - Code cleaned up. Parsing and data-structures standardised.
  - New popovers on Pass / Warn / Fail status bars showing sample names. Fast highlighting and hiding.
  - New column in General Stats (hidden by default) showing percentage of FastQC modules that failed.
- **SnpEff**
  - Search pattern now more generic, should match reports from others.
  - _Counts by Effect_ plot removed (had hundreds of categories, was fairly unusable).
  - `KeyError` bug fixed.
- **Samblaster** now gets sample name from `ID` instead of `SM` (@dakl)
- **Bowtie 2**
  - Now parses overall alignment rate as intended.
  - Now depends on even less log contents to work with more inputs.
- **MethylQA** now handles variable spacing in logs
- **featureCounts** now splits columns on tabs instead of whitespace, can handle filenames with spaces

#### Core MultiQC updates

- **Galaxy**: MultiQC now available in Galax! Work by @devengineson / @yvanlebras / @cmonjeau
  - See it in the [Galaxy Toolshed](https://toolshed.g2.bx.psu.edu/view/engineson/multiqc/)
- **Heatmap**: New plot type!
- **Scatter Plot**: New plot type!
- **Download raw data** behind plots in reports! Available in the Export toolbox.
  - Choose from tab-separated, comma-separated and the complete JSON.
- **Table columns can be hidden** on page load (shown through _Configure Columns_)
  - Defaults are configurable using the `table_columns_visible` config option.
- **Beeswarm plot**: Added missing rename / highlight / hiding functionality.
- New `-l` / `--file-list` option: specify a file containing a **list of files** to search.
- **Updated HighCharts** to v4.2.5. Added option to export to JPEG.
- Can now **cancel execution** with a single `ctrl+c` rather than having to button mash
- More granular control of **skipping files** during scan (filename, dirname, path matching)
  - Fixed `--exclude` so that it works with directories as well as files
- **New _Clear_ button** in toolbox to bulk remove highlighting / renaming / hiding filters.
- Improved documentation about behaviour for large sample numbers.
- Handle YAML parsing errors for the config file more gracefully
- Removed empty columns from tables again
- Fixed bug in changing module search patterns, reported by @lweasel
- Added timeout parameter to version check to prevent hang on systems with long defaults
- Fixed table display bug in Firefox
- Fixed bug related to order in which config files are loaded
- Fixed bug that broke the _"Show only"_ toolbox feature with multiple names.
- Numerous other small bugs.

---

## [MultiQC v0.6](https://github.com/ewels/MultiQC/releases/tag/v0.6) - 2016-04-29

#### Module updates

- New [Salmon](http://combine-lab.github.io/salmon/) module.
- New [Trimmomatic](http://www.usadellab.org/cms/?page=trimmomatic) module.
- New [Bamtools stats](https://github.com/pezmaster31/bamtools) module.
- New beeswarm plot type. General Stats table replaced with this when many samples in report.
- New RSeQC module: Actually a suite of 8 new modules supporting various outputs from RSeQC
- Rewrote bowtie2 module: Now better at parsing logs and tries to scrape input from wrapper logs.
- Made cutadapt show counts by default instead of obs/exp
- Added percentage view to Picard insert size plot

#### Core MultiQC updates

- Dynamic plots now update their labels properly when changing datasets and to percentages
- Config files now loaded from working directory if present
- Started new docs describing how each module works
- Refactored featureCounts module. Now handles summaries describing multiple samples.
- Stopped using so many hidden files. `.multiqc.log` now called `multiqc.log`
- New `-c`/`--config` command line option to specify a MultiQC configuration file
- Can now load run-specific config files called `multiqc_config.yaml` in working directory
- Large code refactoring - moved plotting code out of `BaseModule` and into new `multiqc.plots` submodules
- Generalised code used to generate the General Stats table so that it can be used by modules
- Removed interactive report tour, replaced with a link to a youtube tutorial
- Made it possible to permanently hide the blue welcome message for all future reports
- New option to smooth data for line plots. Avoids mega-huge plots. Applied to SnpEff, RSeQC, Picard.

Bugfixes:

- Qualimap handles infinity symbol (thanks @chapmanb )
- Made SnpEff less fussy about required fields for making plots
- UTF-8 file paths handled properly in Py2.7+
- Extending two config variables wasn't working. Now fixed.
- Dragging the height bar of plots now works again.
- Plots now properly change y axis limits and labels when changing datasets
- Flat plots now have correct path in `default_dev` template

---

## [MultiQC v0.5](https://github.com/ewels/MultiQC/releases/tag/v0.5) - 2016-03-29

#### Module updates

- New [Skewer](https://github.com/relipmoc/skewer) module, written by @dakl
- New [Samblaster](https://github.com/GregoryFaust/samblaster) module, written by @dakl
- New [Samtools stats](http://www.htslib.org/) module, written by @lpantano
- New [HiCUP](http://www.bioinformatics.babraham.ac.uk/projects/hicup/) module
- New [SnpEff](http://snpeff.sourceforge.net/) module
- New [methylQA](http://methylqa.sourceforge.net/) module

#### Core MultiQC updates

- New "Flat" image plots, rendered at run time with MatPlotLib
  - By default, will use image plots if > 50 samples (set in config as `plots_flat_numseries`)
  - Means that _very_ large numbers of samples can be viewed in reports. _eg._ single cell data.
  - Templates can now specify their own plotting functions
  - Use `--flat` and `--interactive` to override this behaviour
- MultiQC added to `bioconda` (with help from @dakl)
- New plugin hook: `config_loaded`
- Plugins can now add new command line options (thanks to @robinandeer)
- Changed default data directory name from `multiqc_report_data` to `multiqc_data`
- Removed support for depreciated MultiQC_OSXApp
- Updated logging so that a verbose `multiqc_data/.multiqc.log` file is always written
- Now logs more stuff in verbose mode - command used, user configs and so on.
- Added a call to multiqc.info to check for new versions. Disable with config `no_version_check`
- Removed general stats manual row sorting.
- Made filename matching use glob unix style filename match patterns
- Everything (including the data directory) is now created in a temporary directory and moved when MultiQC is complete.
- A handful of performance updates for large analysis directories

---

## [MultiQC v0.4](https://github.com/ewels/MultiQC/releases/tag/v0.4) - 2016-02-16

- New `multiqc_sources.txt` which identifies the paths used to collect all report data for each sample
- Export parsed data as tab-delimited text, `JSON` or `YAML` using the new `-k`/`--data-format` command line option
- Updated HighCharts from `v4.2.2` to `v4.2.3`, fixes tooltip hover bug.
- Nicer export button. Now tied to the export toolbox, hopefully more intuitive.
- FastQC: Per base sequence content heatmap can now be clicked to show line graph for single sample
- FastQC: No longer show adapter contamination datasets with <= 0.1% contamination.
- Picard: Added support for `CollectOxoGMetrics` reports.
- Changed command line option `--name` to `--filename`
- `--name` also used for filename if `--filename` not specified.
- Hide samples toolbox now has switch to _show only_ matching samples
- New regex help box with examples added to report
- New button to copy general stats table to the clipboard
- General Stats table 'floating' header now sorts properly when scrolling
- Bugfix: MultiQC default_dev template now copies module assets properly
- Bufgix: General Stats table floating header now resizes properly when page width changes

---

## [MultiQC v0.3.2](https://github.com/ewels/MultiQC/releases/tag/v0.3.2) - 2016-02-08

- All modules now load their log file search parameters from a config
  file, allowing you to overwrite them using your user config file
  - This is useful if your analysis pipeline renames program outputs
- New Picard (sub)modules - Insert Size, GC Bias & HsMetrics
- New Qualimap (sub)module - RNA-Seq QC
- Made Picard MarkDups show percent by default instead of counts
- Added M-Bias plot to Bismark
- New option to stream report HTML to `stdout`
- Files can now be specified as well as directories
- New options to specify whether the parsed data directory should be created
  - command line flags: `--data` / `--no-data`
  - config option name: `make_data_dir`
- Fixed bug with incorrect path to installation dir config YAML file
- New toolbox drawer for bulk-exporting graph images
- Report side navigation can now be hidden to maximise horizontal space
- Mobile styling improved for narrow screen
- More vibrant colours in the general stats table
- General stats table numbers now left aligned
- Settings now saved and loaded to named localstorage locations
  - Simplified interface - no longer global / single report saving
  - Removed static file config. Solves JS error, no-one was doing this
    since we have standalone reports anyway.
- Added support for Python 3.5
- Fixed bug with module specific CSS / JS includes in some templates
- Made the 'ignore files' config use unix style file pattern matching
- Fixed some bugs in the FastQ Screen module
- Fixed some bugs in the FastQC module
- Fixed occasional general stats table bug
- Table sorting on sample names now works after renaming
- Bismark module restructure
  - Each report type now handled independently (alignment / dedup / meth extraction)
  - M-Bias plot now shows R1 and R2
- FastQC GC content plot now has option for counts or percentages
  - Allows comparison between samples with very different read counts
- Bugfix for reports javascript
  - Caused by updated to remotely loaded HighCharts export script
  - Export script now bundled with multiqc, so does not depend on internet connection
  - Other JS errors fixed in this work
- Bugfix for older FastQC reports - handle old style sequence dup data
- Bugfix for varying Tophat alignment report formats
- Bugfix for Qualimap RNA Seq reports with paired end data

---

## [MultiQC v0.3.1](https://github.com/ewels/MultiQC/releases/tag/v0.3.1) - 2015-11-04

- Hotfix patch to fix broken FastQC module (wasn't finding `.zip` files properly)
- General Stats table colours now flat. Should improve browser speed.
- Empty rows now hidden if appear due to column removal in general stats
- FastQC Kmer plot removed until we have something better to show.

---

## [MultiQC v0.3](https://github.com/ewels/MultiQC/releases/tag/v0.3) - 2015-11-04

- Lots of lovely new documentation!
- Child templates - easily customise specific parts of the default report template
- Plugin hooks - allow other tools to execute custom code during MultiQC execution
- New Preseq module
- New design for general statistics table (snazzy new background bars)
- Further development of toolbox
  - New button to clear all filters
  - Warnings when samples are hidden, plus empty plots and table cols are hidden
  - Active toolbar tab buttons are highlighted
- Lots of refactoring by @moonso to please the Pythonic gods
  - Switched to click instead of argparse to handle command line arguments
  - Code generally conforms to best practices better now.
- Now able to supply multiple directories to search for reports
- Logging output improved (now controlled by `-q` and `-v` for quiet and verbose)
- More HTML output dealt with by the base module, less left to the modules
  - Module introduction text
  - General statistics table now much easier to add to (new helper functions)
- Images, CSS and Javascript now included in HTML, meaning that there is a single
  report file to make sharing easier
- More accessible scrolling in the report - styled scrollbars and 'to top' button.
- Modules and templates now use setuptools entry points, facilitating plugins
  by other packages. Allows niche extensions whilst keeping the core codebase clean.
- The general stats table now has a sticky header row when scrolling, thanks to
  some new javascript wizardry...
- General stats columns can have a _shared key_ which allows common colour schemes
  and data ranges. For instance, all columns describing a read count will now share
  their scale across modules.
- General stats columns can be hidden and reordered with a new modal window.
- Plotting code refactored, reports with many samples (>50 by default) don't
  automatically render to avoid freezing the browser.
- Plots with highlighted and renamed samples now honour this when exporting to
  different file types.

---

## [MultiQC v0.2](https://github.com/ewels/MultiQC/releases/tag/v0.2) - 2015-09-18

- Code restructuring for nearly all modules. Common base module
  functions now handle many more functions (plots, config, file import)
  - See the [contributing notes](https://github.com/ewels/MultiQC/blob/master/CONTRIBUTING.md)
    for instructions on how to use these new helpers to make your own module
- New report toolbox - sample highlighting, renaming, hiding
  - Config is autosaved by default, can also export to a file for sharing
  - Interactive tour to help users find their way around
- New Tophat, Bowtie 2 and QualiMap modules
  - Thanks to @guillermo-carrasco for the QualiMap module
- Bowtie module now works
- New command line parameter `-d` prefixes sample names with the directory that
  they were found in. Allows duplicate filenames without being overwritten.
- Introduction walkthrough helps show what can be done in the report
- Now compatible with both Python 2 and Python 3
- Software version number now printed on command line properly, and in reports.
- Bugfix: FastQC doesn't break when only one report found
- Bugfix: FastQC seq content heatmap highlighting
- Many, many small bugfixes

---

## [MultiQC v0.1](https://github.com/ewels/MultiQC/releases/tag/v0.1) - 2015-09-01

- The first public release of MultiQC, after a month of development. Basic
  structure in place and modules for FastQC, FastQ Screen, Cutadapt, Bismark,
  STAR, Bowtie, Subread featureCounts and Picard MarkDuplicates. Approaching
  stability, though still under fairly heavy development.<|MERGE_RESOLUTION|>--- conflicted
+++ resolved
@@ -23,11 +23,8 @@
 - Refactor: fix unescaped regex strings ([#2384](https://github.com/MultiQC/MultiQC/pull/2384))
 - Heatmap: allow a dict dicts of data ([#2386](https://github.com/MultiQC/MultiQC/pull/2386))
 - Heatmap: add zlab config parameter. Show xlab, ylab, zlab in tooltip ([#2387](https://github.com/MultiQC/MultiQC/pull/2387))
-<<<<<<< HEAD
+- When checking for git SHA, make sure we are not inside another git repo ([#2399](https://github.com/MultiQC/MultiQC/pull/2399))
 - Add option to place bar plot legend on the bottom ([#2397](https://github.com/MultiQC/MultiQC/pull/2397))
-=======
-- When checking for git SHA, make sure we are not inside another git repo ([#2399](https://github.com/MultiQC/MultiQC/pull/2399))
->>>>>>> f5596e78
 
 ### New modules
 

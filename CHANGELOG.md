--- conflicted
+++ resolved
@@ -17,13 +17,10 @@
 
 - [**Bustools**](https://bustools.github.io/)
   - Tools for working with BUS files
-<<<<<<< HEAD
+- [**Pangolin**](https://github.com/cov-lineages/pangolin)
+  - Added MultiQC support for Pangolin, the tool that determines SARS-CoV-2 lineages
 - [**Sambamba Markdup**](https://lomereiter.github.io/sambamba/docs/sambamba-markdup.html)
   - Added MultiQC module to add duplicate rate calculated by Sambamba Markdup.
-=======
-- [**Pangolin**](https://github.com/cov-lineages/pangolin)
-  - Added MultiQC support for Pangolin, the tool that determines SARS-CoV-2 lineages
->>>>>>> f10fd8df
 - [**VEP**](https://www.ensembl.org/info/docs/tools/vep/index.html)
   - Added MultiQC module to add summary statistics of Ensembl VEP annotations.
 

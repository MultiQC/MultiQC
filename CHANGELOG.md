--- conflicted
+++ resolved
@@ -37,12 +37,9 @@
     * Number formatting for these fields can now be customised in the same way as with other modules, as described [in the docs](http://multiqc.info/docs/#number-base-multiplier)
 * **Picard**
     * InsertSizeMetrics: You can now configure to what degree the insert size plot should be smoothed.
-<<<<<<< HEAD
+    * Now parses VariantCallingMetrics reports. (Similar to GATK module's VariantEval.)
 * **phantompeakqualtools**
     * Properly clean sample names
-=======
-    * Now parses VariantCallingMetrics reports. (Similar to GATK module's VariantEval.)
->>>>>>> 1a26b1f3
 * **Trimmomatic**
     * Updated Trimmomatic module documentation to be more helpful
 

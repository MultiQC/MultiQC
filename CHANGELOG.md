--- conflicted
+++ resolved
@@ -142,16 +142,8 @@
 - Tidied the verbose log to remove some very noisy statements and add summaries for skipped files in the search
 - Add timezone to time in reports
 - Add nix flake support
-<<<<<<< HEAD
-
-### New Modules
-
-- [**CheckAtlas**](https://github.com/becavin-lab/checkatlas)
-  - A one-liner tool for quality control of single-cell atlases.
-=======
 - Added automatic tweet about new releases
 - Breaking: Removed `--cl_config` option. Please use `--cl-config` instead.
->>>>>>> 82805e63
 
 ### Module updates
 

--- conflicted
+++ resolved
@@ -57,13 +57,10 @@
 
 ### New Modules
 
-<<<<<<< HEAD
 - [**ganon**](https://pirovc.github.io/ganon/)
   - Developed for, but not limited, to the metagenomics classification problem: quickly assign sequence fragments to their closest reference among thousands of references via Interleaved Bloom Filters of k-mer/minimizers.
-=======
 - [**Librarian**](https://github.com/DesmondWillowbrook/Librarian)
   - A tool to predict the sequencing library type from the base composition of a supplied FastQ file.
->>>>>>> af0bf526
 
 ### Module updates
 

--- conflicted
+++ resolved
@@ -59,13 +59,6 @@
     * Added initial support for VCFTools `relatedness2`
     * Module written by [@mwhamgenomics](https://github.com/mwhamgenomics)
 
-<<<<<<< HEAD
-#### New Modules:
-* [**bcl2fastq**](https://support.illumina.com/downloads/bcl2fastq-conversion-software-v2-18.html)
-    * bcl2fastq can be used to both demultiplex data and convert BCL files to FASTQ file formats for downstream analysis
-* [**leeHom**](https://github.com/grenaud/leeHom)
-    * leeHom is a program for the Bayesian reconstruction of ancient DNA
-=======
 #### Module updates:
 * **FastQ Screen**
     * Gracefully handle missing data from very old FastQ Screen versions.
@@ -80,7 +73,6 @@
 * New config option `config.data_dump_file` to export as much data as possible to `multiqc_data/multiqc_data.json`
 * New code to send exported JSON data to a a web server
     * This is in preparation for the upcoming MegaQC project. Stay tuned!
->>>>>>> db089a30
 
 #### Bug Fixes:
 * Specifying multiple config files with `-c`/`--config` now works as expected

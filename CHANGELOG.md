# MultiQC Version History

## MultiQC v1.15dev

### MultiQC updates

- Table code now tolerates lambda function calls with bad data ([#1739](https://github.com/ewels/MultiQC/issues/1739))
- Beeswarm plot now saves data to `multiqc_data`, same as tables ([#1861](https://github.com/ewels/MultiQC/issues/1861))
- Don't print DOI in module if it's set to an empty string.
<<<<<<< HEAD
- Optimize parsing of 2D data dictionaries in multiqc.utils.utils_functions.write_data_file()
=======
- Don't sort table headers alphabetically if we don't have an `OrderedDict` - regular dicts are fine in Py3 ([#1866](https://github.com/ewels/MultiQC/issues/1866))
- New back-end to preview + deploy the new website when the docs are edited.
>>>>>>> 4bae6ab7

### New Modules

### Module updates

- **Cell Ranger**
  - Bugfix: avoid multiple `KeyError` exceptions when parsing Cell Ranger 7.x `web_summary.html` ([#1853](https://github.com/ewels/MultiQC/issues/1853), [#1871](https://github.com/ewels/MultiQC/issues/1871))
- **DRAGEN**
  - Restored functionality to show target BED coverage metrics ([#1844](https://github.com/ewels/MultiQC/issues/1844))
- **filtlong**
  - Handle reports from locales that use `.` as a thousands separator ([#1843](https://github.com/ewels/MultiQC/issues/1843))
- **HUMID**
  - Fix bug that prevent HUMID stats files from being parsed ([#1856](https://github.com/ewels/MultiQC/issues/1856))
- **Porechop**
  - Don't render bar graphs if no samples had any adapters trimmed ([#1850](https://github.com/ewels/MultiQC/issues/1850))
  - Added report section listing samples that had no adapters trimmed
- **RSeQC**
  - Fix `ZeroDivisionError` error for `bam_stat` results when there are 0 reads ([#1735](https://github.com/ewels/MultiQC/issues/1735))
- **UMI-tools**
  - Fix bug that broke the module with paired-end data ([#1845](https://github.com/ewels/MultiQC/issues/1845))

## [MultiQC v1.14](https://github.com/ewels/MultiQC/releases/tag/v1.14) - 2023-01-08

### MultiQC new features

- Rewrote the `Dockerfile` to build multi-arch images (amd64 + arm), run through a non-privileged user and build tools for non precompiled python binaries ([#1541](https://github.com/ewels/MultiQC/pull/1541), [#1541](https://github.com/ewels/MultiQC/pull/1541))
- Add a new lint test to check that colour scale names are valid ([#1835](https://github.com/ewels/MultiQC/pull/1835))
- Update github actions to run tests on a single module if it is the only file affected by the PR ([#915](https://github.com/ewels/MultiQC/issues/915))
- Add CI testing for Python 3.10 and 3.11
- Optimize line-graph generation to remove an n^2 loop ([#1668](https://github.com/ewels/MultiQC/pull/1668))
- Parsing output file column headers is much faster.

### MultiQC code cleanup

- Remove Python 2-3 compatability `from __future__` imports
- Remove unused `#!/usr/bin/env python` hashbangs from module files
- Add new code formatting tool [isort](https://pycqa.github.io/isort/) to standardise the order and formatting of Python module imports
- Add [Pycln](https://hadialqattan.github.io/pycln/#/) pre-commit hook to remove unused imports

### MultiQC updates

- Bugfix: Make `config.data_format` work again ([#1722](https://github.com/ewels/MultiQC/issues/1722))
- Bump minimum version of Jinja2 to `>=3.0.0` ([#1642](https://github.com/ewels/MultiQC/issues/1642))
- Disable search progress bar if running with `--quiet` or `--no-ansi` ([#1638](https://github.com/ewels/MultiQC/issues/1638))
- Allow path filters without full paths by trying to prefix analysis dir when filtering ([#1308](https://github.com/ewels/MultiQC/issues/1308))
- Fix sorting of table columns with text values
- Don't crash if a barplot is given an empty list of categories ([#1540](https://github.com/ewels/MultiQC/issues/1540))
- New logos! MultiQC is now developed and maintained at [Seqera Labs](https://seqera.io/). Updated logos and email addresses accordingly.

### New Modules

- [**Anglerfish**](https://github.com/remiolsen/anglerfish)
  - A tool designed to assess pool balancing, contamination and insert sizes of Illumina library dry runs on Oxford Nanopore data.
- [**BBDuk**](https://jgi.doe.gov/data-and-tools/software-tools/bbtools/bb-tools-user-guide/bbduk-guide/)
  - Combines most common data-quality-related trimming, filtering, and masking operations via kmers into a single high-performance tool.
- [**Cell Ranger**](https://support.10xgenomics.com/single-cell-gene-expression/software/pipelines/latest/what-is-cell-ranger)
  - Works with data from 10X Genomics Chromium. Processes Chromium single cell data to align reads, generate feature-barcode matrices, perform clustering and other secondary analysis, and more.
  - New MultiQC module parses Cell Ranger quality reports from VDJ and count analysis
- [**DIAMOND**](https://github.com/bbuchfink/diamond)
  - A high-throughput program for aligning DNA reads or protein sequences against a protein reference database.
- [**DRAGEN-FastQC**](https://www.illumina.com/products/by-type/informatics-products/dragen-bio-it-platform.html)
  - Illumina Bio-IT Platform that uses FPGA for accelerated primary and secondary analysis
  - Finally merged the epic 2.5-year-old pull request, with 3.5k new lines of code.
  - Please report any bugs you find!
- [**Filtlong**](https://github.com/rrwick/Filtlong)
  - A tool for filtering long reads by quality.
- [**GoPeaks**](https://github.com/maxsonBraunLab/gopeaks)
  - GoPeaks is used to call peaks in CUT&TAG/CUT&RUN datasets.
- [**HiFiasm**](https://github.com/chhylp123/hifiasm)
  - A haplotype-resolved assembler for accurate Hifi reads
- [**HUMID**](https://github.com/jfjlaros/dedup)
  - HUMID is a tool to quickly and easily remove duplicate reads from FastQ files, with or without UMIs.
- [**mOTUs**](https://motu-tool.org/)
  - Microbial profiling through marker gene (MG)-based operational taxonomic units (mOTUs)
- [**Nextclade**](https://github.com/nextstrain/nextclade)
  - Tool that assigns clades to SARS-CoV-2 samples
- [**Porechop**](https://github.com/rrwick/Porechop)
  - A tool for finding and removing adapters from Oxford Nanopore reads
- [**PRINSEQ++**](https://github.com/Adrian-Cantu/PRINSEQ-plus-plus)
  - PRINSEQ++ is a C++ of `prinseq-lite.pl` program for filtering, reformating or trimming genomic and metagenomic sequence data.
- [**UMI-tools**](https://umi-tools.readthedocs.io)
  - Work with Unique Molecular Identifiers (UMIs) / Random Molecular Tags (RMTs) and single cell RNA-Seq cell barcodes.

### Module updates

- **Bcftools stats**
  - Bugfix: Do not show empty bcftools stats variant depth plots ([#1777](https://github.com/ewels/MultiQC/pull/1777))
  - Bugfix: Avoid exception when `PSC nMissing` column is not present ([#1832](https://github.com/ewels/MultiQC/issues/1832))
- **BclConvert**
  - Handle single-end read data correctly when setting cluster length instead of always assuming paired-end reads ([#1697](https://github.com/ewels/MultiQC/issues/1697))
  - Handle different R1 and R2 read-lengths correctly instead of assuming they are the same ([#1774](https://github.com/ewels/MultiQC/issues/1774))
  - Handle single-index paired-end data correctly
  - Added a config option to enable the creation of barplots with undetermined barcodes (`create_unknown_barcode_barplots` with `False` as default) ([#1709](https://github.com/ewels/MultiQC/pull/1709))
- **BUSCO**
  - Update BUSCO pass/warning/fail scheme to be more clear for users
- **Bustools**
  - Show median reads per barcode statistic
- **Custom content**
  - Create a report even if there's only Custom Content General Stats there
  - Attempt to cooerce line / scatter x-axes into floats so as not to lose labels ([#1242](https://github.com/ewels/MultiQC/issues/1242))
  - Multi-sample line-graph TSV files that have no sample name in row 1 column 1 now use row 1 as x-axis labels ([#1242](https://github.com/ewels/MultiQC/issues/1242))
- **fastp**
  - Add total read count (after filtering) to general stats table ([#1744](https://github.com/ewels/MultiQC/issues/1744))
  - Don't crash for invalid JSON files ([#1652](https://github.com/ewels/MultiQC/issues/1652))
- **FastQC**
  - Report median read-length for fastqc in addition to mean ([#1745](https://github.com/ewels/MultiQC/pull/1745))
- **Kaiju**
  - Don't crash if we don't have any data for the top-5 barplot ([#1540](https://github.com/ewels/MultiQC/issues/1540))
- **Kallisto**
  - Fix `ZeroDivisionError` when a sample has zero reads ([#1746](https://github.com/ewels/MultiQC/issues/1746))
- **Kraken**
  - Fix duplicate heatmap to account for missing taxons ([#1779](https://github.com/ewels/MultiQC/pull/1779))
  - Make heatmap full width
  - Handle empty kreports gracefully ([#1637](https://github.com/ewels/MultiQC/issues/1637))
  - Fix regex error with very large numbers of unclassified reads ([#1639](https://github.com/ewels/MultiQC/pull/1639))
- **malt**
  - Fixed division by 0 in malt module ([#1683](https://github.com/ewels/MultiQC/issues/1683))
- **miRTop**
  - Avoid `KeyError` - don't assume all fields present in logs ([#1778](https://github.com/ewels/MultiQC/issues/1778))
- **Mosdepth**
  - Don't pad the General Stats table with zeros for missing data ([#1810](https://github.com/ewels/MultiQC/pull/1810))
- **Picard**
  - HsMetrics: Allow custom columns in General Stats too, with `HsMetrics_genstats_table_cols` and `HsMetrics_genstats_table_cols_hidden`
- **Qualimap**
  - Added additional columns in general stats for BamQC results that displays region on-target stats if region bed has been supplied (hidden by default) ([#1798](https://github.com/ewels/MultiQC/pull/1798))
  - Bugfix: Remove General Stats rows for filtered samples ([#1780](https://github.com/ewels/MultiQC/issues/1780))
- **RSeQC**
  - Update `geneBody_coverage` to plot normalized coverages using a similar formula to that used by RSeQC itself ([#1792](https://github.com/ewels/MultiQC/pull/1792))
- **Sambamba Markdup**
  - Catch zero division in sambamba markdup ([#1654](https://github.com/ewels/MultiQC/issues/1654))
- **Samtools**
  - Added additional column for `flagstat` that displays percentage of mapped reads in a bam (hidden by default) ([#1733](https://github.com/ewels/MultiQC/issues/1733))
- **VEP**
  - Don't crash with `ValueError` if there are zero variants ([#1681](https://github.com/ewels/MultiQC/issues/1681))

## [MultiQC v1.13](https://github.com/ewels/MultiQC/releases/tag/v1.13) - 2022-09-08

### MultiQC updates

- Major spruce of the command line help, using the new [rich-click](https://github.com/ewels/rich-click) package
- Drop some of the Python 2k compatability code (eg. custom requirements)
- Improvements for running MultiQC in a Python environment, such as a Jupyter Notebook or script
  - Fixed bug raised when removing logging file handlers between calls that arose when configuring the root logger with dictConfig ([#1643](https://github.com/ewels/MultiQC/issues/1643))
- Added new config option `custom_table_header_config` to override any config for any table header
- Fixed edge-case bug in custom content where a `description` that doesn't terminate in `.` gave duplicate section descriptions.
- Tidied the verbose log to remove some very noisy statements and add summaries for skipped files in the search
- Add timezone to time in reports
- Add nix flake support
- Added automatic tweet about new releases
- Breaking: Removed `--cl_config` option. Please use `--cl-config` instead.

### Module updates

- **AdapterRemoval**
  - Finally merge a fix for counts of reads that are discarded/collapsed ([#1647](https://github.com/ewels/MultiQC/issues/1647))
- **VEP**
  - Fixed bug when `General Statistics` have a value of `-` ([#1656](https://github.com/ewels/MultiQC/pull/1656))
- **Custom content**
  - Only set id for custom content when id not set by metadata ([#1629](https://github.com/ewels/MultiQC/issues/1629))
  - Fix bug where module wouldn't run if all content was within a MultiQC config file ([#1686](https://github.com/ewels/MultiQC/issues/1686))
  - Fix crash when `info` isn't set ([#1688](https://github.com/ewels/MultiQC/issues/1688))
- **Nanostat**
  - Removed HTML escaping of special characters in the log to fix bug in jinja2 v3.10 removing `jinja2.escape()` ([#1659](https://github.com/ewels/MultiQC/pull/1659))
  - Fix bug where module would crash if input does not contain quality scores ([#1717](https://github.com/ewels/MultiQC/issues/1717))
- **Pangolin**
  - Updated module to handle outputs from Pangolin v4 ([#1660](https://github.com/ewels/MultiQC/pull/1660))
- **Somalier**
  - Handle zero mean X depth in _Sex_ plot ([#1670](https://github.com/ewels/MultiQC/pull/1670))
- **Fastp**
  - Include low complexity and too long reads in filtering bar chart
- **miRTop**
  - Fix module crashing when `ref_miRNA_sum` is missing in file. ([#1712](https://github.com/ewels/MultiQC/issues/1712))
  - Fix module crashing due to zero division ([#1719](https://github.com/ewels/MultiQC/issues/1719))
- **FastQC**
  - Fixed error when parsing duplicate ratio when there is `nan` values in the report. ([#1725](https://github.com/ewels/MultiQC/pull/1725))

## [MultiQC v1.12](https://github.com/ewels/MultiQC/releases/tag/v1.12) - 2022-02-08

### MultiQC - new features

- Added option to customise default plot height in plot config ([#1432](https://github.com/ewels/MultiQC/issues/1432))
- Added `--no-report` flag to skip report generation ([#1462](https://github.com/ewels/MultiQC/issues/1462))
- Added support for priting tool DOI in report sections ([#1177](https://github.com/ewels/MultiQC/issues/1177))
- Added support for `--custom-css-file` / `config.custom_css_files` option to include custom CSS in the final report ([#1573](https://github.com/ewels/MultiQC/pull/1573))
- New plot config option `labelSize` to customise font size for axis labels in flat MatPlotLib charts ([#1576](https://github.com/ewels/MultiQC/pull/1576))
- Added support for customising table column names ([#1255](https://github.com/ewels/MultiQC/issues/1255))

### MultiQC - updates

- MultiQC now skips modules for which no files were found - gives a small performance boost ([#1463](https://github.com/ewels/MultiQC/issues/1463))
- Improvements for running MultiQC in a Python environment, such as a Jupyter Notebook or script
  - Fixed logger bugs when calling `multiqc.run` multiple times by removing logging file handlers between calls ([#1141](https://github.com/ewels/MultiQC/issues/1141))
  - Init/reset global state between runs ([#1596](https://github.com/ewels/MultiQC/pull/1596))
- Added commonly missing functions to several modules ([#1468](https://github.com/ewels/MultiQC/issues/1468))
- Wrote new script to check for the above function calls that should be in every module (`.github/workflows/code_checks.py`), runs on GitHub actions CI
- Make table _Conditional Formatting_ work at table level as well as column level. ([#761](https://github.com/ewels/MultiQC/issues/761))
- CSS Improvements to make printed reports more attractive / readable ([#1579](https://github.com/ewels/MultiQC/pull/1579))
- Fixed a problem with numeric filenames ([#1606](https://github.com/ewels/MultiQC/issues/1606))
- Fixed nasty bug where line charts with a categorical x-axis would take categories from the last sample only ([#1568](https://github.com/ewels/MultiQC/issues/1568))
- Ignore any files called `multiqc_data.json` ([#1598](https://github.com/ewels/MultiQC/issues/1598))
- Check that the config `path_filters` is a list, convert to list if a string is supplied ([#1539](https://github.com/ewels/MultiQC/issues/1539))

### New Modules

- [**CheckQC**](https://github.com/Molmed/checkQC)
  - A program designed to check a set of quality criteria against an Illumina runfolder
- [**pbmarkdup**](https://github.com/PacificBiosciences/pbmarkdup)
  - Mark duplicate reads from PacBio sequencing of an amplified library
- [**WhatsHap**](https://whatshap.readthedocs.io)
  - WhatsHap is a software for phasing genomic variants using DNA sequencing reads

### Module feature additions

- **BBMap**
  - Added handling for `qchist` output ([#1021](https://github.com/ewels/MultiQC/issues/1021))
- **bcftools**
  - Added a plot with samplewise number of sites, Ts/Tv, number of singletons and sequencing depth ([#1087](https://github.com/ewels/MultiQC/issues/1087))
- **Mosdepth**
  - Added mean coverage [#1566](https://github.com/ewels/MultiQC/issues/1566)
- **NanoStat**
  - Recognize FASTA and FastQ report flavors ([#1547](https://github.com/ewels/MultiQC/issues/1547))

### Module updates

- **BBMap**
  - Correctly handle adapter stats files with additional columns ([#1556](https://github.com/ewels/MultiQC/issues/1556))
- **bclconvert**
  - Handle change in output format in v3.9.3 with new `Quality_Metrics.csv` file ([#1563](https://github.com/ewels/MultiQC/issues/1563))
- **bowtie**
  - Minor update to handle new log wording in bowtie v1.3.0 ([#1615](https://github.com/ewels/MultiQC/issues/1615))
- **CCS**
  - Tolerate compound IDs generated by pbcromwell ccs in the general statistics ([#1486](https://github.com/ewels/MultiQC/pull/1486))
  - Fix report parsing. Update test on attributes ids ([#1583](https://github.com/ewels/MultiQC/issues/1583))
- **Custom content**
  - Fixed module failing when writing data to file if there is a `/` in the section name ([#1515](https://github.com/ewels/MultiQC/issues/1515))
  - Use filename for section header in files with no headers ([#1550](https://github.com/ewels/MultiQC/issues/1550))
  - Sort custom content bargraph data by default ([#1412](https://github.com/ewels/MultiQC/issues/1412))
  - Always save `custom content` data to file with a name reflecting the section name. ([#1194](https://github.com/ewels/MultiQC/issues/1194))
- **DRAGEN**
  - Fixed bug in sample name regular expression ([#1537](https://github.com/ewels/MultiQC/pull/1537))
- **Fastp**
  - Fixed % pass filter statistics ([#1574](https://github.com/ewels/MultiQC/issues/1574))
- **FastQC**
  - Fixed several bugs occuring when FastQC sections are skipped ([#1488](https://github.com/ewels/MultiQC/issues/1488), [#1533](https://github.com/ewels/MultiQC/issues/1533))
  - Clarify general statistics table header for length
- **goleft/indexcov**
  - Fix `ZeroDivisionError` if no bins are found ([#1586](https://github.com/ewels/MultiQC/issues/1586))
- **HiCPro**
  - Better handling of errors when expected data keys are not found ([#1366](https://github.com/ewels/MultiQC/issues/1366))
- **Lima**
  - Move samples that have been renamed using `--replace-names` into the _General Statistics_ table ([#1483](https://github.com/ewels/MultiQC/pull/1483))
- **miRTrace**
  - Replace hardcoded RGB colours with Hex to avoid errors with newer versions of matplotlib ([#1263](https://github.com/ewels/MultiQC/pull/1263))
- **Mosdepth**
  - Fixed issue [#1568](https://github.com/ewels/MultiQC/issues/1568)
  - Fixed a bug when reporting per contig coverage
- **Picard**
  - Update `ExtractIlluminaBarcodes` to recognise more log patterns in newer versions of Picard ([#1611](https://github.com/ewels/MultiQC/pull/1611))
- **Qualimap**
  - Fix `ZeroDivisionError` in `QM_RNASeq` and skip genomic origins plot if no aligned reads are found ([#1492](https://github.com/ewels/MultiQC/issues/1492))
- **QUAST**
  - Clarify general statistics table header for length
- **RSeQC**
  - Fixed minor bug in new TIN parsing where the sample name was not being correctly cleaned ([#1484](https://github.com/ewels/MultiQC/issues/1484))
  - Fixed bug in the `junction_saturation` submodule ([#1582](https://github.com/ewels/MultiQC/issues/1582))
  - Fixed bug where empty files caused `tin` submodule to crash ([#1604](https://github.com/ewels/MultiQC/issues/1604))
  - Fix bug in `read_distribution` for samples with zero tags ([#1571](https://github.com/ewels/MultiQC/issues/1571))
- **Sambamba**
  - Fixed issue with a change in the format of output from `sambamba markdup` 0.8.1 ([#1617](https://github.com/ewels/MultiQC/issues/1617))
- **Skewer**
  - Fix `ZeroDivisionError` if no available reads are found ([#1622](https://github.com/ewels/MultiQC/issues/1622))
- **Somalier**
  - Plot scaled X depth instead of mean for _Sex_ plot ([#1546](https://github.com/ewels/MultiQC/issues/1546))
- **VEP**
  - Handle table cells containing `-` instead of numbers ([#1597](https://github.com/ewels/MultiQC/issues/1597))

## [MultiQC v1.11](https://github.com/ewels/MultiQC/releases/tag/v1.11) - 2021-07-05

### MultiQC new features

- New interactive slider controls for controlling heatmap colour scales ([#1427](https://github.com/ewels/MultiQC/issues/1427))
- Added new `--replace-names` / config `sample_names_replace` option to replace sample names during report generation
- Added `use_filename_as_sample_name` config option / `--fn_as_s_name` command line flag ([#949](https://github.com/ewels/MultiQC/issues/949), [#890](https://github.com/ewels/MultiQC/issues/890), [#864](https://github.com/ewels/MultiQC/issues/864), [#998](https://github.com/ewels/MultiQC/issues/998), [#1390](https://github.com/ewels/MultiQC/issues/1390))
  - Forces modules to use the log filename for the sample identifier, even if the module usually takes this from the file contents
  - Required a change to the `clean_s_name()` function arguments. All core MultiQC modules updated to reflect this.
  - Should be backwards compatible for custom modules. To adopt new behaviour, supply `f` instead of `f["root"]` as the second argument.
  - See the documenation for details: [Using log filenames as sample names](https://multiqc.info/docs/#using-log-filenames-as-sample-names) and [Custom sample names](https://multiqc.info/docs/#custom-sample-names).

### MultiQC updates

- Make the module crash tracebacks much prettier using `rich`
- Refine the cli log output a little (nicely formatted header line + drop the `[INFO]`)
- Added docs describing tools for downstream analysis of MultiQC outputs.
- Added CI tests for Python 3.9, pinned `networkx` package to `>=2.5.1` ([#1413](https://github.com/ewels/MultiQC/issues/1413))
- Added patterns to `config.fn_ignore_paths` to avoid error with parsing installation dir / singularity cache ([#1416](https://github.com/ewels/MultiQC/issues/1416))
- Print a log message when flat-image plots are used due to sample size surpassing `plots_flat_numseries` config ([#1254](https://github.com/ewels/MultiQC/issues/1254))
- Fix the `mqc_colours` util function to lighten colours even when passing categorical or single-length lists.
- Bugfix for Custom Content, using YAML configuration (eg. section headers) for images should now work

### New Modules

- [**BclConvert**](https://support.illumina.com/sequencing/sequencing_software/bcl-convert.html)
  - Tool that converts / demultiplexes Illumina Binary Base Call (BCL) files to FASTQ files
- [**Bustools**](https://bustools.github.io/)
  - Tools for working with BUS files
- [**ccs**](https://github.com/PacificBiosciences/ccs)
  - Generate highly accurate single-molecule consensus reads from PacBio data
- [**GffCompare**](https://ccb.jhu.edu/software/stringtie/gffcompare.shtml)
  - GffCompare can annotate and estimate accuracy of one or more GFF files compared with a reference annotation.
- [**Lima**](https://github.com/PacificBiosciences/barcoding)
  - The PacBio Barcode Demultiplexer
- [**NanoStat**](https://github.com/wdecoster/nanostat)
  - Calculate various statistics from a long read sequencing datasets
- [**ODGI**](https://github.com/pangenome/odgi)
  - Optimized dynamic genome/graph implementation
- [**Pangolin**](https://github.com/cov-lineages/pangolin)
  - Added MultiQC support for Pangolin, the tool that determines SARS-CoV-2 lineages
- [**Sambamba Markdup**](https://lomereiter.github.io/sambamba/docs/sambamba-markdup.html)
  - Added MultiQC module to add duplicate rate calculated by Sambamba Markdup.
- [**Snippy**](https://github.com/tseemann/snippy)
  - Rapid haploid variant calling and core genome alignment.
- [**VEP**](https://www.ensembl.org/info/docs/tools/vep/index.html)
  - Added MultiQC module to add summary statistics of Ensembl VEP annotations.
  - Handle error from missing variants in VEP stats file. ([#1446](https://github.com/ewels/MultiQC/issues/1446))

### Module feature additions

- **Cutadapt**
  - Added support for linked adapters [#1329](https://github.com/ewels/MultiQC/issues/1329)]
  - Parse whether trimming was 5' or 3' for _Lengths of Trimmed Sequences_ plot where possible
- **Mosdepth**
  - Include or exclude contigs based on patterns for coverage-per-contig plots
- **Picard**
  - Add support for `CollectIlluminaBasecallingMetrics`, `CollectIlluminaLaneMetrics`, `ExtractIlluminaBarcodes` and `MarkIlluminaAdapters` ([#1336](https://github.com/ewels/MultiQC/pull/1336))
  - New `insertsize_xmax` configuration option to limit the plotted maximum insert size for `InsertSizeMetrics`
- **Qualimap**
  - Added new percentage coverage plot in `QM_RNASeq` ([#1258](https://github.com/ewels/MultiQC/issues/1258))
- **RSeQC**
  - Added a long-requested submodule to support showing the [**TIN**](http://rseqc.sourceforge.net/#tin-py) (Transcript Integrity Number) ([#737](https://github.com/ewels/MultiQC/issues/737))

### Module updates

- **biscuit**
  - Duplicate Rate and Cytosine Retention tables are now bargraphs.
  - Refactor code to only calculate alignment statistics once.
  - Fixed bug where cytosine retentions values would not be properly read if in scientific notation.
- **bcl2fastq**
  - Added sample name cleaning so that prepending directories with the `-d` flag works properly.
- **Cutadapt**
  - Plot filtered reads even when no filtering category is found ([#1328](https://github.com/ewels/MultiQC/issues/1328))
  - Don't take the last command line string for the sample name if it looks like a command-line flag ([#949](https://github.com/ewels/MultiQC/issues/949))
- **Dragen**
  - Handled MultiQC crashing when run on single-end output from Dragen ([#1374](https://github.com/ewels/MultiQC/issues/1374))
- **fastp**
  - Handle a `ZeroDivisionError` if there are zero reads ([#1444](https://github.com/ewels/MultiQC/issues/1444))
- **FastQC**
  - Added check for if `overrepresented_sequences` is missing from reports ([#1281](https://github.com/ewels/MultiQC/issues/1444))
- **Flexbar**
  - Fixed bug where reports with 0 reads would crash MultiQC ([#1407](https://github.com/ewels/MultiQC/issues/1407))
- **Kraken**
  - Handle a `ZeroDivisionError` if there are zero reads ([#1440](https://github.com/ewels/MultiQC/issues/1440))
  - Updated search patterns to handle edge case ([#1428](https://github.com/ewels/MultiQC/issues/1428))
- **Mosdepth**
  - Show barplot instead of line graph for coverage-per-contig plot if there is only one contig.
- **Picard**
  - `RnaSeqMetrics` - fix assignment barplot labels to say bases instead of reads ([#1408](https://github.com/ewels/MultiQC/issues/1408))
  - `CrosscheckFingerprints` - fix bug where LOD threshold was not detected when invoked with "new" picard cli style. fixed formatting bug ([#1414](https://github.com/ewels/MultiQC/issues/1414))
  - Made checker for comma as decimal separator in `HsMetrics` more robust ([#1296](https://github.com/ewels/MultiQC/issues/1296))
- **qc3C**
  - Updated module to not fail on older field names.
- **Qualimap**
  - Fixed wrong units in tool tip label ([#1258](https://github.com/ewels/MultiQC/issues/1258))
- **QUAST**
  - Fixed typo causing wrong number of contigs being displayed ([#1442](https://github.com/ewels/MultiQC/issues/1442))
- **Sentieon**
  - Handled `ZeroDivisionError` when input files have zero reads ([#1420](https://github.com/ewels/MultiQC/issues/1420))
- **RSEM**
  - Handled `ZeroDivisionError` when input files have zero reads ([#1040](https://github.com/ewels/MultiQC/issues/1040))
- **RSeQC**
  - Fixed double counting of some categories in `read_distribution` bar graph. ([#1457](https://github.com/ewels/MultiQC/issues/1457))

## [MultiQC v1.10.1](https://github.com/ewels/MultiQC/releases/tag/v1.10.1) - 2021-04-01

### MultiQC updates

- Dropped the `Skipping search pattern` log message from a warning to debug
- Moved directory prepending with `-d` back to before sample name cleaning (as it was before v1.7) ([#1264](https://github.com/ewels/MultiQC/issues/1264))
- If linegraph plot data goes above `ymax`, only _discard_ the data if the line doesn't come back again ([#1257](https://github.com/ewels/MultiQC/issues/1257))
- Allow scientific notation numbers in colour scheme generation
  - Fixed bug with very small minimum numbers that only revelead itself after a bugfix done in the v1.10 release
- Allow `top_modules` to be specified as empty dicts ([#1274](https://github.com/ewels/MultiQC/issues/1274))
- Require at least `rich` version `9.4.0` to avoid `SpinnerColumn` `AttributeError` ([#1393](https://github.com/ewels/MultiQC/issues/1393))
- Properly ignore `.snakemake` folders as intended ([#1395](https://github.com/ewels/MultiQC/issues/1395))

#### Module updates

- **bcftools**
  - Fixed bug where `QUAL` value `.` would crash MultiQC ([#1400](https://github.com/ewels/MultiQC/issues/1400))
- **bowtie2**
  - Fix bug where HiSAT2 paired-end bar plots were missing unaligned reads ([#1230](https://github.com/ewels/MultiQC/issues/1230))
- **Deeptools**
  - Handle `plotProfile` data where no upstream / downstream regions have been calculated around genes ([#1317](https://github.com/ewels/MultiQC/issues/1317))
  - Fix `IndexError` caused by mysterious `-1` in code.. ([#1275](https://github.com/ewels/MultiQC/issues/1275))
- **FastQC**
  - Replace `NaN` with `0` in the _Per Base Sequence Content_ plot to avoid crashing the plot ([#1246](https://github.com/ewels/MultiQC/issues/1246))
- **Picard**
  - Fixed bug in `ValidateSamFile` module where additional whitespace at the end of the file would cause MultiQC to crash ([#1397](https://github.com/ewels/MultiQC/issues/1397))
- **Somalier**
  - Fixed bug where using sample name cleaning in a config would trigger a `KeyError` ([#1234](https://github.com/ewels/MultiQC/issues/1234))

## [MultiQC v1.10](https://github.com/ewels/MultiQC/releases/tag/v1.10) - 2021-03-08

### Update for developers: Code linting

This is a big change for MultiQC developers. I have added automated code formatting and code linting
(style checks) to MultiQC. This helps to keep the MultiQC code base consistent despite having many
contributors and helps me to review pull-requests without having to consider whitespace.

Specifically, MultiQC now uses three main tools:

- [Black](https://github.com/psf/black) - Python Code
- [Prettier](https://prettier.io/) - Everything else (almost)
- [markdownlint-cli](https://github.com/igorshubovych/markdownlint-cli) - Stricter markdown rules

**All developers must run these tools when submitting changes via Pull-Requests!**
Automated CI tests now run with GitHub actions to check that all files pass the above tests.
If any files do not, that test will fail giving a red :x: next to the pull request.

For further information, please see the [documentation](https://multiqc.info/docs/#coding-with-multiqc).

### MultiQC updates

#### New MultiQC Features

- `--sample-filters` now also accepts `show_re` and `hide_re` in addition to `show` and `hide`. The `_re` options use regex, while the "normal" options use globbing.
- MultiQC config files now work with `.yml` file extension as well as `.yaml`
  - `.yaml` will take preference if both found.
- Section comments can now also be added for _General Statistics_
  - `section_comments: { general_stats: "My comment" }`
- New table header config option `bgcols` allows background colours for table cells with categorical data.
- New table header config options `cond_formatting_rules` and `cond_formatting_colours`
  - Comparable functionality to user config options `table_cond_formatting_rules` and `table_cond_formatting_colours`,
    allowes module developers to format table cell values as labels.
- New CI test looks for git merge markers in files
- Beautiful new [progress bar](https://rich.readthedocs.io/en/stable/progress.html) from the amazing [willmcgugan/rich](https://github.com/willmcgugan/rich) package.
- Added a bunch of new default sample name trimming suffixes ([see `8ac5c7b`](https://github.com/ewels/MultiQC/commit/8ac5c7b6e4ea6003ca2c9b681953ab3f22c5dd66))
- Added `timeout-minutes: 10` to the CI test workflow to check that changes aren't negatively affecting run time too much.
- New table header option `bars_zero_centrepoint` to treat `0` as zero width bars and plot bar length based on absolute values

#### New Modules

- [**EigenStratDatabaseTools**](https://github.com/TCLamnidis/EigenStratDatabaseTools)
  - Added MultiQC module to report SNP coverages from `eigenstrat_snp_coverage.py` in the general stats table.
- [**HOPS**](https://www.github.com/rhubler/HOPS)
  - Post-alignment ancient DNA analysis tool for MALT
- [**JCVI**](https://github.com/tanghaibao/jcvi)
  - Computes statistics on genome annotation.
- [**ngsderive**](https://github.com/stjudecloud/ngsderive)
  - Forensic analysis tool useful in backwards computing information from next-generation sequencing data.
- [**OptiType**](https://github.com/FRED-2/OptiType)
  - Precision HLA typing from next-generation sequencing data
- [**PURPLE**](https://github.com/hartwigmedical/hmftools/tree/master/purity-ploidy-estimator)
  - A purity, ploidy and copy number estimator for whole genome tumor data
- [**Pychopper**](https://github.com/nanoporetech/pychopper)
  - Identify, orient and trim full length Nanopore cDNA reads
- [**qc3C**](https://github.com/cerebis/qc3C)
  - Reference-free QC of Hi-C sequencing data
- [**Sentieon**](https://www.sentieon.com/products/)
  - Submodules added to catch Picard-based QC metrics files

#### Module updates

- **DRAGEN**
  - Fix issue where missing out fields could crash the module ([#1223](https://github.com/ewels/MultiQC/issues/1223))
  - Added support for whole-exome / targetted data ([#1290](https://github.com/ewels/MultiQC/issues/1290))
- **featureCounts**
  - Add support for output from [Rsubread](https://bioconductor.org/packages/release/bioc/html/Rsubread.html) ([#1022](https://github.com/ewels/MultiQC/issues/1022))
- **fgbio**
  - Fix `ErrorRateByReadPosition` to calculate `ymax` not just on the overall `error_rate`, but also specific base errors (ex. `a_to_c_error_rate`, `a_to_g_error_rate`, ...). ([#1215](https://github.com/ewels/MultiQC/pull/1251))
  - Fix `ErrorRateByReadPosition` plotted line names to no longer concatenate multiple read identifiers and no longer have off-by-one read numbering (ex. `Sample1_R2_R3` -> `Sample1_R2`) ([#[1304](https://github.com/ewels/MultiQC/pull/1304))
- **Fastp**
  - Fixed description for duplication rate (pre-filtering, not post) ([#[1313](https://github.com/ewels/MultiQC/pull/1313))
- **GATK**
  - Add support for the creation of a "Reported vs Empirical Quality" graph to the Base Recalibration module.
- **hap.py**
  - Updated module to plot both SNP and INDEL stats ([#1241](https://github.com/ewels/MultiQC/issues/1241))
- **indexcov**
  - Fixed bug when making the PED file plots ([#1265](https://github.com/ewels/MultiQC/issues/1265))
- **interop**
  - Added the `% Occupied` metric to `Read Metrics per Lane` table which is reported for NovaSeq and iSeq platforms.
- **Kaiju**
  - Fixed bug affecting inputs with taxa levels other than Phylum ([#1217](https://github.com/ewels/MultiQC/issues/1217))
  - Rework barplot, add top 5 taxons ([#1219](https://github.com/ewels/MultiQC/issues/1219))
- **Kraken**
  - Fix `ZeroDivisionError` ([#1276](https://github.com/ewels/MultiQC/issues/1276))
  - Add distinct minimizer heatmap for KrakenUniq style duplication information ([#1333](https://github.com/ewels/MultiQC/pull/1380))
- **MALT**
  - Fix y-axis labelling in bargraphs
- **MACS2**
  - Add number of peaks to the _General Statistics_ table.
- **mosdepth**
  - Enable prepending of directory to sample names
  - Display contig names in _Coverage per contig_ plot tooltip
- **Picard**
  - Fix `HsMetrics` bait percentage columns ([#1212](https://github.com/ewels/MultiQC/issues/1212))
  - Fix `ConvertSequencingArtifactToOxoG` files not being found ([#1310](https://github.com/ewels/MultiQC/issues/1310))
  - Make `WgsMetrics` histogram smoothed if more than 1000 data points (avoids huge plots that crash the browser)
  - Multiple new config options for `WgsMetrics` to customise coverage histogram and speed up MultiQC with very high coverage files.
  - Add additional datasets to Picard Alignment Summary ([#1293](https://github.com/ewels/MultiQC/issues/1293))
  - Add support for `CrosscheckFingerprints` ([#1327](https://github.com/ewels/MultiQC/issues/1327))
- **PycoQC**
  - Log10 x-axis for _Read Length_ plot ([#1214](https://github.com/ewels/MultiQC/issues/1214))
- **Rockhopper**
  - Fix issue with parsing genome names in Rockhopper summary files ([#1333](https://github.com/ewels/MultiQC/issues/1333))
  - Fix issue properly parsing multiple samples within a single Rockhopper summary file
- **Salmon**
  - Only try to generate a plot for fragment length if the data was found.
- **verifyBamID**
  - Fix `CHIP` value detection ([#1316](https://github.com/ewels/MultiQC/pull/1316)).

#### New Custom Content features

- General Stats custom content now gives a log message
- If `id` is not set in `JSON` or `YAML` files, it defaults to the sample name instead of just `custom_content`
- Data from `JSON` or `YAML` now has `data` keys (sample names) run through the `clean_s_name()` function to apply sample name cleanup
- Fixed minor bug which caused custom content YAML files with a string `data` type to not be parsed

#### Bug Fixes

- Disable preservation of timestamps / modes when copying temp report files, to help issues with network shares ([#1333](https://github.com/ewels/MultiQC/issues/1333))
- Fixed MatPlotLib warning: `FixedFormatter should only be used together with FixedLocator`
- Fixed long-standing min/max bug with shared minimum values for table columns using `shared_key`
- Made table colour schemes work with negative numbers (don't strip `-` from values when making scheme)

## [MultiQC v1.9](https://github.com/ewels/MultiQC/releases/tag/v1.9) - 2020-05-30

#### Dropped official support for Python 2

Python 2 had its [official sunset date](https://www.python.org/doc/sunset-python-2/)
on January 1st 2020, meaning that it will no longer be developed by the Python community.
Part of the [python.org statement](https://www.python.org/doc/sunset-python-2/) reads:

> That means that we will not improve it anymore after that day,
> even if someone finds a security problem in it.
> You should upgrade to Python 3 as soon as you can.

[Very many Python packages no longer support Python 2](https://python3statement.org/)
and it whilst the MultiQC code is currently compatible with both Python 2 and Python 3,
it is increasingly difficult to maintain compatibility with the dependency packages it
uses, such as MatPlotLib, numpy and more.

As of MultiQC version 1.9, **Python 2 is no longer officially supported**.
Automatic CI tests will no longer run with Python 2 and Python 2 specific workarounds
are no longer guaranteed.

Whilst it may be possible to continue using MultiQC with Python 2 for a short time by
pinning dependencies, MultiQC compatibility for Python 2 will now slowly drift and start
to break. If you haven't already, **you need to switch to Python 3 now**.

#### New MultiQC Features

- Now using [GitHub Actions](https://github.com/features/actions) for all CI testing
  - Dropped Travis and AppVeyor, everything is now just on GitHub
  - Still testing on both Linux and Windows, with multiple versions of Python
  - CI tests should now run automatically for anyone who forks the MultiQC repository
- Linting with `--lint` now checks line graphs as well as bar graphs
- New `gathered` template with no tool name sections ([#1119](https://github.com/ewels/MultiQC/issues/1119))
- Added `--sample-filters` option to add _show_/_hide_ buttons at the top of the report ([#1125](https://github.com/ewels/MultiQC/issues/1125))
  - Buttons control the report toolbox Show/Hide tool, filtering your samples
  - Allows reports to be pre-configured based on a supplied list of sample names at report-generation time.
- Line graphs can now have `Log10` buttons (same functionality as bar graphs)
- Importing and running `multiqc` in a script is now a _little_ Better
  - `multiqc.run` now returns the `report` and `config` as well as the exit code. This means that you can explore the MultiQC run time a little in the Python environment.
  - Much more refactoring is needed to make MultiQC as useful in Python scripts as it could be. Watch this space.
- If a custom module `anchor` is set using `module_order`, it's now used a bit more:
  - Prefixed to module _section_ IDs
  - Appended to files saved in `multiqc_data`
  - Should help to prevent duplicates requiring `-1` suffixes when running a module multiple times
- New heatmap plot config options `xcats_samples` and `ycats_samples`
  - If set to `False`, the report toolbox options (_highlight_, _rename_, _show/hide_) do not affect that axis.
  - Means that the _Show only matching samples_ report toolbox option works on FastQC Status Checks, for example ([#1172](https://github.com/ewels/MultiQC/issues/1172))
- Report header time and analysis paths can now be hidden
  - New config options `show_analysis_paths` and `show_analysis_time` ([#1113](https://github.com/ewels/MultiQC/issues/1113))
- New search pattern key `skip: true` to skip specific searches when modules look for a lot of different files (eg. Picard).
- New `--profile-runtime` command line option (`config.profile_runtime`) to give analysis of how long the report takes to be generated
  - Plots of the file search results and durations are added to the end of the MultiQC report as a special module called _Run Time_
  - A summary of the time taken for the major stages of MultiQC execution are printed to the command line log.
- New table config option `only_defined_headers`
  - Defaults to `true`, set to `false` to also show any data columns that are not defined as headers
  - Useful as allows table-wide defaults to be set with column-specific overrides
- New `module` key allowed for `config.extra_fn_clean_exts` and `config.fn_clean_exts`
  - Means you can limit the action of a sample name cleaning pattern to specific MultiQC modules ([#905](https://github.com/ewels/MultiQC/issues/905))

#### New Custom Content features

- Improve support for HTML files - now just end your HTML filename with `_mqc.html`
  - Native handling of HTML snippets as files, no MultiQC config or YAML file required.
  - Also with embedded custom content configuration at the start of the file as a HTML comment.
- Add ability to group custom-content files into report sections
  - Use the new `parent_id`, `parent_name` and `parent_description` config keys to group content together like a regular module ([#1008](https://github.com/ewels/MultiQC/issues/1008))
- Custom Content files can now be configured using `custom_data`, without giving search patterns or data
  - Allows you to set descriptions and nicer titles for images and other 'blunt' data types in reports ([#1026](https://github.com/ewels/MultiQC/issues/1026))
  - Allows configuration of custom content separately from files themselves (`tsv`, `csv`, `txt` formats) ([#1205](https://github.com/ewels/MultiQC/issues/1205))

#### New Modules

- [**DRAGEN**](https://www.illumina.com/products/by-type/informatics-products/dragen-bio-it-platform.html)
  - Illumina Bio-IT Platform that uses FPGA for secondary NGS analysis
- [**iVar**](https://github.com/andersen-lab/ivar)
  - Added support for iVar: a computational package that contains functions broadly useful for viral amplicon-based sequencing.
- [**Kaiju**](http://kaiju.binf.ku.dk/)
  - Fast and sensitive taxonomic classification for metagenomics
- [**Kraken**](https://ccb.jhu.edu/software/kraken2/)
  - K-mer matching tool for taxonomic classification. Module plots bargraph of counts for top-5 hits across each taxa rank. General stats summary.
- [**MALT**](https://uni-tuebingen.de/fakultaeten/mathematisch-naturwissenschaftliche-fakultaet/fachbereiche/informatik/lehrstuehle/algorithms-in-bioinformatics/software/malt/)
  - Megan Alignment Tool: Metagenomics alignment tool.
- [**miRTop**](https://github.com/miRTop/mirtop)
  - Command line tool to annotate miRNAs with a standard mirna/isomir naming (mirGFF3)
  - Module started by [@oneillkza](https://github.com/oneillkza/) and completed by [@FlorianThibord](https://github.com/FlorianThibord/)
- [**MultiVCFAnalyzer**](https://github.com/alexherbig/multivcfanalyzer)
  - Combining multiple VCF files into one coherent report and format for downstream analysis.
- **Picard** - new submodules for `QualityByCycleMetrics`, `QualityScoreDistributionMetrics` & `QualityYieldMetrics`
  - See [#1116](https://github.com/ewels/MultiQC/issues/1114)
- [**Rockhopper**](https://cs.wellesley.edu/~btjaden/Rockhopper/)
  - RNA-seq tool for bacteria, includes bar plot showing where features map.
- [**Sickle**](https://github.com/najoshi/sickle)
  - A windowed adaptive trimming tool for FASTQ files using quality
- [**Somalier**](https://github.com/brentp/somalier)
  - Relatedness checking and QC for BAM/CRAM/VCF for cancer, DNA, BS-Seq, exome, etc.
- [**VarScan2**](https://github.com/dkoboldt/varscan)
  - Variant calling and somatic mutation/CNV detection for next-generation sequencing data

#### Module updates

- **BISCUIT**
  - Major rewrite to work with new BISCUIT QC script (BISCUIT `v0.3.16+`)
    - This change breaks backwards-compatability with previous BISCUIT versions. If you are unable to upgrade BISCUIT, please use MultiQC v1.8.
  - Fixed error when missing data in log files ([#1101](https://github.com/ewels/MultiQC/issues/1101))
- **bcl2fastq**
  - Samples with multiple library preps (i.e barcodes) will now be handled correctly ([#1094](https://github.com/ewels/MultiQC/issues/1094))
- **BUSCO**
  - Updated log search pattern to match new format in v4 with auto-lineage detection option ([#1163](https://github.com/ewels/MultiQC/issues/1163))
- **Cutadapt**
  - New bar plot showing the proportion of reads filtered out for different criteria (eg. _too short_, _too many Ns_) ([#1198](https://github.com/ewels/MultiQC/issues/1198))
- **DamageProfiler**
  - Removes redundant typo in init name. This makes referring to the module's column consistent with other modules when customising general stats table.
- **DeDup**
  - Updates plots to make compatible with 0.12.6
  - Fixes reporting errors - barplot total represents _mapped_ reads, not total reads in BAM file
  - New: Adds 'Post-DeDup Mapped Reads' column to general stats table.
- **FastQC**
  - Fixed tooltip text in _Sequence Duplication Levels_ plot ([#1092](https://github.com/ewels/MultiQC/issues/1092))
  - Handle edge-case where a FastQC report was for an empty file with 0 reads ([#1129](https://github.com/ewels/MultiQC/issues/1129))
- **FastQ Screen**
  - Don't skip plotting `% No Hits` even if it's `0%` ([#1126](https://github.com/ewels/MultiQC/issues/1126))
  - Refactor parsing code. Avoids error with `-0.00 %Unmapped` ([#1126](https://github.com/ewels/MultiQC/issues/1126))
  - New plot for _Bisulfite Reads_, if data is present
  - Categories in main plot are now sorted by the total read count and hidden if 0 across all samples
- **fgbio**
  - New: Plot error rate by read position from `ErrorRateByReadPosition`
  - GroupReadsByUmi plot can now be toggled to show relative percents ([#1147](https://github.com/ewels/MultiQC/pull/1147))
- **FLASh**
  - Logs not reporting innie and outine uncombined pairs now plot combined pairs instead ([#1173](https://github.com/ewels/MultiQC/issues/1173))
- **GATK**
  - Made parsing for VariantEval more tolerant, so that it will work with output from the tool when run in different modes ([#1158](https://github.com/ewels/MultiQC/issues/1158))
- **MTNucRatioCalculator**
  - Fixed misleading value suffix in general stats table
- **Picard MarkDuplicates**
  - **Major change** - previously, if multiple libraries (read-groups) were found then only the first would be used and all others ignored. Now, values from all libraries are merged and `PERCENT_DUPLICATION` and `ESTIMATED_LIBRARY_SIZE` are recalculated. Libraries can be kept as separate samples with a new MultiQC configuration option - `picard_config: markdups_merge_multiple_libraries: False`
  - **Major change** - Updated `MarkDuplicates` bar plot to double the read-pair counts, so that the numbers stack correctly. ([#1142](https://github.com/ewels/MultiQC/issues/1142))
- **Picard HsMetrics**
  - Updated large table to use columns specified in the MultiQC config. See [docs](https://multiqc.info/docs/#hsmetrics). ([#831](https://github.com/ewels/MultiQC/issues/831))
- **Picard WgsMetrics**
  - Updated parsing code to recognise new java class string ([#1114](https://github.com/ewels/MultiQC/issues/1114))
- **QualiMap**
  - Fixed QualiMap mean coverage calculation [#1082](https://github.com/ewels/MultiQC/issues/1082), [#1077](https://github.com/ewels/MultiQC/issues/1082)
- **RSeqC**
  - Support added for output from `geneBodyCoverage2.py` script ([#844](https://github.com/ewels/MultiQC/issues/844))
  - Single sample view in the _"Junction saturation"_ plot now works with the toolbox properly _(rename, hide, highlight)_ ([#1133](https://github.com/ewels/MultiQC/issues/1133))
- **RNASeQC2**
  - Updated to handle the parsing metric files from the [newer rewrite of RNA-SeqQC](https://github.com/broadinstitute/rnaseqc).
- **Samblaster**
  - Improved parsing to handle variable whitespace ([#1176](https://github.com/ewels/MultiQC/issues/1176))
- **Samtools**
  - Removes hardcoding of general stats column names. This allows column names to indicate when a module has been run twice ([https://github.com/ewels/MultiQC/issues/1076](https://github.com/ewels/MultiQC/issues/1076)).
  - Added an observed over expected read count plot for `idxstats` ([#1118](https://github.com/ewels/MultiQC/issues/1118))
  - Added additional (by default hidden) column for `flagstat` that displays number total number of reads in a bam
- **sortmerna**
  - Fix the bug for the latest sortmerna version 4.2.0 ([#1121](https://github.com/ewels/MultiQC/issues/1121))
- **sexdeterrmine**
  - Added a scatter plot of relative X- vs Y-coverage to the generated report.
- **VerifyBAMID**
  - Allow files with column header `FREEMIX(alpha)` ([#1112](https://github.com/ewels/MultiQC/issues/1112))

#### Bug Fixes

- Added a new test to check that modules work correctly with `--ignore-samples`. A lot of them didn't:
  - `Mosdepth`, `conpair`, `Qualimap BamQC`, `RNA-SeQC`, `GATK BaseRecalibrator`, `SNPsplit`, `SeqyClean`, `Jellyfish`, `hap.py`, `HOMER`, `BBMap`, `DeepTools`, `HiCExplorer`, `pycoQC`, `interop`
  - These modules have now all been fixed and `--ignore-samples` should work as you expect for whatever data you have.
- Removed use of `shutil.copy` to avoid problems with working on multiple filesystems ([#1130](https://github.com/ewels/MultiQC/issues/1130))
- Made folder naming behaviour of `multiqc_plots` consistent with `multiqc_data`
  - Incremental numeric suffixes now added if folder already exists
  - Plots folder properly renamed if using `-n`/`--filename`
- Heatmap plotting function is now compatible with MultiQC toolbox `hide` and `highlight` ([#1136](https://github.com/ewels/MultiQC/issues/1136))
- Plot config `logswitch_active` now works as advertised
- When running MultiQC modules several times, multiple data files are now created instead of overwriting one another ([#1175](https://github.com/ewels/MultiQC/issues/1175))
- Fixed minor bug where tables could report negative numbers of columns in their header text
- Fixed bug where numeric custom content sample names could trigger a `TypeError` ([#1091](https://github.com/ewels/MultiQC/issues/1091))
- Fixed custom content bug HTML data in a config file would trigger a `ValueError` ([#1071](https://github.com/ewels/MultiQC/issues/1071))
- Replaced deprecated 'warn()' with 'warning()' of the logging module
- Custom content now supports `section_extra` config key to add custom HTML after description.
- Barplots with `ymax` set now ignore this when you click the _Percentages_ tab.

## [MultiQC v1.8](https://github.com/ewels/MultiQC/releases/tag/v1.8) - 2019-11-20

#### New Modules

- [**fgbio**](http://fulcrumgenomics.github.io/fgbio/)
  - Process family size count hist data from `GroupReadsByUmi`
- [**biobambam2**](https://github.com/gt1/biobambam2)
  - Added submodule for `bamsormadup` tool
  - Totally cheating - it uses Picard MarkDuplicates but with a custom search pattern and naming
- [**SeqyClean**](https://github.com/ibest/seqyclean)
  - Adds analysis for seqyclean files
- [**mtnucratio**](https://github.com/apeltzer/MTNucRatioCalculator)
  - Added little helper tool to compute mt to nuclear ratios for NGS data.
- [**mosdepth**](https://github.com/brentp/mosdepth)
  - fast BAM/CRAM depth calculation for WGS, exome, or targeted sequencing
- [**SexDetErrmine**](https://github.com/TCLamnidis/Sex.DetERRmine)
  - Relative coverage and error rate of X and Y chromosomes
- [**SNPsplit**](https://github.com/FelixKrueger/SNPsplit)
  - Allele-specific alignment sorting

#### Module updates

- **bcl2fastq**
  - Added handling of demultiplexing of more than 2 reads
  - Allow bcl2fastq to parse undetermined barcode information in situations when lane indexes do not start at 1
- **BBMap**
  - Support for scafstats output marked as not yet implemented in docs
- **DeDup**
  - Added handling clusterfactor and JSON logfiles
- **damageprofiler**
  - Added writing metrics to data output file.
- **DeepTools**
  - Fixed Python3 bug with int() conversion ([#1057](https://github.com/ewels/MultiQC/issues/1057))
  - Handle varied TES boundary labels in plotProfile ([#1011](https://github.com/ewels/MultiQC/issues/1011))
  - Fixed bug that prevented running on only plotProfile files when no other deepTools files found.
- **fastp**
  - Fix faulty column handling for the _after filtering_ Q30 rate ([#936](https://github.com/ewels/MultiQC/issues/936))
- **FastQC**
  - When including a FastQC section multiple times in one report, the Per Base Sequence Content heatmaps now behave as you would expect.
  - Added heatmap showing FastQC status checks for every section report across all samples
  - Made sequence content individual plots work after samples have been renamed ([#777](https://github.com/ewels/MultiQC/issues/777))
  - Highlighting samples from status - respect chosen highlight colour in the toolbox ([#742](https://github.com/ewels/MultiQC/issues/742))
- **FastQ Screen**
  - When including a FastQ Screen section multiple times in one report, the plots now behave as you would expect.
  - Fixed MultiQC linting errors
- **fgbio**
  - Support the new output format of `ErrorRateByReadPosition` first introduced in version `1.3.0`, as well as the old output format.
- **GATK**
  - Refactored BaseRecalibrator code to be more consistent with MultiQC Python style
  - Handle zero count errors in BaseRecalibrator
- **HiC Explorer**
  - Fixed bug where module tries to parse `QC_table.txt`, a new log file in hicexplorer v2.2.
  - Updated the format of the report to fits the changes which have been applied to the QC report of hicexplorer v3.3
  - Updated code to save parsed results to `multiqc_data`
- **HTSeq**
  - Fixed bug where module would crash if a sample had zero reads ([#1006](https://github.com/ewels/MultiQC/issues/1006))
- **LongRanger**
  - Added support for the LongRanger Align pipeline.
- **miRTrace**
  - Fixed bug where a sample in some plots was missed. ([#932](https://github.com/ewels/MultiQC/issues/932))
- **Peddy**
  - Fixed bug where sample name cleaning could lead to error. ([#1024](https://github.com/ewels/MultiQC/issues/1024))
  - All plots (including _Het Check_ and _Sex Check_) now hidden if no data
- **Picard**
  - Modified `OxoGMetrics` so that it will find files created with GATK `CollectMultipleMetrics` and `ConvertSequencingArtifactToOxoG`.
- **QoRTs**
  - Fixed bug where `--dirs` broke certain input files. ([#821](https://github.com/ewels/MultiQC/issues/821))
- **Qualimap**
  - Added in mean coverage computation for general statistics report
  - Creates now tables of collected data in `multiqc_data`
- **RNA-SeQC**
  - Updated broken URL link
- **RSeQC**
  - Fixed bug where Junction Saturation plot when clicking a single sample was mislabelling the lines.
  - When including a RSeQC section multiple times in one report, clicking Junction Saturation plot now behaves as you would expect.
  - Fixed bug where exported data in `multiqc_rseqc_read_distribution.txt` files had incorrect values for `_kb` fields ([#1017](https://github.com/ewels/MultiQC/issues/1017))
- **Samtools**
  - Utilize in-built `read_count_multiplier` functionality to plot `flagstat` results more nicely
- **SnpEff**
  - Increased the default summary csv file-size limit from 1MB to 5MB.
- **Stacks**
  - Fixed bug where multi-population sum stats are parsed correctly ([#906](https://github.com/ewels/MultiQC/issues/906))
- **TopHat**
  - Fixed bug where TopHat would try to run with files from Bowtie2 or HiSAT2 and crash
- **VCFTools**
  - Fixed a bug where `tstv_by_qual.py` produced invalid json from infinity-values.
- **snpEff**
  - Added plot of effects

#### New MultiQC Features

- Added some installation docs for windows
- Added some docs about using MultiQC in bioinformatics pipelines
- Rewrote Docker image
  - New base image `czentye/matplotlib-minimal` reduces image size from ~200MB to ~80MB
  - Proper installation method ensures latest version of the code
  - New entrypoint allows easier command-line usage
- Support opening MultiQC on websites with CSP `script-src 'self'` with some sha256 exceptions
  - Plot data is no longer intertwined with javascript code so hashes stay the same
- Made `config.report_section_order` work for module sub-sections as well as just modules.
- New config options `exclude_modules` and `run_modules` to complement `-e` and `-m` cli flags.
- Command line output is now coloured by default :rainbow: (use `--no-ansi` to turn this off)
- Better launch comparability due to code refactoring by [@KerstenBreuer](https://github.com/KerstenBreuer) and [@ewels](https://github.com/ewels)
  - Windows support for base `multiqc` command
  - Support for running as a python module: `python -m multiqc .`
  - Support for running within a script: `import multiqc` and `multiqc.run('/path/to/files')`
- Config option `custom_plot_config` now works for bargraph category configs as well ([#1044](https://github.com/ewels/MultiQC/issues/1044))
- Config `table_columns_visible` can now be given a module namespace and it will hide all columns from that module ([#541](https://github.com/ewels/MultiQC/issues/541))

#### Bug Fixes

- MultiQC now ignores all `.md5` files
- Use `SafeLoader` for PyYaml load calls, avoiding recent warning messages.
- Hide `multiqc_config_example.yaml` in the `test` directory to stop people from using it without modification.
- Fixed matplotlib background colour issue (@epakarin - [#886](https://github.com/ewels/MultiQC/issues))
- Table rows that are empty due to hidden columns are now properly hidden on page load ([#835](https://github.com/ewels/MultiQC/issues/835))
- Sample name cleaning: All sample names are now truncated to their basename, without a path.
  - This includes for `regex` and `replace` (before was only the default `truncate`).
  - Only affects modules that take sample names from file contents, such as cutadapt.
  - See [#897](https://github.com/ewels/MultiQC/issues/897) for discussion.

## [MultiQC v1.7](https://github.com/ewels/MultiQC/releases/tag/v1.7) - 2018-12-21

#### New Modules

- [**BISCUIT**](https://github.com/zwdzwd/biscuit)
  - BISuilfite-seq CUI Toolkit
  - Module written by [@zwdzwd](https://github.com/zwdzwd/)
- [**DamageProfiler**](https://github.com/Integrative-Transcriptomics/DamageProfiler)
  - A tool to determine ancient DNA misincorporation rates.
  - Module written by [@apeltzer](https://github.com/apeltzer/)
- [**FLASh**](https://ccb.jhu.edu/software/FLASH/)
  - FLASH (Fast Length Adjustment of SHort reads)
  - Module written by [@pooranis](https://github.com/pooranis/)
- [**MinIONQC**](https://github.com/roblanf/minion_qc)
  - QC of reads from ONT long-read sequencing
  - Module written by [@ManavalanG](https://github.com/ManavalanG)
- [**phantompeakqualtools**](https://www.encodeproject.org/software/phantompeakqualtools)
  - A tool for informative enrichment and quality measures for ChIP-seq/DNase-seq/FAIRE-seq/MNase-seq data.
  - Module written by [@chuan-wang](https://github.com/chuan-wang/)
- [**Stacks**](http://catchenlab.life.illinois.edu/stacks/)
  - A software for analyzing restriction enzyme-based data (e.g. RAD-seq). Support for Stacks >= 2.1 only.
  - Module written by [@remiolsen](https://github.com/remiolsen/)

#### Module updates

- **AdapterRemoval**
  - Handle error when zero bases are trimmed. See [#838](https://github.com/ewels/MultiQC/issues/838).
- **Bcl2fastq**
  - New plot showing the top twenty of undetermined barcodes by lane.
  - Informations for R1/R2 are now separated in the General Statistics table.
  - SampleID is concatenate with SampleName because in Chromium experiments several sample have the same SampleName.
- **deepTools**
  - New PCA plots from the `plotPCA` function (written by [@chuan-wang](https://github.com/chuan-wang/))
  - New fragment size distribution plots from `bamPEFragmentSize --outRawFragmentLengths` (written by [@chuan-wang](https://github.com/chuan-wang/))
  - New correlation heatmaps from the `plotCorrelation` function (written by [@chuan-wang](https://github.com/chuan-wang/))
  - New sequence distribution profiles around genes, from the `plotProfile` function (written by [@chuan-wang](https://github.com/chuan-wang/))
  - Reordered sections
- **Fastp**
  - Fixed bug in parsing of empty histogram data. See [#845](https://github.com/ewels/MultiQC/issues/845).
- **FastQC**
  - Refactored _Per Base Sequence Content_ plots to show original underlying data, instead of calculating it from the page contents. Now shows original FastQC base-ranges and fixes 100% GC bug in final few pixels. See [#812](https://github.com/ewels/MultiQC/issues/812).
  - When including a FastQC section multiple times in one report, the summary progress bars now behave as you would expect.
- **FastQ Screen**
  - Don't hide genomes in the simple plot, even if they have zero unique hits. See [#829](https://github.com/ewels/MultiQC/issues/829).
- **InterOp**
  - Fixed bug where read counts and base pair yields were not displaying in tables correctly.
  - Number formatting for these fields can now be customised in the same way as with other modules, as described [in the docs](http://multiqc.info/docs/#number-base-multiplier)
- **Picard**
  - InsertSizeMetrics: You can now configure to what degree the insert size plot should be smoothed.
  - CollectRnaSeqMetrics: Add warning about missing rRNA annotation.
  - CollectRnaSeqMetrics: Add chart for counts/percentage of reads mapped to the correct strand.
  - Now parses VariantCallingMetrics reports. (Similar to GATK module's VariantEval.)
- **phantompeakqualtools**
  - Properly clean sample names
- **Trimmomatic**
  - Updated Trimmomatic module documentation to be more helpful
  - New option to use filenames instead of relying on the command line used. See [#864](https://github.com/ewels/MultiQC/issues/864).

#### New MultiQC Features

- Embed your custom images with a new Custom Content feature! Just add `_mqc` to the end of the filename for `.png`, `.jpg` or `.jpeg` files.
- Documentation for Custom Content reordered to make it a little more sane
- You can now add or override any config parameter for any MultiQC plot! See [the documentation](http://multiqc.info/docs/#customising-plots) for more info.
- Allow `table_columns_placement` config to work with table IDs as well as column namespaces. See [#841](https://github.com/ewels/MultiQC/issues/841).
- Improved visual spacing between grouped bar plots

#### Bug Fixes

- Custom content no longer clobbers `col1_header` table configs
- The option `--file-list` that refers to a text file with file paths to analyse will no longer ignore directory paths
- [Sample name directory prefixes](https://multiqc.info/docs/#sample-names-prefixed-with-directories) are now added _after_ cleanup.
- If a module is run multiple times in one report, it's CSS and JS files will only be included once (`default` template)

## [MultiQC v1.6](https://github.com/ewels/MultiQC/releases/tag/v1.6) - 2018-08-04

Some of these updates are thanks to the efforts of people who attended the [NASPM](https://twitter.com/NordicGenomics) 2018 MultiQC hackathon session. Thanks to everyone who attended!

#### New Modules

- [**fastp**](https://github.com/OpenGene/fastp)
  - An ultra-fast all-in-one FASTQ preprocessor (QC, adapters, trimming, filtering, splitting...)
  - Module started by [@florianduclot](https://github.com/florianduclot/) and completed by [@ewels](https://github.com/ewels/)
- [**hap.py**](https://github.com/Illumina/hap.py)
  - Hap.py is a set of programs based on htslib to benchmark variant calls against gold standard truth datasets
  - Module written by [@tsnowlan](https://github.com/tsnowlan/)
- [**Long Ranger**](https://support.10xgenomics.com/genome-exome/software/pipelines/latest/what-is-long-ranger)
  - Works with data from the 10X Genomics Chromium. Performs sample demultiplexing, barcode processing, alignment, quality control, variant calling, phasing, and structural variant calling.
  - Module written by [@remiolsen](https://github.com/remiolsen/)
- [**miRTrace**](https://github.com/friedlanderlab/mirtrace)
  - A quality control software for small RNA sequencing data.
  - Module written by [@chuan-wang](https://github.com/chuan-wang/)

#### Module updates

- **BCFtools**
  - New plot showing SNP statistics versus quality of call from bcftools stats ([@MaxUlysse](https://github.com/MaxUlysse) and [@Rotholandus](https://github.com/Rotholandus))
- **BBMap**
  - Support added for BBDuk kmer-based adapter/contaminant filtering summary stats ([@boulund](https://github.com/boulund)
- **FastQC**
  - New read count plot, split into unique and duplicate reads if possible.
  - Help text added for all sections, mostly copied from the excellent FastQC help.
  - Sequence duplication plot rescaled
- **FastQ Screen**
  - Samples in large-sample-number plot are now sorted alphabetically ([@hassanfa](https://github.com/hassanfa)
- **MACS2**
  - Output is now more tolerant of missing data (no plot if no data)
- **Peddy**
  - Background samples now shown in ancestry PCA plot ([@roryk](https://github.com/roryk))
  - New plot showing sex checks versus het ratios, supporting unknowns ([@oyvinev](https://github.com/oyvinev))
- **Picard**
  - New submodule to handle `ValidateSamFile` reports ([@cpavanrun](https://github.com/cpavanrun))
  - WGSMetrics now add the mean and standard-deviation coverage to the general stats table (hidden) ([@cpavanrun](https://github.com/cpavanrun))
- **Preseq**
  - New config option to plot preseq plots with unique old coverage on the y axis instead of read count
  - Code refactoring by [@vladsaveliev](https://github.com/vladsaveliev)
- **QUAST**
  - Null values (`-`) in reports now handled properly. Bargraphs always shown despite varying thresholds. ([@vladsaveliev](https://github.com/vladsaveliev))
- **RNA-SeQC**
  - Don't create the report section for Gene Body Coverage if no data is given
- **Samtools**
  - Fixed edge case bug where MultiQC could crash if a sample had zero count coverage with idxstats.
  - Adds % proper pairs to general stats table
- **Skewer**
  - Read length plot rescaled
- **Tophat**
  - Fixed bug where some samples could be given a blank sample name ([@lparsons](https://github.com/lparsons))
- **VerifyBamID**
  - Change column header help text for contamination to match percentage output ([@chapmanb](https://github.com/chapmanb))

#### New MultiQC Features

- New config option `remove_sections` to skip specific report sections from modules
- Add `path_filters_exclude` to exclude certain files when running modules multiple times. You could previously only include certain files.
- New `exclude_*` keys for file search patterns
  - Have a subset of patterns to exclude otherwise detected files with, by filename or contents
- Command line options all now use mid-word hyphens (not a mix of hyphens and underscores)
  - Old underscore terms still maintained for backwards compatibility
- Flag `--view-tags` now works without requiring an "analysis directory".
- Removed Python dependency for `enum34` ([@boulund](https://github.com/boulund))
- Columns can be added to `General Stats` table for custom content/module.
- New `--ignore-symlinks` flag which will ignore symlinked directories and files.
- New `--no-megaqc-upload` flag which disables automatically uploading data to MegaQC

#### Bug Fixes

- Fix path filters for `top_modules/module_order` configuration only selecting if _all_ globs match. It now filters searches that match _any_ glob.
- Empty sample names from cleaning are now no longer allowed
- Stop prepend_dirs set in the config from getting clobbered by an unpassed CLI option ([@tsnowlan](https://github.com/tsnowlan))
- Modules running multiple times now have multiple sets of columns in the General Statistics table again, instead of overwriting one another.
- Prevent tables from clobbering sorted row orders.
- Fix linegraph and scatter plots data conversion (sporadically the incorrect `ymax` was used to drop data points) ([@cpavanrun](https://github.com/cpavanrun))
- Adjusted behavior of ceiling and floor axis limits
- Adjusted multiple file search patterns to make them more specific
  - Prevents the wrong module from accidentally slurping up output from a different tool. By [@cpavanrun](https://github.com/cpavanrun) (see [PR #727](https://github.com/ewels/MultiQC/pull/727))
- Fixed broken report bar plots when `-p`/`--export-plots` was specified (see issue [#801](https://github.com/ewels/MultiQC/issues/801))

## [MultiQC v1.5](https://github.com/ewels/MultiQC/releases/tag/v1.5) - 2018-03-15

#### New Modules

- [**HiCPro**](https://github.com/nservant/HiC-Pro) - New module!
  - HiCPro: Quality controls and processing of Hi-C
  - Module written by [@nservant](https://github.com/nservant),
- [**DeDup**](http://www.github.com/apeltzer/DeDup) - New module!
  - DeDup: Improved Duplicate Removal for merged/collapsed reads in ancient DNA analysis
  - Module written by [@apeltzer](https://github.com/apeltzer),
- [**Clip&Merge**](http://github.com/apeltzer/ClipAndMerge) - New module!
  - Clip&Merge: Adapter clipping and read merging for ancient DNA analysis
  - Module written by [@apeltzer](https://github.com/apeltzer),

#### Module updates

- **bcl2fastq**
  - Catch `ZeroDivisionError` exceptions when there are 0 reads ([@aledj2](https://github.com/aledj2))
  - Add parsing of `TrimmedBases` and new General Stats column for % bases trimmed ([@matthdsm](https://github.com/matthdsm)).
- **BUSCO**
  - Fixed configuration bug that made all sample names become `'short'`
- **Custom Content**
  - Parsed tables now exported to `multiqc_data` files
- **Cutadapt**
  - Refactor parsing code to collect all length trimming plots
- **FastQC**
  - Fixed starting y-axis label for GC-content lineplot being incorrect.
- **HiCExplorer**
  - Updated to work with v2.0 release.
- **Homer**
  - Made parsing of `tagInfo.txt` file more resilient to variations in file format so that it works with new versions of Homer.
  - Kept order of chromosomes in coverage plot consistent.
- **Peddy**
  - Switch `Sex error` logic to `Correct sex` for better highlighting ([@aledj2](https://github.com/aledj2))
- **Picard**
  - Updated module and search patterns to recognise new output format from Picard version >= 2.16 and GATK output.
- **Qualimap BamQC**
  - Fixed bug where start of _Genome Fraction_ could have a step if target is 100% covered.
- **RNA-SeQC**
  - Added rRNA alignment stats to summary table [@Rolandde](https://github.com/Rolandde)
- **RSeqC**
  - Fixed read distribution plot by adding category for `other_intergenic` (thanks to [@moxgreen](https://github.com/moxgreen))
  - Fixed a dodgy plot title (Read GC content)
- **Supernova**
  - Added support for Supernova 2.0 reports. Fixed a TypeError bug when using txt reports only. Also a bug when parsing empty histogram files.

#### New MultiQC Features

- Invalid choices for `--module` or `--exclude` now list the available modules alphabetically.
- Linting now checks for presence in `config.module_order` and tags.

#### Bug Fixes

- Excluding modules now works in combination with using module tags.
- Fixed edge-case bug where certain combinations of `output_fn_name` and `data_dir_name` could trigger a crash
- Conditional formatting - values are now longer double-labelled
- Made config option `extra_series` work in scatter plots the same way that it works for line plots
- Locked the `matplotlib` version to `v2.1.0` and below
  - Due to [two](https://github.com/matplotlib/matplotlib/issues/10476) [bugs](https://github.com/matplotlib/matplotlib/issues/10784) that appeared in `v2.2.0` - will remove this constraint when there's a new release that works again.

## [MultiQC v1.4](https://github.com/ewels/MultiQC/releases/tag/v1.4) - 2018-01-11

A slightly earlier-than-expected release due to a new problem with dependency packages that is breaking MultiQC installations since 2018-01-11.

#### New Modules

- [**Sargasso**](http://statbio.github.io/Sargasso/)
  - Parses output from Sargasso - a tool to separate mixed-species RNA-seq reads according to their species of origin
  - Module written by [@hxin](https://github.com/hxin/)
- [**VerifyBAMID**](https://genome.sph.umich.edu/wiki/VerifyBamID)
  - Parses output from VerifyBAMID - a tool to detect contamination in BAM files.
  - Adds the `CHIPMIX` and `FREEMIX` columns to the general statistics table.
  - Module written by [@aledj2](https://github.com/aledj2/)

#### Module updates

- **MACS2**
  - Updated to work with output from older versions of MACS2 by [@avilella](https://github.com/avilella/)
- **Peddy**
  - Add het check plot to suggest potential contamination by [@aledj2](https://github.com/aledj2)
- **Picard**
  - Picard HsMetrics `HS_PENALTY` plot now has correct axis labels
  - InsertSizeMetrics switches commas for points if it can't convert floats. Should help some european users.
- **QoRTs**
  - Added support for new style of output generated in the v1.3.0 release
- **Qualimap**
  - New `Error rate` column in General Statistics table, added by [@Cashalow](https://github.com/Cashalow/)
    - Hidden by default - customise your MultiQC config to always show this column (see [docs](http://multiqc.info/docs/#hiding-columns))
- **QUAST**
  - New option to customise the default display of contig count and length (eg. `bp` instead of `Mbp`).
  - See [documentation](http://multiqc.info/docs/#quast). Written by [@ewels](https://github.com/ewels/) and [@Cashalow](https://github.com/Cashalow/)
- **RSeQC**
  - Removed normalisation in Junction Saturation plot. Now raw counts instead of % of total junctions.

#### New MultiQC Features

- Conditional formatting / highlighting of cell contents in tables
  - If you want to make values that match a criteria stand out more, you can now write custom rules and formatting instructions for tables.
  - For instructions, see [the documentation](http://multiqc.info/docs/#conditional-formatting)
- New `--lint` option which is strict about best-practices for writing new modules
  - Useful when writing new modules and code as it throws warnings
  - Currently only implemented for bar plots and a few other places. More linting coming soon...
- If MultiQC breaks and shows am error message, it now reports the filename of the last log it found
  - Hopefully this will help with debugging / finding dodgy input data

#### Bug Fixes

- Addressed new dependency error with conflicting package requirements
  - There was a conflict between the `networkx`, `colormath` and `spectra` releases.
  - I previously forced certain software versions to get around this, but `spectra` has now updated with the unfortunate effect of introducing a new dependency clash that halts installation.
- Fixed newly introduced bug where Custom Content MultiQC config file search patterns had been broken
- Updated pandoc command used in `--pdf` to work with new releases of Pandoc
- Made config `table_columns_visible` module name key matching case insensitive to make less frustrating

## [MultiQC v1.3](https://github.com/ewels/MultiQC/releases/tag/v1.3) - 2017-11-03

#### Breaking changes - custom search patterns

Only for users with custom search patterns for the `bowtie` or `star`: you will
need to update your config files - the `bowtie` search key is now `bowtie1`,
`star_genecounts` is now `star/genecounts`.

For users with custom modules - search patterns _must_ now conform to the search
pattern naming convention: `modulename` or `modulename/anything` (the search pattern
string beginning with the name of your module, anything you like after the first `/`).

#### New Modules

- [**10X Supernova**](https://support.10xgenomics.com/de-novo-assembly/software/overview/welcome)
  - Parses statistics from the _de-novo_ Supernova software.
  - Module written by [@remiolsen](https://github.com/remiolsen/)
- [**BBMap**](https://sourceforge.net/projects/bbmap/)
  - Plot metrics from a number of BBMap tools, a suite of DNA/RNA mapping tools and utilities
  - Module written by [@boulund](https://github.com/boulund/) and [@epruesse](https://github.com/epruesse/)
- [**deepTools**](https://github.com/fidelram/deepTools) - new module!
  - Parse text output from `bamPEFragmentSize`, `estimateReadFiltering`, `plotCoverage`, `plotEnrichment`, and `plotFingerprint`
  - Module written by [@dpryan79](https://github.com/dpryan79/)
- [**Homer Tag Directory**](http://homer.ucsd.edu/homer/ngs/tagDir.html) - new submodule!
  - Module written by [@rdali](https://github.com/rdali/)
- [**illumina InterOp**](http://illumina.github.io/interop/index.html)
  - Module to parse metrics from illumina sequencing runs and demultiplexing, generated by the InterOp package
  - Module written by [@matthdsm](https://github.com/matthdsm/)
- [**RSEM**](https://deweylab.github.io/RSEM/) - new module!
  - Parse `.cnt` file comming from rsem-calculate-expression and plot read repartitions (Unalignable, Unique, Multi ...)
  - Module written by [@noirot](https://github.com/noirot/)
- [**HiCExplorer**](https://github.com/maxplanck-ie/HiCExplorer)
  - New module to parse the log files of `hicBuildMatrix`.
  - Module written by [@joachimwolff](https://github.com/joachimwolff/)

#### Module updates

- **AfterQC**
  - Handle new output format where JSON summary key changed names.
- **bcl2fastq**
  - Clusters per sample plot now has tab where counts are categoried by lane.
- **GATK**
  - New submodule to handle Base Recalibrator stats, written by [@winni2k](https://github.com/winni2k/)
- **HiSAT2**
  - Fixed bug where plot title was incorrect if both SE and PE bargraphs were in one report
- **Picard HsMetrics**
  - Parsing code can now handle commas for decimal places
- **Preseq**
  - Updated odd file-search pattern that limited input files to 500kb
- **QoRTs**
  - Added new plots, new helptext and updated the module to produce a lot more output.
- **Qualimap BamQC**
  - Fixed edge-case bug where the refactored coverage plot code could raise an error from the `range` call.
- Documentation and link fixes for Slamdunk, GATK, bcl2fastq, Adapter Removal, FastQC and main docs
  - Many of these spotted and fixed by [@juliangehring](https://github.com/juliangehring/)
- Went through all modules and standardised plot titles
  - All plots should now have a title with the format _Module name: Plot name_

#### New MultiQC Features

- New MultiQC docker image
  - Ready to use docker image now available at <https://hub.docker.com/r/ewels/multiqc/> (200 MB)
  - Uses automated builds - pull `:latest` to get the development version, future releases will have stable tags.
  - Written by [@MaxUlysse](https://github.com/MaxUlysse/)
- New `module_order` config options allow modules to be run multiple times
  - Filters mean that a module can be run twice with different sets of files (eg. before and after trimming)
  - Custom module config parameters can be passed to module for each run
- File search refactored to only search for running modules
  - Makes search much faster when running with lots of files and limited modules
  - For example, if using `-m star` to only use the STAR module, all other file searches now skipped
- File search now warns if an unrecognised search type is given
- MultiQC now saves nearly all parsed data to a structured output file by default
  - See `multiqc_data/multiqc_data.json`
  - This can be turned off by setting `config.data_dump_file: false`
- Verbose logging when no log files found standardised. Less duplication in code and logs easier to read!
- New documentation section describing how to use MultiQC with Galaxy
- Using `shared_key: 'read_counts'` in table header configs now applies relevant defaults

#### Bug Fixes

- Installation problem caused by changes in upstream dependencies solved by stricter installation requirements
- Minor `default_dev` directory creation bug squashed
- Don't prepend the directory separator (`|`) to sample names with `-d` when there are no subdirs
- `yPlotLines` now works even if you don't set `width`

## [MultiQC v1.2](https://github.com/ewels/MultiQC/releases/tag/v1.2) - 2017-08-16

#### CodeFest 2017 Contributions

We had a fantastic group effort on MultiQC at the [2017 BOSC CodeFest](https://www.open-bio.org/wiki/Codefest_2017).
Many thanks to those involved!

#### New Modules

- [**AfterQC**](https://github.com/OpenGene/AfterQC) - New module!
  - Added parsing of the _AfterQC_ json file data, with a plot of filtered reads.
  - Work by [@raonyguimaraes](https://github.com/raonyguimaraes)
- [**bcl2fastq**](https://support.illumina.com/sequencing/sequencing_software/bcl2fastq-conversion-software.html)
  - bcl2fastq can be used to both demultiplex data and convert BCL files to FASTQ file formats for downstream analysis
  - New module parses JSON output from recent versions and summarises some key statistics from the demultiplexing process.
  - Work by [@iimog](https://github.com/iimog) (with a little help from [@tbooth](https://github.com/tbooth) and [@ewels](https://github.com/ewels))
- [**leeHom**](https://github.com/grenaud/leeHom)
  - leeHom is a program for the Bayesian reconstruction of ancient DNA
- [**VCFTools**](https://vcftools.github.io)
  - Added initial support for VCFTools `relatedness2`
  - Added support for VCFTools `TsTv-by-count` `TsTv-by-qual` `TsTv-summary`
  - Module written by [@mwhamgenomics](https://github.com/mwhamgenomics)

#### Module updates

- **FastQ Screen**
  - Gracefully handle missing data from very old FastQ Screen versions.
- **RNA-SeQC**
  - Add new transcript-associated reads plot.
- **Picard**
  - New submodule to handle output from `TargetedPcrMetrics`
- **Prokka**
  - Added parsing of the `# CRISPR arrays` data from Prokka when available ([@asetGem](https://github.com/asetGem))
- **Qualimap**
  - Some code refactoring to radically improve performance and run times, especially with high coverage datasets.
  - Fixed bug where _Cumulative coverage genome fraction_ plot could be truncated.

#### New MultiQC Features

- New module help text
  - Lots of additional help text was written to make MultiQC report plots easier to interpret.
  - Updated modules:
    - Bowtie
    - Bowtie 2
    - Prokka
    - Qualimap
    - SnpEff
  - Elite team of help-writers:
    - [@tabwalsh](https://github.com/tabwalsh)
    - [@ddesvillechabrol](https://github.com/tabwalsh)
    - [@asetGem](https://github.com/asetGem)
- New config option `section_comments` allows you to add custom comments above specific sections in the report
- New `--tags` and `--view_tags` command line options
  - Modules can now be given tags (keywords) and filtered by those. So running `--tags RNA` will only run MultiQC modules related to RNA analysis.
  - Work by [@Hammarn](https://github.com/Hammarn)
- Back-end configuration options to specify the order of table columns
  - Modules and user configs can set priorities for columns to customise where they are displayed
  - Work by [@tbooth](https://github.com/tbooth)
- Added framework for proper unit testing
  - Previous start on unit tests tidied up, new blank template and tests for the `clean_sample_name` functionality.
  - Added to Travis and Appveyor for continuous integration testing.
  - Work by [@tbooth](https://github.com/tbooth)
- Bug fixes and refactoring of report configuration saving / loading
  - Discovered and fixed a bug where a report config could only be loaded once
  - Work by [@DennisSchwartz](https://github.com/DennisSchwartz)
- Table column row headers (sample names) can now be numeric-only.
  - Work by [@iimog](https://github.com/iimog)
- Improved sample name cleaning functionality
  - Added option `regex_keep` to clean filenames by _keeping_ the matching part of a pattern
  - Work by [@robinandeer](https://github.com/robinandeer)
- Handle error when invalid regexes are given in reports
  - Now have a nice toast error warning you and the invalid regexes are highlighted
  - Previously this just crashed the whole report without any warning
  - Work by [@robinandeer](https://github.com/robinandeer)
- Command line option `--dirs-depth` now sets `-d` to `True` (so now works even if `-d` isn't also specified).
- New config option `config.data_dump_file` to export as much data as possible to `multiqc_data/multiqc_data.json`
- New code to send exported JSON data to a a web server
  - This is in preparation for the upcoming MegaQC project. Stay tuned!

#### Bug Fixes

- Specifying multiple config files with `-c`/`--config` now works as expected
  - Previously this would only read the last specified
- Fixed table rendering bug that affected Chrome v60 and IE7-11
  - Table cell background bars weren't showing up. Updated CSS to get around this rendering error.
- HTML ID cleanup now properly cleans strings so that they work with jQuery as expected.
- Made bar graph sample highlighting work properly again
- Config `custom_logo` paths can now be relative to the config file (or absolute as before)
- Report doesn't keep annoyingly telling you that toolbox changes haven't been applied
  - Now uses more subtle _toasts_ and only when you close the toolbox (not every click).
- Switching report toolbox options to regex mode now enables the _Apply_ button as it should.
- Sorting table columns with certain suffixes (eg. `13X`) no works properly (numerically)
- Fixed minor bug in line plot data smoothing (now works with unsorted keys)

---

## [MultiQC v1.1](https://github.com/ewels/MultiQC/releases/tag/v1.1) - 2017-07-18

#### New Modules

- [**BioBloom Tools**](https://github.com/bcgsc/biobloom)
  - Create Bloom filters for a given reference and then to categorize sequences
- [**Conpair**](https://github.com/nygenome/Conpair)
  - Concordance and contamination estimator for tumor–normal pairs
- [**Disambiguate**](https://github.com/AstraZeneca-NGS/disambiguate)
  - Bargraph displaying the percentage of reads aligning to two different reference genomes.
- [**Flexbar**](https://github.com/seqan/flexbar)
  - Flexbar is a tool for flexible barcode and adapter removal.
- [**HISAT2**](https://ccb.jhu.edu/software/hisat2/)
  - New module for the HISAT2 aligner.
  - Made possible by updates to HISAT2 logging by @infphilo (requires `--new-summary` HISAT2 flag).
- [**HOMER**](http://homer.ucsd.edu/homer/)
  - Support for summary statistics from the `findPeaks` tool.
- [**Jellyfish**](http://www.cbcb.umd.edu/software/jellyfish/)
  - Histograms to estimate library complexity and coverage from k-mer content.
  - Module written by @vezzi
- [**MACS2**](https://github.com/taoliu/MACS)
  - Summary of redundant rate from MACS2 peak calling.
- [**QoRTs**](http://hartleys.github.io/QoRTs/)
  - QoRTs is toolkit for analysis, QC and data management of RNA-Seq datasets.
- [**THetA2**](http://compbio.cs.brown.edu/projects/theta/)
  - THeTA2 _(Tumor Heterogeneity Analysis)_ estimates tumour purity and clonal / subclonal copy number.

#### Module updates

- **BCFtools**
  - Option to collapse complementary changes in substitutions plot, useful for non-strand specific experiments (thanks to @vladsaveliev)
- **Bismark**
  - M-Bias plots no longer show read 2 for single-end data.
- **Custom Content**
  - New option to print raw HTML content to the report.
- **FastQ Screen**
  - Fixed edge-case bug where many-sample plot broke if total number of reads was less than the subsample number.
  - Fixed incorrect logic of config option `fastqscreen_simpleplot` (thanks to @daler)
  - Organisms now alphabetically sorted in fancy plot so that order is nonrandom (thanks to @daler)
  - Fixed bug where `%No Hits` was missed in logs from recent versions of FastQ Screen.
- **HTSeq Counts**
  - Fixed but so that module still works when `--additional-attr` is specified in v0.8 HTSeq above (thanks to @nalcala)
- **Picard**
  - CollectInsertSize: Fixed bug that could make the General Statistics _Median Insert Size_ value incorrect.
  - Fixed error in sample name regex that left trailing `]` characters and was generally broken (thanks to @jyh1 for spotting this)
- **Preseq**
  - Improved plots display (thanks to @vladsaveliev)
- **Qualimap**
  - Only calculate bases over target coverage for values in General Statistics. Should give a speed increase for very high coverage datasets.
- **QUAST**
  - Module is now compatible with runs from [MetaQUAST](http://quast.sourceforge.net/metaquast) (thanks to @vladsaveliev)
- **RSeQC**
  - Changed default order of sections
  - Added config option to reorder and hide module report sections

#### New MultiQC features

- If a report already exists, execution is no longer halted.
  - `_1` is appended to the filename, iterating if this also exists.
  - `-f`/`--force` still overwrites existing reports as before
  - Feature written by [@Hammarn](https://github.com/Hammarn)
- New ability to run modules multiple times in a single report
  - Each run can be given different configuration options, including filters for input files
  - For example, have FastQC after trimming as well as FastQC before trimming.
  - See the relevant [documentation](http://multiqc.info/docs/#order-of-modules) for more instructions.
- New option to customise the order of report _sections_
  - This is in addition / alternative to changing the order of module execution
  - Allows one module to have sections in multiple places (eg. Custom Content)
- Tables have new column options `floor`, `ceiling` and `minRange`.
- Reports show warning if JavaScript is disabled
- Config option `custom_logo` now works with file paths relative to config file directory and cwd.

#### Bug Fixes

- Table headers now sort columns again after scrolling the table
- Fixed buggy table header tooltips
- Base `clean_s_name` function now strips excess whitespace.
- Line graphs don't smooth lines if not needed (number of points < maximum number allowed)
- PDF output now respects custom output directory.

---

## [MultiQC v1.0](https://github.com/ewels/MultiQC/releases/tag/v1.0) - 2017-05-17

Version 1.0! This release has been a long time coming and brings with it some fairly
major improvements in speed, report filesize and report performance. There's also
a bunch of new modules, more options, features and a whole lot of bug fixes.

The version number is being bumped up to 1.0 for a couple of reasons:

1. MultiQC is now _(hopefully)_ relatively stable. A number of facilities and users
   are now using it in a production setting and it's published. It feels like it
   probably deserves v1 status now somehow.
2. This update brings some fairly major changes which will break backwards
   compatibility for plugins. As such, semantic versioning suggests a change in
   major version number.

### Breaking Changes

For most people, you shouldn't have any problems upgrading. There are two
scenarios where you may need to make changes with this update:

#### 1. You have custom file search patterns

Search patterns have been flattened and may no longer have arbitrary depth.
For example, you may need to change the following:

```yaml
fastqc:
  data:
    fn: "fastqc_data.txt"
  zip:
    fn: "*_fastqc.zip"
```

to this:

```yaml
fastqc/data:
  fn: "fastqc_data.txt"
fastqc/zip:
  fn: "*_fastqc.zip"
```

See the [documentation](http://multiqc.info/docs/#step-1-find-log-files) for instructions on how to write the new file search syntax.

See [`search_patterns.yaml`](multiqc/utils/search_patterns.yaml) for the new module search keys
and more examples.

#### 2. You have custom plugins / modules / external code

To see what changes need to applied to your custom plugin code, please see the [MultiQC docs](http://multiqc.info/docs/#v1.0-updates).

#### New Modules

- [**Adapter Removal**](https://github.com/mikkelschubert/adapterremoval)
  - AdapterRemoval v2 - rapid adapter trimming, identification, and read merging
- [**BUSCO**](http://busco.ezlab.org/)
  - New module for the `BUSCO v2` tool, used for assessing genome assembly and annotation completeness.
- [**Cluster Flow**](http://clusterflow.io)
  - Cluster Flow is a workflow tool for bioinformatics pipelines. The new module parses executed tool commands.
- [**RNA-SeQC**](http://archive.broadinstitute.org/cancer/cga/rna-seqc)
  - New module to parse output from RNA-SeQC, a java program which computes a series
    of quality control metrics for RNA-seq data.
- [**goleft indexcov**](https://github.com/brentp/goleft/tree/master/indexcov)
  - [goleft indexcov](https://github.com/brentp/goleft/tree/master/indexcov) uses the PED and ROC
    data files to create diagnostic plots of coverage per sample, helping to identify sample gender and coverage issues.
  - Thanks to @chapmanb and @brentp
- [**SortMeRNA**](http://bioinfo.lifl.fr/RNA/sortmerna/)
  - New module for `SortMeRNA`, commonly used for removing rRNA contamination from datasets.
  - Written by @bschiffthaler

#### Module updates

- **Bcftools**
  - Fixed bug with display of indels when only one sample
- **Cutadapt**
  - Now takes the filename if the sample name is `-` (stdin). Thanks to @tdido
- **FastQC**
  - Data for the Sequence content plot can now be downloaded from reports as a JSON file.
- **FastQ Screen**
  - Rewritten plotting method for high sample numbers plot (~ > 20 samples)
  - Now shows counts for single-species hits and bins all multi-species hits
  - Allows plot to show proper percentage view for each sample, much easier to interpret.
- **HTSeq**
  - Fix bug where header lines caused module to crash
- **Picard**
  - New `RrbsSummaryMetrics` Submodule!
  - New `WgsMetrics` Submodule!
  - `CollectGcBiasMetrics` module now prints summary statistics to `multiqc_data` if found. Thanks to @ahvigil
- **Preseq**
  - Now trims the x axis to the point that meets 90% of `min(unique molecules)`.
    Hopefully prevents ridiculous x axes without sacrificing too much useful information.
  - Allows to show estimated depth of coverage instead of less informative molecule counts
    (see [details](http://multiqc.info/docs/#preseq)).
  - Plots dots with externally calculated real read counts (see [details](http://multiqc.info/docs/#preseq)).
- **Qualimap**
  - RNASeq Transcript Profile now has correct axis units. Thanks to @roryk
  - BamQC module now doesn't crash if reports don't have genome gc distributions
- **RSeQC**
  - Fixed Python3 error in Junction Saturation code
  - Fixed JS error for Junction Saturation that made the single-sample combined plot only show _All Junctions_

#### Core MultiQC updates

- Change in module structure and import statements (see [details](http://multiqc.info/docs/#v1.0-updates)).
- Module file search has been rewritten (see above changes to configs)
  - Significant improvement in search speed (test dataset runs in approximately half the time)
  - More options for modules to find their logs, eg. filename and contents matching regexes (see the [docs](http://multiqc.info/docs/#step-1-find-log-files))
- Report plot data is now compressed, significantly reducing report filesizes.
- New `--ignore-samples` option to skip samples based on parsed sample name
  - Alternative to filtering by input filename, which doesn't always work
  - Also can use config vars `sample_names_ignore` (glob patterns) and `sample_names_ignore_re` (regex patterns).
- New `--sample-names` command line option to give file with alternative sample names
  - Allows one-click batch renaming in reports
- New `--cl_config` option to supply MultiQC config YAML directly on the command line.
- New config option to change numeric multiplier in General Stats
  - For example, if reports have few reads, can show `Thousands of Reads` instead of `Millions of Reads`
  - Set config options `read_count_multiplier`, `read_count_prefix` and `read_count_desc`
- Config options `decimalPoint_format` and `thousandsSep_format` now apply to tables as well as plots
  - By default, thosands will now be separated with a space and `.` used for decimal places.
- Tables now have a maximum-height by default and scroll within this.
  - Speeds up report rendering in the web browser and makes report less stupidly long with lots of samples
  - Button beneath table toggles full length if you want a zoomed-out view
  - Refactored and removed previous code to make the table header "float"
  - Set `config.collapse_tables` to `False` to disable table maximum-heights
- Bar graphs and heatmaps can now be zoomed in on
  - Interactive plots sometimes hide labels due to lack of space. These can now be zoomed in on to see specific samples in more detail.
- Report plots now load sequentially instead of all at once
  - Prevents the browser from locking up when large reports load
- Report plot and section HTML IDs are now sanitised and checked for duplicates
- New template available (called _sections_) which has faster loading
  - Only shows results from one module at a time
  - Makes big reports load in the browser much more quickly, but requires more clicking
  - Try it out by specifying `-t sections`
- Module sections tidied and refactored
  - New helper function `self.add_section()`
  - Sections hidden in nav if no title (no more need for the hacky `self.intro +=`)
  - Content broken into `description`, `help` and `plot`, with automatic formatting
  - Empty module sections are now skipped in reports. No need to check if a plot function returns `None`!
  - Changes should be backwards-compatible
- Report plot data export code refactored
  - Now doesn't export hidden samples (uses HighCharts [export-csv](https://github.com/highcharts/export-csv) plugin)
- Handle error when `git` isn't installed on the system.
- Refactored colouring of table cells
  - Was previously done in the browser using [chroma.js](http://gka.github.io/chroma.js/)
  - Now done at report generation time using the [spectra](https://pypi.python.org/pypi/spectra) package
  - Should helpfully speed up report rendering time in the web browser, especially for large reports
- Docs updates (thanks to @varemo)
- Previously hidden log file `.multiqc.log` renamed to `multiqc.log` in `multiqc_data`
- Added option to load MultiQC config file from a path specified in the environment variable `MULTIQC_CONFIG_PATH`
- New table configuration options
  - `sortRows: False` prevents table rows from being sorted alphabetically
  - `col1_header` allows the default first column header to be changed from "Sample Name"
- Tables no longer show _Configure Columns_ and _Plot_ buttons if they only have a single column
- Custom content updates
  - New `custom_content`/`order` config option to specify order of Custom Content sections
  - Tables now use the header for the first column instead of always having `Sample Name`
  - JSON + YAML tables now remember order of table columns
  - Many minor bugfixes
- Line graphs and scatter graphs axis limits
  - If limits are specified, data exceeding this is no longer saved in report
  - Visually identical, but can make report file sizes considerable smaller in some cases
- Creating multiple plots without a config dict now works (previously just gave grey boxes in report)
- All changes are now tested on a Windows system, using [AppVeyor](https://ci.appveyor.com/project/ewels/multiqc/)
- Fixed rare error where some reports could get empty General Statistics tables when no data present.
- Fixed minor bug where config option `force: true` didn't work. Now you don't have to always specify `-f`!

---

## [MultiQC v0.9](https://github.com/ewels/MultiQC/releases/tag/v0.9) - 2016-12-21

A major new feature is released in v0.9 - support for _custom content_. This means
that MultiQC can now easily include output from custom scripts within reports without
the need for a new module or plugin. For more information, please see the
[MultiQC documentation](http://multiqc.info/docs/#custom-content).

#### New Modules

- [**HTSeq**](http://www-huber.embl.de/HTSeq/doc/count.html)
  - New module for the `htseq-count` tool, often used in RNA-seq analysis.
- [**Prokka**](http://www.vicbioinformatics.com/software.prokka.shtml)
  - Prokka is a software tool for the rapid annotation of prokaryotic genomes.
- [**Slamdunk**](http://t-neumann.github.io/slamdunk/)
  - Slamdunk is a software tool to analyze SLAMSeq data.
- [**Peddy**](https://github.com/brentp/peddy)
  - Peddy calculates genotype :: pedigree correspondence checks, ancestry checks and sex checks using VCF files.

#### Module updates

- **Cutadapt**
  - Fixed bug in General Stats table number for old versions of cutadapt (pre v1.7)
  - Added support for _really_ old cutadapt logs (eg. v.1.2)
- **FastQC**
  - New plot showing total overrepresented sequence percentages.
  - New option to parse a file containing a theoretical GC curve to display in the background.
    - Human & Mouse Genome / Transcriptome curves bundled, or make your own using
      [fastqcTheoreticalGC](https://github.com/mikelove/fastqcTheoreticalGC). See the
      [MultiQC docs](http://multiqc.info/docs/#fastqc) for more information.
- **featureCounts**
  - Added parsing checks and catch failures for when non-featureCounts files are picked up by accident
- **GATK**
  - Fixed logger error in VariantEval module.
- **Picard**
  - Fixed missing sample overwriting bug in `RnaSeqMetrics`
  - New feature to customise coverage shown from `HsMetrics` in General Statistics table
    see the [docs](http://multiqc.info/docs/#picard) for info).
  - Fixed compatibility problem with output from `CollectMultipleMetrics` for `CollectAlignmentSummaryMetrics`
- **Preseq**
  - Module now recognises output from `c_curve` mode.
- **RSeQC**
  - Made the gene body coverage plot show the percentage view by default
  - Made gene body coverage properly handle sample names
- **Samtools**
  - New module to show duplicate stats from `rmdup` logs
  - Fixed a couple of niggles in the idxstats plot
- **SnpEff**
  - Fixed swapped axis labels in the Variant Quality plot
- **STAR**
  - Fixed crash when there are 0 unmapped reads.
  - Sample name now taken from the directory name if no file prefix found.
- **Qualimap BamQC**
  - Add a line for pre-calculated reference genome GC content
  - Plot cumulative coverage for values above 50x, align with the coverage histogram.
  - New ability to customise coverage thresholds shown in General Statistics table
    (see the [docs](http://multiqc.info/docs/#qualimap) for info).

#### Core MultiQC updates

- Support for _custom content_ (see top of release notes).
- New ninja report tool: make scatter plots of any two table columns!
- Plot data now saved in `multiqc_data` when 'flat' image plots are created
  - Allows you easily re-plot the data (eg. in Excel) for further downstream investigation
- Added _'Apply'_ button to Highlight / Rename / Hide.
  - These tools can become slow with large reports. This means that you can enter several
    things without having to wait for the report to replot each change.
- Report heatmaps can now be sorted by highlight
- New config options `decimalPoint_format` and `thousandsSep_format`
  - Allows you to change the default `1 234.56` number formatting for plots.
- New config option `top_modules` allows you to specify modules that should come at the top of the report
- Fixed bar plot bug where missing categories could shift data between samples
- Report title now printed in the side navigation
- Missing plot IDs added for easier plot exporting
- Stopped giving warnings about skipping directories (now a debug message)
- Added warnings in report about missing functionality for flat plots (exporting and toolbox)
- Export button has contextual text for images / data
- Fixed a bug where user config files were loaded twice
- Fixed bug where module order was random if `--module` or `--exclude` was used.
- Refactored code so that the order of modules can be changed in the user config
- Beefed up code + docs in scatter plots back end and multiple bar plots.
- Fixed a few back end nasties for Tables
  - Shared-key columns are no longer forced to share colour schemes
  - Fixed bug in lambda modified values when format string breaks
  - Supplying just data with no header information now works as advertised
- Improvements to back end code for bar plots
  - New `tt_decimals` and `tt_suffix` options for bar plots
  - Bar plots now support `yCeiling`, `yFloor` and `yMinRange`, as with line plots.
  - New option `hide_zero_cats:False` to force legends to be shown even when all data is 0
- General Stats _Showing x of y_ columns count is fixed on page load.
- Big code whitespace cleanup

---

## [MultiQC v0.8](https://github.com/ewels/MultiQC/releases/tag/v0.8) - 2016-09-26

#### New Modules

- [**GATK**](https://software.broadinstitute.org/gatk/)
  - Added support for VariantEval reports, only parsing a little of the information
    in there so far, but it's a start.
  - Module originally written by @robinandeer at the [OBF Codefest](https://www.open-bio.org/wiki/Codefest_2016),
    finished off by @ewels
- [**Bcftools**](https://samtools.github.io/bcftools/)
- [**QUAST**](http://quast.bioinf.spbau.ru/)
  - QUAST is a tool for assessing de novo assemblies against reference genomes.

#### Module updates

- **Bismark** now supports reports from `bam2nuc`, giving Cytosine coverage in General Stats.
- **Bowtie1**
  - Updated to try to find bowtie command before log, handle multiple logs in one file. Same as bowtie2.
- **FastQC**
  - Sample pass/warn/fail lists now display properly even with large numbers of samples
  - Sequence content heatmap display is better with many samples
- **Kallisto**
  - Now supports logs from SE data.
- **Picard**
  - `BaseDistributionByCycle` - new submodule! Written by @mlusignan
  - `RnaSeqMetrics` - new submodule! This one by @ewels ;)
  - `AlignmentSummaryMetrics` - another new submodule!
  - Fixed truncated files crash bug for Python 3 _(#306)_
- **Qualimap RNASeqQC**
  - Fixed parsing bug affecting counts in _Genomic Origin_ plot.
  - Module now works with European style thousand separators (`1.234,56` instead of `1,234.56`)
- **RSeQC**
  - `infer_experiment` - new submodule! Written by @Hammarn
- **Samtools**
  - `stats` submodule now has separate bar graph showing alignment scores
  - `flagstat` - new submodule! Written by @HLWiencko
  - `idxstats` - new submodule! This one by @ewels again

#### Core MultiQC updates

- New `--export`/`-p` option to generate static images plot in `multiqc_plots` (`.png`, `.svg` and `.pdf`)
  - Configurable with `export_plots`, `plots_dir_name` and `export_plot_formats` config options
  - `--flat` option no longer saves plots in `multiqc_data/multiqc_plots`
- New `--comment`/`-b` flag to add a comment to the top of reports.
- New `--dirs-depth`/`-dd` flag to specify how many directories to prepend with `--dirs`/`-d`
  - Specifying a postive number will take that many directories from the end of the path
  - A negative number will take directories from the start of the path.
- Directory paths now appended before cleaning, so `fn_clean_exts` will now affect these names.
- New `custom_logo` attributes to add your own logo to reports.
- New `report_header_info` config option to add arbitrary information to the top of reports.
- New `--pdf` option to create a PDF report
  - Depends on [Pandoc](http://pandoc.org) being installed and is in a beta-stage currently.
  - Note that specifying this will make MultiQC use the `simple` template, giving a HTML report with
    much reduced functionality.
- New `fn_clean_sample_names` config option to turn off sample name cleaning
  - This will print the full filename for samples. Less pretty reports and rows
    on the General Statistics table won't line up, but can prevent overwriting.
- Table header defaults can now be set easily
- General Statistics table now hidden if empty.
- Some new defaults in the sample name cleaning
- Updated the `simple` template.
  - Now has no toolbox or nav, no JavaScript and is better suited for printing / PDFs.
  - New `config.simple_output` config flag so code knows when we're trying to avoid JS.
- Fixed some bugs with config settings (eg. template) being overwritten.
- NFS log file deletion bug fixed by @brainstorm (#265)
- Fixed bug in `--ignore` behaviour with directory names.
- Fixed nasty bug in beeswarm dot plots where sample names were mixed up (#278)
- Beeswarm header text is now more informative (sample count with more info on a tooltip)
- Beeswarm plots now work when reports have > 1000 samples
- Fixed some buggy behaviour in saving / loading report highlighting + renaming configs (#354)

Many thanks to those at the [OpenBio Codefest 2016](https://www.open-bio.org/wiki/Codefest_2016)
who worked on MultiQC projects.

---

## [MultiQC v0.7](https://github.com/ewels/MultiQC/releases/tag/v0.7) - 2016-07-04

#### Module updates

- [**Kallisto**](https://pachterlab.github.io/kallisto/) - new module!
- **Picard**
  - Code refactored to make maintenance and additions easier.
  - Big update to `HsMetrics` parsing - more results shown in report, new plots (by @lpantano)
  - Updated `InsertSizeMetrics` to understand logs generated by `CollectMultipleMetrics` (#215)
  - Newlines in picard output. Fixed by @dakl
- **Samtools**
  - Code refactored
  - Rewrote the `samtools stats` code to display more stats in report with a beeswarm plot.
- **Qualimap**
  - Rewritten to use latest methods and fix bugs.
  - Added _Percentage Aligned_ column to general stats for `BamQC` module.
  - Extra table thresholds added by @avilella (hidden by default)
- **General Statistics**
  - Some tweaks to the display defaults (FastQC, Bismark, Qualimap, SnpEff)
  - Now possible to skip the General Statistics section of the report with `--exclude general_stats`
- **Cutadapt** module updated to recognise logs from old versions of cutadapt (<= v1.6)
- **Trimmomatic**
  - Now handles `,` decimal places in percentage values.
  - Can cope with line breaks in log files (see issue #212)
- **FastQC** refactored
  - Now skips zip files if the sample name has already been found. Speeds up MultiQC execution.
  - Code cleaned up. Parsing and data-structures standardised.
  - New popovers on Pass / Warn / Fail status bars showing sample names. Fast highlighting and hiding.
  - New column in General Stats (hidden by default) showing percentage of FastQC modules that failed.
- **SnpEff**
  - Search pattern now more generic, should match reports from others.
  - _Counts by Effect_ plot removed (had hundreds of categories, was fairly unusable).
  - `KeyError` bug fixed.
- **Samblaster** now gets sample name from `ID` instead of `SM` (@dakl)
- **Bowtie 2**
  - Now parses overall alignment rate as intended.
  - Now depends on even less log contents to work with more inputs.
- **MethylQA** now handles variable spacing in logs
- **featureCounts** now splits columns on tabs instead of whitespace, can handle filenames with spaces

#### Core MultiQC updates

- **Galaxy**: MultiQC now available in Galax! Work by @devengineson / @yvanlebras / @cmonjeau
  - See it in the [Galaxy Toolshed](https://toolshed.g2.bx.psu.edu/view/engineson/multiqc/)
- **Heatmap**: New plot type!
- **Scatter Plot**: New plot type!
- **Download raw data** behind plots in reports! Available in the Export toolbox.
  - Choose from tab-separated, comma-separated and the complete JSON.
- **Table columns can be hidden** on page load (shown through _Configure Columns_)
  - Defaults are configurable using the `table_columns_visible` config option.
- **Beeswarm plot**: Added missing rename / highlight / hiding functionality.
- New `-l` / `--file-list` option: specify a file containing a **list of files** to search.
- **Updated HighCharts** to v4.2.5. Added option to export to JPEG.
- Can now **cancel execution** with a single `ctrl+c` rather than having to button mash
- More granular control of **skipping files** during scan (filename, dirname, path matching)
  - Fixed `--exclude` so that it works with directories as well as files
- **New _Clear_ button** in toolbox to bulk remove highlighting / renaming / hiding filters.
- Improved documentation about behaviour for large sample numbers.
- Handle YAML parsing errors for the config file more gracefully
- Removed empty columns from tables again
- Fixed bug in changing module search patterns, reported by @lweasel
- Added timeout parameter to version check to prevent hang on systems with long defaults
- Fixed table display bug in Firefox
- Fixed bug related to order in which config files are loaded
- Fixed bug that broke the _"Show only"_ toolbox feature with multiple names.
- Numerous other small bugs.

---

## [MultiQC v0.6](https://github.com/ewels/MultiQC/releases/tag/v0.6) - 2016-04-29

#### Module updates

- New [Salmon](http://combine-lab.github.io/salmon/) module.
- New [Trimmomatic](http://www.usadellab.org/cms/?page=trimmomatic) module.
- New [Bamtools stats](https://github.com/pezmaster31/bamtools) module.
- New beeswarm plot type. General Stats table replaced with this when many samples in report.
- New RSeQC module: Actually a suite of 8 new modules supporting various outputs from RSeQC
- Rewrote bowtie2 module: Now better at parsing logs and tries to scrape input from wrapper logs.
- Made cutadapt show counts by default instead of obs/exp
- Added percentage view to Picard insert size plot

#### Core MultiQC updates

- Dynamic plots now update their labels properly when changing datasets and to percentages
- Config files now loaded from working directory if present
- Started new docs describing how each module works
- Refactored featureCounts module. Now handles summaries describing multiple samples.
- Stopped using so many hidden files. `.multiqc.log` now called `multiqc.log`
- New `-c`/`--config` command line option to specify a MultiQC configuration file
- Can now load run-specific config files called `multiqc_config.yaml` in working directory
- Large code refactoring - moved plotting code out of `BaseModule` and into new `multiqc.plots` submodules
- Generalised code used to generate the General Stats table so that it can be used by modules
- Removed interactive report tour, replaced with a link to a youtube tutorial
- Made it possible to permanently hide the blue welcome message for all future reports
- New option to smooth data for line plots. Avoids mega-huge plots. Applied to SnpEff, RSeQC, Picard.

Bugfixes:

- Qualimap handles infinity symbol (thanks @chapmanb )
- Made SnpEff less fussy about required fields for making plots
- UTF-8 file paths handled properly in Py2.7+
- Extending two config variables wasn't working. Now fixed.
- Dragging the height bar of plots now works again.
- Plots now properly change y axis limits and labels when changing datasets
- Flat plots now have correct path in `default_dev` template

---

## [MultiQC v0.5](https://github.com/ewels/MultiQC/releases/tag/v0.5) - 2016-03-29

#### Module updates

- New [Skewer](https://github.com/relipmoc/skewer) module, written by @dakl
- New [Samblaster](https://github.com/GregoryFaust/samblaster) module, written by @dakl
- New [Samtools stats](http://www.htslib.org/) module, written by @lpantano
- New [HiCUP](http://www.bioinformatics.babraham.ac.uk/projects/hicup/) module
- New [SnpEff](http://snpeff.sourceforge.net/) module
- New [methylQA](http://methylqa.sourceforge.net/) module

#### Core MultiQC updates

- New "Flat" image plots, rendered at run time with MatPlotLib
  - By default, will use image plots if > 50 samples (set in config as `plots_flat_numseries`)
  - Means that _very_ large numbers of samples can be viewed in reports. _eg._ single cell data.
  - Templates can now specify their own plotting functions
  - Use `--flat` and `--interactive` to override this behaviour
- MultiQC added to `bioconda` (with help from @dakl)
- New plugin hook: `config_loaded`
- Plugins can now add new command line options (thanks to @robinandeer)
- Changed default data directory name from `multiqc_report_data` to `multiqc_data`
- Removed support for depreciated MultiQC_OSXApp
- Updated logging so that a verbose `multiqc_data/.multiqc.log` file is always written
- Now logs more stuff in verbose mode - command used, user configs and so on.
- Added a call to multiqc.info to check for new versions. Disable with config `no_version_check`
- Removed general stats manual row sorting.
- Made filename matching use glob unix style filename match patterns
- Everything (including the data directory) is now created in a temporary directory and moved when MultiQC is complete.
- A handful of performance updates for large analysis directories

---

## [MultiQC v0.4](https://github.com/ewels/MultiQC/releases/tag/v0.4) - 2016-02-16

- New `multiqc_sources.txt` which identifies the paths used to collect all report data for each sample
- Export parsed data as tab-delimited text, `JSON` or `YAML` using the new `-k`/`--data-format` command line option
- Updated HighCharts from `v4.2.2` to `v4.2.3`, fixes tooltip hover bug.
- Nicer export button. Now tied to the export toolbox, hopefully more intuitive.
- FastQC: Per base sequence content heatmap can now be clicked to show line graph for single sample
- FastQC: No longer show adapter contamination datasets with <= 0.1% contamination.
- Picard: Added support for `CollectOxoGMetrics` reports.
- Changed command line option `--name` to `--filename`
- `--name` also used for filename if `--filename` not specified.
- Hide samples toolbox now has switch to _show only_ matching samples
- New regex help box with examples added to report
- New button to copy general stats table to the clipboard
- General Stats table 'floating' header now sorts properly when scrolling
- Bugfix: MultiQC default_dev template now copies module assets properly
- Bufgix: General Stats table floating header now resizes properly when page width changes

---

## [MultiQC v0.3.2](https://github.com/ewels/MultiQC/releases/tag/v0.3.2) - 2016-02-08

- All modules now load their log file search parameters from a config
  file, allowing you to overwrite them using your user config file
  - This is useful if your analysis pipeline renames program outputs
- New Picard (sub)modules - Insert Size, GC Bias & HsMetrics
- New Qualimap (sub)module - RNA-Seq QC
- Made Picard MarkDups show percent by default instead of counts
- Added M-Bias plot to Bismark
- New option to stream report HTML to `stdout`
- Files can now be specified as well as directories
- New options to specify whether the parsed data directory should be created
  - command line flags: `--data` / `--no-data`
  - config option name: `make_data_dir`
- Fixed bug with incorrect path to installation dir config YAML file
- New toolbox drawer for bulk-exporting graph images
- Report side navigation can now be hidden to maximise horizontal space
- Mobile styling improved for narrow screen
- More vibrant colours in the general stats table
- General stats table numbers now left aligned
- Settings now saved and loaded to named localstorage locations
  - Simplified interface - no longer global / single report saving
  - Removed static file config. Solves JS error, no-one was doing this
    since we have standalone reports anyway.
- Added support for Python 3.5
- Fixed bug with module specific CSS / JS includes in some templates
- Made the 'ignore files' config use unix style file pattern matching
- Fixed some bugs in the FastQ Screen module
- Fixed some bugs in the FastQC module
- Fixed occasional general stats table bug
- Table sorting on sample names now works after renaming
- Bismark module restructure
  - Each report type now handled independently (alignment / dedup / meth extraction)
  - M-Bias plot now shows R1 and R2
- FastQC GC content plot now has option for counts or percentages
  - Allows comparison between samples with very different read counts
- Bugfix for reports javascript
  - Caused by updated to remotely loaded HighCharts export script
  - Export script now bundled with multiqc, so does not depend on internet connection
  - Other JS errors fixed in this work
- Bugfix for older FastQC reports - handle old style sequence dup data
- Bugfix for varying Tophat alignment report formats
- Bugfix for Qualimap RNA Seq reports with paired end data

---

## [MultiQC v0.3.1](https://github.com/ewels/MultiQC/releases/tag/v0.3.1) - 2015-11-04

- Hotfix patch to fix broken FastQC module (wasn't finding `.zip` files properly)
- General Stats table colours now flat. Should improve browser speed.
- Empty rows now hidden if appear due to column removal in general stats
- FastQC Kmer plot removed until we have something better to show.

---

## [MultiQC v0.3](https://github.com/ewels/MultiQC/releases/tag/v0.3) - 2015-11-04

- Lots of lovely new documentation!
- Child templates - easily customise specific parts of the default report template
- Plugin hooks - allow other tools to execute custom code during MultiQC execution
- New Preseq module
- New design for general statistics table (snazzy new background bars)
- Further development of toolbox
  - New button to clear all filters
  - Warnings when samples are hidden, plus empty plots and table cols are hidden
  - Active toolbar tab buttons are highlighted
- Lots of refactoring by @moonso to please the Pythonic gods
  - Switched to click instead of argparse to handle command line arguments
  - Code generally conforms to best practices better now.
- Now able to supply multiple directories to search for reports
- Logging output improved (now controlled by `-q` and `-v` for quiet and verbose)
- More HTML output dealt with by the base module, less left to the modules
  - Module introduction text
  - General statistics table now much easier to add to (new helper functions)
- Images, CSS and Javascript now included in HTML, meaning that there is a single
  report file to make sharing easier
- More accessible scrolling in the report - styled scrollbars and 'to top' button.
- Modules and templates now use setuptools entry points, facilitating plugins
  by other packages. Allows niche extensions whilst keeping the core codebase clean.
- The general stats table now has a sticky header row when scrolling, thanks to
  some new javascript wizardry...
- General stats columns can have a _shared key_ which allows common colour schemes
  and data ranges. For instance, all columns describing a read count will now share
  their scale across modules.
- General stats columns can be hidden and reordered with a new modal window.
- Plotting code refactored, reports with many samples (>50 by default) don't
  automatically render to avoid freezing the browser.
- Plots with highlighted and renamed samples now honour this when exporting to
  different file types.

---

## [MultiQC v0.2](https://github.com/ewels/MultiQC/releases/tag/v0.2) - 2015-09-18

- Code restructuring for nearly all modules. Common base module
  functions now handle many more functions (plots, config, file import)
  - See the [contributing notes](https://github.com/ewels/MultiQC/blob/master/CONTRIBUTING.md)
    for instructions on how to use these new helpers to make your own module
- New report toolbox - sample highlighting, renaming, hiding
  - Config is autosaved by default, can also export to a file for sharing
  - Interactive tour to help users find their way around
- New Tophat, Bowtie 2 and QualiMap modules
  - Thanks to @guillermo-carrasco for the QualiMap module
- Bowtie module now works
- New command line parameter `-d` prefixes sample names with the directory that
  they were found in. Allows duplicate filenames without being overwritten.
- Introduction walkthrough helps show what can be done in the report
- Now compatible with both Python 2 and Python 3
- Software version number now printed on command line properly, and in reports.
- Bugfix: FastQC doesn't break when only one report found
- Bugfix: FastQC seq content heatmap highlighting
- Many, many small bugfixes

---

## [MultiQC v0.1](https://github.com/ewels/MultiQC/releases/tag/v0.1) - 2015-09-01

- The first public release of MultiQC, after a month of development. Basic
  structure in place and modules for FastQC, FastQ Screen, Cutadapt, Bismark,
  STAR, Bowtie, Subread featureCounts and Picard MarkDuplicates. Approaching
  stability, though still under fairly heavy development.<|MERGE_RESOLUTION|>--- conflicted
+++ resolved
@@ -7,12 +7,9 @@
 - Table code now tolerates lambda function calls with bad data ([#1739](https://github.com/ewels/MultiQC/issues/1739))
 - Beeswarm plot now saves data to `multiqc_data`, same as tables ([#1861](https://github.com/ewels/MultiQC/issues/1861))
 - Don't print DOI in module if it's set to an empty string.
-<<<<<<< HEAD
 - Optimize parsing of 2D data dictionaries in multiqc.utils.utils_functions.write_data_file()
-=======
 - Don't sort table headers alphabetically if we don't have an `OrderedDict` - regular dicts are fine in Py3 ([#1866](https://github.com/ewels/MultiQC/issues/1866))
 - New back-end to preview + deploy the new website when the docs are edited.
->>>>>>> 4bae6ab7
 
 ### New Modules
 

--- conflicted
+++ resolved
@@ -11,11 +11,8 @@
 - Just run CI on the oldest + newest supported Python versions ([#2074](https://github.com/ewels/MultiQC/pull/2074))
 - Strict mode: rename `config.lint` to `config.strict`, crash early on module or template error. Add `MULTIQC_STRICT=1` ([#2101](https://github.com/ewels/MultiQC/pull/2101))
 - Trigger changelog entry addition on PR creation, in addition to an explicit comment to multiqc-bot ([#2102](https://github.com/ewels/MultiQC/pull/2102))
-<<<<<<< HEAD
+- Fix adding changelog entries with backticks from PR titles ([#2115](https://github.com/ewels/MultiQC/pull/2115))
 - <img src="./multiqc/templates/default/assets/img/favicon-16x16.png" alt="///" width="10px"/> New logo
-=======
-- Fix adding changelog entries with backticks from PR titles ([#2115](https://github.com/ewels/MultiQC/pull/2115))
->>>>>>> 5f266807
 
 ### New Modules
 

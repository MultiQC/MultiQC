--- conflicted
+++ resolved
@@ -14,12 +14,8 @@
 - When trying indexing lists/dicts while accessing config parameters, catch TypeError as well ([#2211](https://github.com/ewels/MultiQC/pull/2211))
 - Fix running `--no-report` ([#2212](https://github.com/ewels/MultiQC/pull/2212))
 - Add `.cram` to sample name cleaning defaults ([#2209](https://github.com/ewels/MultiQC/pull/2209))
-<<<<<<< HEAD
 - Fastp: search pattern: look at content instead of file name ([#2213](https://github.com/ewels/MultiQC/pull/2213))
-=======
 - Custom content plot: do not assume first row are samples ([#2208](https://github.com/ewels/MultiQC/pull/2208))
-
->>>>>>> 634e4e5a
 
 ### New Modules
 

# MultiQC Version History

## MultiQC v1.16dev

### MultiQC updates

- Removed `simplejson` unused dependency ([#1973](https://github.com/ewels/MultiQC/pull/1973))
- Give config `custom_plot_config` priority over column-specific settings set by modules
- When exporting plots, make a more clear error message for unsupported FastQC dot plot [#1976](https://github.com/ewels/MultiQC/pull/1976)

### New Modules

### Module updates

- **Custom content**
  - Don't convert sample IDs to floats ([#1883](https://github.com/ewels/MultiQC/issues/1883))
- **Kraken**
  - Fix bug where ranks incorrectly assigned to tabs ([#1766](https://github.com/ewels/MultiQC/issues/1766)).
- **Mosdepth**
  - Add X/Y relative coverage plot, analogous to the one in samtools-idxstats ([#1978](https://github.com/ewels/MultiQC/issues/1978))
  - Added the `perchrom_fraction_cutoff` option into the config to help avoid clutter in contig-level plots
  - Fix a bug happening when both `region` and `global` coverage histograms for a sample are available (i.e. when mosdepth was run with `--by`, see [mosdepth docs](https://github.com/brentp/mosdepth#usage)). In this case, data was effectively merged. Instead, summarise it separately and add a separate report section for the region-based coverage data.
- **RSeQC**
  - Fix "max() arg is an empty sequence" error ([#1985](https://github.com/ewels/MultiQC/issues/1985))
- **WhatsHap**
  - Bugfix: ensure that TSV is only split on tab character. Allows sample names with spaces ([#1981](https://github.com/ewels/MultiQC/pull/1981)]
- **Samtools**
  - Stats: fix "Percent Mapped" plot when samtools was run with read filtering ([#1971](https://github.com/ewels/MultiQC/issues/1971))

## [MultiQC v1.15](https://github.com/ewels/MultiQC/releases/tag/v1.15) - 2023-08-04

#### Potential breaking change in some edge cases

This release of MultiQC introduces speed improvements to the file search.
One way it does this is by limiting the number of lines loaded by each search pattern.
For the vast majority of users, this should have no effect except faster searches.
However, in some edge cases it may break things. Hypothetically, for example:

- If you concatenate log files from multiple tools
- If you have a custom plugin module that we haven't tested

See the [troubleshooting docs](https://multiqc.info/docs/usage/troubleshooting/#long-log-files)
for more information.

### MultiQC updates

- Refactor file search for performance improvements ([#1904](https://github.com/ewels/MultiQC/pull/1904))
- Bump `log_filesize_limit` default (to skip large files in the search) from 10MB to 50MB.
- Table code now tolerates lambda function calls with bad data ([#1739](https://github.com/ewels/MultiQC/issues/1739))
- Beeswarm plot now saves data to `multiqc_data`, same as tables ([#1861](https://github.com/ewels/MultiQC/issues/1861))
- Don't print DOI in module if it's set to an empty string.
- Don't sort table headers alphabetically if we don't have an `OrderedDict` - regular dicts are fine in Py3 ([#1866](https://github.com/ewels/MultiQC/issues/1866))
- New back-end to preview + deploy the new website when the docs are edited.
- Fixed a _lot_ of broken links in the documentation from the new website change in structure.

### New Modules

<<<<<<< HEAD
- [**Bakta**](https://github.com/oschwengers/bakta)
  - Rapid & standardized annotation of bacterial genomes, MAGs & plasmids.
=======
- [**Librarian**](https://github.com/DesmondWillowbrook/Librarian)
  - A tool to predict the sequencing library type from the base composition of a supplied FastQ file.
>>>>>>> c1f345da

### Module updates

- **Cell Ranger**
  - Bugfix: avoid multiple `KeyError` exceptions when parsing Cell Ranger 7.x `web_summary.html` ([#1853](https://github.com/ewels/MultiQC/issues/1853), [#1871](https://github.com/ewels/MultiQC/issues/1871))
- **DRAGEN**
  - Restored functionality to show target BED coverage metrics ([#1844](https://github.com/ewels/MultiQC/issues/1844))
  - Update filename pattern in RNA quant metrics ([#1958](https://github.com/ewels/MultiQC/pull/1958))
- **filtlong**
  - Handle reports from locales that use `.` as a thousands separator ([#1843](https://github.com/ewels/MultiQC/issues/1843))
- **HUMID**
  - Fix bug that prevent HUMID stats files from being parsed ([#1856](https://github.com/ewels/MultiQC/issues/1856))
- **Mosdepth**
  - Fix data not written to `mosdepth_cumcov_dist.txt` and `mosdepth_cov_dist.txt` ([#1868](https://github.com/ewels/MultiQC/issues/1868))
  - Update documentation with new file `{prefix}.mosdepth.summary.txt` ([#1868](https://github.com/ewels/MultiQC/issues/1868))
  - Fill in missing values for general stats table ([#1868](https://github.com/ewels/MultiQC/issues/1868))
  - Include mosdepth/summary file paths in `multiqc_sources.txt` ([#1868](https://github.com/ewels/MultiQC/issues/1868))
  - Enable log switch for Coverage per contig plot ([#1868](https://github.com/ewels/MultiQC/issues/1868))
  - Fix y-axis scaling for Coverage distribution plot ([#1868](https://github.com/ewels/MultiQC/issues/1868))
  - Handle case of intermediate missing coverage x-values in the `*_dist.txt` file causing a distorted Coverage distribution plot ([#1960](https://github.com/ewels/MultiQC/issues/1960))
- **Picard**
  - WgsMetrics: Fix wrong column label ([#1888](https://github.com/ewels/MultiQC/issues/1888))
  - HsMetrics: Add missing field descriptions ([#1928](https://github.com/ewels/MultiQC/pull/1928))
- **Porechop**
  - Don't render bar graphs if no samples had any adapters trimmed ([#1850](https://github.com/ewels/MultiQC/issues/1850))
  - Added report section listing samples that had no adapters trimmed
- **RSeQC**
  - Fix `ZeroDivisionError` error for `bam_stat` results when there are 0 reads ([#1735](https://github.com/ewels/MultiQC/issues/1735))
- **UMI-tools**
  - Fix bug that broke the module with paired-end data ([#1845](https://github.com/ewels/MultiQC/issues/1845))

## [MultiQC v1.14](https://github.com/ewels/MultiQC/releases/tag/v1.14) - 2023-01-08

### MultiQC new features

- Rewrote the `Dockerfile` to build multi-arch images (amd64 + arm), run through a non-privileged user and build tools for non precompiled python binaries ([#1541](https://github.com/ewels/MultiQC/pull/1541), [#1541](https://github.com/ewels/MultiQC/pull/1541))
- Add a new lint test to check that colour scale names are valid ([#1835](https://github.com/ewels/MultiQC/pull/1835))
- Update github actions to run tests on a single module if it is the only file affected by the PR ([#915](https://github.com/ewels/MultiQC/issues/915))
- Add CI testing for Python 3.10 and 3.11
- Optimize line-graph generation to remove an n^2 loop ([#1668](https://github.com/ewels/MultiQC/pull/1668))
- Parsing output file column headers is much faster.

### MultiQC code cleanup

- Remove Python 2-3 compatability `from __future__` imports
- Remove unused `#!/usr/bin/env python` hashbangs from module files
- Add new code formatting tool [isort](https://pycqa.github.io/isort/) to standardise the order and formatting of Python module imports
- Add [Pycln](https://hadialqattan.github.io/pycln/#/) pre-commit hook to remove unused imports

### MultiQC updates

- Bugfix: Make `config.data_format` work again ([#1722](https://github.com/ewels/MultiQC/issues/1722))
- Bump minimum version of Jinja2 to `>=3.0.0` ([#1642](https://github.com/ewels/MultiQC/issues/1642))
- Disable search progress bar if running with `--quiet` or `--no-ansi` ([#1638](https://github.com/ewels/MultiQC/issues/1638))
- Allow path filters without full paths by trying to prefix analysis dir when filtering ([#1308](https://github.com/ewels/MultiQC/issues/1308))
- Fix sorting of table columns with text values
- Don't crash if a barplot is given an empty list of categories ([#1540](https://github.com/ewels/MultiQC/issues/1540))
- New logos! MultiQC is now developed and maintained at [Seqera Labs](https://seqera.io/). Updated logos and email addresses accordingly.

### New Modules

- [**Anglerfish**](https://github.com/remiolsen/anglerfish)
  - A tool designed to assess pool balancing, contamination and insert sizes of Illumina library dry runs on Oxford Nanopore data.
- [**BBDuk**](https://jgi.doe.gov/data-and-tools/software-tools/bbtools/bb-tools-user-guide/bbduk-guide/)
  - Combines most common data-quality-related trimming, filtering, and masking operations via kmers into a single high-performance tool.
- [**Cell Ranger**](https://support.10xgenomics.com/single-cell-gene-expression/software/pipelines/latest/what-is-cell-ranger)
  - Works with data from 10X Genomics Chromium. Processes Chromium single cell data to align reads, generate feature-barcode matrices, perform clustering and other secondary analysis, and more.
  - New MultiQC module parses Cell Ranger quality reports from VDJ and count analysis
- [**DIAMOND**](https://github.com/bbuchfink/diamond)
  - A high-throughput program for aligning DNA reads or protein sequences against a protein reference database.
- [**DRAGEN-FastQC**](https://www.illumina.com/products/by-type/informatics-products/dragen-bio-it-platform.html)
  - Illumina Bio-IT Platform that uses FPGA for accelerated primary and secondary analysis
  - Finally merged the epic 2.5-year-old pull request, with 3.5k new lines of code.
  - Please report any bugs you find!
- [**Filtlong**](https://github.com/rrwick/Filtlong)
  - A tool for filtering long reads by quality.
- [**GoPeaks**](https://github.com/maxsonBraunLab/gopeaks)
  - GoPeaks is used to call peaks in CUT&TAG/CUT&RUN datasets.
- [**HiFiasm**](https://github.com/chhylp123/hifiasm)
  - A haplotype-resolved assembler for accurate Hifi reads
- [**HUMID**](https://github.com/jfjlaros/dedup)
  - HUMID is a tool to quickly and easily remove duplicate reads from FastQ files, with or without UMIs.
- [**mOTUs**](https://motu-tool.org/)
  - Microbial profiling through marker gene (MG)-based operational taxonomic units (mOTUs)
- [**Nextclade**](https://github.com/nextstrain/nextclade)
  - Tool that assigns clades to SARS-CoV-2 samples
- [**Porechop**](https://github.com/rrwick/Porechop)
  - A tool for finding and removing adapters from Oxford Nanopore reads
- [**PRINSEQ++**](https://github.com/Adrian-Cantu/PRINSEQ-plus-plus)
  - PRINSEQ++ is a C++ of `prinseq-lite.pl` program for filtering, reformating or trimming genomic and metagenomic sequence data.
- [**UMI-tools**](https://umi-tools.readthedocs.io)
  - Work with Unique Molecular Identifiers (UMIs) / Random Molecular Tags (RMTs) and single cell RNA-Seq cell barcodes.

### Module updates

- **Bcftools stats**
  - Bugfix: Do not show empty bcftools stats variant depth plots ([#1777](https://github.com/ewels/MultiQC/pull/1777))
  - Bugfix: Avoid exception when `PSC nMissing` column is not present ([#1832](https://github.com/ewels/MultiQC/issues/1832))
- **BclConvert**
  - Handle single-end read data correctly when setting cluster length instead of always assuming paired-end reads ([#1697](https://github.com/ewels/MultiQC/issues/1697))
  - Handle different R1 and R2 read-lengths correctly instead of assuming they are the same ([#1774](https://github.com/ewels/MultiQC/issues/1774))
  - Handle single-index paired-end data correctly
  - Added a config option to enable the creation of barplots with undetermined barcodes (`create_unknown_barcode_barplots` with `False` as default) ([#1709](https://github.com/ewels/MultiQC/pull/1709))
- **BUSCO**
  - Update BUSCO pass/warning/fail scheme to be more clear for users
- **Bustools**
  - Show median reads per barcode statistic
- **Custom content**
  - Create a report even if there's only Custom Content General Stats there
  - Attempt to cooerce line / scatter x-axes into floats so as not to lose labels ([#1242](https://github.com/ewels/MultiQC/issues/1242))
  - Multi-sample line-graph TSV files that have no sample name in row 1 column 1 now use row 1 as x-axis labels ([#1242](https://github.com/ewels/MultiQC/issues/1242))
- **fastp**
  - Add total read count (after filtering) to general stats table ([#1744](https://github.com/ewels/MultiQC/issues/1744))
  - Don't crash for invalid JSON files ([#1652](https://github.com/ewels/MultiQC/issues/1652))
- **FastQC**
  - Report median read-length for fastqc in addition to mean ([#1745](https://github.com/ewels/MultiQC/pull/1745))
- **Kaiju**
  - Don't crash if we don't have any data for the top-5 barplot ([#1540](https://github.com/ewels/MultiQC/issues/1540))
- **Kallisto**
  - Fix `ZeroDivisionError` when a sample has zero reads ([#1746](https://github.com/ewels/MultiQC/issues/1746))
- **Kraken**
  - Fix duplicate heatmap to account for missing taxons ([#1779](https://github.com/ewels/MultiQC/pull/1779))
  - Make heatmap full width
  - Handle empty kreports gracefully ([#1637](https://github.com/ewels/MultiQC/issues/1637))
  - Fix regex error with very large numbers of unclassified reads ([#1639](https://github.com/ewels/MultiQC/pull/1639))
- **malt**
  - Fixed division by 0 in malt module ([#1683](https://github.com/ewels/MultiQC/issues/1683))
- **miRTop**
  - Avoid `KeyError` - don't assume all fields present in logs ([#1778](https://github.com/ewels/MultiQC/issues/1778))
- **Mosdepth**
  - Don't pad the General Stats table with zeros for missing data ([#1810](https://github.com/ewels/MultiQC/pull/1810))
- **Picard**
  - HsMetrics: Allow custom columns in General Stats too, with `HsMetrics_genstats_table_cols` and `HsMetrics_genstats_table_cols_hidden`
- **Qualimap**
  - Added additional columns in general stats for BamQC results that displays region on-target stats if region bed has been supplied (hidden by default) ([#1798](https://github.com/ewels/MultiQC/pull/1798))
  - Bugfix: Remove General Stats rows for filtered samples ([#1780](https://github.com/ewels/MultiQC/issues/1780))
- **RSeQC**
  - Update `geneBody_coverage` to plot normalized coverages using a similar formula to that used by RSeQC itself ([#1792](https://github.com/ewels/MultiQC/pull/1792))
- **Sambamba Markdup**
  - Catch zero division in sambamba markdup ([#1654](https://github.com/ewels/MultiQC/issues/1654))
- **Samtools**
  - Added additional column for `flagstat` that displays percentage of mapped reads in a bam (hidden by default) ([#1733](https://github.com/ewels/MultiQC/issues/1733))
- **VEP**
  - Don't crash with `ValueError` if there are zero variants ([#1681](https://github.com/ewels/MultiQC/issues/1681))

## [MultiQC v1.13](https://github.com/ewels/MultiQC/releases/tag/v1.13) - 2022-09-08

### MultiQC updates

- Major spruce of the command line help, using the new [rich-click](https://github.com/ewels/rich-click) package
- Drop some of the Python 2k compatability code (eg. custom requirements)
- Improvements for running MultiQC in a Python environment, such as a Jupyter Notebook or script
  - Fixed bug raised when removing logging file handlers between calls that arose when configuring the root logger with dictConfig ([#1643](https://github.com/ewels/MultiQC/issues/1643))
- Added new config option `custom_table_header_config` to override any config for any table header
- Fixed edge-case bug in custom content where a `description` that doesn't terminate in `.` gave duplicate section descriptions.
- Tidied the verbose log to remove some very noisy statements and add summaries for skipped files in the search
- Add timezone to time in reports
- Add nix flake support
- Added automatic tweet about new releases
- Breaking: Removed `--cl_config` option. Please use `--cl-config` instead.

### Module updates

- **AdapterRemoval**
  - Finally merge a fix for counts of reads that are discarded/collapsed ([#1647](https://github.com/ewels/MultiQC/issues/1647))
- **VEP**
  - Fixed bug when `General Statistics` have a value of `-` ([#1656](https://github.com/ewels/MultiQC/pull/1656))
- **Custom content**
  - Only set id for custom content when id not set by metadata ([#1629](https://github.com/ewels/MultiQC/issues/1629))
  - Fix bug where module wouldn't run if all content was within a MultiQC config file ([#1686](https://github.com/ewels/MultiQC/issues/1686))
  - Fix crash when `info` isn't set ([#1688](https://github.com/ewels/MultiQC/issues/1688))
- **Nanostat**
  - Removed HTML escaping of special characters in the log to fix bug in jinja2 v3.10 removing `jinja2.escape()` ([#1659](https://github.com/ewels/MultiQC/pull/1659))
  - Fix bug where module would crash if input does not contain quality scores ([#1717](https://github.com/ewels/MultiQC/issues/1717))
- **Pangolin**
  - Updated module to handle outputs from Pangolin v4 ([#1660](https://github.com/ewels/MultiQC/pull/1660))
- **Somalier**
  - Handle zero mean X depth in _Sex_ plot ([#1670](https://github.com/ewels/MultiQC/pull/1670))
- **Fastp**
  - Include low complexity and too long reads in filtering bar chart
- **miRTop**
  - Fix module crashing when `ref_miRNA_sum` is missing in file. ([#1712](https://github.com/ewels/MultiQC/issues/1712))
  - Fix module crashing due to zero division ([#1719](https://github.com/ewels/MultiQC/issues/1719))
- **FastQC**
  - Fixed error when parsing duplicate ratio when there is `nan` values in the report. ([#1725](https://github.com/ewels/MultiQC/pull/1725))

## [MultiQC v1.12](https://github.com/ewels/MultiQC/releases/tag/v1.12) - 2022-02-08

### MultiQC - new features

- Added option to customise default plot height in plot config ([#1432](https://github.com/ewels/MultiQC/issues/1432))
- Added `--no-report` flag to skip report generation ([#1462](https://github.com/ewels/MultiQC/issues/1462))
- Added support for priting tool DOI in report sections ([#1177](https://github.com/ewels/MultiQC/issues/1177))
- Added support for `--custom-css-file` / `config.custom_css_files` option to include custom CSS in the final report ([#1573](https://github.com/ewels/MultiQC/pull/1573))
- New plot config option `labelSize` to customise font size for axis labels in flat MatPlotLib charts ([#1576](https://github.com/ewels/MultiQC/pull/1576))
- Added support for customising table column names ([#1255](https://github.com/ewels/MultiQC/issues/1255))

### MultiQC - updates

- MultiQC now skips modules for which no files were found - gives a small performance boost ([#1463](https://github.com/ewels/MultiQC/issues/1463))
- Improvements for running MultiQC in a Python environment, such as a Jupyter Notebook or script
  - Fixed logger bugs when calling `multiqc.run` multiple times by removing logging file handlers between calls ([#1141](https://github.com/ewels/MultiQC/issues/1141))
  - Init/reset global state between runs ([#1596](https://github.com/ewels/MultiQC/pull/1596))
- Added commonly missing functions to several modules ([#1468](https://github.com/ewels/MultiQC/issues/1468))
- Wrote new script to check for the above function calls that should be in every module (`.github/workflows/code_checks.py`), runs on GitHub actions CI
- Make table _Conditional Formatting_ work at table level as well as column level. ([#761](https://github.com/ewels/MultiQC/issues/761))
- CSS Improvements to make printed reports more attractive / readable ([#1579](https://github.com/ewels/MultiQC/pull/1579))
- Fixed a problem with numeric filenames ([#1606](https://github.com/ewels/MultiQC/issues/1606))
- Fixed nasty bug where line charts with a categorical x-axis would take categories from the last sample only ([#1568](https://github.com/ewels/MultiQC/issues/1568))
- Ignore any files called `multiqc_data.json` ([#1598](https://github.com/ewels/MultiQC/issues/1598))
- Check that the config `path_filters` is a list, convert to list if a string is supplied ([#1539](https://github.com/ewels/MultiQC/issues/1539))

### New Modules

- [**CheckQC**](https://github.com/Molmed/checkQC)
  - A program designed to check a set of quality criteria against an Illumina runfolder
- [**pbmarkdup**](https://github.com/PacificBiosciences/pbmarkdup)
  - Mark duplicate reads from PacBio sequencing of an amplified library
- [**WhatsHap**](https://whatshap.readthedocs.io)
  - WhatsHap is a software for phasing genomic variants using DNA sequencing reads

### Module feature additions

- **BBMap**
  - Added handling for `qchist` output ([#1021](https://github.com/ewels/MultiQC/issues/1021))
- **bcftools**
  - Added a plot with samplewise number of sites, Ts/Tv, number of singletons and sequencing depth ([#1087](https://github.com/ewels/MultiQC/issues/1087))
- **Mosdepth**
  - Added mean coverage [#1566](https://github.com/ewels/MultiQC/issues/1566)
- **NanoStat**
  - Recognize FASTA and FastQ report flavors ([#1547](https://github.com/ewels/MultiQC/issues/1547))

### Module updates

- **BBMap**
  - Correctly handle adapter stats files with additional columns ([#1556](https://github.com/ewels/MultiQC/issues/1556))
- **bclconvert**
  - Handle change in output format in v3.9.3 with new `Quality_Metrics.csv` file ([#1563](https://github.com/ewels/MultiQC/issues/1563))
- **bowtie**
  - Minor update to handle new log wording in bowtie v1.3.0 ([#1615](https://github.com/ewels/MultiQC/issues/1615))
- **CCS**
  - Tolerate compound IDs generated by pbcromwell ccs in the general statistics ([#1486](https://github.com/ewels/MultiQC/pull/1486))
  - Fix report parsing. Update test on attributes ids ([#1583](https://github.com/ewels/MultiQC/issues/1583))
- **Custom content**
  - Fixed module failing when writing data to file if there is a `/` in the section name ([#1515](https://github.com/ewels/MultiQC/issues/1515))
  - Use filename for section header in files with no headers ([#1550](https://github.com/ewels/MultiQC/issues/1550))
  - Sort custom content bargraph data by default ([#1412](https://github.com/ewels/MultiQC/issues/1412))
  - Always save `custom content` data to file with a name reflecting the section name. ([#1194](https://github.com/ewels/MultiQC/issues/1194))
- **DRAGEN**
  - Fixed bug in sample name regular expression ([#1537](https://github.com/ewels/MultiQC/pull/1537))
- **Fastp**
  - Fixed % pass filter statistics ([#1574](https://github.com/ewels/MultiQC/issues/1574))
- **FastQC**
  - Fixed several bugs occuring when FastQC sections are skipped ([#1488](https://github.com/ewels/MultiQC/issues/1488), [#1533](https://github.com/ewels/MultiQC/issues/1533))
  - Clarify general statistics table header for length
- **goleft/indexcov**
  - Fix `ZeroDivisionError` if no bins are found ([#1586](https://github.com/ewels/MultiQC/issues/1586))
- **HiCPro**
  - Better handling of errors when expected data keys are not found ([#1366](https://github.com/ewels/MultiQC/issues/1366))
- **Lima**
  - Move samples that have been renamed using `--replace-names` into the _General Statistics_ table ([#1483](https://github.com/ewels/MultiQC/pull/1483))
- **miRTrace**
  - Replace hardcoded RGB colours with Hex to avoid errors with newer versions of matplotlib ([#1263](https://github.com/ewels/MultiQC/pull/1263))
- **Mosdepth**
  - Fixed issue [#1568](https://github.com/ewels/MultiQC/issues/1568)
  - Fixed a bug when reporting per contig coverage
- **Picard**
  - Update `ExtractIlluminaBarcodes` to recognise more log patterns in newer versions of Picard ([#1611](https://github.com/ewels/MultiQC/pull/1611))
- **Qualimap**
  - Fix `ZeroDivisionError` in `QM_RNASeq` and skip genomic origins plot if no aligned reads are found ([#1492](https://github.com/ewels/MultiQC/issues/1492))
- **QUAST**
  - Clarify general statistics table header for length
- **RSeQC**
  - Fixed minor bug in new TIN parsing where the sample name was not being correctly cleaned ([#1484](https://github.com/ewels/MultiQC/issues/1484))
  - Fixed bug in the `junction_saturation` submodule ([#1582](https://github.com/ewels/MultiQC/issues/1582))
  - Fixed bug where empty files caused `tin` submodule to crash ([#1604](https://github.com/ewels/MultiQC/issues/1604))
  - Fix bug in `read_distribution` for samples with zero tags ([#1571](https://github.com/ewels/MultiQC/issues/1571))
- **Sambamba**
  - Fixed issue with a change in the format of output from `sambamba markdup` 0.8.1 ([#1617](https://github.com/ewels/MultiQC/issues/1617))
- **Skewer**
  - Fix `ZeroDivisionError` if no available reads are found ([#1622](https://github.com/ewels/MultiQC/issues/1622))
- **Somalier**
  - Plot scaled X depth instead of mean for _Sex_ plot ([#1546](https://github.com/ewels/MultiQC/issues/1546))
- **VEP**
  - Handle table cells containing `-` instead of numbers ([#1597](https://github.com/ewels/MultiQC/issues/1597))

## [MultiQC v1.11](https://github.com/ewels/MultiQC/releases/tag/v1.11) - 2021-07-05

### MultiQC new features

- New interactive slider controls for controlling heatmap colour scales ([#1427](https://github.com/ewels/MultiQC/issues/1427))
- Added new `--replace-names` / config `sample_names_replace` option to replace sample names during report generation
- Added `use_filename_as_sample_name` config option / `--fn_as_s_name` command line flag ([#949](https://github.com/ewels/MultiQC/issues/949), [#890](https://github.com/ewels/MultiQC/issues/890), [#864](https://github.com/ewels/MultiQC/issues/864), [#998](https://github.com/ewels/MultiQC/issues/998), [#1390](https://github.com/ewels/MultiQC/issues/1390))
  - Forces modules to use the log filename for the sample identifier, even if the module usually takes this from the file contents
  - Required a change to the `clean_s_name()` function arguments. All core MultiQC modules updated to reflect this.
  - Should be backwards compatible for custom modules. To adopt new behaviour, supply `f` instead of `f["root"]` as the second argument.
  - See the documenation for details: [Using log filenames as sample names](https://multiqc.info/docs/#using-log-filenames-as-sample-names) and [Custom sample names](https://multiqc.info/docs/#custom-sample-names).

### MultiQC updates

- Make the module crash tracebacks much prettier using `rich`
- Refine the cli log output a little (nicely formatted header line + drop the `[INFO]`)
- Added docs describing tools for downstream analysis of MultiQC outputs.
- Added CI tests for Python 3.9, pinned `networkx` package to `>=2.5.1` ([#1413](https://github.com/ewels/MultiQC/issues/1413))
- Added patterns to `config.fn_ignore_paths` to avoid error with parsing installation dir / singularity cache ([#1416](https://github.com/ewels/MultiQC/issues/1416))
- Print a log message when flat-image plots are used due to sample size surpassing `plots_flat_numseries` config ([#1254](https://github.com/ewels/MultiQC/issues/1254))
- Fix the `mqc_colours` util function to lighten colours even when passing categorical or single-length lists.
- Bugfix for Custom Content, using YAML configuration (eg. section headers) for images should now work

### New Modules

- [**BclConvert**](https://support.illumina.com/sequencing/sequencing_software/bcl-convert.html)
  - Tool that converts / demultiplexes Illumina Binary Base Call (BCL) files to FASTQ files
- [**Bustools**](https://bustools.github.io/)
  - Tools for working with BUS files
- [**ccs**](https://github.com/PacificBiosciences/ccs)
  - Generate highly accurate single-molecule consensus reads from PacBio data
- [**GffCompare**](https://ccb.jhu.edu/software/stringtie/gffcompare.shtml)
  - GffCompare can annotate and estimate accuracy of one or more GFF files compared with a reference annotation.
- [**Lima**](https://github.com/PacificBiosciences/barcoding)
  - The PacBio Barcode Demultiplexer
- [**NanoStat**](https://github.com/wdecoster/nanostat)
  - Calculate various statistics from a long read sequencing datasets
- [**ODGI**](https://github.com/pangenome/odgi)
  - Optimized dynamic genome/graph implementation
- [**Pangolin**](https://github.com/cov-lineages/pangolin)
  - Added MultiQC support for Pangolin, the tool that determines SARS-CoV-2 lineages
- [**Sambamba Markdup**](https://lomereiter.github.io/sambamba/docs/sambamba-markdup.html)
  - Added MultiQC module to add duplicate rate calculated by Sambamba Markdup.
- [**Snippy**](https://github.com/tseemann/snippy)
  - Rapid haploid variant calling and core genome alignment.
- [**VEP**](https://www.ensembl.org/info/docs/tools/vep/index.html)
  - Added MultiQC module to add summary statistics of Ensembl VEP annotations.
  - Handle error from missing variants in VEP stats file. ([#1446](https://github.com/ewels/MultiQC/issues/1446))

### Module feature additions

- **Cutadapt**
  - Added support for linked adapters [#1329](https://github.com/ewels/MultiQC/issues/1329)]
  - Parse whether trimming was 5' or 3' for _Lengths of Trimmed Sequences_ plot where possible
- **Mosdepth**
  - Include or exclude contigs based on patterns for coverage-per-contig plots
- **Picard**
  - Add support for `CollectIlluminaBasecallingMetrics`, `CollectIlluminaLaneMetrics`, `ExtractIlluminaBarcodes` and `MarkIlluminaAdapters` ([#1336](https://github.com/ewels/MultiQC/pull/1336))
  - New `insertsize_xmax` configuration option to limit the plotted maximum insert size for `InsertSizeMetrics`
- **Qualimap**
  - Added new percentage coverage plot in `QM_RNASeq` ([#1258](https://github.com/ewels/MultiQC/issues/1258))
- **RSeQC**
  - Added a long-requested submodule to support showing the [**TIN**](http://rseqc.sourceforge.net/#tin-py) (Transcript Integrity Number) ([#737](https://github.com/ewels/MultiQC/issues/737))

### Module updates

- **biscuit**
  - Duplicate Rate and Cytosine Retention tables are now bargraphs.
  - Refactor code to only calculate alignment statistics once.
  - Fixed bug where cytosine retentions values would not be properly read if in scientific notation.
- **bcl2fastq**
  - Added sample name cleaning so that prepending directories with the `-d` flag works properly.
- **Cutadapt**
  - Plot filtered reads even when no filtering category is found ([#1328](https://github.com/ewels/MultiQC/issues/1328))
  - Don't take the last command line string for the sample name if it looks like a command-line flag ([#949](https://github.com/ewels/MultiQC/issues/949))
- **Dragen**
  - Handled MultiQC crashing when run on single-end output from Dragen ([#1374](https://github.com/ewels/MultiQC/issues/1374))
- **fastp**
  - Handle a `ZeroDivisionError` if there are zero reads ([#1444](https://github.com/ewels/MultiQC/issues/1444))
- **FastQC**
  - Added check for if `overrepresented_sequences` is missing from reports ([#1281](https://github.com/ewels/MultiQC/issues/1444))
- **Flexbar**
  - Fixed bug where reports with 0 reads would crash MultiQC ([#1407](https://github.com/ewels/MultiQC/issues/1407))
- **Kraken**
  - Handle a `ZeroDivisionError` if there are zero reads ([#1440](https://github.com/ewels/MultiQC/issues/1440))
  - Updated search patterns to handle edge case ([#1428](https://github.com/ewels/MultiQC/issues/1428))
- **Mosdepth**
  - Show barplot instead of line graph for coverage-per-contig plot if there is only one contig.
- **Picard**
  - `RnaSeqMetrics` - fix assignment barplot labels to say bases instead of reads ([#1408](https://github.com/ewels/MultiQC/issues/1408))
  - `CrosscheckFingerprints` - fix bug where LOD threshold was not detected when invoked with "new" picard cli style. fixed formatting bug ([#1414](https://github.com/ewels/MultiQC/issues/1414))
  - Made checker for comma as decimal separator in `HsMetrics` more robust ([#1296](https://github.com/ewels/MultiQC/issues/1296))
- **qc3C**
  - Updated module to not fail on older field names.
- **Qualimap**
  - Fixed wrong units in tool tip label ([#1258](https://github.com/ewels/MultiQC/issues/1258))
- **QUAST**
  - Fixed typo causing wrong number of contigs being displayed ([#1442](https://github.com/ewels/MultiQC/issues/1442))
- **Sentieon**
  - Handled `ZeroDivisionError` when input files have zero reads ([#1420](https://github.com/ewels/MultiQC/issues/1420))
- **RSEM**
  - Handled `ZeroDivisionError` when input files have zero reads ([#1040](https://github.com/ewels/MultiQC/issues/1040))
- **RSeQC**
  - Fixed double counting of some categories in `read_distribution` bar graph. ([#1457](https://github.com/ewels/MultiQC/issues/1457))

## [MultiQC v1.10.1](https://github.com/ewels/MultiQC/releases/tag/v1.10.1) - 2021-04-01

### MultiQC updates

- Dropped the `Skipping search pattern` log message from a warning to debug
- Moved directory prepending with `-d` back to before sample name cleaning (as it was before v1.7) ([#1264](https://github.com/ewels/MultiQC/issues/1264))
- If linegraph plot data goes above `ymax`, only _discard_ the data if the line doesn't come back again ([#1257](https://github.com/ewels/MultiQC/issues/1257))
- Allow scientific notation numbers in colour scheme generation
  - Fixed bug with very small minimum numbers that only revelead itself after a bugfix done in the v1.10 release
- Allow `top_modules` to be specified as empty dicts ([#1274](https://github.com/ewels/MultiQC/issues/1274))
- Require at least `rich` version `9.4.0` to avoid `SpinnerColumn` `AttributeError` ([#1393](https://github.com/ewels/MultiQC/issues/1393))
- Properly ignore `.snakemake` folders as intended ([#1395](https://github.com/ewels/MultiQC/issues/1395))

#### Module updates

- **bcftools**
  - Fixed bug where `QUAL` value `.` would crash MultiQC ([#1400](https://github.com/ewels/MultiQC/issues/1400))
- **bowtie2**
  - Fix bug where HiSAT2 paired-end bar plots were missing unaligned reads ([#1230](https://github.com/ewels/MultiQC/issues/1230))
- **Deeptools**
  - Handle `plotProfile` data where no upstream / downstream regions have been calculated around genes ([#1317](https://github.com/ewels/MultiQC/issues/1317))
  - Fix `IndexError` caused by mysterious `-1` in code.. ([#1275](https://github.com/ewels/MultiQC/issues/1275))
- **FastQC**
  - Replace `NaN` with `0` in the _Per Base Sequence Content_ plot to avoid crashing the plot ([#1246](https://github.com/ewels/MultiQC/issues/1246))
- **Picard**
  - Fixed bug in `ValidateSamFile` module where additional whitespace at the end of the file would cause MultiQC to crash ([#1397](https://github.com/ewels/MultiQC/issues/1397))
- **Somalier**
  - Fixed bug where using sample name cleaning in a config would trigger a `KeyError` ([#1234](https://github.com/ewels/MultiQC/issues/1234))

## [MultiQC v1.10](https://github.com/ewels/MultiQC/releases/tag/v1.10) - 2021-03-08

### Update for developers: Code linting

This is a big change for MultiQC developers. I have added automated code formatting and code linting
(style checks) to MultiQC. This helps to keep the MultiQC code base consistent despite having many
contributors and helps me to review pull-requests without having to consider whitespace.

Specifically, MultiQC now uses three main tools:

- [Black](https://github.com/psf/black) - Python Code
- [Prettier](https://prettier.io/) - Everything else (almost)
- [markdownlint-cli](https://github.com/igorshubovych/markdownlint-cli) - Stricter markdown rules

**All developers must run these tools when submitting changes via Pull-Requests!**
Automated CI tests now run with GitHub actions to check that all files pass the above tests.
If any files do not, that test will fail giving a red :x: next to the pull request.

For further information, please see the [documentation](https://multiqc.info/docs/#coding-with-multiqc).

### MultiQC updates

#### New MultiQC Features

- `--sample-filters` now also accepts `show_re` and `hide_re` in addition to `show` and `hide`. The `_re` options use regex, while the "normal" options use globbing.
- MultiQC config files now work with `.yml` file extension as well as `.yaml`
  - `.yaml` will take preference if both found.
- Section comments can now also be added for _General Statistics_
  - `section_comments: { general_stats: "My comment" }`
- New table header config option `bgcols` allows background colours for table cells with categorical data.
- New table header config options `cond_formatting_rules` and `cond_formatting_colours`
  - Comparable functionality to user config options `table_cond_formatting_rules` and `table_cond_formatting_colours`,
    allowes module developers to format table cell values as labels.
- New CI test looks for git merge markers in files
- Beautiful new [progress bar](https://rich.readthedocs.io/en/stable/progress.html) from the amazing [willmcgugan/rich](https://github.com/willmcgugan/rich) package.
- Added a bunch of new default sample name trimming suffixes ([see `8ac5c7b`](https://github.com/ewels/MultiQC/commit/8ac5c7b6e4ea6003ca2c9b681953ab3f22c5dd66))
- Added `timeout-minutes: 10` to the CI test workflow to check that changes aren't negatively affecting run time too much.
- New table header option `bars_zero_centrepoint` to treat `0` as zero width bars and plot bar length based on absolute values

#### New Modules

- [**EigenStratDatabaseTools**](https://github.com/TCLamnidis/EigenStratDatabaseTools)
  - Added MultiQC module to report SNP coverages from `eigenstrat_snp_coverage.py` in the general stats table.
- [**HOPS**](https://www.github.com/rhubler/HOPS)
  - Post-alignment ancient DNA analysis tool for MALT
- [**JCVI**](https://github.com/tanghaibao/jcvi)
  - Computes statistics on genome annotation.
- [**ngsderive**](https://github.com/stjudecloud/ngsderive)
  - Forensic analysis tool useful in backwards computing information from next-generation sequencing data.
- [**OptiType**](https://github.com/FRED-2/OptiType)
  - Precision HLA typing from next-generation sequencing data
- [**PURPLE**](https://github.com/hartwigmedical/hmftools/tree/master/purity-ploidy-estimator)
  - A purity, ploidy and copy number estimator for whole genome tumor data
- [**Pychopper**](https://github.com/nanoporetech/pychopper)
  - Identify, orient and trim full length Nanopore cDNA reads
- [**qc3C**](https://github.com/cerebis/qc3C)
  - Reference-free QC of Hi-C sequencing data
- [**Sentieon**](https://www.sentieon.com/products/)
  - Submodules added to catch Picard-based QC metrics files

#### Module updates

- **DRAGEN**
  - Fix issue where missing out fields could crash the module ([#1223](https://github.com/ewels/MultiQC/issues/1223))
  - Added support for whole-exome / targetted data ([#1290](https://github.com/ewels/MultiQC/issues/1290))
- **featureCounts**
  - Add support for output from [Rsubread](https://bioconductor.org/packages/release/bioc/html/Rsubread.html) ([#1022](https://github.com/ewels/MultiQC/issues/1022))
- **fgbio**
  - Fix `ErrorRateByReadPosition` to calculate `ymax` not just on the overall `error_rate`, but also specific base errors (ex. `a_to_c_error_rate`, `a_to_g_error_rate`, ...). ([#1215](https://github.com/ewels/MultiQC/pull/1251))
  - Fix `ErrorRateByReadPosition` plotted line names to no longer concatenate multiple read identifiers and no longer have off-by-one read numbering (ex. `Sample1_R2_R3` -> `Sample1_R2`) ([#[1304](https://github.com/ewels/MultiQC/pull/1304))
- **Fastp**
  - Fixed description for duplication rate (pre-filtering, not post) ([#[1313](https://github.com/ewels/MultiQC/pull/1313))
- **GATK**
  - Add support for the creation of a "Reported vs Empirical Quality" graph to the Base Recalibration module.
- **hap.py**
  - Updated module to plot both SNP and INDEL stats ([#1241](https://github.com/ewels/MultiQC/issues/1241))
- **indexcov**
  - Fixed bug when making the PED file plots ([#1265](https://github.com/ewels/MultiQC/issues/1265))
- **interop**
  - Added the `% Occupied` metric to `Read Metrics per Lane` table which is reported for NovaSeq and iSeq platforms.
- **Kaiju**
  - Fixed bug affecting inputs with taxa levels other than Phylum ([#1217](https://github.com/ewels/MultiQC/issues/1217))
  - Rework barplot, add top 5 taxons ([#1219](https://github.com/ewels/MultiQC/issues/1219))
- **Kraken**
  - Fix `ZeroDivisionError` ([#1276](https://github.com/ewels/MultiQC/issues/1276))
  - Add distinct minimizer heatmap for KrakenUniq style duplication information ([#1333](https://github.com/ewels/MultiQC/pull/1380))
- **MALT**
  - Fix y-axis labelling in bargraphs
- **MACS2**
  - Add number of peaks to the _General Statistics_ table.
- **mosdepth**
  - Enable prepending of directory to sample names
  - Display contig names in _Coverage per contig_ plot tooltip
- **Picard**
  - Fix `HsMetrics` bait percentage columns ([#1212](https://github.com/ewels/MultiQC/issues/1212))
  - Fix `ConvertSequencingArtifactToOxoG` files not being found ([#1310](https://github.com/ewels/MultiQC/issues/1310))
  - Make `WgsMetrics` histogram smoothed if more than 1000 data points (avoids huge plots that crash the browser)
  - Multiple new config options for `WgsMetrics` to customise coverage histogram and speed up MultiQC with very high coverage files.
  - Add additional datasets to Picard Alignment Summary ([#1293](https://github.com/ewels/MultiQC/issues/1293))
  - Add support for `CrosscheckFingerprints` ([#1327](https://github.com/ewels/MultiQC/issues/1327))
- **PycoQC**
  - Log10 x-axis for _Read Length_ plot ([#1214](https://github.com/ewels/MultiQC/issues/1214))
- **Rockhopper**
  - Fix issue with parsing genome names in Rockhopper summary files ([#1333](https://github.com/ewels/MultiQC/issues/1333))
  - Fix issue properly parsing multiple samples within a single Rockhopper summary file
- **Salmon**
  - Only try to generate a plot for fragment length if the data was found.
- **verifyBamID**
  - Fix `CHIP` value detection ([#1316](https://github.com/ewels/MultiQC/pull/1316)).

#### New Custom Content features

- General Stats custom content now gives a log message
- If `id` is not set in `JSON` or `YAML` files, it defaults to the sample name instead of just `custom_content`
- Data from `JSON` or `YAML` now has `data` keys (sample names) run through the `clean_s_name()` function to apply sample name cleanup
- Fixed minor bug which caused custom content YAML files with a string `data` type to not be parsed

#### Bug Fixes

- Disable preservation of timestamps / modes when copying temp report files, to help issues with network shares ([#1333](https://github.com/ewels/MultiQC/issues/1333))
- Fixed MatPlotLib warning: `FixedFormatter should only be used together with FixedLocator`
- Fixed long-standing min/max bug with shared minimum values for table columns using `shared_key`
- Made table colour schemes work with negative numbers (don't strip `-` from values when making scheme)

## [MultiQC v1.9](https://github.com/ewels/MultiQC/releases/tag/v1.9) - 2020-05-30

#### Dropped official support for Python 2

Python 2 had its [official sunset date](https://www.python.org/doc/sunset-python-2/)
on January 1st 2020, meaning that it will no longer be developed by the Python community.
Part of the [python.org statement](https://www.python.org/doc/sunset-python-2/) reads:

> That means that we will not improve it anymore after that day,
> even if someone finds a security problem in it.
> You should upgrade to Python 3 as soon as you can.

[Very many Python packages no longer support Python 2](https://python3statement.org/)
and it whilst the MultiQC code is currently compatible with both Python 2 and Python 3,
it is increasingly difficult to maintain compatibility with the dependency packages it
uses, such as MatPlotLib, numpy and more.

As of MultiQC version 1.9, **Python 2 is no longer officially supported**.
Automatic CI tests will no longer run with Python 2 and Python 2 specific workarounds
are no longer guaranteed.

Whilst it may be possible to continue using MultiQC with Python 2 for a short time by
pinning dependencies, MultiQC compatibility for Python 2 will now slowly drift and start
to break. If you haven't already, **you need to switch to Python 3 now**.

#### New MultiQC Features

- Now using [GitHub Actions](https://github.com/features/actions) for all CI testing
  - Dropped Travis and AppVeyor, everything is now just on GitHub
  - Still testing on both Linux and Windows, with multiple versions of Python
  - CI tests should now run automatically for anyone who forks the MultiQC repository
- Linting with `--lint` now checks line graphs as well as bar graphs
- New `gathered` template with no tool name sections ([#1119](https://github.com/ewels/MultiQC/issues/1119))
- Added `--sample-filters` option to add _show_/_hide_ buttons at the top of the report ([#1125](https://github.com/ewels/MultiQC/issues/1125))
  - Buttons control the report toolbox Show/Hide tool, filtering your samples
  - Allows reports to be pre-configured based on a supplied list of sample names at report-generation time.
- Line graphs can now have `Log10` buttons (same functionality as bar graphs)
- Importing and running `multiqc` in a script is now a _little_ Better
  - `multiqc.run` now returns the `report` and `config` as well as the exit code. This means that you can explore the MultiQC run time a little in the Python environment.
  - Much more refactoring is needed to make MultiQC as useful in Python scripts as it could be. Watch this space.
- If a custom module `anchor` is set using `module_order`, it's now used a bit more:
  - Prefixed to module _section_ IDs
  - Appended to files saved in `multiqc_data`
  - Should help to prevent duplicates requiring `-1` suffixes when running a module multiple times
- New heatmap plot config options `xcats_samples` and `ycats_samples`
  - If set to `False`, the report toolbox options (_highlight_, _rename_, _show/hide_) do not affect that axis.
  - Means that the _Show only matching samples_ report toolbox option works on FastQC Status Checks, for example ([#1172](https://github.com/ewels/MultiQC/issues/1172))
- Report header time and analysis paths can now be hidden
  - New config options `show_analysis_paths` and `show_analysis_time` ([#1113](https://github.com/ewels/MultiQC/issues/1113))
- New search pattern key `skip: true` to skip specific searches when modules look for a lot of different files (eg. Picard).
- New `--profile-runtime` command line option (`config.profile_runtime`) to give analysis of how long the report takes to be generated
  - Plots of the file search results and durations are added to the end of the MultiQC report as a special module called _Run Time_
  - A summary of the time taken for the major stages of MultiQC execution are printed to the command line log.
- New table config option `only_defined_headers`
  - Defaults to `true`, set to `false` to also show any data columns that are not defined as headers
  - Useful as allows table-wide defaults to be set with column-specific overrides
- New `module` key allowed for `config.extra_fn_clean_exts` and `config.fn_clean_exts`
  - Means you can limit the action of a sample name cleaning pattern to specific MultiQC modules ([#905](https://github.com/ewels/MultiQC/issues/905))

#### New Custom Content features

- Improve support for HTML files - now just end your HTML filename with `_mqc.html`
  - Native handling of HTML snippets as files, no MultiQC config or YAML file required.
  - Also with embedded custom content configuration at the start of the file as a HTML comment.
- Add ability to group custom-content files into report sections
  - Use the new `parent_id`, `parent_name` and `parent_description` config keys to group content together like a regular module ([#1008](https://github.com/ewels/MultiQC/issues/1008))
- Custom Content files can now be configured using `custom_data`, without giving search patterns or data
  - Allows you to set descriptions and nicer titles for images and other 'blunt' data types in reports ([#1026](https://github.com/ewels/MultiQC/issues/1026))
  - Allows configuration of custom content separately from files themselves (`tsv`, `csv`, `txt` formats) ([#1205](https://github.com/ewels/MultiQC/issues/1205))

#### New Modules

- [**DRAGEN**](https://www.illumina.com/products/by-type/informatics-products/dragen-bio-it-platform.html)
  - Illumina Bio-IT Platform that uses FPGA for secondary NGS analysis
- [**iVar**](https://github.com/andersen-lab/ivar)
  - Added support for iVar: a computational package that contains functions broadly useful for viral amplicon-based sequencing.
- [**Kaiju**](http://kaiju.binf.ku.dk/)
  - Fast and sensitive taxonomic classification for metagenomics
- [**Kraken**](https://ccb.jhu.edu/software/kraken2/)
  - K-mer matching tool for taxonomic classification. Module plots bargraph of counts for top-5 hits across each taxa rank. General stats summary.
- [**MALT**](https://uni-tuebingen.de/fakultaeten/mathematisch-naturwissenschaftliche-fakultaet/fachbereiche/informatik/lehrstuehle/algorithms-in-bioinformatics/software/malt/)
  - Megan Alignment Tool: Metagenomics alignment tool.
- [**miRTop**](https://github.com/miRTop/mirtop)
  - Command line tool to annotate miRNAs with a standard mirna/isomir naming (mirGFF3)
  - Module started by [@oneillkza](https://github.com/oneillkza/) and completed by [@FlorianThibord](https://github.com/FlorianThibord/)
- [**MultiVCFAnalyzer**](https://github.com/alexherbig/multivcfanalyzer)
  - Combining multiple VCF files into one coherent report and format for downstream analysis.
- **Picard** - new submodules for `QualityByCycleMetrics`, `QualityScoreDistributionMetrics` & `QualityYieldMetrics`
  - See [#1116](https://github.com/ewels/MultiQC/issues/1114)
- [**Rockhopper**](https://cs.wellesley.edu/~btjaden/Rockhopper/)
  - RNA-seq tool for bacteria, includes bar plot showing where features map.
- [**Sickle**](https://github.com/najoshi/sickle)
  - A windowed adaptive trimming tool for FASTQ files using quality
- [**Somalier**](https://github.com/brentp/somalier)
  - Relatedness checking and QC for BAM/CRAM/VCF for cancer, DNA, BS-Seq, exome, etc.
- [**VarScan2**](https://github.com/dkoboldt/varscan)
  - Variant calling and somatic mutation/CNV detection for next-generation sequencing data

#### Module updates

- **BISCUIT**
  - Major rewrite to work with new BISCUIT QC script (BISCUIT `v0.3.16+`)
    - This change breaks backwards-compatability with previous BISCUIT versions. If you are unable to upgrade BISCUIT, please use MultiQC v1.8.
  - Fixed error when missing data in log files ([#1101](https://github.com/ewels/MultiQC/issues/1101))
- **bcl2fastq**
  - Samples with multiple library preps (i.e barcodes) will now be handled correctly ([#1094](https://github.com/ewels/MultiQC/issues/1094))
- **BUSCO**
  - Updated log search pattern to match new format in v4 with auto-lineage detection option ([#1163](https://github.com/ewels/MultiQC/issues/1163))
- **Cutadapt**
  - New bar plot showing the proportion of reads filtered out for different criteria (eg. _too short_, _too many Ns_) ([#1198](https://github.com/ewels/MultiQC/issues/1198))
- **DamageProfiler**
  - Removes redundant typo in init name. This makes referring to the module's column consistent with other modules when customising general stats table.
- **DeDup**
  - Updates plots to make compatible with 0.12.6
  - Fixes reporting errors - barplot total represents _mapped_ reads, not total reads in BAM file
  - New: Adds 'Post-DeDup Mapped Reads' column to general stats table.
- **FastQC**
  - Fixed tooltip text in _Sequence Duplication Levels_ plot ([#1092](https://github.com/ewels/MultiQC/issues/1092))
  - Handle edge-case where a FastQC report was for an empty file with 0 reads ([#1129](https://github.com/ewels/MultiQC/issues/1129))
- **FastQ Screen**
  - Don't skip plotting `% No Hits` even if it's `0%` ([#1126](https://github.com/ewels/MultiQC/issues/1126))
  - Refactor parsing code. Avoids error with `-0.00 %Unmapped` ([#1126](https://github.com/ewels/MultiQC/issues/1126))
  - New plot for _Bisulfite Reads_, if data is present
  - Categories in main plot are now sorted by the total read count and hidden if 0 across all samples
- **fgbio**
  - New: Plot error rate by read position from `ErrorRateByReadPosition`
  - GroupReadsByUmi plot can now be toggled to show relative percents ([#1147](https://github.com/ewels/MultiQC/pull/1147))
- **FLASh**
  - Logs not reporting innie and outine uncombined pairs now plot combined pairs instead ([#1173](https://github.com/ewels/MultiQC/issues/1173))
- **GATK**
  - Made parsing for VariantEval more tolerant, so that it will work with output from the tool when run in different modes ([#1158](https://github.com/ewels/MultiQC/issues/1158))
- **MTNucRatioCalculator**
  - Fixed misleading value suffix in general stats table
- **Picard MarkDuplicates**
  - **Major change** - previously, if multiple libraries (read-groups) were found then only the first would be used and all others ignored. Now, values from all libraries are merged and `PERCENT_DUPLICATION` and `ESTIMATED_LIBRARY_SIZE` are recalculated. Libraries can be kept as separate samples with a new MultiQC configuration option - `picard_config: markdups_merge_multiple_libraries: False`
  - **Major change** - Updated `MarkDuplicates` bar plot to double the read-pair counts, so that the numbers stack correctly. ([#1142](https://github.com/ewels/MultiQC/issues/1142))
- **Picard HsMetrics**
  - Updated large table to use columns specified in the MultiQC config. See [docs](https://multiqc.info/docs/#hsmetrics). ([#831](https://github.com/ewels/MultiQC/issues/831))
- **Picard WgsMetrics**
  - Updated parsing code to recognise new java class string ([#1114](https://github.com/ewels/MultiQC/issues/1114))
- **QualiMap**
  - Fixed QualiMap mean coverage calculation [#1082](https://github.com/ewels/MultiQC/issues/1082), [#1077](https://github.com/ewels/MultiQC/issues/1082)
- **RSeqC**
  - Support added for output from `geneBodyCoverage2.py` script ([#844](https://github.com/ewels/MultiQC/issues/844))
  - Single sample view in the _"Junction saturation"_ plot now works with the toolbox properly _(rename, hide, highlight)_ ([#1133](https://github.com/ewels/MultiQC/issues/1133))
- **RNASeQC2**
  - Updated to handle the parsing metric files from the [newer rewrite of RNA-SeqQC](https://github.com/broadinstitute/rnaseqc).
- **Samblaster**
  - Improved parsing to handle variable whitespace ([#1176](https://github.com/ewels/MultiQC/issues/1176))
- **Samtools**
  - Removes hardcoding of general stats column names. This allows column names to indicate when a module has been run twice ([https://github.com/ewels/MultiQC/issues/1076](https://github.com/ewels/MultiQC/issues/1076)).
  - Added an observed over expected read count plot for `idxstats` ([#1118](https://github.com/ewels/MultiQC/issues/1118))
  - Added additional (by default hidden) column for `flagstat` that displays number total number of reads in a bam
- **sortmerna**
  - Fix the bug for the latest sortmerna version 4.2.0 ([#1121](https://github.com/ewels/MultiQC/issues/1121))
- **sexdeterrmine**
  - Added a scatter plot of relative X- vs Y-coverage to the generated report.
- **VerifyBAMID**
  - Allow files with column header `FREEMIX(alpha)` ([#1112](https://github.com/ewels/MultiQC/issues/1112))

#### Bug Fixes

- Added a new test to check that modules work correctly with `--ignore-samples`. A lot of them didn't:
  - `Mosdepth`, `conpair`, `Qualimap BamQC`, `RNA-SeQC`, `GATK BaseRecalibrator`, `SNPsplit`, `SeqyClean`, `Jellyfish`, `hap.py`, `HOMER`, `BBMap`, `DeepTools`, `HiCExplorer`, `pycoQC`, `interop`
  - These modules have now all been fixed and `--ignore-samples` should work as you expect for whatever data you have.
- Removed use of `shutil.copy` to avoid problems with working on multiple filesystems ([#1130](https://github.com/ewels/MultiQC/issues/1130))
- Made folder naming behaviour of `multiqc_plots` consistent with `multiqc_data`
  - Incremental numeric suffixes now added if folder already exists
  - Plots folder properly renamed if using `-n`/`--filename`
- Heatmap plotting function is now compatible with MultiQC toolbox `hide` and `highlight` ([#1136](https://github.com/ewels/MultiQC/issues/1136))
- Plot config `logswitch_active` now works as advertised
- When running MultiQC modules several times, multiple data files are now created instead of overwriting one another ([#1175](https://github.com/ewels/MultiQC/issues/1175))
- Fixed minor bug where tables could report negative numbers of columns in their header text
- Fixed bug where numeric custom content sample names could trigger a `TypeError` ([#1091](https://github.com/ewels/MultiQC/issues/1091))
- Fixed custom content bug HTML data in a config file would trigger a `ValueError` ([#1071](https://github.com/ewels/MultiQC/issues/1071))
- Replaced deprecated 'warn()' with 'warning()' of the logging module
- Custom content now supports `section_extra` config key to add custom HTML after description.
- Barplots with `ymax` set now ignore this when you click the _Percentages_ tab.

## [MultiQC v1.8](https://github.com/ewels/MultiQC/releases/tag/v1.8) - 2019-11-20

#### New Modules

- [**fgbio**](http://fulcrumgenomics.github.io/fgbio/)
  - Process family size count hist data from `GroupReadsByUmi`
- [**biobambam2**](https://github.com/gt1/biobambam2)
  - Added submodule for `bamsormadup` tool
  - Totally cheating - it uses Picard MarkDuplicates but with a custom search pattern and naming
- [**SeqyClean**](https://github.com/ibest/seqyclean)
  - Adds analysis for seqyclean files
- [**mtnucratio**](https://github.com/apeltzer/MTNucRatioCalculator)
  - Added little helper tool to compute mt to nuclear ratios for NGS data.
- [**mosdepth**](https://github.com/brentp/mosdepth)
  - fast BAM/CRAM depth calculation for WGS, exome, or targeted sequencing
- [**SexDetErrmine**](https://github.com/TCLamnidis/Sex.DetERRmine)
  - Relative coverage and error rate of X and Y chromosomes
- [**SNPsplit**](https://github.com/FelixKrueger/SNPsplit)
  - Allele-specific alignment sorting

#### Module updates

- **bcl2fastq**
  - Added handling of demultiplexing of more than 2 reads
  - Allow bcl2fastq to parse undetermined barcode information in situations when lane indexes do not start at 1
- **BBMap**
  - Support for scafstats output marked as not yet implemented in docs
- **DeDup**
  - Added handling clusterfactor and JSON logfiles
- **damageprofiler**
  - Added writing metrics to data output file.
- **DeepTools**
  - Fixed Python3 bug with int() conversion ([#1057](https://github.com/ewels/MultiQC/issues/1057))
  - Handle varied TES boundary labels in plotProfile ([#1011](https://github.com/ewels/MultiQC/issues/1011))
  - Fixed bug that prevented running on only plotProfile files when no other deepTools files found.
- **fastp**
  - Fix faulty column handling for the _after filtering_ Q30 rate ([#936](https://github.com/ewels/MultiQC/issues/936))
- **FastQC**
  - When including a FastQC section multiple times in one report, the Per Base Sequence Content heatmaps now behave as you would expect.
  - Added heatmap showing FastQC status checks for every section report across all samples
  - Made sequence content individual plots work after samples have been renamed ([#777](https://github.com/ewels/MultiQC/issues/777))
  - Highlighting samples from status - respect chosen highlight colour in the toolbox ([#742](https://github.com/ewels/MultiQC/issues/742))
- **FastQ Screen**
  - When including a FastQ Screen section multiple times in one report, the plots now behave as you would expect.
  - Fixed MultiQC linting errors
- **fgbio**
  - Support the new output format of `ErrorRateByReadPosition` first introduced in version `1.3.0`, as well as the old output format.
- **GATK**
  - Refactored BaseRecalibrator code to be more consistent with MultiQC Python style
  - Handle zero count errors in BaseRecalibrator
- **HiC Explorer**
  - Fixed bug where module tries to parse `QC_table.txt`, a new log file in hicexplorer v2.2.
  - Updated the format of the report to fits the changes which have been applied to the QC report of hicexplorer v3.3
  - Updated code to save parsed results to `multiqc_data`
- **HTSeq**
  - Fixed bug where module would crash if a sample had zero reads ([#1006](https://github.com/ewels/MultiQC/issues/1006))
- **LongRanger**
  - Added support for the LongRanger Align pipeline.
- **miRTrace**
  - Fixed bug where a sample in some plots was missed. ([#932](https://github.com/ewels/MultiQC/issues/932))
- **Peddy**
  - Fixed bug where sample name cleaning could lead to error. ([#1024](https://github.com/ewels/MultiQC/issues/1024))
  - All plots (including _Het Check_ and _Sex Check_) now hidden if no data
- **Picard**
  - Modified `OxoGMetrics` so that it will find files created with GATK `CollectMultipleMetrics` and `ConvertSequencingArtifactToOxoG`.
- **QoRTs**
  - Fixed bug where `--dirs` broke certain input files. ([#821](https://github.com/ewels/MultiQC/issues/821))
- **Qualimap**
  - Added in mean coverage computation for general statistics report
  - Creates now tables of collected data in `multiqc_data`
- **RNA-SeQC**
  - Updated broken URL link
- **RSeQC**
  - Fixed bug where Junction Saturation plot when clicking a single sample was mislabelling the lines.
  - When including a RSeQC section multiple times in one report, clicking Junction Saturation plot now behaves as you would expect.
  - Fixed bug where exported data in `multiqc_rseqc_read_distribution.txt` files had incorrect values for `_kb` fields ([#1017](https://github.com/ewels/MultiQC/issues/1017))
- **Samtools**
  - Utilize in-built `read_count_multiplier` functionality to plot `flagstat` results more nicely
- **SnpEff**
  - Increased the default summary csv file-size limit from 1MB to 5MB.
- **Stacks**
  - Fixed bug where multi-population sum stats are parsed correctly ([#906](https://github.com/ewels/MultiQC/issues/906))
- **TopHat**
  - Fixed bug where TopHat would try to run with files from Bowtie2 or HiSAT2 and crash
- **VCFTools**
  - Fixed a bug where `tstv_by_qual.py` produced invalid json from infinity-values.
- **snpEff**
  - Added plot of effects

#### New MultiQC Features

- Added some installation docs for windows
- Added some docs about using MultiQC in bioinformatics pipelines
- Rewrote Docker image
  - New base image `czentye/matplotlib-minimal` reduces image size from ~200MB to ~80MB
  - Proper installation method ensures latest version of the code
  - New entrypoint allows easier command-line usage
- Support opening MultiQC on websites with CSP `script-src 'self'` with some sha256 exceptions
  - Plot data is no longer intertwined with javascript code so hashes stay the same
- Made `config.report_section_order` work for module sub-sections as well as just modules.
- New config options `exclude_modules` and `run_modules` to complement `-e` and `-m` cli flags.
- Command line output is now coloured by default :rainbow: (use `--no-ansi` to turn this off)
- Better launch comparability due to code refactoring by [@KerstenBreuer](https://github.com/KerstenBreuer) and [@ewels](https://github.com/ewels)
  - Windows support for base `multiqc` command
  - Support for running as a python module: `python -m multiqc .`
  - Support for running within a script: `import multiqc` and `multiqc.run('/path/to/files')`
- Config option `custom_plot_config` now works for bargraph category configs as well ([#1044](https://github.com/ewels/MultiQC/issues/1044))
- Config `table_columns_visible` can now be given a module namespace and it will hide all columns from that module ([#541](https://github.com/ewels/MultiQC/issues/541))

#### Bug Fixes

- MultiQC now ignores all `.md5` files
- Use `SafeLoader` for PyYaml load calls, avoiding recent warning messages.
- Hide `multiqc_config_example.yaml` in the `test` directory to stop people from using it without modification.
- Fixed matplotlib background colour issue (@epakarin - [#886](https://github.com/ewels/MultiQC/issues))
- Table rows that are empty due to hidden columns are now properly hidden on page load ([#835](https://github.com/ewels/MultiQC/issues/835))
- Sample name cleaning: All sample names are now truncated to their basename, without a path.
  - This includes for `regex` and `replace` (before was only the default `truncate`).
  - Only affects modules that take sample names from file contents, such as cutadapt.
  - See [#897](https://github.com/ewels/MultiQC/issues/897) for discussion.

## [MultiQC v1.7](https://github.com/ewels/MultiQC/releases/tag/v1.7) - 2018-12-21

#### New Modules

- [**BISCUIT**](https://github.com/zwdzwd/biscuit)
  - BISuilfite-seq CUI Toolkit
  - Module written by [@zwdzwd](https://github.com/zwdzwd/)
- [**DamageProfiler**](https://github.com/Integrative-Transcriptomics/DamageProfiler)
  - A tool to determine ancient DNA misincorporation rates.
  - Module written by [@apeltzer](https://github.com/apeltzer/)
- [**FLASh**](https://ccb.jhu.edu/software/FLASH/)
  - FLASH (Fast Length Adjustment of SHort reads)
  - Module written by [@pooranis](https://github.com/pooranis/)
- [**MinIONQC**](https://github.com/roblanf/minion_qc)
  - QC of reads from ONT long-read sequencing
  - Module written by [@ManavalanG](https://github.com/ManavalanG)
- [**phantompeakqualtools**](https://www.encodeproject.org/software/phantompeakqualtools)
  - A tool for informative enrichment and quality measures for ChIP-seq/DNase-seq/FAIRE-seq/MNase-seq data.
  - Module written by [@chuan-wang](https://github.com/chuan-wang/)
- [**Stacks**](http://catchenlab.life.illinois.edu/stacks/)
  - A software for analyzing restriction enzyme-based data (e.g. RAD-seq). Support for Stacks >= 2.1 only.
  - Module written by [@remiolsen](https://github.com/remiolsen/)

#### Module updates

- **AdapterRemoval**
  - Handle error when zero bases are trimmed. See [#838](https://github.com/ewels/MultiQC/issues/838).
- **Bcl2fastq**
  - New plot showing the top twenty of undetermined barcodes by lane.
  - Informations for R1/R2 are now separated in the General Statistics table.
  - SampleID is concatenate with SampleName because in Chromium experiments several sample have the same SampleName.
- **deepTools**
  - New PCA plots from the `plotPCA` function (written by [@chuan-wang](https://github.com/chuan-wang/))
  - New fragment size distribution plots from `bamPEFragmentSize --outRawFragmentLengths` (written by [@chuan-wang](https://github.com/chuan-wang/))
  - New correlation heatmaps from the `plotCorrelation` function (written by [@chuan-wang](https://github.com/chuan-wang/))
  - New sequence distribution profiles around genes, from the `plotProfile` function (written by [@chuan-wang](https://github.com/chuan-wang/))
  - Reordered sections
- **Fastp**
  - Fixed bug in parsing of empty histogram data. See [#845](https://github.com/ewels/MultiQC/issues/845).
- **FastQC**
  - Refactored _Per Base Sequence Content_ plots to show original underlying data, instead of calculating it from the page contents. Now shows original FastQC base-ranges and fixes 100% GC bug in final few pixels. See [#812](https://github.com/ewels/MultiQC/issues/812).
  - When including a FastQC section multiple times in one report, the summary progress bars now behave as you would expect.
- **FastQ Screen**
  - Don't hide genomes in the simple plot, even if they have zero unique hits. See [#829](https://github.com/ewels/MultiQC/issues/829).
- **InterOp**
  - Fixed bug where read counts and base pair yields were not displaying in tables correctly.
  - Number formatting for these fields can now be customised in the same way as with other modules, as described [in the docs](http://multiqc.info/docs/#number-base-multiplier)
- **Picard**
  - InsertSizeMetrics: You can now configure to what degree the insert size plot should be smoothed.
  - CollectRnaSeqMetrics: Add warning about missing rRNA annotation.
  - CollectRnaSeqMetrics: Add chart for counts/percentage of reads mapped to the correct strand.
  - Now parses VariantCallingMetrics reports. (Similar to GATK module's VariantEval.)
- **phantompeakqualtools**
  - Properly clean sample names
- **Trimmomatic**
  - Updated Trimmomatic module documentation to be more helpful
  - New option to use filenames instead of relying on the command line used. See [#864](https://github.com/ewels/MultiQC/issues/864).

#### New MultiQC Features

- Embed your custom images with a new Custom Content feature! Just add `_mqc` to the end of the filename for `.png`, `.jpg` or `.jpeg` files.
- Documentation for Custom Content reordered to make it a little more sane
- You can now add or override any config parameter for any MultiQC plot! See [the documentation](http://multiqc.info/docs/#customising-plots) for more info.
- Allow `table_columns_placement` config to work with table IDs as well as column namespaces. See [#841](https://github.com/ewels/MultiQC/issues/841).
- Improved visual spacing between grouped bar plots

#### Bug Fixes

- Custom content no longer clobbers `col1_header` table configs
- The option `--file-list` that refers to a text file with file paths to analyse will no longer ignore directory paths
- [Sample name directory prefixes](https://multiqc.info/docs/#sample-names-prefixed-with-directories) are now added _after_ cleanup.
- If a module is run multiple times in one report, it's CSS and JS files will only be included once (`default` template)

## [MultiQC v1.6](https://github.com/ewels/MultiQC/releases/tag/v1.6) - 2018-08-04

Some of these updates are thanks to the efforts of people who attended the [NASPM](https://twitter.com/NordicGenomics) 2018 MultiQC hackathon session. Thanks to everyone who attended!

#### New Modules

- [**fastp**](https://github.com/OpenGene/fastp)
  - An ultra-fast all-in-one FASTQ preprocessor (QC, adapters, trimming, filtering, splitting...)
  - Module started by [@florianduclot](https://github.com/florianduclot/) and completed by [@ewels](https://github.com/ewels/)
- [**hap.py**](https://github.com/Illumina/hap.py)
  - Hap.py is a set of programs based on htslib to benchmark variant calls against gold standard truth datasets
  - Module written by [@tsnowlan](https://github.com/tsnowlan/)
- [**Long Ranger**](https://support.10xgenomics.com/genome-exome/software/pipelines/latest/what-is-long-ranger)
  - Works with data from the 10X Genomics Chromium. Performs sample demultiplexing, barcode processing, alignment, quality control, variant calling, phasing, and structural variant calling.
  - Module written by [@remiolsen](https://github.com/remiolsen/)
- [**miRTrace**](https://github.com/friedlanderlab/mirtrace)
  - A quality control software for small RNA sequencing data.
  - Module written by [@chuan-wang](https://github.com/chuan-wang/)

#### Module updates

- **BCFtools**
  - New plot showing SNP statistics versus quality of call from bcftools stats ([@MaxUlysse](https://github.com/MaxUlysse) and [@Rotholandus](https://github.com/Rotholandus))
- **BBMap**
  - Support added for BBDuk kmer-based adapter/contaminant filtering summary stats ([@boulund](https://github.com/boulund)
- **FastQC**
  - New read count plot, split into unique and duplicate reads if possible.
  - Help text added for all sections, mostly copied from the excellent FastQC help.
  - Sequence duplication plot rescaled
- **FastQ Screen**
  - Samples in large-sample-number plot are now sorted alphabetically ([@hassanfa](https://github.com/hassanfa)
- **MACS2**
  - Output is now more tolerant of missing data (no plot if no data)
- **Peddy**
  - Background samples now shown in ancestry PCA plot ([@roryk](https://github.com/roryk))
  - New plot showing sex checks versus het ratios, supporting unknowns ([@oyvinev](https://github.com/oyvinev))
- **Picard**
  - New submodule to handle `ValidateSamFile` reports ([@cpavanrun](https://github.com/cpavanrun))
  - WGSMetrics now add the mean and standard-deviation coverage to the general stats table (hidden) ([@cpavanrun](https://github.com/cpavanrun))
- **Preseq**
  - New config option to plot preseq plots with unique old coverage on the y axis instead of read count
  - Code refactoring by [@vladsaveliev](https://github.com/vladsaveliev)
- **QUAST**
  - Null values (`-`) in reports now handled properly. Bargraphs always shown despite varying thresholds. ([@vladsaveliev](https://github.com/vladsaveliev))
- **RNA-SeQC**
  - Don't create the report section for Gene Body Coverage if no data is given
- **Samtools**
  - Fixed edge case bug where MultiQC could crash if a sample had zero count coverage with idxstats.
  - Adds % proper pairs to general stats table
- **Skewer**
  - Read length plot rescaled
- **Tophat**
  - Fixed bug where some samples could be given a blank sample name ([@lparsons](https://github.com/lparsons))
- **VerifyBamID**
  - Change column header help text for contamination to match percentage output ([@chapmanb](https://github.com/chapmanb))

#### New MultiQC Features

- New config option `remove_sections` to skip specific report sections from modules
- Add `path_filters_exclude` to exclude certain files when running modules multiple times. You could previously only include certain files.
- New `exclude_*` keys for file search patterns
  - Have a subset of patterns to exclude otherwise detected files with, by filename or contents
- Command line options all now use mid-word hyphens (not a mix of hyphens and underscores)
  - Old underscore terms still maintained for backwards compatibility
- Flag `--view-tags` now works without requiring an "analysis directory".
- Removed Python dependency for `enum34` ([@boulund](https://github.com/boulund))
- Columns can be added to `General Stats` table for custom content/module.
- New `--ignore-symlinks` flag which will ignore symlinked directories and files.
- New `--no-megaqc-upload` flag which disables automatically uploading data to MegaQC

#### Bug Fixes

- Fix path filters for `top_modules/module_order` configuration only selecting if _all_ globs match. It now filters searches that match _any_ glob.
- Empty sample names from cleaning are now no longer allowed
- Stop prepend_dirs set in the config from getting clobbered by an unpassed CLI option ([@tsnowlan](https://github.com/tsnowlan))
- Modules running multiple times now have multiple sets of columns in the General Statistics table again, instead of overwriting one another.
- Prevent tables from clobbering sorted row orders.
- Fix linegraph and scatter plots data conversion (sporadically the incorrect `ymax` was used to drop data points) ([@cpavanrun](https://github.com/cpavanrun))
- Adjusted behavior of ceiling and floor axis limits
- Adjusted multiple file search patterns to make them more specific
  - Prevents the wrong module from accidentally slurping up output from a different tool. By [@cpavanrun](https://github.com/cpavanrun) (see [PR #727](https://github.com/ewels/MultiQC/pull/727))
- Fixed broken report bar plots when `-p`/`--export-plots` was specified (see issue [#801](https://github.com/ewels/MultiQC/issues/801))

## [MultiQC v1.5](https://github.com/ewels/MultiQC/releases/tag/v1.5) - 2018-03-15

#### New Modules

- [**HiCPro**](https://github.com/nservant/HiC-Pro) - New module!
  - HiCPro: Quality controls and processing of Hi-C
  - Module written by [@nservant](https://github.com/nservant),
- [**DeDup**](http://www.github.com/apeltzer/DeDup) - New module!
  - DeDup: Improved Duplicate Removal for merged/collapsed reads in ancient DNA analysis
  - Module written by [@apeltzer](https://github.com/apeltzer),
- [**Clip&Merge**](http://github.com/apeltzer/ClipAndMerge) - New module!
  - Clip&Merge: Adapter clipping and read merging for ancient DNA analysis
  - Module written by [@apeltzer](https://github.com/apeltzer),

#### Module updates

- **bcl2fastq**
  - Catch `ZeroDivisionError` exceptions when there are 0 reads ([@aledj2](https://github.com/aledj2))
  - Add parsing of `TrimmedBases` and new General Stats column for % bases trimmed ([@matthdsm](https://github.com/matthdsm)).
- **BUSCO**
  - Fixed configuration bug that made all sample names become `'short'`
- **Custom Content**
  - Parsed tables now exported to `multiqc_data` files
- **Cutadapt**
  - Refactor parsing code to collect all length trimming plots
- **FastQC**
  - Fixed starting y-axis label for GC-content lineplot being incorrect.
- **HiCExplorer**
  - Updated to work with v2.0 release.
- **Homer**
  - Made parsing of `tagInfo.txt` file more resilient to variations in file format so that it works with new versions of Homer.
  - Kept order of chromosomes in coverage plot consistent.
- **Peddy**
  - Switch `Sex error` logic to `Correct sex` for better highlighting ([@aledj2](https://github.com/aledj2))
- **Picard**
  - Updated module and search patterns to recognise new output format from Picard version >= 2.16 and GATK output.
- **Qualimap BamQC**
  - Fixed bug where start of _Genome Fraction_ could have a step if target is 100% covered.
- **RNA-SeQC**
  - Added rRNA alignment stats to summary table [@Rolandde](https://github.com/Rolandde)
- **RSeqC**
  - Fixed read distribution plot by adding category for `other_intergenic` (thanks to [@moxgreen](https://github.com/moxgreen))
  - Fixed a dodgy plot title (Read GC content)
- **Supernova**
  - Added support for Supernova 2.0 reports. Fixed a TypeError bug when using txt reports only. Also a bug when parsing empty histogram files.

#### New MultiQC Features

- Invalid choices for `--module` or `--exclude` now list the available modules alphabetically.
- Linting now checks for presence in `config.module_order` and tags.

#### Bug Fixes

- Excluding modules now works in combination with using module tags.
- Fixed edge-case bug where certain combinations of `output_fn_name` and `data_dir_name` could trigger a crash
- Conditional formatting - values are now longer double-labelled
- Made config option `extra_series` work in scatter plots the same way that it works for line plots
- Locked the `matplotlib` version to `v2.1.0` and below
  - Due to [two](https://github.com/matplotlib/matplotlib/issues/10476) [bugs](https://github.com/matplotlib/matplotlib/issues/10784) that appeared in `v2.2.0` - will remove this constraint when there's a new release that works again.

## [MultiQC v1.4](https://github.com/ewels/MultiQC/releases/tag/v1.4) - 2018-01-11

A slightly earlier-than-expected release due to a new problem with dependency packages that is breaking MultiQC installations since 2018-01-11.

#### New Modules

- [**Sargasso**](http://statbio.github.io/Sargasso/)
  - Parses output from Sargasso - a tool to separate mixed-species RNA-seq reads according to their species of origin
  - Module written by [@hxin](https://github.com/hxin/)
- [**VerifyBAMID**](https://genome.sph.umich.edu/wiki/VerifyBamID)
  - Parses output from VerifyBAMID - a tool to detect contamination in BAM files.
  - Adds the `CHIPMIX` and `FREEMIX` columns to the general statistics table.
  - Module written by [@aledj2](https://github.com/aledj2/)

#### Module updates

- **MACS2**
  - Updated to work with output from older versions of MACS2 by [@avilella](https://github.com/avilella/)
- **Peddy**
  - Add het check plot to suggest potential contamination by [@aledj2](https://github.com/aledj2)
- **Picard**
  - Picard HsMetrics `HS_PENALTY` plot now has correct axis labels
  - InsertSizeMetrics switches commas for points if it can't convert floats. Should help some european users.
- **QoRTs**
  - Added support for new style of output generated in the v1.3.0 release
- **Qualimap**
  - New `Error rate` column in General Statistics table, added by [@Cashalow](https://github.com/Cashalow/)
    - Hidden by default - customise your MultiQC config to always show this column (see [docs](http://multiqc.info/docs/#hiding-columns))
- **QUAST**
  - New option to customise the default display of contig count and length (eg. `bp` instead of `Mbp`).
  - See [documentation](http://multiqc.info/docs/#quast). Written by [@ewels](https://github.com/ewels/) and [@Cashalow](https://github.com/Cashalow/)
- **RSeQC**
  - Removed normalisation in Junction Saturation plot. Now raw counts instead of % of total junctions.

#### New MultiQC Features

- Conditional formatting / highlighting of cell contents in tables
  - If you want to make values that match a criteria stand out more, you can now write custom rules and formatting instructions for tables.
  - For instructions, see [the documentation](http://multiqc.info/docs/#conditional-formatting)
- New `--lint` option which is strict about best-practices for writing new modules
  - Useful when writing new modules and code as it throws warnings
  - Currently only implemented for bar plots and a few other places. More linting coming soon...
- If MultiQC breaks and shows am error message, it now reports the filename of the last log it found
  - Hopefully this will help with debugging / finding dodgy input data

#### Bug Fixes

- Addressed new dependency error with conflicting package requirements
  - There was a conflict between the `networkx`, `colormath` and `spectra` releases.
  - I previously forced certain software versions to get around this, but `spectra` has now updated with the unfortunate effect of introducing a new dependency clash that halts installation.
- Fixed newly introduced bug where Custom Content MultiQC config file search patterns had been broken
- Updated pandoc command used in `--pdf` to work with new releases of Pandoc
- Made config `table_columns_visible` module name key matching case insensitive to make less frustrating

## [MultiQC v1.3](https://github.com/ewels/MultiQC/releases/tag/v1.3) - 2017-11-03

#### Breaking changes - custom search patterns

Only for users with custom search patterns for the `bowtie` or `star`: you will
need to update your config files - the `bowtie` search key is now `bowtie1`,
`star_genecounts` is now `star/genecounts`.

For users with custom modules - search patterns _must_ now conform to the search
pattern naming convention: `modulename` or `modulename/anything` (the search pattern
string beginning with the name of your module, anything you like after the first `/`).

#### New Modules

- [**10X Supernova**](https://support.10xgenomics.com/de-novo-assembly/software/overview/welcome)
  - Parses statistics from the _de-novo_ Supernova software.
  - Module written by [@remiolsen](https://github.com/remiolsen/)
- [**BBMap**](https://sourceforge.net/projects/bbmap/)
  - Plot metrics from a number of BBMap tools, a suite of DNA/RNA mapping tools and utilities
  - Module written by [@boulund](https://github.com/boulund/) and [@epruesse](https://github.com/epruesse/)
- [**deepTools**](https://github.com/fidelram/deepTools) - new module!
  - Parse text output from `bamPEFragmentSize`, `estimateReadFiltering`, `plotCoverage`, `plotEnrichment`, and `plotFingerprint`
  - Module written by [@dpryan79](https://github.com/dpryan79/)
- [**Homer Tag Directory**](http://homer.ucsd.edu/homer/ngs/tagDir.html) - new submodule!
  - Module written by [@rdali](https://github.com/rdali/)
- [**illumina InterOp**](http://illumina.github.io/interop/index.html)
  - Module to parse metrics from illumina sequencing runs and demultiplexing, generated by the InterOp package
  - Module written by [@matthdsm](https://github.com/matthdsm/)
- [**RSEM**](https://deweylab.github.io/RSEM/) - new module!
  - Parse `.cnt` file comming from rsem-calculate-expression and plot read repartitions (Unalignable, Unique, Multi ...)
  - Module written by [@noirot](https://github.com/noirot/)
- [**HiCExplorer**](https://github.com/maxplanck-ie/HiCExplorer)
  - New module to parse the log files of `hicBuildMatrix`.
  - Module written by [@joachimwolff](https://github.com/joachimwolff/)

#### Module updates

- **AfterQC**
  - Handle new output format where JSON summary key changed names.
- **bcl2fastq**
  - Clusters per sample plot now has tab where counts are categoried by lane.
- **GATK**
  - New submodule to handle Base Recalibrator stats, written by [@winni2k](https://github.com/winni2k/)
- **HiSAT2**
  - Fixed bug where plot title was incorrect if both SE and PE bargraphs were in one report
- **Picard HsMetrics**
  - Parsing code can now handle commas for decimal places
- **Preseq**
  - Updated odd file-search pattern that limited input files to 500kb
- **QoRTs**
  - Added new plots, new helptext and updated the module to produce a lot more output.
- **Qualimap BamQC**
  - Fixed edge-case bug where the refactored coverage plot code could raise an error from the `range` call.
- Documentation and link fixes for Slamdunk, GATK, bcl2fastq, Adapter Removal, FastQC and main docs
  - Many of these spotted and fixed by [@juliangehring](https://github.com/juliangehring/)
- Went through all modules and standardised plot titles
  - All plots should now have a title with the format _Module name: Plot name_

#### New MultiQC Features

- New MultiQC docker image
  - Ready to use docker image now available at <https://hub.docker.com/r/ewels/multiqc/> (200 MB)
  - Uses automated builds - pull `:latest` to get the development version, future releases will have stable tags.
  - Written by [@MaxUlysse](https://github.com/MaxUlysse/)
- New `module_order` config options allow modules to be run multiple times
  - Filters mean that a module can be run twice with different sets of files (eg. before and after trimming)
  - Custom module config parameters can be passed to module for each run
- File search refactored to only search for running modules
  - Makes search much faster when running with lots of files and limited modules
  - For example, if using `-m star` to only use the STAR module, all other file searches now skipped
- File search now warns if an unrecognised search type is given
- MultiQC now saves nearly all parsed data to a structured output file by default
  - See `multiqc_data/multiqc_data.json`
  - This can be turned off by setting `config.data_dump_file: false`
- Verbose logging when no log files found standardised. Less duplication in code and logs easier to read!
- New documentation section describing how to use MultiQC with Galaxy
- Using `shared_key: 'read_counts'` in table header configs now applies relevant defaults

#### Bug Fixes

- Installation problem caused by changes in upstream dependencies solved by stricter installation requirements
- Minor `default_dev` directory creation bug squashed
- Don't prepend the directory separator (`|`) to sample names with `-d` when there are no subdirs
- `yPlotLines` now works even if you don't set `width`

## [MultiQC v1.2](https://github.com/ewels/MultiQC/releases/tag/v1.2) - 2017-08-16

#### CodeFest 2017 Contributions

We had a fantastic group effort on MultiQC at the [2017 BOSC CodeFest](https://www.open-bio.org/wiki/Codefest_2017).
Many thanks to those involved!

#### New Modules

- [**AfterQC**](https://github.com/OpenGene/AfterQC) - New module!
  - Added parsing of the _AfterQC_ json file data, with a plot of filtered reads.
  - Work by [@raonyguimaraes](https://github.com/raonyguimaraes)
- [**bcl2fastq**](https://support.illumina.com/sequencing/sequencing_software/bcl2fastq-conversion-software.html)
  - bcl2fastq can be used to both demultiplex data and convert BCL files to FASTQ file formats for downstream analysis
  - New module parses JSON output from recent versions and summarises some key statistics from the demultiplexing process.
  - Work by [@iimog](https://github.com/iimog) (with a little help from [@tbooth](https://github.com/tbooth) and [@ewels](https://github.com/ewels))
- [**leeHom**](https://github.com/grenaud/leeHom)
  - leeHom is a program for the Bayesian reconstruction of ancient DNA
- [**VCFTools**](https://vcftools.github.io)
  - Added initial support for VCFTools `relatedness2`
  - Added support for VCFTools `TsTv-by-count` `TsTv-by-qual` `TsTv-summary`
  - Module written by [@mwhamgenomics](https://github.com/mwhamgenomics)

#### Module updates

- **FastQ Screen**
  - Gracefully handle missing data from very old FastQ Screen versions.
- **RNA-SeQC**
  - Add new transcript-associated reads plot.
- **Picard**
  - New submodule to handle output from `TargetedPcrMetrics`
- **Prokka**
  - Added parsing of the `# CRISPR arrays` data from Prokka when available ([@asetGem](https://github.com/asetGem))
- **Qualimap**
  - Some code refactoring to radically improve performance and run times, especially with high coverage datasets.
  - Fixed bug where _Cumulative coverage genome fraction_ plot could be truncated.

#### New MultiQC Features

- New module help text
  - Lots of additional help text was written to make MultiQC report plots easier to interpret.
  - Updated modules:
    - Bowtie
    - Bowtie 2
    - Prokka
    - Qualimap
    - SnpEff
  - Elite team of help-writers:
    - [@tabwalsh](https://github.com/tabwalsh)
    - [@ddesvillechabrol](https://github.com/tabwalsh)
    - [@asetGem](https://github.com/asetGem)
- New config option `section_comments` allows you to add custom comments above specific sections in the report
- New `--tags` and `--view_tags` command line options
  - Modules can now be given tags (keywords) and filtered by those. So running `--tags RNA` will only run MultiQC modules related to RNA analysis.
  - Work by [@Hammarn](https://github.com/Hammarn)
- Back-end configuration options to specify the order of table columns
  - Modules and user configs can set priorities for columns to customise where they are displayed
  - Work by [@tbooth](https://github.com/tbooth)
- Added framework for proper unit testing
  - Previous start on unit tests tidied up, new blank template and tests for the `clean_sample_name` functionality.
  - Added to Travis and Appveyor for continuous integration testing.
  - Work by [@tbooth](https://github.com/tbooth)
- Bug fixes and refactoring of report configuration saving / loading
  - Discovered and fixed a bug where a report config could only be loaded once
  - Work by [@DennisSchwartz](https://github.com/DennisSchwartz)
- Table column row headers (sample names) can now be numeric-only.
  - Work by [@iimog](https://github.com/iimog)
- Improved sample name cleaning functionality
  - Added option `regex_keep` to clean filenames by _keeping_ the matching part of a pattern
  - Work by [@robinandeer](https://github.com/robinandeer)
- Handle error when invalid regexes are given in reports
  - Now have a nice toast error warning you and the invalid regexes are highlighted
  - Previously this just crashed the whole report without any warning
  - Work by [@robinandeer](https://github.com/robinandeer)
- Command line option `--dirs-depth` now sets `-d` to `True` (so now works even if `-d` isn't also specified).
- New config option `config.data_dump_file` to export as much data as possible to `multiqc_data/multiqc_data.json`
- New code to send exported JSON data to a a web server
  - This is in preparation for the upcoming MegaQC project. Stay tuned!

#### Bug Fixes

- Specifying multiple config files with `-c`/`--config` now works as expected
  - Previously this would only read the last specified
- Fixed table rendering bug that affected Chrome v60 and IE7-11
  - Table cell background bars weren't showing up. Updated CSS to get around this rendering error.
- HTML ID cleanup now properly cleans strings so that they work with jQuery as expected.
- Made bar graph sample highlighting work properly again
- Config `custom_logo` paths can now be relative to the config file (or absolute as before)
- Report doesn't keep annoyingly telling you that toolbox changes haven't been applied
  - Now uses more subtle _toasts_ and only when you close the toolbox (not every click).
- Switching report toolbox options to regex mode now enables the _Apply_ button as it should.
- Sorting table columns with certain suffixes (eg. `13X`) no works properly (numerically)
- Fixed minor bug in line plot data smoothing (now works with unsorted keys)

---

## [MultiQC v1.1](https://github.com/ewels/MultiQC/releases/tag/v1.1) - 2017-07-18

#### New Modules

- [**BioBloom Tools**](https://github.com/bcgsc/biobloom)
  - Create Bloom filters for a given reference and then to categorize sequences
- [**Conpair**](https://github.com/nygenome/Conpair)
  - Concordance and contamination estimator for tumor–normal pairs
- [**Disambiguate**](https://github.com/AstraZeneca-NGS/disambiguate)
  - Bargraph displaying the percentage of reads aligning to two different reference genomes.
- [**Flexbar**](https://github.com/seqan/flexbar)
  - Flexbar is a tool for flexible barcode and adapter removal.
- [**HISAT2**](https://ccb.jhu.edu/software/hisat2/)
  - New module for the HISAT2 aligner.
  - Made possible by updates to HISAT2 logging by @infphilo (requires `--new-summary` HISAT2 flag).
- [**HOMER**](http://homer.ucsd.edu/homer/)
  - Support for summary statistics from the `findPeaks` tool.
- [**Jellyfish**](http://www.cbcb.umd.edu/software/jellyfish/)
  - Histograms to estimate library complexity and coverage from k-mer content.
  - Module written by @vezzi
- [**MACS2**](https://github.com/taoliu/MACS)
  - Summary of redundant rate from MACS2 peak calling.
- [**QoRTs**](http://hartleys.github.io/QoRTs/)
  - QoRTs is toolkit for analysis, QC and data management of RNA-Seq datasets.
- [**THetA2**](http://compbio.cs.brown.edu/projects/theta/)
  - THeTA2 _(Tumor Heterogeneity Analysis)_ estimates tumour purity and clonal / subclonal copy number.

#### Module updates

- **BCFtools**
  - Option to collapse complementary changes in substitutions plot, useful for non-strand specific experiments (thanks to @vladsaveliev)
- **Bismark**
  - M-Bias plots no longer show read 2 for single-end data.
- **Custom Content**
  - New option to print raw HTML content to the report.
- **FastQ Screen**
  - Fixed edge-case bug where many-sample plot broke if total number of reads was less than the subsample number.
  - Fixed incorrect logic of config option `fastqscreen_simpleplot` (thanks to @daler)
  - Organisms now alphabetically sorted in fancy plot so that order is nonrandom (thanks to @daler)
  - Fixed bug where `%No Hits` was missed in logs from recent versions of FastQ Screen.
- **HTSeq Counts**
  - Fixed but so that module still works when `--additional-attr` is specified in v0.8 HTSeq above (thanks to @nalcala)
- **Picard**
  - CollectInsertSize: Fixed bug that could make the General Statistics _Median Insert Size_ value incorrect.
  - Fixed error in sample name regex that left trailing `]` characters and was generally broken (thanks to @jyh1 for spotting this)
- **Preseq**
  - Improved plots display (thanks to @vladsaveliev)
- **Qualimap**
  - Only calculate bases over target coverage for values in General Statistics. Should give a speed increase for very high coverage datasets.
- **QUAST**
  - Module is now compatible with runs from [MetaQUAST](http://quast.sourceforge.net/metaquast) (thanks to @vladsaveliev)
- **RSeQC**
  - Changed default order of sections
  - Added config option to reorder and hide module report sections

#### New MultiQC features

- If a report already exists, execution is no longer halted.
  - `_1` is appended to the filename, iterating if this also exists.
  - `-f`/`--force` still overwrites existing reports as before
  - Feature written by [@Hammarn](https://github.com/Hammarn)
- New ability to run modules multiple times in a single report
  - Each run can be given different configuration options, including filters for input files
  - For example, have FastQC after trimming as well as FastQC before trimming.
  - See the relevant [documentation](http://multiqc.info/docs/#order-of-modules) for more instructions.
- New option to customise the order of report _sections_
  - This is in addition / alternative to changing the order of module execution
  - Allows one module to have sections in multiple places (eg. Custom Content)
- Tables have new column options `floor`, `ceiling` and `minRange`.
- Reports show warning if JavaScript is disabled
- Config option `custom_logo` now works with file paths relative to config file directory and cwd.

#### Bug Fixes

- Table headers now sort columns again after scrolling the table
- Fixed buggy table header tooltips
- Base `clean_s_name` function now strips excess whitespace.
- Line graphs don't smooth lines if not needed (number of points < maximum number allowed)
- PDF output now respects custom output directory.

---

## [MultiQC v1.0](https://github.com/ewels/MultiQC/releases/tag/v1.0) - 2017-05-17

Version 1.0! This release has been a long time coming and brings with it some fairly
major improvements in speed, report filesize and report performance. There's also
a bunch of new modules, more options, features and a whole lot of bug fixes.

The version number is being bumped up to 1.0 for a couple of reasons:

1. MultiQC is now _(hopefully)_ relatively stable. A number of facilities and users
   are now using it in a production setting and it's published. It feels like it
   probably deserves v1 status now somehow.
2. This update brings some fairly major changes which will break backwards
   compatibility for plugins. As such, semantic versioning suggests a change in
   major version number.

### Breaking Changes

For most people, you shouldn't have any problems upgrading. There are two
scenarios where you may need to make changes with this update:

#### 1. You have custom file search patterns

Search patterns have been flattened and may no longer have arbitrary depth.
For example, you may need to change the following:

```yaml
fastqc:
  data:
    fn: "fastqc_data.txt"
  zip:
    fn: "*_fastqc.zip"
```

to this:

```yaml
fastqc/data:
  fn: "fastqc_data.txt"
fastqc/zip:
  fn: "*_fastqc.zip"
```

See the [documentation](http://multiqc.info/docs/#step-1-find-log-files) for instructions on how to write the new file search syntax.

See [`search_patterns.yaml`](multiqc/utils/search_patterns.yaml) for the new module search keys
and more examples.

#### 2. You have custom plugins / modules / external code

To see what changes need to applied to your custom plugin code, please see the [MultiQC docs](http://multiqc.info/docs/#v1.0-updates).

#### New Modules

- [**Adapter Removal**](https://github.com/mikkelschubert/adapterremoval)
  - AdapterRemoval v2 - rapid adapter trimming, identification, and read merging
- [**BUSCO**](http://busco.ezlab.org/)
  - New module for the `BUSCO v2` tool, used for assessing genome assembly and annotation completeness.
- [**Cluster Flow**](http://clusterflow.io)
  - Cluster Flow is a workflow tool for bioinformatics pipelines. The new module parses executed tool commands.
- [**RNA-SeQC**](http://archive.broadinstitute.org/cancer/cga/rna-seqc)
  - New module to parse output from RNA-SeQC, a java program which computes a series
    of quality control metrics for RNA-seq data.
- [**goleft indexcov**](https://github.com/brentp/goleft/tree/master/indexcov)
  - [goleft indexcov](https://github.com/brentp/goleft/tree/master/indexcov) uses the PED and ROC
    data files to create diagnostic plots of coverage per sample, helping to identify sample gender and coverage issues.
  - Thanks to @chapmanb and @brentp
- [**SortMeRNA**](http://bioinfo.lifl.fr/RNA/sortmerna/)
  - New module for `SortMeRNA`, commonly used for removing rRNA contamination from datasets.
  - Written by @bschiffthaler

#### Module updates

- **Bcftools**
  - Fixed bug with display of indels when only one sample
- **Cutadapt**
  - Now takes the filename if the sample name is `-` (stdin). Thanks to @tdido
- **FastQC**
  - Data for the Sequence content plot can now be downloaded from reports as a JSON file.
- **FastQ Screen**
  - Rewritten plotting method for high sample numbers plot (~ > 20 samples)
  - Now shows counts for single-species hits and bins all multi-species hits
  - Allows plot to show proper percentage view for each sample, much easier to interpret.
- **HTSeq**
  - Fix bug where header lines caused module to crash
- **Picard**
  - New `RrbsSummaryMetrics` Submodule!
  - New `WgsMetrics` Submodule!
  - `CollectGcBiasMetrics` module now prints summary statistics to `multiqc_data` if found. Thanks to @ahvigil
- **Preseq**
  - Now trims the x axis to the point that meets 90% of `min(unique molecules)`.
    Hopefully prevents ridiculous x axes without sacrificing too much useful information.
  - Allows to show estimated depth of coverage instead of less informative molecule counts
    (see [details](http://multiqc.info/docs/#preseq)).
  - Plots dots with externally calculated real read counts (see [details](http://multiqc.info/docs/#preseq)).
- **Qualimap**
  - RNASeq Transcript Profile now has correct axis units. Thanks to @roryk
  - BamQC module now doesn't crash if reports don't have genome gc distributions
- **RSeQC**
  - Fixed Python3 error in Junction Saturation code
  - Fixed JS error for Junction Saturation that made the single-sample combined plot only show _All Junctions_

#### Core MultiQC updates

- Change in module structure and import statements (see [details](http://multiqc.info/docs/#v1.0-updates)).
- Module file search has been rewritten (see above changes to configs)
  - Significant improvement in search speed (test dataset runs in approximately half the time)
  - More options for modules to find their logs, eg. filename and contents matching regexes (see the [docs](http://multiqc.info/docs/#step-1-find-log-files))
- Report plot data is now compressed, significantly reducing report filesizes.
- New `--ignore-samples` option to skip samples based on parsed sample name
  - Alternative to filtering by input filename, which doesn't always work
  - Also can use config vars `sample_names_ignore` (glob patterns) and `sample_names_ignore_re` (regex patterns).
- New `--sample-names` command line option to give file with alternative sample names
  - Allows one-click batch renaming in reports
- New `--cl_config` option to supply MultiQC config YAML directly on the command line.
- New config option to change numeric multiplier in General Stats
  - For example, if reports have few reads, can show `Thousands of Reads` instead of `Millions of Reads`
  - Set config options `read_count_multiplier`, `read_count_prefix` and `read_count_desc`
- Config options `decimalPoint_format` and `thousandsSep_format` now apply to tables as well as plots
  - By default, thosands will now be separated with a space and `.` used for decimal places.
- Tables now have a maximum-height by default and scroll within this.
  - Speeds up report rendering in the web browser and makes report less stupidly long with lots of samples
  - Button beneath table toggles full length if you want a zoomed-out view
  - Refactored and removed previous code to make the table header "float"
  - Set `config.collapse_tables` to `False` to disable table maximum-heights
- Bar graphs and heatmaps can now be zoomed in on
  - Interactive plots sometimes hide labels due to lack of space. These can now be zoomed in on to see specific samples in more detail.
- Report plots now load sequentially instead of all at once
  - Prevents the browser from locking up when large reports load
- Report plot and section HTML IDs are now sanitised and checked for duplicates
- New template available (called _sections_) which has faster loading
  - Only shows results from one module at a time
  - Makes big reports load in the browser much more quickly, but requires more clicking
  - Try it out by specifying `-t sections`
- Module sections tidied and refactored
  - New helper function `self.add_section()`
  - Sections hidden in nav if no title (no more need for the hacky `self.intro +=`)
  - Content broken into `description`, `help` and `plot`, with automatic formatting
  - Empty module sections are now skipped in reports. No need to check if a plot function returns `None`!
  - Changes should be backwards-compatible
- Report plot data export code refactored
  - Now doesn't export hidden samples (uses HighCharts [export-csv](https://github.com/highcharts/export-csv) plugin)
- Handle error when `git` isn't installed on the system.
- Refactored colouring of table cells
  - Was previously done in the browser using [chroma.js](http://gka.github.io/chroma.js/)
  - Now done at report generation time using the [spectra](https://pypi.python.org/pypi/spectra) package
  - Should helpfully speed up report rendering time in the web browser, especially for large reports
- Docs updates (thanks to @varemo)
- Previously hidden log file `.multiqc.log` renamed to `multiqc.log` in `multiqc_data`
- Added option to load MultiQC config file from a path specified in the environment variable `MULTIQC_CONFIG_PATH`
- New table configuration options
  - `sortRows: False` prevents table rows from being sorted alphabetically
  - `col1_header` allows the default first column header to be changed from "Sample Name"
- Tables no longer show _Configure Columns_ and _Plot_ buttons if they only have a single column
- Custom content updates
  - New `custom_content`/`order` config option to specify order of Custom Content sections
  - Tables now use the header for the first column instead of always having `Sample Name`
  - JSON + YAML tables now remember order of table columns
  - Many minor bugfixes
- Line graphs and scatter graphs axis limits
  - If limits are specified, data exceeding this is no longer saved in report
  - Visually identical, but can make report file sizes considerable smaller in some cases
- Creating multiple plots without a config dict now works (previously just gave grey boxes in report)
- All changes are now tested on a Windows system, using [AppVeyor](https://ci.appveyor.com/project/ewels/multiqc/)
- Fixed rare error where some reports could get empty General Statistics tables when no data present.
- Fixed minor bug where config option `force: true` didn't work. Now you don't have to always specify `-f`!

---

## [MultiQC v0.9](https://github.com/ewels/MultiQC/releases/tag/v0.9) - 2016-12-21

A major new feature is released in v0.9 - support for _custom content_. This means
that MultiQC can now easily include output from custom scripts within reports without
the need for a new module or plugin. For more information, please see the
[MultiQC documentation](http://multiqc.info/docs/#custom-content).

#### New Modules

- [**HTSeq**](http://www-huber.embl.de/HTSeq/doc/count.html)
  - New module for the `htseq-count` tool, often used in RNA-seq analysis.
- [**Prokka**](http://www.vicbioinformatics.com/software.prokka.shtml)
  - Prokka is a software tool for the rapid annotation of prokaryotic genomes.
- [**Slamdunk**](http://t-neumann.github.io/slamdunk/)
  - Slamdunk is a software tool to analyze SLAMSeq data.
- [**Peddy**](https://github.com/brentp/peddy)
  - Peddy calculates genotype :: pedigree correspondence checks, ancestry checks and sex checks using VCF files.

#### Module updates

- **Cutadapt**
  - Fixed bug in General Stats table number for old versions of cutadapt (pre v1.7)
  - Added support for _really_ old cutadapt logs (eg. v.1.2)
- **FastQC**
  - New plot showing total overrepresented sequence percentages.
  - New option to parse a file containing a theoretical GC curve to display in the background.
    - Human & Mouse Genome / Transcriptome curves bundled, or make your own using
      [fastqcTheoreticalGC](https://github.com/mikelove/fastqcTheoreticalGC). See the
      [MultiQC docs](http://multiqc.info/docs/#fastqc) for more information.
- **featureCounts**
  - Added parsing checks and catch failures for when non-featureCounts files are picked up by accident
- **GATK**
  - Fixed logger error in VariantEval module.
- **Picard**
  - Fixed missing sample overwriting bug in `RnaSeqMetrics`
  - New feature to customise coverage shown from `HsMetrics` in General Statistics table
    see the [docs](http://multiqc.info/docs/#picard) for info).
  - Fixed compatibility problem with output from `CollectMultipleMetrics` for `CollectAlignmentSummaryMetrics`
- **Preseq**
  - Module now recognises output from `c_curve` mode.
- **RSeQC**
  - Made the gene body coverage plot show the percentage view by default
  - Made gene body coverage properly handle sample names
- **Samtools**
  - New module to show duplicate stats from `rmdup` logs
  - Fixed a couple of niggles in the idxstats plot
- **SnpEff**
  - Fixed swapped axis labels in the Variant Quality plot
- **STAR**
  - Fixed crash when there are 0 unmapped reads.
  - Sample name now taken from the directory name if no file prefix found.
- **Qualimap BamQC**
  - Add a line for pre-calculated reference genome GC content
  - Plot cumulative coverage for values above 50x, align with the coverage histogram.
  - New ability to customise coverage thresholds shown in General Statistics table
    (see the [docs](http://multiqc.info/docs/#qualimap) for info).

#### Core MultiQC updates

- Support for _custom content_ (see top of release notes).
- New ninja report tool: make scatter plots of any two table columns!
- Plot data now saved in `multiqc_data` when 'flat' image plots are created
  - Allows you easily re-plot the data (eg. in Excel) for further downstream investigation
- Added _'Apply'_ button to Highlight / Rename / Hide.
  - These tools can become slow with large reports. This means that you can enter several
    things without having to wait for the report to replot each change.
- Report heatmaps can now be sorted by highlight
- New config options `decimalPoint_format` and `thousandsSep_format`
  - Allows you to change the default `1 234.56` number formatting for plots.
- New config option `top_modules` allows you to specify modules that should come at the top of the report
- Fixed bar plot bug where missing categories could shift data between samples
- Report title now printed in the side navigation
- Missing plot IDs added for easier plot exporting
- Stopped giving warnings about skipping directories (now a debug message)
- Added warnings in report about missing functionality for flat plots (exporting and toolbox)
- Export button has contextual text for images / data
- Fixed a bug where user config files were loaded twice
- Fixed bug where module order was random if `--module` or `--exclude` was used.
- Refactored code so that the order of modules can be changed in the user config
- Beefed up code + docs in scatter plots back end and multiple bar plots.
- Fixed a few back end nasties for Tables
  - Shared-key columns are no longer forced to share colour schemes
  - Fixed bug in lambda modified values when format string breaks
  - Supplying just data with no header information now works as advertised
- Improvements to back end code for bar plots
  - New `tt_decimals` and `tt_suffix` options for bar plots
  - Bar plots now support `yCeiling`, `yFloor` and `yMinRange`, as with line plots.
  - New option `hide_zero_cats:False` to force legends to be shown even when all data is 0
- General Stats _Showing x of y_ columns count is fixed on page load.
- Big code whitespace cleanup

---

## [MultiQC v0.8](https://github.com/ewels/MultiQC/releases/tag/v0.8) - 2016-09-26

#### New Modules

- [**GATK**](https://software.broadinstitute.org/gatk/)
  - Added support for VariantEval reports, only parsing a little of the information
    in there so far, but it's a start.
  - Module originally written by @robinandeer at the [OBF Codefest](https://www.open-bio.org/wiki/Codefest_2016),
    finished off by @ewels
- [**Bcftools**](https://samtools.github.io/bcftools/)
- [**QUAST**](http://quast.bioinf.spbau.ru/)
  - QUAST is a tool for assessing de novo assemblies against reference genomes.

#### Module updates

- **Bismark** now supports reports from `bam2nuc`, giving Cytosine coverage in General Stats.
- **Bowtie1**
  - Updated to try to find bowtie command before log, handle multiple logs in one file. Same as bowtie2.
- **FastQC**
  - Sample pass/warn/fail lists now display properly even with large numbers of samples
  - Sequence content heatmap display is better with many samples
- **Kallisto**
  - Now supports logs from SE data.
- **Picard**
  - `BaseDistributionByCycle` - new submodule! Written by @mlusignan
  - `RnaSeqMetrics` - new submodule! This one by @ewels ;)
  - `AlignmentSummaryMetrics` - another new submodule!
  - Fixed truncated files crash bug for Python 3 _(#306)_
- **Qualimap RNASeqQC**
  - Fixed parsing bug affecting counts in _Genomic Origin_ plot.
  - Module now works with European style thousand separators (`1.234,56` instead of `1,234.56`)
- **RSeQC**
  - `infer_experiment` - new submodule! Written by @Hammarn
- **Samtools**
  - `stats` submodule now has separate bar graph showing alignment scores
  - `flagstat` - new submodule! Written by @HLWiencko
  - `idxstats` - new submodule! This one by @ewels again

#### Core MultiQC updates

- New `--export`/`-p` option to generate static images plot in `multiqc_plots` (`.png`, `.svg` and `.pdf`)
  - Configurable with `export_plots`, `plots_dir_name` and `export_plot_formats` config options
  - `--flat` option no longer saves plots in `multiqc_data/multiqc_plots`
- New `--comment`/`-b` flag to add a comment to the top of reports.
- New `--dirs-depth`/`-dd` flag to specify how many directories to prepend with `--dirs`/`-d`
  - Specifying a postive number will take that many directories from the end of the path
  - A negative number will take directories from the start of the path.
- Directory paths now appended before cleaning, so `fn_clean_exts` will now affect these names.
- New `custom_logo` attributes to add your own logo to reports.
- New `report_header_info` config option to add arbitrary information to the top of reports.
- New `--pdf` option to create a PDF report
  - Depends on [Pandoc](http://pandoc.org) being installed and is in a beta-stage currently.
  - Note that specifying this will make MultiQC use the `simple` template, giving a HTML report with
    much reduced functionality.
- New `fn_clean_sample_names` config option to turn off sample name cleaning
  - This will print the full filename for samples. Less pretty reports and rows
    on the General Statistics table won't line up, but can prevent overwriting.
- Table header defaults can now be set easily
- General Statistics table now hidden if empty.
- Some new defaults in the sample name cleaning
- Updated the `simple` template.
  - Now has no toolbox or nav, no JavaScript and is better suited for printing / PDFs.
  - New `config.simple_output` config flag so code knows when we're trying to avoid JS.
- Fixed some bugs with config settings (eg. template) being overwritten.
- NFS log file deletion bug fixed by @brainstorm (#265)
- Fixed bug in `--ignore` behaviour with directory names.
- Fixed nasty bug in beeswarm dot plots where sample names were mixed up (#278)
- Beeswarm header text is now more informative (sample count with more info on a tooltip)
- Beeswarm plots now work when reports have > 1000 samples
- Fixed some buggy behaviour in saving / loading report highlighting + renaming configs (#354)

Many thanks to those at the [OpenBio Codefest 2016](https://www.open-bio.org/wiki/Codefest_2016)
who worked on MultiQC projects.

---

## [MultiQC v0.7](https://github.com/ewels/MultiQC/releases/tag/v0.7) - 2016-07-04

#### Module updates

- [**Kallisto**](https://pachterlab.github.io/kallisto/) - new module!
- **Picard**
  - Code refactored to make maintenance and additions easier.
  - Big update to `HsMetrics` parsing - more results shown in report, new plots (by @lpantano)
  - Updated `InsertSizeMetrics` to understand logs generated by `CollectMultipleMetrics` (#215)
  - Newlines in picard output. Fixed by @dakl
- **Samtools**
  - Code refactored
  - Rewrote the `samtools stats` code to display more stats in report with a beeswarm plot.
- **Qualimap**
  - Rewritten to use latest methods and fix bugs.
  - Added _Percentage Aligned_ column to general stats for `BamQC` module.
  - Extra table thresholds added by @avilella (hidden by default)
- **General Statistics**
  - Some tweaks to the display defaults (FastQC, Bismark, Qualimap, SnpEff)
  - Now possible to skip the General Statistics section of the report with `--exclude general_stats`
- **Cutadapt** module updated to recognise logs from old versions of cutadapt (<= v1.6)
- **Trimmomatic**
  - Now handles `,` decimal places in percentage values.
  - Can cope with line breaks in log files (see issue #212)
- **FastQC** refactored
  - Now skips zip files if the sample name has already been found. Speeds up MultiQC execution.
  - Code cleaned up. Parsing and data-structures standardised.
  - New popovers on Pass / Warn / Fail status bars showing sample names. Fast highlighting and hiding.
  - New column in General Stats (hidden by default) showing percentage of FastQC modules that failed.
- **SnpEff**
  - Search pattern now more generic, should match reports from others.
  - _Counts by Effect_ plot removed (had hundreds of categories, was fairly unusable).
  - `KeyError` bug fixed.
- **Samblaster** now gets sample name from `ID` instead of `SM` (@dakl)
- **Bowtie 2**
  - Now parses overall alignment rate as intended.
  - Now depends on even less log contents to work with more inputs.
- **MethylQA** now handles variable spacing in logs
- **featureCounts** now splits columns on tabs instead of whitespace, can handle filenames with spaces

#### Core MultiQC updates

- **Galaxy**: MultiQC now available in Galax! Work by @devengineson / @yvanlebras / @cmonjeau
  - See it in the [Galaxy Toolshed](https://toolshed.g2.bx.psu.edu/view/engineson/multiqc/)
- **Heatmap**: New plot type!
- **Scatter Plot**: New plot type!
- **Download raw data** behind plots in reports! Available in the Export toolbox.
  - Choose from tab-separated, comma-separated and the complete JSON.
- **Table columns can be hidden** on page load (shown through _Configure Columns_)
  - Defaults are configurable using the `table_columns_visible` config option.
- **Beeswarm plot**: Added missing rename / highlight / hiding functionality.
- New `-l` / `--file-list` option: specify a file containing a **list of files** to search.
- **Updated HighCharts** to v4.2.5. Added option to export to JPEG.
- Can now **cancel execution** with a single `ctrl+c` rather than having to button mash
- More granular control of **skipping files** during scan (filename, dirname, path matching)
  - Fixed `--exclude` so that it works with directories as well as files
- **New _Clear_ button** in toolbox to bulk remove highlighting / renaming / hiding filters.
- Improved documentation about behaviour for large sample numbers.
- Handle YAML parsing errors for the config file more gracefully
- Removed empty columns from tables again
- Fixed bug in changing module search patterns, reported by @lweasel
- Added timeout parameter to version check to prevent hang on systems with long defaults
- Fixed table display bug in Firefox
- Fixed bug related to order in which config files are loaded
- Fixed bug that broke the _"Show only"_ toolbox feature with multiple names.
- Numerous other small bugs.

---

## [MultiQC v0.6](https://github.com/ewels/MultiQC/releases/tag/v0.6) - 2016-04-29

#### Module updates

- New [Salmon](http://combine-lab.github.io/salmon/) module.
- New [Trimmomatic](http://www.usadellab.org/cms/?page=trimmomatic) module.
- New [Bamtools stats](https://github.com/pezmaster31/bamtools) module.
- New beeswarm plot type. General Stats table replaced with this when many samples in report.
- New RSeQC module: Actually a suite of 8 new modules supporting various outputs from RSeQC
- Rewrote bowtie2 module: Now better at parsing logs and tries to scrape input from wrapper logs.
- Made cutadapt show counts by default instead of obs/exp
- Added percentage view to Picard insert size plot

#### Core MultiQC updates

- Dynamic plots now update their labels properly when changing datasets and to percentages
- Config files now loaded from working directory if present
- Started new docs describing how each module works
- Refactored featureCounts module. Now handles summaries describing multiple samples.
- Stopped using so many hidden files. `.multiqc.log` now called `multiqc.log`
- New `-c`/`--config` command line option to specify a MultiQC configuration file
- Can now load run-specific config files called `multiqc_config.yaml` in working directory
- Large code refactoring - moved plotting code out of `BaseModule` and into new `multiqc.plots` submodules
- Generalised code used to generate the General Stats table so that it can be used by modules
- Removed interactive report tour, replaced with a link to a youtube tutorial
- Made it possible to permanently hide the blue welcome message for all future reports
- New option to smooth data for line plots. Avoids mega-huge plots. Applied to SnpEff, RSeQC, Picard.

Bugfixes:

- Qualimap handles infinity symbol (thanks @chapmanb )
- Made SnpEff less fussy about required fields for making plots
- UTF-8 file paths handled properly in Py2.7+
- Extending two config variables wasn't working. Now fixed.
- Dragging the height bar of plots now works again.
- Plots now properly change y axis limits and labels when changing datasets
- Flat plots now have correct path in `default_dev` template

---

## [MultiQC v0.5](https://github.com/ewels/MultiQC/releases/tag/v0.5) - 2016-03-29

#### Module updates

- New [Skewer](https://github.com/relipmoc/skewer) module, written by @dakl
- New [Samblaster](https://github.com/GregoryFaust/samblaster) module, written by @dakl
- New [Samtools stats](http://www.htslib.org/) module, written by @lpantano
- New [HiCUP](http://www.bioinformatics.babraham.ac.uk/projects/hicup/) module
- New [SnpEff](http://snpeff.sourceforge.net/) module
- New [methylQA](http://methylqa.sourceforge.net/) module

#### Core MultiQC updates

- New "Flat" image plots, rendered at run time with MatPlotLib
  - By default, will use image plots if > 50 samples (set in config as `plots_flat_numseries`)
  - Means that _very_ large numbers of samples can be viewed in reports. _eg._ single cell data.
  - Templates can now specify their own plotting functions
  - Use `--flat` and `--interactive` to override this behaviour
- MultiQC added to `bioconda` (with help from @dakl)
- New plugin hook: `config_loaded`
- Plugins can now add new command line options (thanks to @robinandeer)
- Changed default data directory name from `multiqc_report_data` to `multiqc_data`
- Removed support for depreciated MultiQC_OSXApp
- Updated logging so that a verbose `multiqc_data/.multiqc.log` file is always written
- Now logs more stuff in verbose mode - command used, user configs and so on.
- Added a call to multiqc.info to check for new versions. Disable with config `no_version_check`
- Removed general stats manual row sorting.
- Made filename matching use glob unix style filename match patterns
- Everything (including the data directory) is now created in a temporary directory and moved when MultiQC is complete.
- A handful of performance updates for large analysis directories

---

## [MultiQC v0.4](https://github.com/ewels/MultiQC/releases/tag/v0.4) - 2016-02-16

- New `multiqc_sources.txt` which identifies the paths used to collect all report data for each sample
- Export parsed data as tab-delimited text, `JSON` or `YAML` using the new `-k`/`--data-format` command line option
- Updated HighCharts from `v4.2.2` to `v4.2.3`, fixes tooltip hover bug.
- Nicer export button. Now tied to the export toolbox, hopefully more intuitive.
- FastQC: Per base sequence content heatmap can now be clicked to show line graph for single sample
- FastQC: No longer show adapter contamination datasets with <= 0.1% contamination.
- Picard: Added support for `CollectOxoGMetrics` reports.
- Changed command line option `--name` to `--filename`
- `--name` also used for filename if `--filename` not specified.
- Hide samples toolbox now has switch to _show only_ matching samples
- New regex help box with examples added to report
- New button to copy general stats table to the clipboard
- General Stats table 'floating' header now sorts properly when scrolling
- Bugfix: MultiQC default_dev template now copies module assets properly
- Bufgix: General Stats table floating header now resizes properly when page width changes

---

## [MultiQC v0.3.2](https://github.com/ewels/MultiQC/releases/tag/v0.3.2) - 2016-02-08

- All modules now load their log file search parameters from a config
  file, allowing you to overwrite them using your user config file
  - This is useful if your analysis pipeline renames program outputs
- New Picard (sub)modules - Insert Size, GC Bias & HsMetrics
- New Qualimap (sub)module - RNA-Seq QC
- Made Picard MarkDups show percent by default instead of counts
- Added M-Bias plot to Bismark
- New option to stream report HTML to `stdout`
- Files can now be specified as well as directories
- New options to specify whether the parsed data directory should be created
  - command line flags: `--data` / `--no-data`
  - config option name: `make_data_dir`
- Fixed bug with incorrect path to installation dir config YAML file
- New toolbox drawer for bulk-exporting graph images
- Report side navigation can now be hidden to maximise horizontal space
- Mobile styling improved for narrow screen
- More vibrant colours in the general stats table
- General stats table numbers now left aligned
- Settings now saved and loaded to named localstorage locations
  - Simplified interface - no longer global / single report saving
  - Removed static file config. Solves JS error, no-one was doing this
    since we have standalone reports anyway.
- Added support for Python 3.5
- Fixed bug with module specific CSS / JS includes in some templates
- Made the 'ignore files' config use unix style file pattern matching
- Fixed some bugs in the FastQ Screen module
- Fixed some bugs in the FastQC module
- Fixed occasional general stats table bug
- Table sorting on sample names now works after renaming
- Bismark module restructure
  - Each report type now handled independently (alignment / dedup / meth extraction)
  - M-Bias plot now shows R1 and R2
- FastQC GC content plot now has option for counts or percentages
  - Allows comparison between samples with very different read counts
- Bugfix for reports javascript
  - Caused by updated to remotely loaded HighCharts export script
  - Export script now bundled with multiqc, so does not depend on internet connection
  - Other JS errors fixed in this work
- Bugfix for older FastQC reports - handle old style sequence dup data
- Bugfix for varying Tophat alignment report formats
- Bugfix for Qualimap RNA Seq reports with paired end data

---

## [MultiQC v0.3.1](https://github.com/ewels/MultiQC/releases/tag/v0.3.1) - 2015-11-04

- Hotfix patch to fix broken FastQC module (wasn't finding `.zip` files properly)
- General Stats table colours now flat. Should improve browser speed.
- Empty rows now hidden if appear due to column removal in general stats
- FastQC Kmer plot removed until we have something better to show.

---

## [MultiQC v0.3](https://github.com/ewels/MultiQC/releases/tag/v0.3) - 2015-11-04

- Lots of lovely new documentation!
- Child templates - easily customise specific parts of the default report template
- Plugin hooks - allow other tools to execute custom code during MultiQC execution
- New Preseq module
- New design for general statistics table (snazzy new background bars)
- Further development of toolbox
  - New button to clear all filters
  - Warnings when samples are hidden, plus empty plots and table cols are hidden
  - Active toolbar tab buttons are highlighted
- Lots of refactoring by @moonso to please the Pythonic gods
  - Switched to click instead of argparse to handle command line arguments
  - Code generally conforms to best practices better now.
- Now able to supply multiple directories to search for reports
- Logging output improved (now controlled by `-q` and `-v` for quiet and verbose)
- More HTML output dealt with by the base module, less left to the modules
  - Module introduction text
  - General statistics table now much easier to add to (new helper functions)
- Images, CSS and Javascript now included in HTML, meaning that there is a single
  report file to make sharing easier
- More accessible scrolling in the report - styled scrollbars and 'to top' button.
- Modules and templates now use setuptools entry points, facilitating plugins
  by other packages. Allows niche extensions whilst keeping the core codebase clean.
- The general stats table now has a sticky header row when scrolling, thanks to
  some new javascript wizardry...
- General stats columns can have a _shared key_ which allows common colour schemes
  and data ranges. For instance, all columns describing a read count will now share
  their scale across modules.
- General stats columns can be hidden and reordered with a new modal window.
- Plotting code refactored, reports with many samples (>50 by default) don't
  automatically render to avoid freezing the browser.
- Plots with highlighted and renamed samples now honour this when exporting to
  different file types.

---

## [MultiQC v0.2](https://github.com/ewels/MultiQC/releases/tag/v0.2) - 2015-09-18

- Code restructuring for nearly all modules. Common base module
  functions now handle many more functions (plots, config, file import)
  - See the [contributing notes](https://github.com/ewels/MultiQC/blob/master/CONTRIBUTING.md)
    for instructions on how to use these new helpers to make your own module
- New report toolbox - sample highlighting, renaming, hiding
  - Config is autosaved by default, can also export to a file for sharing
  - Interactive tour to help users find their way around
- New Tophat, Bowtie 2 and QualiMap modules
  - Thanks to @guillermo-carrasco for the QualiMap module
- Bowtie module now works
- New command line parameter `-d` prefixes sample names with the directory that
  they were found in. Allows duplicate filenames without being overwritten.
- Introduction walkthrough helps show what can be done in the report
- Now compatible with both Python 2 and Python 3
- Software version number now printed on command line properly, and in reports.
- Bugfix: FastQC doesn't break when only one report found
- Bugfix: FastQC seq content heatmap highlighting
- Many, many small bugfixes

---

## [MultiQC v0.1](https://github.com/ewels/MultiQC/releases/tag/v0.1) - 2015-09-01

- The first public release of MultiQC, after a month of development. Basic
  structure in place and modules for FastQC, FastQ Screen, Cutadapt, Bismark,
  STAR, Bowtie, Subread featureCounts and Picard MarkDuplicates. Approaching
  stability, though still under fairly heavy development.<|MERGE_RESOLUTION|>--- conflicted
+++ resolved
@@ -9,6 +9,9 @@
 - When exporting plots, make a more clear error message for unsupported FastQC dot plot [#1976](https://github.com/ewels/MultiQC/pull/1976)
 
 ### New Modules
+
+- [**Bakta**](https://github.com/oschwengers/bakta)
+  - Rapid & standardized annotation of bacterial genomes, MAGs & plasmids.
 
 ### Module updates
 
@@ -55,13 +58,8 @@
 
 ### New Modules
 
-<<<<<<< HEAD
-- [**Bakta**](https://github.com/oschwengers/bakta)
-  - Rapid & standardized annotation of bacterial genomes, MAGs & plasmids.
-=======
 - [**Librarian**](https://github.com/DesmondWillowbrook/Librarian)
   - A tool to predict the sequencing library type from the base composition of a supplied FastQ file.
->>>>>>> c1f345da
 
 ### Module updates
 

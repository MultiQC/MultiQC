# MultiQC Version History

## MultiQC v1.13dev

### MultiQC updates

- Major spruce of the command line help, using the new [rich-click](https://github.com/ewels/rich-click) package
- Drop some of the Python 2k compatability code (eg. custom requirements)
- Improvements for running MultiQC in a Python environment, such as a Jupyter Notebook or script
  - Fixed bug raised when removing logging file handlers between calls that arose when configuring the root logger with dictConfig ([#1643](https://github.com/ewels/MultiQC/issues/1643))
- Added new config option `custom_table_header_config` to override any config for any table header
- Fixed edge-case bug in custom content where a `description` that doesn't terminate in `.` gave duplicate section descriptions.
- Tidied the verbose log to remove some very noisy statements and add summaries for skipped files in the search
- Add timezone to time in reports
- Add nix flake support

### New Modules

<<<<<<< HEAD
- [**Truvari**](https://github.com/ACEnglish/truvari)
  - Toolkit for benchmarking, merging, and annotating Structrual Variants (SVs). Added support for reading output from `truvari bench`.
=======
_nothing yet.._

### Module updates

- **AdapterRemoval**
  - Finally merge a fix for counts of reads that are discarded/collapsed ([#1647](https://github.com/ewels/MultiQC/issues/1647))
- **VEP**
  - Fixed bug when `General Statistics` have a value of `-` ([#1656](https://github.com/ewels/MultiQC/pull/1656))
- **Custom content**
  - Only set id for custom content when id not set by metadata ([#1629](https://github.com/ewels/MultiQC/issues/1629))
  - Fix bug where module wouldn't run if all content was within a MultiQC config file ([#1686](https://github.com/ewels/MultiQC/issues/1686))
  - Fix crash when `info` isn't set ([#1688](https://github.com/ewels/MultiQC/issues/1688))
- **Nanostat**
  - Removed HTML escaping of special characters in the log to fix bug in jinja2 v3.10 removing `jinja2.escape()` ([#1659](https://github.com/ewels/MultiQC/pull/1659))
  - Fix bug where module would crash if input does not contain quality scores ([#1717](https://github.com/ewels/MultiQC/issues/1717))
- **Pangolin**
  - Updated module to handle outputs from Pangolin v4 ([#1660](https://github.com/ewels/MultiQC/pull/1660))
- **Somalier**
  - Handle zero mean X depth in _Sex_ plot ([#1670](https://github.com/ewels/MultiQC/pull/1670))
- **Fastp**
  - Include low complexity and too long reads in filtering bar chart
- **miRTop**
  - Fix module crashing when `ref_miRNA_sum` is missing in file. ([#1712](https://github.com/ewels/MultiQC/issues/1712))
  - Fix module crashing due to zero division ([#1719](https://github.com/ewels/MultiQC/issues/1719))
- **FastQC**
  - Fixed error when parsing duplicate ratio when there is `nan` values in the report. ([#1725](https://github.com/ewels/MultiQC/pull/1725))

## [MultiQC v1.12](https://github.com/ewels/MultiQC/releases/tag/v1.12) - 2022-02-08

### MultiQC - new features

- Added option to customise default plot height in plot config ([#1432](https://github.com/ewels/MultiQC/issues/1432))
- Added `--no-report` flag to skip report generation ([#1462](https://github.com/ewels/MultiQC/issues/1462))
- Added support for priting tool DOI in report sections ([#1177](https://github.com/ewels/MultiQC/issues/1177))
- Added support for `--custom-css-file` / `config.custom_css_files` option to include custom CSS in the final report ([#1573](https://github.com/ewels/MultiQC/pull/1573))
- New plot config option `labelSize` to customise font size for axis labels in flat MatPlotLib charts ([#1576](https://github.com/ewels/MultiQC/pull/1576))
- Added support for customising table column names ([#1255](https://github.com/ewels/MultiQC/issues/1255))

### MultiQC - updates

- MultiQC now skips modules for which no files were found - gives a small performance boost ([#1463](https://github.com/ewels/MultiQC/issues/1463))
- Improvements for running MultiQC in a Python environment, such as a Jupyter Notebook or script
  - Fixed logger bugs when calling `multiqc.run` multiple times by removing logging file handlers between calls ([#1141](https://github.com/ewels/MultiQC/issues/1141))
  - Init/reset global state between runs ([#1596](https://github.com/ewels/MultiQC/pull/1596))
- Added commonly missing functions to several modules ([#1468](https://github.com/ewels/MultiQC/issues/1468))
- Wrote new script to check for the above function calls that should be in every module (`.github/workflows/code_checks.py`), runs on GitHub actions CI
- Make table _Conditional Formatting_ work at table level as well as column level. ([#761](https://github.com/ewels/MultiQC/issues/761))
- CSS Improvements to make printed reports more attractive / readable ([#1579](https://github.com/ewels/MultiQC/pull/1579))
- Fixed a problem with numeric filenames ([#1606](https://github.com/ewels/MultiQC/issues/1606))
- Fixed nasty bug where line charts with a categorical x-axis would take categories from the last sample only ([#1568](https://github.com/ewels/MultiQC/issues/1568))
- Ignore any files called `multiqc_data.json` ([#1598](https://github.com/ewels/MultiQC/issues/1598))
- Check that the config `path_filters` is a list, convert to list if a string is supplied ([#1539](https://github.com/ewels/MultiQC/issues/1539))

### New Modules

- [**CheckQC**](https://github.com/Molmed/checkQC)
  - A program designed to check a set of quality criteria against an Illumina runfolder
- [**pbmarkdup**](https://github.com/PacificBiosciences/pbmarkdup)
  - Mark duplicate reads from PacBio sequencing of an amplified library
- [**WhatsHap**](https://whatshap.readthedocs.io)
  - WhatsHap is a software for phasing genomic variants using DNA sequencing reads

### Module feature additions

- **BBMap**
  - Added handling for `qchist` output ([#1021](https://github.com/ewels/MultiQC/issues/1021))
- **bcftools**
  - Added a plot with samplewise number of sites, Ts/Tv, number of singletons and sequencing depth ([#1087](https://github.com/ewels/MultiQC/issues/1087))
- **Mosdepth**
  - Added mean coverage [#1566](https://github.com/ewels/MultiQC/issues/1566)
- **NanoStat**
  - Recognize FASTA and FastQ report flavors ([#1547](https://github.com/ewels/MultiQC/issues/1547))
>>>>>>> 888dc38f

### Module updates

- **BBMap**
  - Correctly handle adapter stats files with additional columns ([#1556](https://github.com/ewels/MultiQC/issues/1556))
- **bclconvert**
  - Handle change in output format in v3.9.3 with new `Quality_Metrics.csv` file ([#1563](https://github.com/ewels/MultiQC/issues/1563))
- **bowtie**
  - Minor update to handle new log wording in bowtie v1.3.0 ([#1615](https://github.com/ewels/MultiQC/issues/1615))
- **CCS**
  - Tolerate compound IDs generated by pbcromwell ccs in the general statistics ([#1486](https://github.com/ewels/MultiQC/pull/1486))
  - Fix report parsing. Update test on attributes ids ([#1583](https://github.com/ewels/MultiQC/issues/1583))
- **Custom content**
  - Fixed module failing when writing data to file if there is a `/` in the section name ([#1515](https://github.com/ewels/MultiQC/issues/1515))
  - Use filename for section header in files with no headers ([#1550](https://github.com/ewels/MultiQC/issues/1550))
  - Sort custom content bargraph data by default ([#1412](https://github.com/ewels/MultiQC/issues/1412))
  - Always save `custom content` data to file with a name reflecting the section name. ([#1194](https://github.com/ewels/MultiQC/issues/1194))
- **DRAGEN**
  - Fixed bug in sample name regular expression ([#1537](https://github.com/ewels/MultiQC/pull/1537))
- **Fastp**
  - Fixed % pass filter statistics ([#1574](https://github.com/ewels/MultiQC/issues/1574))
- **FastQC**
  - Fixed several bugs occuring when FastQC sections are skipped ([#1488](https://github.com/ewels/MultiQC/issues/1488), [#1533](https://github.com/ewels/MultiQC/issues/1533))
  - Clarify general statistics table header for length
- **goleft/indexcov**
  - Fix `ZeroDivisionError` if no bins are found ([#1586](https://github.com/ewels/MultiQC/issues/1586))
- **HiCPro**
  - Better handling of errors when expected data keys are not found ([#1366](https://github.com/ewels/MultiQC/issues/1366))
- **Lima**
  - Move samples that have been renamed using `--replace-names` into the _General Statistics_ table ([#1483](https://github.com/ewels/MultiQC/pull/1483))
- **miRTrace**
  - Replace hardcoded RGB colours with Hex to avoid errors with newer versions of matplotlib ([#1263](https://github.com/ewels/MultiQC/pull/1263))
- **Mosdepth**
  - Fixed issue [#1568](https://github.com/ewels/MultiQC/issues/1568)
  - Fixed a bug when reporting per contig coverage
- **Picard**
  - Update `ExtractIlluminaBarcodes` to recognise more log patterns in newer versions of Picard ([#1611](https://github.com/ewels/MultiQC/pull/1611))
- **Qualimap**
  - Fix `ZeroDivisionError` in `QM_RNASeq` and skip genomic origins plot if no aligned reads are found ([#1492](https://github.com/ewels/MultiQC/issues/1492))
- **QUAST**
  - Clarify general statistics table header for length
- **RSeQC**
  - Fixed minor bug in new TIN parsing where the sample name was not being correctly cleaned ([#1484](https://github.com/ewels/MultiQC/issues/1484))
  - Fixed bug in the `junction_saturation` submodule ([#1582](https://github.com/ewels/MultiQC/issues/1582))
  - Fixed bug where empty files caused `tin` submodule to crash ([#1604](https://github.com/ewels/MultiQC/issues/1604))
  - Fix bug in `read_distribution` for samples with zero tags ([#1571](https://github.com/ewels/MultiQC/issues/1571))
- **Sambamba**
  - Fixed issue with a change in the format of output from `sambamba markdup` 0.8.1 ([#1617](https://github.com/ewels/MultiQC/issues/1617))
- **Skewer**
  - Fix `ZeroDivisionError` if no available reads are found ([#1622](https://github.com/ewels/MultiQC/issues/1622))
- **Somalier**
  - Plot scaled X depth instead of mean for _Sex_ plot ([#1546](https://github.com/ewels/MultiQC/issues/1546))
- **VEP**
  - Handle table cells containing `-` instead of numbers ([#1597](https://github.com/ewels/MultiQC/issues/1597))

## [MultiQC v1.11](https://github.com/ewels/MultiQC/releases/tag/v1.11) - 2021-07-05

### MultiQC new features

- New interactive slider controls for controlling heatmap colour scales ([#1427](https://github.com/ewels/MultiQC/issues/1427))
- Added new `--replace-names` / config `sample_names_replace` option to replace sample names during report generation
- Added `use_filename_as_sample_name` config option / `--fn_as_s_name` command line flag ([#949](https://github.com/ewels/MultiQC/issues/949), [#890](https://github.com/ewels/MultiQC/issues/890), [#864](https://github.com/ewels/MultiQC/issues/864), [#998](https://github.com/ewels/MultiQC/issues/998), [#1390](https://github.com/ewels/MultiQC/issues/1390))
  - Forces modules to use the log filename for the sample identifier, even if the module usually takes this from the file contents
  - Required a change to the `clean_s_name()` function arguments. All core MultiQC modules updated to reflect this.
  - Should be backwards compatible for custom modules. To adopt new behaviour, supply `f` instead of `f["root"]` as the second argument.
  - See the documenation for details: [Using log filenames as sample names](https://multiqc.info/docs/#using-log-filenames-as-sample-names) and [Custom sample names](https://multiqc.info/docs/#custom-sample-names).

### MultiQC updates

- Make the module crash tracebacks much prettier using `rich`
- Refine the cli log output a little (nicely formatted header line + drop the `[INFO]`)
- Added docs describing tools for downstream analysis of MultiQC outputs.
- Added CI tests for Python 3.9, pinned `networkx` package to `>=2.5.1` ([#1413](https://github.com/ewels/MultiQC/issues/1413))
- Added patterns to `config.fn_ignore_paths` to avoid error with parsing installation dir / singularity cache ([#1416](https://github.com/ewels/MultiQC/issues/1416))
- Print a log message when flat-image plots are used due to sample size surpassing `plots_flat_numseries` config ([#1254](https://github.com/ewels/MultiQC/issues/1254))
- Fix the `mqc_colours` util function to lighten colours even when passing categorical or single-length lists.
- Bugfix for Custom Content, using YAML configuration (eg. section headers) for images should now work

### New Modules

- [**BclConvert**](https://support.illumina.com/sequencing/sequencing_software/bcl-convert.html)
  - Tool that converts / demultiplexes Illumina Binary Base Call (BCL) files to FASTQ files
- [**Bustools**](https://bustools.github.io/)
  - Tools for working with BUS files
- [**ccs**](https://github.com/PacificBiosciences/ccs)
  - Generate highly accurate single-molecule consensus reads from PacBio data
- [**GffCompare**](https://ccb.jhu.edu/software/stringtie/gffcompare.shtml)
  - GffCompare can annotate and estimate accuracy of one or more GFF files compared with a reference annotation.
- [**Lima**](https://github.com/PacificBiosciences/barcoding)
  - The PacBio Barcode Demultiplexer
- [**NanoStat**](https://github.com/wdecoster/nanostat)
  - Calculate various statistics from a long read sequencing datasets
- [**ODGI**](https://github.com/pangenome/odgi)
  - Optimized dynamic genome/graph implementation
- [**Pangolin**](https://github.com/cov-lineages/pangolin)
  - Added MultiQC support for Pangolin, the tool that determines SARS-CoV-2 lineages
- [**Sambamba Markdup**](https://lomereiter.github.io/sambamba/docs/sambamba-markdup.html)
  - Added MultiQC module to add duplicate rate calculated by Sambamba Markdup.
- [**Snippy**](https://github.com/tseemann/snippy)
  - Rapid haploid variant calling and core genome alignment.
- [**VEP**](https://www.ensembl.org/info/docs/tools/vep/index.html)
  - Added MultiQC module to add summary statistics of Ensembl VEP annotations.
  - Handle error from missing variants in VEP stats file. ([#1446](https://github.com/ewels/MultiQC/issues/1446))

### Module feature additions

- **Cutadapt**
  - Added support for linked adapters [#1329](https://github.com/ewels/MultiQC/issues/1329)]
  - Parse whether trimming was 5' or 3' for _Lengths of Trimmed Sequences_ plot where possible
- **Mosdepth**
  - Include or exclude contigs based on patterns for coverage-per-contig plots
- **Picard**
  - Add support for `CollectIlluminaBasecallingMetrics`, `CollectIlluminaLaneMetrics`, `ExtractIlluminaBarcodes` and `MarkIlluminaAdapters` ([#1336](https://github.com/ewels/MultiQC/pull/1336))
  - New `insertsize_xmax` configuration option to limit the plotted maximum insert size for `InsertSizeMetrics`
- **Qualimap**
  - Added new percentage coverage plot in `QM_RNASeq` ([#1258](https://github.com/ewels/MultiQC/issues/1258))
- **RSeQC**
  - Added a long-requested submodule to support showing the [**TIN**](http://rseqc.sourceforge.net/#tin-py) (Transcript Integrity Number) ([#737](https://github.com/ewels/MultiQC/issues/737))

### Module updates

- **biscuit**
  - Duplicate Rate and Cytosine Retention tables are now bargraphs.
  - Refactor code to only calculate alignment statistics once.
  - Fixed bug where cytosine retentions values would not be properly read if in scientific notation.
- **bcl2fastq**
  - Added sample name cleaning so that prepending directories with the `-d` flag works properly.
- **Cutadapt**
  - Plot filtered reads even when no filtering category is found ([#1328](https://github.com/ewels/MultiQC/issues/1328))
  - Don't take the last command line string for the sample name if it looks like a command-line flag ([#949](https://github.com/ewels/MultiQC/issues/949))
- **Dragen**
  - Handled MultiQC crashing when run on single-end output from Dragen ([#1374](https://github.com/ewels/MultiQC/issues/1374))
- **fastp**
  - Handle a `ZeroDivisionError` if there are zero reads ([#1444](https://github.com/ewels/MultiQC/issues/1444))
- **FastQC**
  - Added check for if `overrepresented_sequences` is missing from reports ([#1281](https://github.com/ewels/MultiQC/issues/1444))
- **Flexbar**
  - Fixed bug where reports with 0 reads would crash MultiQC ([#1407](https://github.com/ewels/MultiQC/issues/1407))
- **Kraken**
  - Handle a `ZeroDivisionError` if there are zero reads ([#1440](https://github.com/ewels/MultiQC/issues/1440))
  - Updated search patterns to handle edge case ([#1428](https://github.com/ewels/MultiQC/issues/1428))
- **Mosdepth**
  - Show barplot instead of line graph for coverage-per-contig plot if there is only one contig.
- **Picard**
  - `RnaSeqMetrics` - fix assignment barplot labels to say bases instead of reads ([#1408](https://github.com/ewels/MultiQC/issues/1408))
  - `CrosscheckFingerprints` - fix bug where LOD threshold was not detected when invoked with "new" picard cli style. fixed formatting bug ([#1414](https://github.com/ewels/MultiQC/issues/1414))
  - Made checker for comma as decimal separator in `HsMetrics` more robust ([#1296](https://github.com/ewels/MultiQC/issues/1296))
- **qc3C**
  - Updated module to not fail on older field names.
- **Qualimap**
  - Fixed wrong units in tool tip label ([#1258](https://github.com/ewels/MultiQC/issues/1258))
- **QUAST**
  - Fixed typo causing wrong number of contigs being displayed ([#1442](https://github.com/ewels/MultiQC/issues/1442))
- **Sentieon**
  - Handled `ZeroDivisionError` when input files have zero reads ([#1420](https://github.com/ewels/MultiQC/issues/1420))
- **RSEM**
  - Handled `ZeroDivisionError` when input files have zero reads ([#1040](https://github.com/ewels/MultiQC/issues/1040))
- **RSeQC**
  - Fixed double counting of some categories in `read_distribution` bar graph. ([#1457](https://github.com/ewels/MultiQC/issues/1457))

## [MultiQC v1.10.1](https://github.com/ewels/MultiQC/releases/tag/v1.10.1) - 2021-04-01

### MultiQC updates

- Dropped the `Skipping search pattern` log message from a warning to debug
- Moved directory prepending with `-d` back to before sample name cleaning (as it was before v1.7) ([#1264](https://github.com/ewels/MultiQC/issues/1264))
- If linegraph plot data goes above `ymax`, only _discard_ the data if the line doesn't come back again ([#1257](https://github.com/ewels/MultiQC/issues/1257))
- Allow scientific notation numbers in colour scheme generation
  - Fixed bug with very small minimum numbers that only revelead itself after a bugfix done in the v1.10 release
- Allow `top_modules` to be specified as empty dicts ([#1274](https://github.com/ewels/MultiQC/issues/1274))
- Require at least `rich` version `9.4.0` to avoid `SpinnerColumn` `AttributeError` ([#1393](https://github.com/ewels/MultiQC/issues/1393))
- Properly ignore `.snakemake` folders as intended ([#1395](https://github.com/ewels/MultiQC/issues/1395))

#### Module updates

- **bcftools**
  - Fixed bug where `QUAL` value `.` would crash MultiQC ([#1400](https://github.com/ewels/MultiQC/issues/1400))
- **bowtie2**
  - Fix bug where HiSAT2 paired-end bar plots were missing unaligned reads ([#1230](https://github.com/ewels/MultiQC/issues/1230))
- **Deeptools**
  - Handle `plotProfile` data where no upstream / downstream regions have been calculated around genes ([#1317](https://github.com/ewels/MultiQC/issues/1317))
  - Fix `IndexError` caused by mysterious `-1` in code.. ([#1275](https://github.com/ewels/MultiQC/issues/1275))
- **FastQC**
  - Replace `NaN` with `0` in the _Per Base Sequence Content_ plot to avoid crashing the plot ([#1246](https://github.com/ewels/MultiQC/issues/1246))
- **Picard**
  - Fixed bug in `ValidateSamFile` module where additional whitespace at the end of the file would cause MultiQC to crash ([#1397](https://github.com/ewels/MultiQC/issues/1397))
- **Somalier**
  - Fixed bug where using sample name cleaning in a config would trigger a `KeyError` ([#1234](https://github.com/ewels/MultiQC/issues/1234))

## [MultiQC v1.10](https://github.com/ewels/MultiQC/releases/tag/v1.10) - 2021-03-08

### Update for developers: Code linting

This is a big change for MultiQC developers. I have added automated code formatting and code linting
(style checks) to MultiQC. This helps to keep the MultiQC code base consistent despite having many
contributors and helps me to review pull-requests without having to consider whitespace.

Specifically, MultiQC now uses three main tools:

- [Black](https://github.com/psf/black) - Python Code
- [Prettier](https://prettier.io/) - Everything else (almost)
- [markdownlint-cli](https://github.com/igorshubovych/markdownlint-cli) - Stricter markdown rules

**All developers must run these tools when submitting changes via Pull-Requests!**
Automated CI tests now run with GitHub actions to check that all files pass the above tests.
If any files do not, that test will fail giving a red :x: next to the pull request.

For further information, please see the [documentation](https://multiqc.info/docs/#coding-with-multiqc).

### MultiQC updates

#### New MultiQC Features

- `--sample-filters` now also accepts `show_re` and `hide_re` in addition to `show` and `hide`. The `_re` options use regex, while the "normal" options use globbing.
- MultiQC config files now work with `.yml` file extension as well as `.yaml`
  - `.yaml` will take preference if both found.
- Section comments can now also be added for _General Statistics_
  - `section_comments: { general_stats: "My comment" }`
- New table header config option `bgcols` allows background colours for table cells with categorical data.
- New table header config options `cond_formatting_rules` and `cond_formatting_colours`
  - Comparable functionality to user config options `table_cond_formatting_rules` and `table_cond_formatting_colours`,
    allowes module developers to format table cell values as labels.
- New CI test looks for git merge markers in files
- Beautiful new [progress bar](https://rich.readthedocs.io/en/stable/progress.html) from the amazing [willmcgugan/rich](https://github.com/willmcgugan/rich) package.
- Added a bunch of new default sample name trimming suffixes ([see `8ac5c7b`](https://github.com/ewels/MultiQC/commit/8ac5c7b6e4ea6003ca2c9b681953ab3f22c5dd66))
- Added `timeout-minutes: 10` to the CI test workflow to check that changes aren't negatively affecting run time too much.
- New table header option `bars_zero_centrepoint` to treat `0` as zero width bars and plot bar length based on absolute values

#### New Modules

- [**EigenStratDatabaseTools**](https://github.com/TCLamnidis/EigenStratDatabaseTools)
  - Added MultiQC module to report SNP coverages from `eigenstrat_snp_coverage.py` in the general stats table.
- [**HOPS**](https://www.github.com/rhubler/HOPS)
  - Post-alignment ancient DNA analysis tool for MALT
- [**JCVI**](https://github.com/tanghaibao/jcvi)
  - Computes statistics on genome annotation.
- [**ngsderive**](https://github.com/stjudecloud/ngsderive)
  - Forensic analysis tool useful in backwards computing information from next-generation sequencing data.
- [**OptiType**](https://github.com/FRED-2/OptiType)
  - Precision HLA typing from next-generation sequencing data
- [**PURPLE**](https://github.com/hartwigmedical/hmftools/tree/master/purity-ploidy-estimator)
  - A purity, ploidy and copy number estimator for whole genome tumor data
- [**Pychopper**](https://github.com/nanoporetech/pychopper)
  - Identify, orient and trim full length Nanopore cDNA reads
- [**qc3C**](https://github.com/cerebis/qc3C)
  - Reference-free QC of Hi-C sequencing data
- [**Sentieon**](https://www.sentieon.com/products/)
  - Submodules added to catch Picard-based QC metrics files

#### Module updates

- **DRAGEN**
  - Fix issue where missing out fields could crash the module ([#1223](https://github.com/ewels/MultiQC/issues/1223))
  - Added support for whole-exome / targetted data ([#1290](https://github.com/ewels/MultiQC/issues/1290))
- **featureCounts**
  - Add support for output from [Rsubread](https://bioconductor.org/packages/release/bioc/html/Rsubread.html) ([#1022](https://github.com/ewels/MultiQC/issues/1022))
- **fgbio**
  - Fix `ErrorRateByReadPosition` to calculate `ymax` not just on the overall `error_rate`, but also specific base errors (ex. `a_to_c_error_rate`, `a_to_g_error_rate`, ...). ([#1215](https://github.com/ewels/MultiQC/pull/1251))
  - Fix `ErrorRateByReadPosition` plotted line names to no longer concatenate multiple read identifiers and no longer have off-by-one read numbering (ex. `Sample1_R2_R3` -> `Sample1_R2`) ([#[1304](https://github.com/ewels/MultiQC/pull/1304))
- **Fastp**
  - Fixed description for duplication rate (pre-filtering, not post) ([#[1313](https://github.com/ewels/MultiQC/pull/1313))
- **GATK**
  - Add support for the creation of a "Reported vs Empirical Quality" graph to the Base Recalibration module.
- **hap.py**
  - Updated module to plot both SNP and INDEL stats ([#1241](https://github.com/ewels/MultiQC/issues/1241))
- **indexcov**
  - Fixed bug when making the PED file plots ([#1265](https://github.com/ewels/MultiQC/issues/1265))
- **interop**
  - Added the `% Occupied` metric to `Read Metrics per Lane` table which is reported for NovaSeq and iSeq platforms.
- **Kaiju**
  - Fixed bug affecting inputs with taxa levels other than Phylum ([#1217](https://github.com/ewels/MultiQC/issues/1217))
  - Rework barplot, add top 5 taxons ([#1219](https://github.com/ewels/MultiQC/issues/1219))
- **Kraken**
  - Fix `ZeroDivisionError` ([#1276](https://github.com/ewels/MultiQC/issues/1276))
  - Add distinct minimizer heatmap for KrakenUniq style duplication information ([#1333](https://github.com/ewels/MultiQC/pull/1380))
- **MALT**
  - Fix y-axis labelling in bargraphs
- **MACS2**
  - Add number of peaks to the _General Statistics_ table.
- **mosdepth**
  - Enable prepending of directory to sample names
  - Display contig names in _Coverage per contig_ plot tooltip
- **Picard**
  - Fix `HsMetrics` bait percentage columns ([#1212](https://github.com/ewels/MultiQC/issues/1212))
  - Fix `ConvertSequencingArtifactToOxoG` files not being found ([#1310](https://github.com/ewels/MultiQC/issues/1310))
  - Make `WgsMetrics` histogram smoothed if more than 1000 data points (avoids huge plots that crash the browser)
  - Multiple new config options for `WgsMetrics` to customise coverage histogram and speed up MultiQC with very high coverage files.
  - Add additional datasets to Picard Alignment Summary ([#1293](https://github.com/ewels/MultiQC/issues/1293))
  - Add support for `CrosscheckFingerprints` ([#1327](https://github.com/ewels/MultiQC/issues/1327))
- **PycoQC**
  - Log10 x-axis for _Read Length_ plot ([#1214](https://github.com/ewels/MultiQC/issues/1214))
- **Rockhopper**
  - Fix issue with parsing genome names in Rockhopper summary files ([#1333](https://github.com/ewels/MultiQC/issues/1333))
  - Fix issue properly parsing multiple samples within a single Rockhopper summary file
- **Salmon**
  - Only try to generate a plot for fragment length if the data was found.
- **verifyBamID**
  - Fix `CHIP` value detection ([#1316](https://github.com/ewels/MultiQC/pull/1316)).

#### New Custom Content features

- General Stats custom content now gives a log message
- If `id` is not set in `JSON` or `YAML` files, it defaults to the sample name instead of just `custom_content`
- Data from `JSON` or `YAML` now has `data` keys (sample names) run through the `clean_s_name()` function to apply sample name cleanup
- Fixed minor bug which caused custom content YAML files with a string `data` type to not be parsed

#### Bug Fixes

- Disable preservation of timestamps / modes when copying temp report files, to help issues with network shares ([#1333](https://github.com/ewels/MultiQC/issues/1333))
- Fixed MatPlotLib warning: `FixedFormatter should only be used together with FixedLocator`
- Fixed long-standing min/max bug with shared minimum values for table columns using `shared_key`
- Made table colour schemes work with negative numbers (don't strip `-` from values when making scheme)

## [MultiQC v1.9](https://github.com/ewels/MultiQC/releases/tag/v1.9) - 2020-05-30

#### Dropped official support for Python 2

Python 2 had its [official sunset date](https://www.python.org/doc/sunset-python-2/)
on January 1st 2020, meaning that it will no longer be developed by the Python community.
Part of the [python.org statement](https://www.python.org/doc/sunset-python-2/) reads:

> That means that we will not improve it anymore after that day,
> even if someone finds a security problem in it.
> You should upgrade to Python 3 as soon as you can.

[Very many Python packages no longer support Python 2](https://python3statement.org/)
and it whilst the MultiQC code is currently compatible with both Python 2 and Python 3,
it is increasingly difficult to maintain compatibility with the dependency packages it
uses, such as MatPlotLib, numpy and more.

As of MultiQC version 1.9, **Python 2 is no longer officially supported**.
Automatic CI tests will no longer run with Python 2 and Python 2 specific workarounds
are no longer guaranteed.

Whilst it may be possible to continue using MultiQC with Python 2 for a short time by
pinning dependencies, MultiQC compatibility for Python 2 will now slowly drift and start
to break. If you haven't already, **you need to switch to Python 3 now**.

#### New MultiQC Features

- Now using [GitHub Actions](https://github.com/features/actions) for all CI testing
  - Dropped Travis and AppVeyor, everything is now just on GitHub
  - Still testing on both Linux and Windows, with multiple versions of Python
  - CI tests should now run automatically for anyone who forks the MultiQC repository
- Linting with `--lint` now checks line graphs as well as bar graphs
- New `gathered` template with no tool name sections ([#1119](https://github.com/ewels/MultiQC/issues/1119))
- Added `--sample-filters` option to add _show_/_hide_ buttons at the top of the report ([#1125](https://github.com/ewels/MultiQC/issues/1125))
  - Buttons control the report toolbox Show/Hide tool, filtering your samples
  - Allows reports to be pre-configured based on a supplied list of sample names at report-generation time.
- Line graphs can now have `Log10` buttons (same functionality as bar graphs)
- Importing and running `multiqc` in a script is now a _little_ Better
  - `multiqc.run` now returns the `report` and `config` as well as the exit code. This means that you can explore the MultiQC run time a little in the Python environment.
  - Much more refactoring is needed to make MultiQC as useful in Python scripts as it could be. Watch this space.
- If a custom module `anchor` is set using `module_order`, it's now used a bit more:
  - Prefixed to module _section_ IDs
  - Appended to files saved in `multiqc_data`
  - Should help to prevent duplicates requiring `-1` suffixes when running a module multiple times
- New heatmap plot config options `xcats_samples` and `ycats_samples`
  - If set to `False`, the report toolbox options (_highlight_, _rename_, _show/hide_) do not affect that axis.
  - Means that the _Show only matching samples_ report toolbox option works on FastQC Status Checks, for example ([#1172](https://github.com/ewels/MultiQC/issues/1172))
- Report header time and analysis paths can now be hidden
  - New config options `show_analysis_paths` and `show_analysis_time` ([#1113](https://github.com/ewels/MultiQC/issues/1113))
- New search pattern key `skip: true` to skip specific searches when modules look for a lot of different files (eg. Picard).
- New `--profile-runtime` command line option (`config.profile_runtime`) to give analysis of how long the report takes to be generated
  - Plots of the file search results and durations are added to the end of the MultiQC report as a special module called _Run Time_
  - A summary of the time taken for the major stages of MultiQC execution are printed to the command line log.
- New table config option `only_defined_headers`
  - Defaults to `true`, set to `false` to also show any data columns that are not defined as headers
  - Useful as allows table-wide defaults to be set with column-specific overrides
- New `module` key allowed for `config.extra_fn_clean_exts` and `config.fn_clean_exts`
  - Means you can limit the action of a sample name cleaning pattern to specific MultiQC modules ([#905](https://github.com/ewels/MultiQC/issues/905))

#### New Custom Content features

- Improve support for HTML files - now just end your HTML filename with `_mqc.html`
  - Native handling of HTML snippets as files, no MultiQC config or YAML file required.
  - Also with embedded custom content configuration at the start of the file as a HTML comment.
- Add ability to group custom-content files into report sections
  - Use the new `parent_id`, `parent_name` and `parent_description` config keys to group content together like a regular module ([#1008](https://github.com/ewels/MultiQC/issues/1008))
- Custom Content files can now be configured using `custom_data`, without giving search patterns or data
  - Allows you to set descriptions and nicer titles for images and other 'blunt' data types in reports ([#1026](https://github.com/ewels/MultiQC/issues/1026))
  - Allows configuration of custom content separately from files themselves (`tsv`, `csv`, `txt` formats) ([#1205](https://github.com/ewels/MultiQC/issues/1205))

#### New Modules

- [**DRAGEN**](https://www.illumina.com/products/by-type/informatics-products/dragen-bio-it-platform.html)
  - Illumina Bio-IT Platform that uses FPGA for secondary NGS analysis
- [**iVar**](https://github.com/andersen-lab/ivar)
  - Added support for iVar: a computational package that contains functions broadly useful for viral amplicon-based sequencing.
- [**Kaiju**](http://kaiju.binf.ku.dk/)
  - Fast and sensitive taxonomic classification for metagenomics
- [**Kraken**](https://ccb.jhu.edu/software/kraken2/)
  - K-mer matching tool for taxonomic classification. Module plots bargraph of counts for top-5 hits across each taxa rank. General stats summary.
- [**MALT**](https://uni-tuebingen.de/fakultaeten/mathematisch-naturwissenschaftliche-fakultaet/fachbereiche/informatik/lehrstuehle/algorithms-in-bioinformatics/software/malt/)
  - Megan Alignment Tool: Metagenomics alignment tool.
- [**miRTop**](https://github.com/miRTop/mirtop)
  - Command line tool to annotate miRNAs with a standard mirna/isomir naming (mirGFF3)
  - Module started by [@oneillkza](https://github.com/oneillkza/) and completed by [@FlorianThibord](https://github.com/FlorianThibord/)
- [**MultiVCFAnalyzer**](https://github.com/alexherbig/multivcfanalyzer)
  - Combining multiple VCF files into one coherent report and format for downstream analysis.
- **Picard** - new submodules for `QualityByCycleMetrics`, `QualityScoreDistributionMetrics` & `QualityYieldMetrics`
  - See [#1116](https://github.com/ewels/MultiQC/issues/1114)
- [**Rockhopper**](https://cs.wellesley.edu/~btjaden/Rockhopper/)
  - RNA-seq tool for bacteria, includes bar plot showing where features map.
- [**Sickle**](https://github.com/najoshi/sickle)
  - A windowed adaptive trimming tool for FASTQ files using quality
- [**Somalier**](https://github.com/brentp/somalier)
  - Relatedness checking and QC for BAM/CRAM/VCF for cancer, DNA, BS-Seq, exome, etc.
- [**VarScan2**](https://github.com/dkoboldt/varscan)
  - Variant calling and somatic mutation/CNV detection for next-generation sequencing data

#### Module updates

- **BISCUIT**
  - Major rewrite to work with new BISCUIT QC script (BISCUIT `v0.3.16+`)
    - This change breaks backwards-compatability with previous BISCUIT versions. If you are unable to upgrade BISCUIT, please use MultiQC v1.8.
  - Fixed error when missing data in log files ([#1101](https://github.com/ewels/MultiQC/issues/1101))
- **bcl2fastq**
  - Samples with multiple library preps (i.e barcodes) will now be handled correctly ([#1094](https://github.com/ewels/MultiQC/issues/1094))
- **BUSCO**
  - Updated log search pattern to match new format in v4 with auto-lineage detection option ([#1163](https://github.com/ewels/MultiQC/issues/1163))
- **Cutadapt**
  - New bar plot showing the proportion of reads filtered out for different criteria (eg. _too short_, _too many Ns_) ([#1198](https://github.com/ewels/MultiQC/issues/1198))
- **DamageProfiler**
  - Removes redundant typo in init name. This makes referring to the module's column consistent with other modules when customising general stats table.
- **DeDup**
  - Updates plots to make compatible with 0.12.6
  - Fixes reporting errors - barplot total represents _mapped_ reads, not total reads in BAM file
  - New: Adds 'Post-DeDup Mapped Reads' column to general stats table.
- **FastQC**
  - Fixed tooltip text in _Sequence Duplication Levels_ plot ([#1092](https://github.com/ewels/MultiQC/issues/1092))
  - Handle edge-case where a FastQC report was for an empty file with 0 reads ([#1129](https://github.com/ewels/MultiQC/issues/1129))
- **FastQ Screen**
  - Don't skip plotting `% No Hits` even if it's `0%` ([#1126](https://github.com/ewels/MultiQC/issues/1126))
  - Refactor parsing code. Avoids error with `-0.00 %Unmapped` ([#1126](https://github.com/ewels/MultiQC/issues/1126))
  - New plot for _Bisulfite Reads_, if data is present
  - Categories in main plot are now sorted by the total read count and hidden if 0 across all samples
- **fgbio**
  - New: Plot error rate by read position from `ErrorRateByReadPosition`
  - GroupReadsByUmi plot can now be toggled to show relative percents ([#1147](https://github.com/ewels/MultiQC/pull/1147))
- **FLASh**
  - Logs not reporting innie and outine uncombined pairs now plot combined pairs instead ([#1173](https://github.com/ewels/MultiQC/issues/1173))
- **GATK**
  - Made parsing for VariantEval more tolerant, so that it will work with output from the tool when run in different modes ([#1158](https://github.com/ewels/MultiQC/issues/1158))
- **MTNucRatioCalculator**
  - Fixed misleading value suffix in general stats table
- **Picard MarkDuplicates**
  - **Major change** - previously, if multiple libraries (read-groups) were found then only the first would be used and all others ignored. Now, values from all libraries are merged and `PERCENT_DUPLICATION` and `ESTIMATED_LIBRARY_SIZE` are recalculated. Libraries can be kept as separate samples with a new MultiQC configuration option - `picard_config: markdups_merge_multiple_libraries: False`
  - **Major change** - Updated `MarkDuplicates` bar plot to double the read-pair counts, so that the numbers stack correctly. ([#1142](https://github.com/ewels/MultiQC/issues/1142))
- **Picard HsMetrics**
  - Updated large table to use columns specified in the MultiQC config. See [docs](https://multiqc.info/docs/#hsmetrics). ([#831](https://github.com/ewels/MultiQC/issues/831))
- **Picard WgsMetrics**
  - Updated parsing code to recognise new java class string ([#1114](https://github.com/ewels/MultiQC/issues/1114))
- **QualiMap**
  - Fixed QualiMap mean coverage calculation [#1082](https://github.com/ewels/MultiQC/issues/1082), [#1077](https://github.com/ewels/MultiQC/issues/1082)
- **RSeqC**
  - Support added for output from `geneBodyCoverage2.py` script ([#844](https://github.com/ewels/MultiQC/issues/844))
  - Single sample view in the _"Junction saturation"_ plot now works with the toolbox properly _(rename, hide, highlight)_ ([#1133](https://github.com/ewels/MultiQC/issues/1133))
- **RNASeQC2**
  - Updated to handle the parsing metric files from the [newer rewrite of RNA-SeqQC](https://github.com/broadinstitute/rnaseqc).
- **Samblaster**
  - Improved parsing to handle variable whitespace ([#1176](https://github.com/ewels/MultiQC/issues/1176))
- **Samtools**
  - Removes hardcoding of general stats column names. This allows column names to indicate when a module has been run twice ([https://github.com/ewels/MultiQC/issues/1076](https://github.com/ewels/MultiQC/issues/1076)).
  - Added an observed over expected read count plot for `idxstats` ([#1118](https://github.com/ewels/MultiQC/issues/1118))
  - Added additional (by default hidden) column for `flagstat` that displays number total number of reads in a bam
- **sortmerna**
  - Fix the bug for the latest sortmerna version 4.2.0 ([#1121](https://github.com/ewels/MultiQC/issues/1121))
- **sexdeterrmine**
  - Added a scatter plot of relative X- vs Y-coverage to the generated report.
- **VerifyBAMID**
  - Allow files with column header `FREEMIX(alpha)` ([#1112](https://github.com/ewels/MultiQC/issues/1112))

#### Bug Fixes

- Added a new test to check that modules work correctly with `--ignore-samples`. A lot of them didn't:
  - `Mosdepth`, `conpair`, `Qualimap BamQC`, `RNA-SeQC`, `GATK BaseRecalibrator`, `SNPsplit`, `SeqyClean`, `Jellyfish`, `hap.py`, `HOMER`, `BBMap`, `DeepTools`, `HiCExplorer`, `pycoQC`, `interop`
  - These modules have now all been fixed and `--ignore-samples` should work as you expect for whatever data you have.
- Removed use of `shutil.copy` to avoid problems with working on multiple filesystems ([#1130](https://github.com/ewels/MultiQC/issues/1130))
- Made folder naming behaviour of `multiqc_plots` consistent with `multiqc_data`
  - Incremental numeric suffixes now added if folder already exists
  - Plots folder properly renamed if using `-n`/`--filename`
- Heatmap plotting function is now compatible with MultiQC toolbox `hide` and `highlight` ([#1136](https://github.com/ewels/MultiQC/issues/1136))
- Plot config `logswitch_active` now works as advertised
- When running MultiQC modules several times, multiple data files are now created instead of overwriting one another ([#1175](https://github.com/ewels/MultiQC/issues/1175))
- Fixed minor bug where tables could report negative numbers of columns in their header text
- Fixed bug where numeric custom content sample names could trigger a `TypeError` ([#1091](https://github.com/ewels/MultiQC/issues/1091))
- Fixed custom content bug HTML data in a config file would trigger a `ValueError` ([#1071](https://github.com/ewels/MultiQC/issues/1071))
- Replaced deprecated 'warn()' with 'warning()' of the logging module
- Custom content now supports `section_extra` config key to add custom HTML after description.
- Barplots with `ymax` set now ignore this when you click the _Percentages_ tab.

## [MultiQC v1.8](https://github.com/ewels/MultiQC/releases/tag/v1.8) - 2019-11-20

#### New Modules

- [**fgbio**](http://fulcrumgenomics.github.io/fgbio/)
  - Process family size count hist data from `GroupReadsByUmi`
- [**biobambam2**](https://github.com/gt1/biobambam2)
  - Added submodule for `bamsormadup` tool
  - Totally cheating - it uses Picard MarkDuplicates but with a custom search pattern and naming
- [**SeqyClean**](https://github.com/ibest/seqyclean)
  - Adds analysis for seqyclean files
- [**mtnucratio**](https://github.com/apeltzer/MTNucRatioCalculator)
  - Added little helper tool to compute mt to nuclear ratios for NGS data.
- [**mosdepth**](https://github.com/brentp/mosdepth)
  - fast BAM/CRAM depth calculation for WGS, exome, or targeted sequencing
- [**SexDetErrmine**](https://github.com/TCLamnidis/Sex.DetERRmine)
  - Relative coverage and error rate of X and Y chromosomes
- [**SNPsplit**](https://github.com/FelixKrueger/SNPsplit)
  - Allele-specific alignment sorting

#### Module updates

- **bcl2fastq**
  - Added handling of demultiplexing of more than 2 reads
  - Allow bcl2fastq to parse undetermined barcode information in situations when lane indexes do not start at 1
- **BBMap**
  - Support for scafstats output marked as not yet implemented in docs
- **DeDup**
  - Added handling clusterfactor and JSON logfiles
- **damageprofiler**
  - Added writing metrics to data output file.
- **DeepTools**
  - Fixed Python3 bug with int() conversion ([#1057](https://github.com/ewels/MultiQC/issues/1057))
  - Handle varied TES boundary labels in plotProfile ([#1011](https://github.com/ewels/MultiQC/issues/1011))
  - Fixed bug that prevented running on only plotProfile files when no other deepTools files found.
- **fastp**
  - Fix faulty column handling for the _after filtering_ Q30 rate ([#936](https://github.com/ewels/MultiQC/issues/936))
- **FastQC**
  - When including a FastQC section multiple times in one report, the Per Base Sequence Content heatmaps now behave as you would expect.
  - Added heatmap showing FastQC status checks for every section report across all samples
  - Made sequence content individual plots work after samples have been renamed ([#777](https://github.com/ewels/MultiQC/issues/777))
  - Highlighting samples from status - respect chosen highlight colour in the toolbox ([#742](https://github.com/ewels/MultiQC/issues/742))
- **FastQ Screen**
  - When including a FastQ Screen section multiple times in one report, the plots now behave as you would expect.
  - Fixed MultiQC linting errors
- **fgbio**
  - Support the new output format of `ErrorRateByReadPosition` first introduced in version `1.3.0`, as well as the old output format.
- **GATK**
  - Refactored BaseRecalibrator code to be more consistent with MultiQC Python style
  - Handle zero count errors in BaseRecalibrator
- **HiC Explorer**
  - Fixed bug where module tries to parse `QC_table.txt`, a new log file in hicexplorer v2.2.
  - Updated the format of the report to fits the changes which have been applied to the QC report of hicexplorer v3.3
  - Updated code to save parsed results to `multiqc_data`
- **HTSeq**
  - Fixed bug where module would crash if a sample had zero reads ([#1006](https://github.com/ewels/MultiQC/issues/1006))
- **LongRanger**
  - Added support for the LongRanger Align pipeline.
- **miRTrace**
  - Fixed bug where a sample in some plots was missed. ([#932](https://github.com/ewels/MultiQC/issues/932))
- **Peddy**
  - Fixed bug where sample name cleaning could lead to error. ([#1024](https://github.com/ewels/MultiQC/issues/1024))
  - All plots (including _Het Check_ and _Sex Check_) now hidden if no data
- **Picard**
  - Modified `OxoGMetrics` so that it will find files created with GATK `CollectMultipleMetrics` and `ConvertSequencingArtifactToOxoG`.
- **QoRTs**
  - Fixed bug where `--dirs` broke certain input files. ([#821](https://github.com/ewels/MultiQC/issues/821))
- **Qualimap**
  - Added in mean coverage computation for general statistics report
  - Creates now tables of collected data in `multiqc_data`
- **RNA-SeQC**
  - Updated broken URL link
- **RSeQC**
  - Fixed bug where Junction Saturation plot when clicking a single sample was mislabelling the lines.
  - When including a RSeQC section multiple times in one report, clicking Junction Saturation plot now behaves as you would expect.
  - Fixed bug where exported data in `multiqc_rseqc_read_distribution.txt` files had incorrect values for `_kb` fields ([#1017](https://github.com/ewels/MultiQC/issues/1017))
- **Samtools**
  - Utilize in-built `read_count_multiplier` functionality to plot `flagstat` results more nicely
- **SnpEff**
  - Increased the default summary csv file-size limit from 1MB to 5MB.
- **Stacks**
  - Fixed bug where multi-population sum stats are parsed correctly ([#906](https://github.com/ewels/MultiQC/issues/906))
- **TopHat**
  - Fixed bug where TopHat would try to run with files from Bowtie2 or HiSAT2 and crash
- **VCFTools**
  - Fixed a bug where `tstv_by_qual.py` produced invalid json from infinity-values.
- **snpEff**
  - Added plot of effects

#### New MultiQC Features

- Added some installation docs for windows
- Added some docs about using MultiQC in bioinformatics pipelines
- Rewrote Docker image
  - New base image `czentye/matplotlib-minimal` reduces image size from ~200MB to ~80MB
  - Proper installation method ensures latest version of the code
  - New entrypoint allows easier command-line usage
- Support opening MultiQC on websites with CSP `script-src 'self'` with some sha256 exceptions
  - Plot data is no longer intertwined with javascript code so hashes stay the same
- Made `config.report_section_order` work for module sub-sections as well as just modules.
- New config options `exclude_modules` and `run_modules` to complement `-e` and `-m` cli flags.
- Command line output is now coloured by default :rainbow: (use `--no-ansi` to turn this off)
- Better launch comparability due to code refactoring by [@KerstenBreuer](https://github.com/KerstenBreuer) and [@ewels](https://github.com/ewels)
  - Windows support for base `multiqc` command
  - Support for running as a python module: `python -m multiqc .`
  - Support for running within a script: `import multiqc` and `multiqc.run('/path/to/files')`
- Config option `custom_plot_config` now works for bargraph category configs as well ([#1044](https://github.com/ewels/MultiQC/issues/1044))
- Config `table_columns_visible` can now be given a module namespace and it will hide all columns from that module ([#541](https://github.com/ewels/MultiQC/issues/541))

#### Bug Fixes

- MultiQC now ignores all `.md5` files
- Use `SafeLoader` for PyYaml load calls, avoiding recent warning messages.
- Hide `multiqc_config_example.yaml` in the `test` directory to stop people from using it without modification.
- Fixed matplotlib background colour issue (@epakarin - [#886](https://github.com/ewels/MultiQC/issues))
- Table rows that are empty due to hidden columns are now properly hidden on page load ([#835](https://github.com/ewels/MultiQC/issues/835))
- Sample name cleaning: All sample names are now truncated to their basename, without a path.
  - This includes for `regex` and `replace` (before was only the default `truncate`).
  - Only affects modules that take sample names from file contents, such as cutadapt.
  - See [#897](https://github.com/ewels/MultiQC/issues/897) for discussion.

## [MultiQC v1.7](https://github.com/ewels/MultiQC/releases/tag/v1.7) - 2018-12-21

#### New Modules

- [**BISCUIT**](https://github.com/zwdzwd/biscuit)
  - BISuilfite-seq CUI Toolkit
  - Module written by [@zwdzwd](https://github.com/zwdzwd/)
- [**DamageProfiler**](https://github.com/Integrative-Transcriptomics/DamageProfiler)
  - A tool to determine ancient DNA misincorporation rates.
  - Module written by [@apeltzer](https://github.com/apeltzer/)
- [**FLASh**](https://ccb.jhu.edu/software/FLASH/)
  - FLASH (Fast Length Adjustment of SHort reads)
  - Module written by [@pooranis](https://github.com/pooranis/)
- [**MinIONQC**](https://github.com/roblanf/minion_qc)
  - QC of reads from ONT long-read sequencing
  - Module written by [@ManavalanG](https://github.com/ManavalanG)
- [**phantompeakqualtools**](https://www.encodeproject.org/software/phantompeakqualtools)
  - A tool for informative enrichment and quality measures for ChIP-seq/DNase-seq/FAIRE-seq/MNase-seq data.
  - Module written by [@chuan-wang](https://github.com/chuan-wang/)
- [**Stacks**](http://catchenlab.life.illinois.edu/stacks/)
  - A software for analyzing restriction enzyme-based data (e.g. RAD-seq). Support for Stacks >= 2.1 only.
  - Module written by [@remiolsen](https://github.com/remiolsen/)

#### Module updates

- **AdapterRemoval**
  - Handle error when zero bases are trimmed. See [#838](https://github.com/ewels/MultiQC/issues/838).
- **Bcl2fastq**
  - New plot showing the top twenty of undetermined barcodes by lane.
  - Informations for R1/R2 are now separated in the General Statistics table.
  - SampleID is concatenate with SampleName because in Chromium experiments several sample have the same SampleName.
- **deepTools**
  - New PCA plots from the `plotPCA` function (written by [@chuan-wang](https://github.com/chuan-wang/))
  - New fragment size distribution plots from `bamPEFragmentSize --outRawFragmentLengths` (written by [@chuan-wang](https://github.com/chuan-wang/))
  - New correlation heatmaps from the `plotCorrelation` function (written by [@chuan-wang](https://github.com/chuan-wang/))
  - New sequence distribution profiles around genes, from the `plotProfile` function (written by [@chuan-wang](https://github.com/chuan-wang/))
  - Reordered sections
- **Fastp**
  - Fixed bug in parsing of empty histogram data. See [#845](https://github.com/ewels/MultiQC/issues/845).
- **FastQC**
  - Refactored _Per Base Sequence Content_ plots to show original underlying data, instead of calculating it from the page contents. Now shows original FastQC base-ranges and fixes 100% GC bug in final few pixels. See [#812](https://github.com/ewels/MultiQC/issues/812).
  - When including a FastQC section multiple times in one report, the summary progress bars now behave as you would expect.
- **FastQ Screen**
  - Don't hide genomes in the simple plot, even if they have zero unique hits. See [#829](https://github.com/ewels/MultiQC/issues/829).
- **InterOp**
  - Fixed bug where read counts and base pair yields were not displaying in tables correctly.
  - Number formatting for these fields can now be customised in the same way as with other modules, as described [in the docs](http://multiqc.info/docs/#number-base-multiplier)
- **Picard**
  - InsertSizeMetrics: You can now configure to what degree the insert size plot should be smoothed.
  - CollectRnaSeqMetrics: Add warning about missing rRNA annotation.
  - CollectRnaSeqMetrics: Add chart for counts/percentage of reads mapped to the correct strand.
  - Now parses VariantCallingMetrics reports. (Similar to GATK module's VariantEval.)
- **phantompeakqualtools**
  - Properly clean sample names
- **Trimmomatic**
  - Updated Trimmomatic module documentation to be more helpful
  - New option to use filenames instead of relying on the command line used. See [#864](https://github.com/ewels/MultiQC/issues/864).

#### New MultiQC Features

- Embed your custom images with a new Custom Content feature! Just add `_mqc` to the end of the filename for `.png`, `.jpg` or `.jpeg` files.
- Documentation for Custom Content reordered to make it a little more sane
- You can now add or override any config parameter for any MultiQC plot! See [the documentation](http://multiqc.info/docs/#customising-plots) for more info.
- Allow `table_columns_placement` config to work with table IDs as well as column namespaces. See [#841](https://github.com/ewels/MultiQC/issues/841).
- Improved visual spacing between grouped bar plots

#### Bug Fixes

- Custom content no longer clobbers `col1_header` table configs
- The option `--file-list` that refers to a text file with file paths to analyse will no longer ignore directory paths
- [Sample name directory prefixes](https://multiqc.info/docs/#sample-names-prefixed-with-directories) are now added _after_ cleanup.
- If a module is run multiple times in one report, it's CSS and JS files will only be included once (`default` template)

## [MultiQC v1.6](https://github.com/ewels/MultiQC/releases/tag/v1.6) - 2018-08-04

Some of these updates are thanks to the efforts of people who attended the [NASPM](https://twitter.com/NordicGenomics) 2018 MultiQC hackathon session. Thanks to everyone who attended!

#### New Modules

- [**fastp**](https://github.com/OpenGene/fastp)
  - An ultra-fast all-in-one FASTQ preprocessor (QC, adapters, trimming, filtering, splitting...)
  - Module started by [@florianduclot](https://github.com/florianduclot/) and completed by [@ewels](https://github.com/ewels/)
- [**hap.py**](https://github.com/Illumina/hap.py)
  - Hap.py is a set of programs based on htslib to benchmark variant calls against gold standard truth datasets
  - Module written by [@tsnowlan](https://github.com/tsnowlan/)
- [**Long Ranger**](https://support.10xgenomics.com/genome-exome/software/pipelines/latest/what-is-long-ranger)
  - Works with data from the 10X Genomics Chromium. Performs sample demultiplexing, barcode processing, alignment, quality control, variant calling, phasing, and structural variant calling.
  - Module written by [@remiolsen](https://github.com/remiolsen/)
- [**miRTrace**](https://github.com/friedlanderlab/mirtrace)
  - A quality control software for small RNA sequencing data.
  - Module written by [@chuan-wang](https://github.com/chuan-wang/)

#### Module updates

- **BCFtools**
  - New plot showing SNP statistics versus quality of call from bcftools stats ([@MaxUlysse](https://github.com/MaxUlysse) and [@Rotholandus](https://github.com/Rotholandus))
- **BBMap**
  - Support added for BBDuk kmer-based adapter/contaminant filtering summary stats ([@boulund](https://github.com/boulund)
- **FastQC**
  - New read count plot, split into unique and duplicate reads if possible.
  - Help text added for all sections, mostly copied from the excellent FastQC help.
  - Sequence duplication plot rescaled
- **FastQ Screen**
  - Samples in large-sample-number plot are now sorted alphabetically ([@hassanfa](https://github.com/hassanfa)
- **MACS2**
  - Output is now more tolerant of missing data (no plot if no data)
- **Peddy**
  - Background samples now shown in ancestry PCA plot ([@roryk](https://github.com/roryk))
  - New plot showing sex checks versus het ratios, supporting unknowns ([@oyvinev](https://github.com/oyvinev))
- **Picard**
  - New submodule to handle `ValidateSamFile` reports ([@cpavanrun](https://github.com/cpavanrun))
  - WGSMetrics now add the mean and standard-deviation coverage to the general stats table (hidden) ([@cpavanrun](https://github.com/cpavanrun))
- **Preseq**
  - New config option to plot preseq plots with unique old coverage on the y axis instead of read count
  - Code refactoring by [@vladsaveliev](https://github.com/vladsaveliev)
- **QUAST**
  - Null values (`-`) in reports now handled properly. Bargraphs always shown despite varying thresholds. ([@vladsaveliev](https://github.com/vladsaveliev))
- **RNA-SeQC**
  - Don't create the report section for Gene Body Coverage if no data is given
- **Samtools**
  - Fixed edge case bug where MultiQC could crash if a sample had zero count coverage with idxstats.
  - Adds % proper pairs to general stats table
- **Skewer**
  - Read length plot rescaled
- **Tophat**
  - Fixed bug where some samples could be given a blank sample name ([@lparsons](https://github.com/lparsons))
- **VerifyBamID**
  - Change column header help text for contamination to match percentage output ([@chapmanb](https://github.com/chapmanb))

#### New MultiQC Features

- New config option `remove_sections` to skip specific report sections from modules
- Add `path_filters_exclude` to exclude certain files when running modules multiple times. You could previously only include certain files.
- New `exclude_*` keys for file search patterns
  - Have a subset of patterns to exclude otherwise detected files with, by filename or contents
- Command line options all now use mid-word hyphens (not a mix of hyphens and underscores)
  - Old underscore terms still maintained for backwards compatibility
- Flag `--view-tags` now works without requiring an "analysis directory".
- Removed Python dependency for `enum34` ([@boulund](https://github.com/boulund))
- Columns can be added to `General Stats` table for custom content/module.
- New `--ignore-symlinks` flag which will ignore symlinked directories and files.
- New `--no-megaqc-upload` flag which disables automatically uploading data to MegaQC

#### Bug Fixes

- Fix path filters for `top_modules/module_order` configuration only selecting if _all_ globs match. It now filters searches that match _any_ glob.
- Empty sample names from cleaning are now no longer allowed
- Stop prepend_dirs set in the config from getting clobbered by an unpassed CLI option ([@tsnowlan](https://github.com/tsnowlan))
- Modules running multiple times now have multiple sets of columns in the General Statistics table again, instead of overwriting one another.
- Prevent tables from clobbering sorted row orders.
- Fix linegraph and scatter plots data conversion (sporadically the incorrect `ymax` was used to drop data points) ([@cpavanrun](https://github.com/cpavanrun))
- Adjusted behavior of ceiling and floor axis limits
- Adjusted multiple file search patterns to make them more specific
  - Prevents the wrong module from accidentally slurping up output from a different tool. By [@cpavanrun](https://github.com/cpavanrun) (see [PR #727](https://github.com/ewels/MultiQC/pull/727))
- Fixed broken report bar plots when `-p`/`--export-plots` was specified (see issue [#801](https://github.com/ewels/MultiQC/issues/801))

## [MultiQC v1.5](https://github.com/ewels/MultiQC/releases/tag/v1.5) - 2018-03-15

#### New Modules

- [**HiCPro**](https://github.com/nservant/HiC-Pro) - New module!
  - HiCPro: Quality controls and processing of Hi-C
  - Module written by [@nservant](https://github.com/nservant),
- [**DeDup**](http://www.github.com/apeltzer/DeDup) - New module!
  - DeDup: Improved Duplicate Removal for merged/collapsed reads in ancient DNA analysis
  - Module written by [@apeltzer](https://github.com/apeltzer),
- [**Clip&Merge**](http://github.com/apeltzer/ClipAndMerge) - New module!
  - Clip&Merge: Adapter clipping and read merging for ancient DNA analysis
  - Module written by [@apeltzer](https://github.com/apeltzer),

#### Module updates

- **bcl2fastq**
  - Catch `ZeroDivisionError` exceptions when there are 0 reads ([@aledj2](https://github.com/aledj2))
  - Add parsing of `TrimmedBases` and new General Stats column for % bases trimmed ([@matthdsm](https://github.com/matthdsm)).
- **BUSCO**
  - Fixed configuration bug that made all sample names become `'short'`
- **Custom Content**
  - Parsed tables now exported to `multiqc_data` files
- **Cutadapt**
  - Refactor parsing code to collect all length trimming plots
- **FastQC**
  - Fixed starting y-axis label for GC-content lineplot being incorrect.
- **HiCExplorer**
  - Updated to work with v2.0 release.
- **Homer**
  - Made parsing of `tagInfo.txt` file more resilient to variations in file format so that it works with new versions of Homer.
  - Kept order of chromosomes in coverage plot consistent.
- **Peddy**
  - Switch `Sex error` logic to `Correct sex` for better highlighting ([@aledj2](https://github.com/aledj2))
- **Picard**
  - Updated module and search patterns to recognise new output format from Picard version >= 2.16 and GATK output.
- **Qualimap BamQC**
  - Fixed bug where start of _Genome Fraction_ could have a step if target is 100% covered.
- **RNA-SeQC**
  - Added rRNA alignment stats to summary table [@Rolandde](https://github.com/Rolandde)
- **RSeqC**
  - Fixed read distribution plot by adding category for `other_intergenic` (thanks to [@moxgreen](https://github.com/moxgreen))
  - Fixed a dodgy plot title (Read GC content)
- **Supernova**
  - Added support for Supernova 2.0 reports. Fixed a TypeError bug when using txt reports only. Also a bug when parsing empty histogram files.

#### New MultiQC Features

- Invalid choices for `--module` or `--exclude` now list the available modules alphabetically.
- Linting now checks for presence in `config.module_order` and tags.

#### Bug Fixes

- Excluding modules now works in combination with using module tags.
- Fixed edge-case bug where certain combinations of `output_fn_name` and `data_dir_name` could trigger a crash
- Conditional formatting - values are now longer double-labelled
- Made config option `extra_series` work in scatter plots the same way that it works for line plots
- Locked the `matplotlib` version to `v2.1.0` and below
  - Due to [two](https://github.com/matplotlib/matplotlib/issues/10476) [bugs](https://github.com/matplotlib/matplotlib/issues/10784) that appeared in `v2.2.0` - will remove this constraint when there's a new release that works again.

## [MultiQC v1.4](https://github.com/ewels/MultiQC/releases/tag/v1.4) - 2018-01-11

A slightly earlier-than-expected release due to a new problem with dependency packages that is breaking MultiQC installations since 2018-01-11.

#### New Modules

- [**Sargasso**](http://statbio.github.io/Sargasso/)
  - Parses output from Sargasso - a tool to separate mixed-species RNA-seq reads according to their species of origin
  - Module written by [@hxin](https://github.com/hxin/)
- [**VerifyBAMID**](https://genome.sph.umich.edu/wiki/VerifyBamID)
  - Parses output from VerifyBAMID - a tool to detect contamination in BAM files.
  - Adds the `CHIPMIX` and `FREEMIX` columns to the general statistics table.
  - Module written by [@aledj2](https://github.com/aledj2/)

#### Module updates

- **MACS2**
  - Updated to work with output from older versions of MACS2 by [@avilella](https://github.com/avilella/)
- **Peddy**
  - Add het check plot to suggest potential contamination by [@aledj2](https://github.com/aledj2)
- **Picard**
  - Picard HsMetrics `HS_PENALTY` plot now has correct axis labels
  - InsertSizeMetrics switches commas for points if it can't convert floats. Should help some european users.
- **QoRTs**
  - Added support for new style of output generated in the v1.3.0 release
- **Qualimap**
  - New `Error rate` column in General Statistics table, added by [@Cashalow](https://github.com/Cashalow/)
    - Hidden by default - customise your MultiQC config to always show this column (see [docs](http://multiqc.info/docs/#hiding-columns))
- **QUAST**
  - New option to customise the default display of contig count and length (eg. `bp` instead of `Mbp`).
  - See [documentation](http://multiqc.info/docs/#quast). Written by [@ewels](https://github.com/ewels/) and [@Cashalow](https://github.com/Cashalow/)
- **RSeQC**
  - Removed normalisation in Junction Saturation plot. Now raw counts instead of % of total junctions.

#### New MultiQC Features

- Conditional formatting / highlighting of cell contents in tables
  - If you want to make values that match a criteria stand out more, you can now write custom rules and formatting instructions for tables.
  - For instructions, see [the documentation](http://multiqc.info/docs/#conditional-formatting)
- New `--lint` option which is strict about best-practices for writing new modules
  - Useful when writing new modules and code as it throws warnings
  - Currently only implemented for bar plots and a few other places. More linting coming soon...
- If MultiQC breaks and shows am error message, it now reports the filename of the last log it found
  - Hopefully this will help with debugging / finding dodgy input data

#### Bug Fixes

- Addressed new dependency error with conflicting package requirements
  - There was a conflict between the `networkx`, `colormath` and `spectra` releases.
  - I previously forced certain software versions to get around this, but `spectra` has now updated with the unfortunate effect of introducing a new dependency clash that halts installation.
- Fixed newly introduced bug where Custom Content MultiQC config file search patterns had been broken
- Updated pandoc command used in `--pdf` to work with new releases of Pandoc
- Made config `table_columns_visible` module name key matching case insensitive to make less frustrating

## [MultiQC v1.3](https://github.com/ewels/MultiQC/releases/tag/v1.3) - 2017-11-03

#### Breaking changes - custom search patterns

Only for users with custom search patterns for the `bowtie` or `star`: you will
need to update your config files - the `bowtie` search key is now `bowtie1`,
`star_genecounts` is now `star/genecounts`.

For users with custom modules - search patterns _must_ now conform to the search
pattern naming convention: `modulename` or `modulename/anything` (the search pattern
string beginning with the name of your module, anything you like after the first `/`).

#### New Modules

- [**10X Supernova**](https://support.10xgenomics.com/de-novo-assembly/software/overview/welcome)
  - Parses statistics from the _de-novo_ Supernova software.
  - Module written by [@remiolsen](https://github.com/remiolsen/)
- [**BBMap**](https://sourceforge.net/projects/bbmap/)
  - Plot metrics from a number of BBMap tools, a suite of DNA/RNA mapping tools and utilities
  - Module written by [@boulund](https://github.com/boulund/) and [@epruesse](https://github.com/epruesse/)
- [**deepTools**](https://github.com/fidelram/deepTools) - new module!
  - Parse text output from `bamPEFragmentSize`, `estimateReadFiltering`, `plotCoverage`, `plotEnrichment`, and `plotFingerprint`
  - Module written by [@dpryan79](https://github.com/dpryan79/)
- [**Homer Tag Directory**](http://homer.ucsd.edu/homer/ngs/tagDir.html) - new submodule!
  - Module written by [@rdali](https://github.com/rdali/)
- [**illumina InterOp**](http://illumina.github.io/interop/index.html)
  - Module to parse metrics from illumina sequencing runs and demultiplexing, generated by the InterOp package
  - Module written by [@matthdsm](https://github.com/matthdsm/)
- [**RSEM**](https://deweylab.github.io/RSEM/) - new module!
  - Parse `.cnt` file comming from rsem-calculate-expression and plot read repartitions (Unalignable, Unique, Multi ...)
  - Module written by [@noirot](https://github.com/noirot/)
- [**HiCExplorer**](https://github.com/maxplanck-ie/HiCExplorer)
  - New module to parse the log files of `hicBuildMatrix`.
  - Module written by [@joachimwolff](https://github.com/joachimwolff/)

#### Module updates

- **AfterQC**
  - Handle new output format where JSON summary key changed names.
- **bcl2fastq**
  - Clusters per sample plot now has tab where counts are categoried by lane.
- **GATK**
  - New submodule to handle Base Recalibrator stats, written by [@winni2k](https://github.com/winni2k/)
- **HiSAT2**
  - Fixed bug where plot title was incorrect if both SE and PE bargraphs were in one report
- **Picard HsMetrics**
  - Parsing code can now handle commas for decimal places
- **Preseq**
  - Updated odd file-search pattern that limited input files to 500kb
- **QoRTs**
  - Added new plots, new helptext and updated the module to produce a lot more output.
- **Qualimap BamQC**
  - Fixed edge-case bug where the refactored coverage plot code could raise an error from the `range` call.
- Documentation and link fixes for Slamdunk, GATK, bcl2fastq, Adapter Removal, FastQC and main docs
  - Many of these spotted and fixed by [@juliangehring](https://github.com/juliangehring/)
- Went through all modules and standardised plot titles
  - All plots should now have a title with the format _Module name: Plot name_

#### New MultiQC Features

- New MultiQC docker image
  - Ready to use docker image now available at <https://hub.docker.com/r/ewels/multiqc/> (200 MB)
  - Uses automated builds - pull `:latest` to get the development version, future releases will have stable tags.
  - Written by [@MaxUlysse](https://github.com/MaxUlysse/)
- New `module_order` config options allow modules to be run multiple times
  - Filters mean that a module can be run twice with different sets of files (eg. before and after trimming)
  - Custom module config parameters can be passed to module for each run
- File search refactored to only search for running modules
  - Makes search much faster when running with lots of files and limited modules
  - For example, if using `-m star` to only use the STAR module, all other file searches now skipped
- File search now warns if an unrecognised search type is given
- MultiQC now saves nearly all parsed data to a structured output file by default
  - See `multiqc_data/multiqc_data.json`
  - This can be turned off by setting `config.data_dump_file: false`
- Verbose logging when no log files found standardised. Less duplication in code and logs easier to read!
- New documentation section describing how to use MultiQC with Galaxy
- Using `shared_key: 'read_counts'` in table header configs now applies relevant defaults

#### Bug Fixes

- Installation problem caused by changes in upstream dependencies solved by stricter installation requirements
- Minor `default_dev` directory creation bug squashed
- Don't prepend the directory separator (`|`) to sample names with `-d` when there are no subdirs
- `yPlotLines` now works even if you don't set `width`

## [MultiQC v1.2](https://github.com/ewels/MultiQC/releases/tag/v1.2) - 2017-08-16

#### CodeFest 2017 Contributions

We had a fantastic group effort on MultiQC at the [2017 BOSC CodeFest](https://www.open-bio.org/wiki/Codefest_2017).
Many thanks to those involved!

#### New Modules

- [**AfterQC**](https://github.com/OpenGene/AfterQC) - New module!
  - Added parsing of the _AfterQC_ json file data, with a plot of filtered reads.
  - Work by [@raonyguimaraes](https://github.com/raonyguimaraes)
- [**bcl2fastq**](https://support.illumina.com/sequencing/sequencing_software/bcl2fastq-conversion-software.html)
  - bcl2fastq can be used to both demultiplex data and convert BCL files to FASTQ file formats for downstream analysis
  - New module parses JSON output from recent versions and summarises some key statistics from the demultiplexing process.
  - Work by [@iimog](https://github.com/iimog) (with a little help from [@tbooth](https://github.com/tbooth) and [@ewels](https://github.com/ewels))
- [**leeHom**](https://github.com/grenaud/leeHom)
  - leeHom is a program for the Bayesian reconstruction of ancient DNA
- [**VCFTools**](https://vcftools.github.io)
  - Added initial support for VCFTools `relatedness2`
  - Added support for VCFTools `TsTv-by-count` `TsTv-by-qual` `TsTv-summary`
  - Module written by [@mwhamgenomics](https://github.com/mwhamgenomics)

#### Module updates

- **FastQ Screen**
  - Gracefully handle missing data from very old FastQ Screen versions.
- **RNA-SeQC**
  - Add new transcript-associated reads plot.
- **Picard**
  - New submodule to handle output from `TargetedPcrMetrics`
- **Prokka**
  - Added parsing of the `# CRISPR arrays` data from Prokka when available ([@asetGem](https://github.com/asetGem))
- **Qualimap**
  - Some code refactoring to radically improve performance and run times, especially with high coverage datasets.
  - Fixed bug where _Cumulative coverage genome fraction_ plot could be truncated.

#### New MultiQC Features

- New module help text
  - Lots of additional help text was written to make MultiQC report plots easier to interpret.
  - Updated modules:
    - Bowtie
    - Bowtie 2
    - Prokka
    - Qualimap
    - SnpEff
  - Elite team of help-writers:
    - [@tabwalsh](https://github.com/tabwalsh)
    - [@ddesvillechabrol](https://github.com/tabwalsh)
    - [@asetGem](https://github.com/asetGem)
- New config option `section_comments` allows you to add custom comments above specific sections in the report
- New `--tags` and `--view_tags` command line options
  - Modules can now be given tags (keywords) and filtered by those. So running `--tags RNA` will only run MultiQC modules related to RNA analysis.
  - Work by [@Hammarn](https://github.com/Hammarn)
- Back-end configuration options to specify the order of table columns
  - Modules and user configs can set priorities for columns to customise where they are displayed
  - Work by [@tbooth](https://github.com/tbooth)
- Added framework for proper unit testing
  - Previous start on unit tests tidied up, new blank template and tests for the `clean_sample_name` functionality.
  - Added to Travis and Appveyor for continuous integration testing.
  - Work by [@tbooth](https://github.com/tbooth)
- Bug fixes and refactoring of report configuration saving / loading
  - Discovered and fixed a bug where a report config could only be loaded once
  - Work by [@DennisSchwartz](https://github.com/DennisSchwartz)
- Table column row headers (sample names) can now be numeric-only.
  - Work by [@iimog](https://github.com/iimog)
- Improved sample name cleaning functionality
  - Added option `regex_keep` to clean filenames by _keeping_ the matching part of a pattern
  - Work by [@robinandeer](https://github.com/robinandeer)
- Handle error when invalid regexes are given in reports
  - Now have a nice toast error warning you and the invalid regexes are highlighted
  - Previously this just crashed the whole report without any warning
  - Work by [@robinandeer](https://github.com/robinandeer)
- Command line option `--dirs-depth` now sets `-d` to `True` (so now works even if `-d` isn't also specified).
- New config option `config.data_dump_file` to export as much data as possible to `multiqc_data/multiqc_data.json`
- New code to send exported JSON data to a a web server
  - This is in preparation for the upcoming MegaQC project. Stay tuned!

#### Bug Fixes

- Specifying multiple config files with `-c`/`--config` now works as expected
  - Previously this would only read the last specified
- Fixed table rendering bug that affected Chrome v60 and IE7-11
  - Table cell background bars weren't showing up. Updated CSS to get around this rendering error.
- HTML ID cleanup now properly cleans strings so that they work with jQuery as expected.
- Made bar graph sample highlighting work properly again
- Config `custom_logo` paths can now be relative to the config file (or absolute as before)
- Report doesn't keep annoyingly telling you that toolbox changes haven't been applied
  - Now uses more subtle _toasts_ and only when you close the toolbox (not every click).
- Switching report toolbox options to regex mode now enables the _Apply_ button as it should.
- Sorting table columns with certain suffixes (eg. `13X`) no works properly (numerically)
- Fixed minor bug in line plot data smoothing (now works with unsorted keys)

---

## [MultiQC v1.1](https://github.com/ewels/MultiQC/releases/tag/v1.1) - 2017-07-18

#### New Modules

- [**BioBloom Tools**](https://github.com/bcgsc/biobloom)
  - Create Bloom filters for a given reference and then to categorize sequences
- [**Conpair**](https://github.com/nygenome/Conpair)
  - Concordance and contamination estimator for tumor–normal pairs
- [**Disambiguate**](https://github.com/AstraZeneca-NGS/disambiguate)
  - Bargraph displaying the percentage of reads aligning to two different reference genomes.
- [**Flexbar**](https://github.com/seqan/flexbar)
  - Flexbar is a tool for flexible barcode and adapter removal.
- [**HISAT2**](https://ccb.jhu.edu/software/hisat2/)
  - New module for the HISAT2 aligner.
  - Made possible by updates to HISAT2 logging by @infphilo (requires `--new-summary` HISAT2 flag).
- [**HOMER**](http://homer.ucsd.edu/homer/)
  - Support for summary statistics from the `findPeaks` tool.
- [**Jellyfish**](http://www.cbcb.umd.edu/software/jellyfish/)
  - Histograms to estimate library complexity and coverage from k-mer content.
  - Module written by @vezzi
- [**MACS2**](https://github.com/taoliu/MACS)
  - Summary of redundant rate from MACS2 peak calling.
- [**QoRTs**](http://hartleys.github.io/QoRTs/)
  - QoRTs is toolkit for analysis, QC and data management of RNA-Seq datasets.
- [**THetA2**](http://compbio.cs.brown.edu/projects/theta/)
  - THeTA2 _(Tumor Heterogeneity Analysis)_ estimates tumour purity and clonal / subclonal copy number.

#### Module updates

- **BCFtools**
  - Option to collapse complementary changes in substitutions plot, useful for non-strand specific experiments (thanks to @vladsaveliev)
- **Bismark**
  - M-Bias plots no longer show read 2 for single-end data.
- **Custom Content**
  - New option to print raw HTML content to the report.
- **FastQ Screen**
  - Fixed edge-case bug where many-sample plot broke if total number of reads was less than the subsample number.
  - Fixed incorrect logic of config option `fastqscreen_simpleplot` (thanks to @daler)
  - Organisms now alphabetically sorted in fancy plot so that order is nonrandom (thanks to @daler)
  - Fixed bug where `%No Hits` was missed in logs from recent versions of FastQ Screen.
- **HTSeq Counts**
  - Fixed but so that module still works when `--additional-attr` is specified in v0.8 HTSeq above (thanks to @nalcala)
- **Picard**
  - CollectInsertSize: Fixed bug that could make the General Statistics _Median Insert Size_ value incorrect.
  - Fixed error in sample name regex that left trailing `]` characters and was generally broken (thanks to @jyh1 for spotting this)
- **Preseq**
  - Improved plots display (thanks to @vladsaveliev)
- **Qualimap**
  - Only calculate bases over target coverage for values in General Statistics. Should give a speed increase for very high coverage datasets.
- **QUAST**
  - Module is now compatible with runs from [MetaQUAST](http://quast.sourceforge.net/metaquast) (thanks to @vladsaveliev)
- **RSeQC**
  - Changed default order of sections
  - Added config option to reorder and hide module report sections

#### New MultiQC features

- If a report already exists, execution is no longer halted.
  - `_1` is appended to the filename, iterating if this also exists.
  - `-f`/`--force` still overwrites existing reports as before
  - Feature written by [@Hammarn](https://github.com/Hammarn)
- New ability to run modules multiple times in a single report
  - Each run can be given different configuration options, including filters for input files
  - For example, have FastQC after trimming as well as FastQC before trimming.
  - See the relevant [documentation](http://multiqc.info/docs/#order-of-modules) for more instructions.
- New option to customise the order of report _sections_
  - This is in addition / alternative to changing the order of module execution
  - Allows one module to have sections in multiple places (eg. Custom Content)
- Tables have new column options `floor`, `ceiling` and `minRange`.
- Reports show warning if JavaScript is disabled
- Config option `custom_logo` now works with file paths relative to config file directory and cwd.

#### Bug Fixes

- Table headers now sort columns again after scrolling the table
- Fixed buggy table header tooltips
- Base `clean_s_name` function now strips excess whitespace.
- Line graphs don't smooth lines if not needed (number of points < maximum number allowed)
- PDF output now respects custom output directory.

---

## [MultiQC v1.0](https://github.com/ewels/MultiQC/releases/tag/v1.0) - 2017-05-17

Version 1.0! This release has been a long time coming and brings with it some fairly
major improvements in speed, report filesize and report performance. There's also
a bunch of new modules, more options, features and a whole lot of bug fixes.

The version number is being bumped up to 1.0 for a couple of reasons:

1. MultiQC is now _(hopefully)_ relatively stable. A number of facilities and users
   are now using it in a production setting and it's published. It feels like it
   probably deserves v1 status now somehow.
2. This update brings some fairly major changes which will break backwards
   compatibility for plugins. As such, semantic versioning suggests a change in
   major version number.

### Breaking Changes

For most people, you shouldn't have any problems upgrading. There are two
scenarios where you may need to make changes with this update:

#### 1. You have custom file search patterns

Search patterns have been flattened and may no longer have arbitrary depth.
For example, you may need to change the following:

```yaml
fastqc:
  data:
    fn: "fastqc_data.txt"
  zip:
    fn: "*_fastqc.zip"
```

to this:

```yaml
fastqc/data:
  fn: "fastqc_data.txt"
fastqc/zip:
  fn: "*_fastqc.zip"
```

See the [documentation](http://multiqc.info/docs/#step-1-find-log-files) for instructions on how to write the new file search syntax.

See [`search_patterns.yaml`](multiqc/utils/search_patterns.yaml) for the new module search keys
and more examples.

#### 2. You have custom plugins / modules / external code

To see what changes need to applied to your custom plugin code, please see the [MultiQC docs](http://multiqc.info/docs/#v1.0-updates).

#### New Modules

- [**Adapter Removal**](https://github.com/mikkelschubert/adapterremoval)
  - AdapterRemoval v2 - rapid adapter trimming, identification, and read merging
- [**BUSCO**](http://busco.ezlab.org/)
  - New module for the `BUSCO v2` tool, used for assessing genome assembly and annotation completeness.
- [**Cluster Flow**](http://clusterflow.io)
  - Cluster Flow is a workflow tool for bioinformatics pipelines. The new module parses executed tool commands.
- [**RNA-SeQC**](http://archive.broadinstitute.org/cancer/cga/rna-seqc)
  - New module to parse output from RNA-SeQC, a java program which computes a series
    of quality control metrics for RNA-seq data.
- [**goleft indexcov**](https://github.com/brentp/goleft/tree/master/indexcov)
  - [goleft indexcov](https://github.com/brentp/goleft/tree/master/indexcov) uses the PED and ROC
    data files to create diagnostic plots of coverage per sample, helping to identify sample gender and coverage issues.
  - Thanks to @chapmanb and @brentp
- [**SortMeRNA**](http://bioinfo.lifl.fr/RNA/sortmerna/)
  - New module for `SortMeRNA`, commonly used for removing rRNA contamination from datasets.
  - Written by @bschiffthaler

#### Module updates

- **Bcftools**
  - Fixed bug with display of indels when only one sample
- **Cutadapt**
  - Now takes the filename if the sample name is `-` (stdin). Thanks to @tdido
- **FastQC**
  - Data for the Sequence content plot can now be downloaded from reports as a JSON file.
- **FastQ Screen**
  - Rewritten plotting method for high sample numbers plot (~ > 20 samples)
  - Now shows counts for single-species hits and bins all multi-species hits
  - Allows plot to show proper percentage view for each sample, much easier to interpret.
- **HTSeq**
  - Fix bug where header lines caused module to crash
- **Picard**
  - New `RrbsSummaryMetrics` Submodule!
  - New `WgsMetrics` Submodule!
  - `CollectGcBiasMetrics` module now prints summary statistics to `multiqc_data` if found. Thanks to @ahvigil
- **Preseq**
  - Now trims the x axis to the point that meets 90% of `min(unique molecules)`.
    Hopefully prevents ridiculous x axes without sacrificing too much useful information.
  - Allows to show estimated depth of coverage instead of less informative molecule counts
    (see [details](http://multiqc.info/docs/#preseq)).
  - Plots dots with externally calculated real read counts (see [details](http://multiqc.info/docs/#preseq)).
- **Qualimap**
  - RNASeq Transcript Profile now has correct axis units. Thanks to @roryk
  - BamQC module now doesn't crash if reports don't have genome gc distributions
- **RSeQC**
  - Fixed Python3 error in Junction Saturation code
  - Fixed JS error for Junction Saturation that made the single-sample combined plot only show _All Junctions_

#### Core MultiQC updates

- Change in module structure and import statements (see [details](http://multiqc.info/docs/#v1.0-updates)).
- Module file search has been rewritten (see above changes to configs)
  - Significant improvement in search speed (test dataset runs in approximately half the time)
  - More options for modules to find their logs, eg. filename and contents matching regexes (see the [docs](http://multiqc.info/docs/#step-1-find-log-files))
- Report plot data is now compressed, significantly reducing report filesizes.
- New `--ignore-samples` option to skip samples based on parsed sample name
  - Alternative to filtering by input filename, which doesn't always work
  - Also can use config vars `sample_names_ignore` (glob patterns) and `sample_names_ignore_re` (regex patterns).
- New `--sample-names` command line option to give file with alternative sample names
  - Allows one-click batch renaming in reports
- New `--cl_config` option to supply MultiQC config YAML directly on the command line.
- New config option to change numeric multiplier in General Stats
  - For example, if reports have few reads, can show `Thousands of Reads` instead of `Millions of Reads`
  - Set config options `read_count_multiplier`, `read_count_prefix` and `read_count_desc`
- Config options `decimalPoint_format` and `thousandsSep_format` now apply to tables as well as plots
  - By default, thosands will now be separated with a space and `.` used for decimal places.
- Tables now have a maximum-height by default and scroll within this.
  - Speeds up report rendering in the web browser and makes report less stupidly long with lots of samples
  - Button beneath table toggles full length if you want a zoomed-out view
  - Refactored and removed previous code to make the table header "float"
  - Set `config.collapse_tables` to `False` to disable table maximum-heights
- Bar graphs and heatmaps can now be zoomed in on
  - Interactive plots sometimes hide labels due to lack of space. These can now be zoomed in on to see specific samples in more detail.
- Report plots now load sequentially instead of all at once
  - Prevents the browser from locking up when large reports load
- Report plot and section HTML IDs are now sanitised and checked for duplicates
- New template available (called _sections_) which has faster loading
  - Only shows results from one module at a time
  - Makes big reports load in the browser much more quickly, but requires more clicking
  - Try it out by specifying `-t sections`
- Module sections tidied and refactored
  - New helper function `self.add_section()`
  - Sections hidden in nav if no title (no more need for the hacky `self.intro +=`)
  - Content broken into `description`, `help` and `plot`, with automatic formatting
  - Empty module sections are now skipped in reports. No need to check if a plot function returns `None`!
  - Changes should be backwards-compatible
- Report plot data export code refactored
  - Now doesn't export hidden samples (uses HighCharts [export-csv](https://github.com/highcharts/export-csv) plugin)
- Handle error when `git` isn't installed on the system.
- Refactored colouring of table cells
  - Was previously done in the browser using [chroma.js](http://gka.github.io/chroma.js/)
  - Now done at report generation time using the [spectra](https://pypi.python.org/pypi/spectra) package
  - Should helpfully speed up report rendering time in the web browser, especially for large reports
- Docs updates (thanks to @varemo)
- Previously hidden log file `.multiqc.log` renamed to `multiqc.log` in `multiqc_data`
- Added option to load MultiQC config file from a path specified in the environment variable `MULTIQC_CONFIG_PATH`
- New table configuration options
  - `sortRows: False` prevents table rows from being sorted alphabetically
  - `col1_header` allows the default first column header to be changed from "Sample Name"
- Tables no longer show _Configure Columns_ and _Plot_ buttons if they only have a single column
- Custom content updates
  - New `custom_content`/`order` config option to specify order of Custom Content sections
  - Tables now use the header for the first column instead of always having `Sample Name`
  - JSON + YAML tables now remember order of table columns
  - Many minor bugfixes
- Line graphs and scatter graphs axis limits
  - If limits are specified, data exceeding this is no longer saved in report
  - Visually identical, but can make report file sizes considerable smaller in some cases
- Creating multiple plots without a config dict now works (previously just gave grey boxes in report)
- All changes are now tested on a Windows system, using [AppVeyor](https://ci.appveyor.com/project/ewels/multiqc/)
- Fixed rare error where some reports could get empty General Statistics tables when no data present.
- Fixed minor bug where config option `force: true` didn't work. Now you don't have to always specify `-f`!

---

## [MultiQC v0.9](https://github.com/ewels/MultiQC/releases/tag/v0.9) - 2016-12-21

A major new feature is released in v0.9 - support for _custom content_. This means
that MultiQC can now easily include output from custom scripts within reports without
the need for a new module or plugin. For more information, please see the
[MultiQC documentation](http://multiqc.info/docs/#custom-content).

#### New Modules

- [**HTSeq**](http://www-huber.embl.de/HTSeq/doc/count.html)
  - New module for the `htseq-count` tool, often used in RNA-seq analysis.
- [**Prokka**](http://www.vicbioinformatics.com/software.prokka.shtml)
  - Prokka is a software tool for the rapid annotation of prokaryotic genomes.
- [**Slamdunk**](http://t-neumann.github.io/slamdunk/)
  - Slamdunk is a software tool to analyze SLAMSeq data.
- [**Peddy**](https://github.com/brentp/peddy)
  - Peddy calculates genotype :: pedigree correspondence checks, ancestry checks and sex checks using VCF files.

#### Module updates

- **Cutadapt**
  - Fixed bug in General Stats table number for old versions of cutadapt (pre v1.7)
  - Added support for _really_ old cutadapt logs (eg. v.1.2)
- **FastQC**
  - New plot showing total overrepresented sequence percentages.
  - New option to parse a file containing a theoretical GC curve to display in the background.
    - Human & Mouse Genome / Transcriptome curves bundled, or make your own using
      [fastqcTheoreticalGC](https://github.com/mikelove/fastqcTheoreticalGC). See the
      [MultiQC docs](http://multiqc.info/docs/#fastqc) for more information.
- **featureCounts**
  - Added parsing checks and catch failures for when non-featureCounts files are picked up by accident
- **GATK**
  - Fixed logger error in VariantEval module.
- **Picard**
  - Fixed missing sample overwriting bug in `RnaSeqMetrics`
  - New feature to customise coverage shown from `HsMetrics` in General Statistics table
    see the [docs](http://multiqc.info/docs/#picard) for info).
  - Fixed compatibility problem with output from `CollectMultipleMetrics` for `CollectAlignmentSummaryMetrics`
- **Preseq**
  - Module now recognises output from `c_curve` mode.
- **RSeQC**
  - Made the gene body coverage plot show the percentage view by default
  - Made gene body coverage properly handle sample names
- **Samtools**
  - New module to show duplicate stats from `rmdup` logs
  - Fixed a couple of niggles in the idxstats plot
- **SnpEff**
  - Fixed swapped axis labels in the Variant Quality plot
- **STAR**
  - Fixed crash when there are 0 unmapped reads.
  - Sample name now taken from the directory name if no file prefix found.
- **Qualimap BamQC**
  - Add a line for pre-calculated reference genome GC content
  - Plot cumulative coverage for values above 50x, align with the coverage histogram.
  - New ability to customise coverage thresholds shown in General Statistics table
    (see the [docs](http://multiqc.info/docs/#qualimap) for info).

#### Core MultiQC updates

- Support for _custom content_ (see top of release notes).
- New ninja report tool: make scatter plots of any two table columns!
- Plot data now saved in `multiqc_data` when 'flat' image plots are created
  - Allows you easily re-plot the data (eg. in Excel) for further downstream investigation
- Added _'Apply'_ button to Highlight / Rename / Hide.
  - These tools can become slow with large reports. This means that you can enter several
    things without having to wait for the report to replot each change.
- Report heatmaps can now be sorted by highlight
- New config options `decimalPoint_format` and `thousandsSep_format`
  - Allows you to change the default `1 234.56` number formatting for plots.
- New config option `top_modules` allows you to specify modules that should come at the top of the report
- Fixed bar plot bug where missing categories could shift data between samples
- Report title now printed in the side navigation
- Missing plot IDs added for easier plot exporting
- Stopped giving warnings about skipping directories (now a debug message)
- Added warnings in report about missing functionality for flat plots (exporting and toolbox)
- Export button has contextual text for images / data
- Fixed a bug where user config files were loaded twice
- Fixed bug where module order was random if `--module` or `--exclude` was used.
- Refactored code so that the order of modules can be changed in the user config
- Beefed up code + docs in scatter plots back end and multiple bar plots.
- Fixed a few back end nasties for Tables
  - Shared-key columns are no longer forced to share colour schemes
  - Fixed bug in lambda modified values when format string breaks
  - Supplying just data with no header information now works as advertised
- Improvements to back end code for bar plots
  - New `tt_decimals` and `tt_suffix` options for bar plots
  - Bar plots now support `yCeiling`, `yFloor` and `yMinRange`, as with line plots.
  - New option `hide_zero_cats:False` to force legends to be shown even when all data is 0
- General Stats _Showing x of y_ columns count is fixed on page load.
- Big code whitespace cleanup

---

## [MultiQC v0.8](https://github.com/ewels/MultiQC/releases/tag/v0.8) - 2016-09-26

#### New Modules

- [**GATK**](https://software.broadinstitute.org/gatk/)
  - Added support for VariantEval reports, only parsing a little of the information
    in there so far, but it's a start.
  - Module originally written by @robinandeer at the [OBF Codefest](https://www.open-bio.org/wiki/Codefest_2016),
    finished off by @ewels
- [**Bcftools**](https://samtools.github.io/bcftools/)
- [**QUAST**](http://quast.bioinf.spbau.ru/)
  - QUAST is a tool for assessing de novo assemblies against reference genomes.

#### Module updates

- **Bismark** now supports reports from `bam2nuc`, giving Cytosine coverage in General Stats.
- **Bowtie1**
  - Updated to try to find bowtie command before log, handle multiple logs in one file. Same as bowtie2.
- **FastQC**
  - Sample pass/warn/fail lists now display properly even with large numbers of samples
  - Sequence content heatmap display is better with many samples
- **Kallisto**
  - Now supports logs from SE data.
- **Picard**
  - `BaseDistributionByCycle` - new submodule! Written by @mlusignan
  - `RnaSeqMetrics` - new submodule! This one by @ewels ;)
  - `AlignmentSummaryMetrics` - another new submodule!
  - Fixed truncated files crash bug for Python 3 _(#306)_
- **Qualimap RNASeqQC**
  - Fixed parsing bug affecting counts in _Genomic Origin_ plot.
  - Module now works with European style thousand separators (`1.234,56` instead of `1,234.56`)
- **RSeQC**
  - `infer_experiment` - new submodule! Written by @Hammarn
- **Samtools**
  - `stats` submodule now has separate bar graph showing alignment scores
  - `flagstat` - new submodule! Written by @HLWiencko
  - `idxstats` - new submodule! This one by @ewels again

#### Core MultiQC updates

- New `--export`/`-p` option to generate static images plot in `multiqc_plots` (`.png`, `.svg` and `.pdf`)
  - Configurable with `export_plots`, `plots_dir_name` and `export_plot_formats` config options
  - `--flat` option no longer saves plots in `multiqc_data/multiqc_plots`
- New `--comment`/`-b` flag to add a comment to the top of reports.
- New `--dirs-depth`/`-dd` flag to specify how many directories to prepend with `--dirs`/`-d`
  - Specifying a postive number will take that many directories from the end of the path
  - A negative number will take directories from the start of the path.
- Directory paths now appended before cleaning, so `fn_clean_exts` will now affect these names.
- New `custom_logo` attributes to add your own logo to reports.
- New `report_header_info` config option to add arbitrary information to the top of reports.
- New `--pdf` option to create a PDF report
  - Depends on [Pandoc](http://pandoc.org) being installed and is in a beta-stage currently.
  - Note that specifying this will make MultiQC use the `simple` template, giving a HTML report with
    much reduced functionality.
- New `fn_clean_sample_names` config option to turn off sample name cleaning
  - This will print the full filename for samples. Less pretty reports and rows
    on the General Statistics table won't line up, but can prevent overwriting.
- Table header defaults can now be set easily
- General Statistics table now hidden if empty.
- Some new defaults in the sample name cleaning
- Updated the `simple` template.
  - Now has no toolbox or nav, no JavaScript and is better suited for printing / PDFs.
  - New `config.simple_output` config flag so code knows when we're trying to avoid JS.
- Fixed some bugs with config settings (eg. template) being overwritten.
- NFS log file deletion bug fixed by @brainstorm (#265)
- Fixed bug in `--ignore` behaviour with directory names.
- Fixed nasty bug in beeswarm dot plots where sample names were mixed up (#278)
- Beeswarm header text is now more informative (sample count with more info on a tooltip)
- Beeswarm plots now work when reports have > 1000 samples
- Fixed some buggy behaviour in saving / loading report highlighting + renaming configs (#354)

Many thanks to those at the [OpenBio Codefest 2016](https://www.open-bio.org/wiki/Codefest_2016)
who worked on MultiQC projects.

---

## [MultiQC v0.7](https://github.com/ewels/MultiQC/releases/tag/v0.7) - 2016-07-04

#### Module updates

- [**Kallisto**](https://pachterlab.github.io/kallisto/) - new module!
- **Picard**
  - Code refactored to make maintenance and additions easier.
  - Big update to `HsMetrics` parsing - more results shown in report, new plots (by @lpantano)
  - Updated `InsertSizeMetrics` to understand logs generated by `CollectMultipleMetrics` (#215)
  - Newlines in picard output. Fixed by @dakl
- **Samtools**
  - Code refactored
  - Rewrote the `samtools stats` code to display more stats in report with a beeswarm plot.
- **Qualimap**
  - Rewritten to use latest methods and fix bugs.
  - Added _Percentage Aligned_ column to general stats for `BamQC` module.
  - Extra table thresholds added by @avilella (hidden by default)
- **General Statistics**
  - Some tweaks to the display defaults (FastQC, Bismark, Qualimap, SnpEff)
  - Now possible to skip the General Statistics section of the report with `--exclude general_stats`
- **Cutadapt** module updated to recognise logs from old versions of cutadapt (<= v1.6)
- **Trimmomatic**
  - Now handles `,` decimal places in percentage values.
  - Can cope with line breaks in log files (see issue #212)
- **FastQC** refactored
  - Now skips zip files if the sample name has already been found. Speeds up MultiQC execution.
  - Code cleaned up. Parsing and data-structures standardised.
  - New popovers on Pass / Warn / Fail status bars showing sample names. Fast highlighting and hiding.
  - New column in General Stats (hidden by default) showing percentage of FastQC modules that failed.
- **SnpEff**
  - Search pattern now more generic, should match reports from others.
  - _Counts by Effect_ plot removed (had hundreds of categories, was fairly unusable).
  - `KeyError` bug fixed.
- **Samblaster** now gets sample name from `ID` instead of `SM` (@dakl)
- **Bowtie 2**
  - Now parses overall alignment rate as intended.
  - Now depends on even less log contents to work with more inputs.
- **MethylQA** now handles variable spacing in logs
- **featureCounts** now splits columns on tabs instead of whitespace, can handle filenames with spaces

#### Core MultiQC updates

- **Galaxy**: MultiQC now available in Galax! Work by @devengineson / @yvanlebras / @cmonjeau
  - See it in the [Galaxy Toolshed](https://toolshed.g2.bx.psu.edu/view/engineson/multiqc/)
- **Heatmap**: New plot type!
- **Scatter Plot**: New plot type!
- **Download raw data** behind plots in reports! Available in the Export toolbox.
  - Choose from tab-separated, comma-separated and the complete JSON.
- **Table columns can be hidden** on page load (shown through _Configure Columns_)
  - Defaults are configurable using the `table_columns_visible` config option.
- **Beeswarm plot**: Added missing rename / highlight / hiding functionality.
- New `-l` / `--file-list` option: specify a file containing a **list of files** to search.
- **Updated HighCharts** to v4.2.5. Added option to export to JPEG.
- Can now **cancel execution** with a single `ctrl+c` rather than having to button mash
- More granular control of **skipping files** during scan (filename, dirname, path matching)
  - Fixed `--exclude` so that it works with directories as well as files
- **New _Clear_ button** in toolbox to bulk remove highlighting / renaming / hiding filters.
- Improved documentation about behaviour for large sample numbers.
- Handle YAML parsing errors for the config file more gracefully
- Removed empty columns from tables again
- Fixed bug in changing module search patterns, reported by @lweasel
- Added timeout parameter to version check to prevent hang on systems with long defaults
- Fixed table display bug in Firefox
- Fixed bug related to order in which config files are loaded
- Fixed bug that broke the _"Show only"_ toolbox feature with multiple names.
- Numerous other small bugs.

---

## [MultiQC v0.6](https://github.com/ewels/MultiQC/releases/tag/v0.6) - 2016-04-29

#### Module updates

- New [Salmon](http://combine-lab.github.io/salmon/) module.
- New [Trimmomatic](http://www.usadellab.org/cms/?page=trimmomatic) module.
- New [Bamtools stats](https://github.com/pezmaster31/bamtools) module.
- New beeswarm plot type. General Stats table replaced with this when many samples in report.
- New RSeQC module: Actually a suite of 8 new modules supporting various outputs from RSeQC
- Rewrote bowtie2 module: Now better at parsing logs and tries to scrape input from wrapper logs.
- Made cutadapt show counts by default instead of obs/exp
- Added percentage view to Picard insert size plot

#### Core MultiQC updates

- Dynamic plots now update their labels properly when changing datasets and to percentages
- Config files now loaded from working directory if present
- Started new docs describing how each module works
- Refactored featureCounts module. Now handles summaries describing multiple samples.
- Stopped using so many hidden files. `.multiqc.log` now called `multiqc.log`
- New `-c`/`--config` command line option to specify a MultiQC configuration file
- Can now load run-specific config files called `multiqc_config.yaml` in working directory
- Large code refactoring - moved plotting code out of `BaseModule` and into new `multiqc.plots` submodules
- Generalised code used to generate the General Stats table so that it can be used by modules
- Removed interactive report tour, replaced with a link to a youtube tutorial
- Made it possible to permanently hide the blue welcome message for all future reports
- New option to smooth data for line plots. Avoids mega-huge plots. Applied to SnpEff, RSeQC, Picard.

Bugfixes:

- Qualimap handles infinity symbol (thanks @chapmanb )
- Made SnpEff less fussy about required fields for making plots
- UTF-8 file paths handled properly in Py2.7+
- Extending two config variables wasn't working. Now fixed.
- Dragging the height bar of plots now works again.
- Plots now properly change y axis limits and labels when changing datasets
- Flat plots now have correct path in `default_dev` template

---

## [MultiQC v0.5](https://github.com/ewels/MultiQC/releases/tag/v0.5) - 2016-03-29

#### Module updates

- New [Skewer](https://github.com/relipmoc/skewer) module, written by @dakl
- New [Samblaster](https://github.com/GregoryFaust/samblaster) module, written by @dakl
- New [Samtools stats](http://www.htslib.org/) module, written by @lpantano
- New [HiCUP](http://www.bioinformatics.babraham.ac.uk/projects/hicup/) module
- New [SnpEff](http://snpeff.sourceforge.net/) module
- New [methylQA](http://methylqa.sourceforge.net/) module

#### Core MultiQC updates

- New "Flat" image plots, rendered at run time with MatPlotLib
  - By default, will use image plots if > 50 samples (set in config as `plots_flat_numseries`)
  - Means that _very_ large numbers of samples can be viewed in reports. _eg._ single cell data.
  - Templates can now specify their own plotting functions
  - Use `--flat` and `--interactive` to override this behaviour
- MultiQC added to `bioconda` (with help from @dakl)
- New plugin hook: `config_loaded`
- Plugins can now add new command line options (thanks to @robinandeer)
- Changed default data directory name from `multiqc_report_data` to `multiqc_data`
- Removed support for depreciated MultiQC_OSXApp
- Updated logging so that a verbose `multiqc_data/.multiqc.log` file is always written
- Now logs more stuff in verbose mode - command used, user configs and so on.
- Added a call to multiqc.info to check for new versions. Disable with config `no_version_check`
- Removed general stats manual row sorting.
- Made filename matching use glob unix style filename match patterns
- Everything (including the data directory) is now created in a temporary directory and moved when MultiQC is complete.
- A handful of performance updates for large analysis directories

---

## [MultiQC v0.4](https://github.com/ewels/MultiQC/releases/tag/v0.4) - 2016-02-16

- New `multiqc_sources.txt` which identifies the paths used to collect all report data for each sample
- Export parsed data as tab-delimited text, `JSON` or `YAML` using the new `-k`/`--data-format` command line option
- Updated HighCharts from `v4.2.2` to `v4.2.3`, fixes tooltip hover bug.
- Nicer export button. Now tied to the export toolbox, hopefully more intuitive.
- FastQC: Per base sequence content heatmap can now be clicked to show line graph for single sample
- FastQC: No longer show adapter contamination datasets with <= 0.1% contamination.
- Picard: Added support for `CollectOxoGMetrics` reports.
- Changed command line option `--name` to `--filename`
- `--name` also used for filename if `--filename` not specified.
- Hide samples toolbox now has switch to _show only_ matching samples
- New regex help box with examples added to report
- New button to copy general stats table to the clipboard
- General Stats table 'floating' header now sorts properly when scrolling
- Bugfix: MultiQC default_dev template now copies module assets properly
- Bufgix: General Stats table floating header now resizes properly when page width changes

---

## [MultiQC v0.3.2](https://github.com/ewels/MultiQC/releases/tag/v0.3.2) - 2016-02-08

- All modules now load their log file search parameters from a config
  file, allowing you to overwrite them using your user config file
  - This is useful if your analysis pipeline renames program outputs
- New Picard (sub)modules - Insert Size, GC Bias & HsMetrics
- New Qualimap (sub)module - RNA-Seq QC
- Made Picard MarkDups show percent by default instead of counts
- Added M-Bias plot to Bismark
- New option to stream report HTML to `stdout`
- Files can now be specified as well as directories
- New options to specify whether the parsed data directory should be created
  - command line flags: `--data` / `--no-data`
  - config option name: `make_data_dir`
- Fixed bug with incorrect path to installation dir config YAML file
- New toolbox drawer for bulk-exporting graph images
- Report side navigation can now be hidden to maximise horizontal space
- Mobile styling improved for narrow screen
- More vibrant colours in the general stats table
- General stats table numbers now left aligned
- Settings now saved and loaded to named localstorage locations
  - Simplified interface - no longer global / single report saving
  - Removed static file config. Solves JS error, no-one was doing this
    since we have standalone reports anyway.
- Added support for Python 3.5
- Fixed bug with module specific CSS / JS includes in some templates
- Made the 'ignore files' config use unix style file pattern matching
- Fixed some bugs in the FastQ Screen module
- Fixed some bugs in the FastQC module
- Fixed occasional general stats table bug
- Table sorting on sample names now works after renaming
- Bismark module restructure
  - Each report type now handled independently (alignment / dedup / meth extraction)
  - M-Bias plot now shows R1 and R2
- FastQC GC content plot now has option for counts or percentages
  - Allows comparison between samples with very different read counts
- Bugfix for reports javascript
  - Caused by updated to remotely loaded HighCharts export script
  - Export script now bundled with multiqc, so does not depend on internet connection
  - Other JS errors fixed in this work
- Bugfix for older FastQC reports - handle old style sequence dup data
- Bugfix for varying Tophat alignment report formats
- Bugfix for Qualimap RNA Seq reports with paired end data

---

## [MultiQC v0.3.1](https://github.com/ewels/MultiQC/releases/tag/v0.3.1) - 2015-11-04

- Hotfix patch to fix broken FastQC module (wasn't finding `.zip` files properly)
- General Stats table colours now flat. Should improve browser speed.
- Empty rows now hidden if appear due to column removal in general stats
- FastQC Kmer plot removed until we have something better to show.

---

## [MultiQC v0.3](https://github.com/ewels/MultiQC/releases/tag/v0.3) - 2015-11-04

- Lots of lovely new documentation!
- Child templates - easily customise specific parts of the default report template
- Plugin hooks - allow other tools to execute custom code during MultiQC execution
- New Preseq module
- New design for general statistics table (snazzy new background bars)
- Further development of toolbox
  - New button to clear all filters
  - Warnings when samples are hidden, plus empty plots and table cols are hidden
  - Active toolbar tab buttons are highlighted
- Lots of refactoring by @moonso to please the Pythonic gods
  - Switched to click instead of argparse to handle command line arguments
  - Code generally conforms to best practices better now.
- Now able to supply multiple directories to search for reports
- Logging output improved (now controlled by `-q` and `-v` for quiet and verbose)
- More HTML output dealt with by the base module, less left to the modules
  - Module introduction text
  - General statistics table now much easier to add to (new helper functions)
- Images, CSS and Javascript now included in HTML, meaning that there is a single
  report file to make sharing easier
- More accessible scrolling in the report - styled scrollbars and 'to top' button.
- Modules and templates now use setuptools entry points, facilitating plugins
  by other packages. Allows niche extensions whilst keeping the core codebase clean.
- The general stats table now has a sticky header row when scrolling, thanks to
  some new javascript wizardry...
- General stats columns can have a _shared key_ which allows common colour schemes
  and data ranges. For instance, all columns describing a read count will now share
  their scale across modules.
- General stats columns can be hidden and reordered with a new modal window.
- Plotting code refactored, reports with many samples (>50 by default) don't
  automatically render to avoid freezing the browser.
- Plots with highlighted and renamed samples now honour this when exporting to
  different file types.

---

## [MultiQC v0.2](https://github.com/ewels/MultiQC/releases/tag/v0.2) - 2015-09-18

- Code restructuring for nearly all modules. Common base module
  functions now handle many more functions (plots, config, file import)
  - See the [contributing notes](https://github.com/ewels/MultiQC/blob/master/CONTRIBUTING.md)
    for instructions on how to use these new helpers to make your own module
- New report toolbox - sample highlighting, renaming, hiding
  - Config is autosaved by default, can also export to a file for sharing
  - Interactive tour to help users find their way around
- New Tophat, Bowtie 2 and QualiMap modules
  - Thanks to @guillermo-carrasco for the QualiMap module
- Bowtie module now works
- New command line parameter `-d` prefixes sample names with the directory that
  they were found in. Allows duplicate filenames without being overwritten.
- Introduction walkthrough helps show what can be done in the report
- Now compatible with both Python 2 and Python 3
- Software version number now printed on command line properly, and in reports.
- Bugfix: FastQC doesn't break when only one report found
- Bugfix: FastQC seq content heatmap highlighting
- Many, many small bugfixes

---

## [MultiQC v0.1](https://github.com/ewels/MultiQC/releases/tag/v0.1) - 2015-09-01

- The first public release of MultiQC, after a month of development. Basic
  structure in place and modules for FastQC, FastQ Screen, Cutadapt, Bismark,
  STAR, Bowtie, Subread featureCounts and Picard MarkDuplicates. Approaching
  stability, though still under fairly heavy development.<|MERGE_RESOLUTION|>--- conflicted
+++ resolved
@@ -16,11 +16,8 @@
 
 ### New Modules
 
-<<<<<<< HEAD
 - [**Truvari**](https://github.com/ACEnglish/truvari)
   - Toolkit for benchmarking, merging, and annotating Structrual Variants (SVs). Added support for reading output from `truvari bench`.
-=======
-_nothing yet.._
 
 ### Module updates
 
@@ -92,7 +89,6 @@
   - Added mean coverage [#1566](https://github.com/ewels/MultiQC/issues/1566)
 - **NanoStat**
   - Recognize FASTA and FastQ report flavors ([#1547](https://github.com/ewels/MultiQC/issues/1547))
->>>>>>> 888dc38f
 
 ### Module updates
 

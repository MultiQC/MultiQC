# MultiQC Version History

## MultiQC v1.22dev

### MultiQC updates

- Update Clipboard.JS ([#2396](https://github.com/MultiQC/MultiQC/pull/2396))
<<<<<<< HEAD
- Replace NaN with null in JSON dumps ([#2432](https://github.com/MultiQC/MultiQC/pull/2432))
=======
- Remove CSP.txt and the linting check, move the script that prints missing hashes under `scripts`. Admins of servers with Content Security Policy can use it to print missing hashes when they install a new MultiQC version with: `python scripts/print_missing_csp.py --report full_report.html` ([#2421](https://github.com/MultiQC/MultiQC/pull/2421))
- Remove the `highcharts` template ([#2409](https://github.com/MultiQC/MultiQC/pull/2409))
- Do not maintain change log between releases ([#2427](https://github.com/MultiQC/MultiQC/pull/2427))
>>>>>>> 9d69eacf

### New modules

### Module updates

- **BBTools**: fix: skip missing values in bbmap qahist ([#2411](https://github.com/MultiQC/MultiQC/pull/2411))
- **Samtools**: support new `markdup` command ([#2254](https://github.com/MultiQC/MultiQC/pull/2254))
- **Space Ranger**: fix for missing `genomic_dna` section ([#2429](https://github.com/MultiQC/MultiQC/pull/2429))

## [MultiQC v1.21](https://github.com/MultiQC/MultiQC/releases/tag/v1.21) - 2024-02-28

### Highlights

#### Box plot

Added a new plot type: box plot. It's useful to visualise a distribution when you have a set of values for each sample.

```py
from multiqc.plots import box
self.add_section(
    ...,
    plot=box.plot(
        {
            "sample 1": [4506, 4326, 3137, 1563, 1730, 3254, 2259, 3670, 2719, ...],
            "sample 2": [2145, 2011, 3368, 2132, 1673, 1993, 6635, 1635, 4984, ...],
            "sample 3": [1560, 1845, 3247, 1701, 2829, 2775, 3179, 1724, 1828, ...],
        },
        pconfig={
            "title": "Iso-Seq: Insert Length",
        },
    )
)
```

<img width="400" src="https://raw.githubusercontent.com/MultiQC/MultiQC/1e2ad5529d547ab9dc04c99274da49ad6a2e556f/docs/images/changelog/v1.21-boxplot.png">

Note the difference with the violin plot: the box plot visualises the distributions of many values within one sample, whereas the violin plot shows the distribution of one metric across many samples.

#### `pyproject.toml`

The `setup.py` file has been superseded by `pyproject.toml` for the build configuration.
Note that now for new modules, an entry point should be added to `pyproject.toml` instead of `setup.py`, e.g.:

```toml
[project.entry-points."multiqc.modules.v1"]
afterqc = "multiqc.modules.afterqc:MultiqcModule"
```

#### Heatmap

The heatmap plot now supports passing a dict as input data, and also supports a `zlab`
parameter to set the label for the z-axis:

```py
from multiqc.plots import heatmap
self.add_section(
    ...,
    plot=heatmap.plot(
        {
            "sample 1": {"sample 2": 0, "sample 3": 1},
            "sample 2": {"sample 1": 0, "sample 3": 0},
            "sample 3": {"sample 1": 1, "sample 2": 0, "sample 3": 1},
        },
        pconfig={
            "title": "Sample comparison",
            "zlab": "Match",
        },
    )
)
```

### MultiQC updates

- New plot type: box plot ([#2358](https://github.com/MultiQC/MultiQC/pull/2358))
- Add "Export to CSV" button for tables ([#2394](https://github.com/MultiQC/MultiQC/pull/2394))
- Replace `setup.py` with `pyproject.toml` ([#2353](https://github.com/MultiQC/MultiQC/pull/2353))
- Heatmap: allow a dict dicts of data ([#2386](https://github.com/MultiQC/MultiQC/pull/2386))
- Heatmap: add `zlab` config parameter. Show `xlab`, `ylab`, `zlab` in tooltip ([#2387](https://github.com/MultiQC/MultiQC/pull/2387))
- Warn if `run_modules` contains a non-existent module ([#2322](https://github.com/MultiQC/MultiQC/pull/2322))
- Catch non-hashable values (dicts, lists) passed as a table cell value ([#2348](https://github.com/MultiQC/MultiQC/pull/2348))
- Always create JSON even when MegaQC upload is disabled ([#2330](https://github.com/MultiQC/MultiQC/pull/2330))
- Use generic font family for Plotly ([#2368](https://github.com/MultiQC/MultiQC/pull/2368))
- Use a padded span with `nowrap` instead of `&nbsp;` before suffixes in table cells ([#2395](https://github.com/MultiQC/MultiQC/pull/2395))
- Refactor: fix unescaped regex strings ([#2384](https://github.com/MultiQC/MultiQC/pull/2384))

Fixes:

- Pin the required Plotly version and add a runtime version check ([#2325](https://github.com/MultiQC/MultiQC/pull/2325))
- Bar plot: preserve the sample order ([#2339](https://github.com/MultiQC/MultiQC/pull/2339))
- Bar plot: fix inner gap in group mode ([#2321](https://github.com/MultiQC/MultiQC/pull/2321))
- Violin: filter `Inf` values ([#2380](https://github.com/MultiQC/MultiQC/pull/2380))
- Table: Fix use of the `no_violin` (ex-`no_beeswarm`) table config flag ([#2376](https://github.com/MultiQC/MultiQC/pull/2376))
- Heatmap: prevent from parsing numerical sample names ([#2349](https://github.com/MultiQC/MultiQC/pull/2349))
- Work around call of `full_figure_for_development` to avoid Kaleido errors ([#2359](https://github.com/MultiQC/MultiQC/pull/2359))
- Auto-generate plot `id` when `pconfig=None` ([#2337](https://github.com/MultiQC/MultiQC/pull/2337))
- Fix: infinite `dmax` or `dmin` fail JSON dump load in JavaScript ([#2354](https://github.com/MultiQC/MultiQC/pull/2354))
- Fix: dump `pconfig` for MegaQC ([#2344](https://github.com/MultiQC/MultiQC/pull/2344))

### New modules

- [**IsoSeq**](https://github.com/PacificBiosciences/IsoSeq)
  - Iso-Seq contains the newest tools to identify transcripts in PacBio single-molecule sequencing data (HiFi reads). `cluster` and `refine` commands are supported.
- [**Space Ranger**](https://support.10xgenomics.com/spatial-gene-expression/software/pipelines/latest/what-is-space-ranger)
  - Works with data from 10X Genomics Visium. Processes sequencing reads and images created using
    the 10x Visium platform to generate count matrices with spatial information.
  - New MultiQC module parses Space Ranger quality reports.

### Module updates

- **bcl2fastq**: fix the top undetermined barcodes plot ([#2340](https://github.com/MultiQC/MultiQC/pull/2340))
- **DRAGEN**: add few coverage metrics in general stats ([#2341](https://github.com/MultiQC/MultiQC/pull/2341))
- **DRAGEN**: fix showing the number of found samples ([#2347](https://github.com/MultiQC/MultiQC/pull/2347))
- **DRAGEN**: support `gvcf_metrics` ([#2327](https://github.com/MultiQC/MultiQC/pull/2327))
- **fastp**: fix detection of JSON files ([#2334](https://github.com/MultiQC/MultiQC/pull/2334))
- **HTSeq Count**: robust file reading loop, ignore `.parquet` files ([#2364](https://github.com/MultiQC/MultiQC/pull/2364))
- **Illumina InterOp Statistics**: do not set `'scale': False` as a default ([#2350](https://github.com/MultiQC/MultiQC/pull/2350))
- **mosdepth**: fix regression in showing general stats ([#2346](https://github.com/MultiQC/MultiQC/pull/2346))
- **Picard**: Crosscheck Fingerprints updates ([#2388](https://github.com/MultiQC/MultiQC/pull/2388))
  - add a heatmap for LOD scores besides a table
  - if too many pairs in table, skip those with `Expected` status
  - use the `warn` status for `Inconclusive`
  - add a separate sample-wise table instead of general stats
  - sort tables by status, not by sample name
  - add a column "Best match" and "Best match LOD" in tables
  - hide the LOD Threshold column
- **PURPLE**: support v4.0.1 output without `version` column ([#2366](https://github.com/MultiQC/MultiQC/pull/2366))
- **Samtools**: support new `coverage` command ([#2356](https://github.com/MultiQC/MultiQC/pull/2356))
- **UMI-tools**: support new `extract` command ([#2296](https://github.com/MultiQC/MultiQC/pull/2296))
- **Whatshap**: make robust when a stdout is appended to TSV ([#2361](https://github.com/MultiQC/MultiQC/pull/2361))

## [MultiQC v1.20](https://github.com/MultiQC/MultiQC/releases/tag/v1.20) - 2024-02-12

### Highlights

#### New plotting library

MultiQC v1.20 comes with totally new plotting code for MultiQC reports. This is a huge change to the report output. We've done our best to maintain feature parity with the previous plotting code, but please do let us know if you spot any bugs or changes in behaviour by creating a GitHub issue.

This change comes with many improvements and new features, and paves the way for more in the future. To find out more, read the [associated blog post](https://seqera.io/blog/multiqc-plotly/).

For now, you can revert to the previous plotting code by using the `highcharts` report template (`multiqc --template highcharts`). This will be removed in v1.21.

Note that there are several plotting configuration options which have been removed:

- `click_func`
- `cursor`
- `tt_percentages` (use `tt_suffix: "%"`)
- Bar plot:
  - `use_legend` (automatically hidden if there is only 1 category)
- Line plot:
  - `labelSize`
  - `xDecimals`, `yDecimals` (automatic if all values can be cast to int)
  - `xLabelFormat`, `yLabelFormat` (use `tt_label`)
  - `pointFormat`
- Heatmap:
  - `datalabel_colour`
  - `borderWidth`

#### Moved GitHub and docker repositories

The v1.20 release is also the first release we've had since we moved the MultiQC repositories. Please note that the code is now at [MultiQC/MultiQC](https://github.com/MultiQC/MultiQC) (formerly [ewels/MultiQC](https://github.com/ewels/MultiQC)) and the same for the Docker repository. The GitHub repo should automatically redirect, but it's still good to update any references you may have.

### MultiQC updates

- Support Plotly as a new backend for plots ([#2079](https://github.com/MultiQC/MultiQC/pull/2079))
  - The default template now uses Plotly for all plots
  - Added a new plot type `violin` (replaces `beeswarm`)
  - Moved legacy Highcharts/Matplotlib code under an optional template `highcharts`
    ([#2292](https://github.com/MultiQC/MultiQC/pull/2292))
- Move GitHub repository to `MultiQC` organisation ([#2243](https://github.com/MultiQC/MultiQC/pull/2243))
- Update all GitHub actions to their latest versions ([#2242](https://github.com/MultiQC/MultiQC/pull/2242))
- Update docs to work with Astro 4 ([#2256](https://github.com/MultiQC/MultiQC/pull/2256))
- Remove unused dependency on `future` library ([#2258](https://github.com/MultiQC/MultiQC/pull/2258))
- Fix incorrect scale IDs caught by linting ([#2272](https://github.com/MultiQC/MultiQC/pull/2272))
- Docs: fix missing `v` prefix in docker image tags ([#2273](https://github.com/MultiQC/MultiQC/pull/2273))
- Unicode file reading errors: attempt to skip non-unicode characters ([#2275](https://github.com/MultiQC/MultiQC/pull/2275))
- Heatmap: check if value is numeric when calculating min and max ([#2276](https://github.com/MultiQC/MultiQC/pull/2276))
- Add `filesearch_file_shared` config option, remove unnecessary per-module `shared` flags in search patterns ([#2227](https://github.com/MultiQC/MultiQC/pull/2227))
- Use alternative method to walk directory using pathlib ([#2277](https://github.com/MultiQC/MultiQC/pull/2277))
- Export `config.output_dir` in MegaQC JSON ([#2287](https://github.com/MultiQC/MultiQC/pull/2287))
- Drop support for module tags ([#2278](https://github.com/MultiQC/MultiQC/pull/2278))
- Pin `Pillow` package, wrap add_logo in try-except ([#2312](https://github.com/MultiQC/MultiQC/pull/2312))
- Custom content: support multiple datasets ([#2291](https://github.com/MultiQC/MultiQC/pull/2291))
- Configuration: fix reading config.output_fn_name and --filename ([#2314](https://github.com/MultiQC/MultiQC/pull/2314))

### New modules

- [**Bamdst**](https://https://github.com/shiquan/bamdst) ([#2161](https://github.com/MultiQC/MultiQC/pull/2161))
  - Bamdst is a lightweight tool to stat the depth coverage of target regions of bam file(s).
- [**MetaPhlAn**](https://github.com/biobakery/MetaPhlAn) ([#2262](https://github.com/MultiQC/MultiQC/pull/2262))
  - MetaPhlAn is a computational tool for profiling the composition of microbial communities from metagenomic shotgun sequencing data.
- [**MEGAHIT**](https://github.com/voutcn/megahit) ([#2222](https://github.com/MultiQC/MultiQC/pull/2222))
  - MEGAHIT is an ultra-fast and memory-efficient NGS assembler
- [**Nonpareil**](https://github.com/lmrodriguezr/nonpareil) ([#2215](https://github.com/MultiQC/MultiQC/pull/2215))
  - Estimate metagenomic coverage and sequence diversity.

### Module updates

- **Bcftools**: order variant depths plot categories ([#2289](https://github.com/MultiQC/MultiQC/pull/2289))
- **Bcftools**: add missing `self.ignore_samples` in stats ([#2288](https://github.com/MultiQC/MultiQC/pull/2288))
- **BCL Convert**: add index, project names to sample statistics and calculate mean quality for lane statistics. ([#2261](https://github.com/MultiQC/MultiQC/pull/2261))
- **BCL Convert**: fix duplicated `yield` for 3.9.3+ when the yield is provided explicitly in Quality_Metrics ([#2253](https://github.com/MultiQC/MultiQC/pull/2253))
- **BCL Convert**: handle samples with zero yield ([#2297](https://github.com/MultiQC/MultiQC/pull/2297))
- **Bismark**: fix old link in docs ([#2252](https://github.com/MultiQC/MultiQC/pull/2252))
- **Cutadapt**: support JSON format ([#2281](https://github.com/MultiQC/MultiQC/pull/2281))
- **HiFiasm**: account for lines with no asterisk ([#2268](https://github.com/MultiQC/MultiQC/pull/2268))
- **HUMID**: add cluster statistics ([#2265](https://github.com/MultiQC/MultiQC/pull/2265))
- **mosdepth**: add additional summaries to general stats #2257 ([#2257](https://github.com/MultiQC/MultiQC/pull/2257))
- **Picard**: fix using multiple times in report: do not pass `module.anchor` to `self.find_log_files` ([#2255](https://github.com/MultiQC/MultiQC/pull/2255))
- **QualiMap**: address NBSP as thousands separators ([#2282](https://github.com/MultiQC/MultiQC/pull/2282))
- **Seqera Platform CLI**: updates for v0.9.2 ([#2248](https://github.com/MultiQC/MultiQC/pull/2248))
- **Seqera Platform CLI**: handle failed tasks ([#2286](https://github.com/MultiQC/MultiQC/pull/2286))

## [MultiQC v1.19](https://github.com/MultiQC/MultiQC/releases/tag/v1.19) - 2023-12-18

### MultiQC updates

- Add missing table `id` in DRAGEN modules, and require `id` in plot configs in strict mode ([#2228](https://github.com/MultiQC/MultiQC/pull/2228))
- Config `table_columns_visible` and `table_columns_name`: support flat config and `table_id` as a group ([#2191](https://github.com/MultiQC/MultiQC/pull/2191))
- Add `sort_samples: false` config option for bar graphs ([#2210](https://github.com/MultiQC/MultiQC/pull/2210))
- Upgrade the jQuery tablesorter plugin to v2 ([#1666](https://github.com/MultiQC/MultiQC/pull/1666))
- Refactor pre-Python-3.6 code, prefer f-strings over `.format()` calls ([#2224](https://github.com/MultiQC/MultiQC/pull/2224))
- Allow specifying default sort columns for tables with `defaultsort` ([#1667](https://github.com/MultiQC/MultiQC/pull/1667))
- Create CODE_OF_CONDUCT.md ([#2195](https://github.com/MultiQC/MultiQC/pull/2195))
- Add `.cram` to sample name cleaning defaults ([#2209](https://github.com/MultiQC/MultiQC/pull/2209))

### MultiQC bug fixes

- Re-add `run` into the `multiqc` namespace ([#2202](https://github.com/MultiQC/MultiQC/pull/2202))
- Fix the `"square": True` flag to scatter plot to actually make the plot square ([#2189](https://github.com/MultiQC/MultiQC/pull/2189))
- Fix running with the `--no-report` flag ([#2212](https://github.com/MultiQC/MultiQC/pull/2212))
- Fix guessing custom content plot type: do not assume first row of a bar plot data are sample names ([#2208](https://github.com/MultiQC/MultiQC/pull/2208))
- Fix detection of changed specific module in Changelog CI ([#2234](https://github.com/MultiQC/MultiQC/pull/2234))

### Module updates

- **BCLConvert**: fix mean quality, fix count-per-lane bar plot ([#2197](https://github.com/MultiQC/MultiQC/pull/2197))
- **deepTools**: handle missing data in `plotProfile` ([#2229](https://github.com/MultiQC/MultiQC/pull/2229))
- **Fastp**: search content instead of file name ([#2213](https://github.com/MultiQC/MultiQC/pull/2213))
- **GATK**: square the `BaseRecalibrator` scatter plot ([#2189](https://github.com/MultiQC/MultiQC/pull/2189))
- **HiC-Pro**: add missing search patterns and better handling of missing data ([#2233](https://github.com/MultiQC/MultiQC/pull/2233))
- **Kraken**: fix `UnboundLocalError` ([#2230](https://github.com/MultiQC/MultiQC/pull/2230))
- **Kraken**: fixed column keys in genstats ([#2205](https://github.com/MultiQC/MultiQC/pull/2205))
- **QualiMap**: fix `BamQC` for global-only stats ([#2207](https://github.com/MultiQC/MultiQC/pull/2207))
- **Picard**: add more search patterns for `MarkDuplicates`, including `MarkDuplicatesSpark` ([#2226](https://github.com/MultiQC/MultiQC/pull/2226))
- **Salmon**: add `library_types`, `compatible_fragment_ratio`, `strand_mapping_bias` to the general stats table ([#1485](https://github.com/MultiQC/MultiQC/pull/1485))

## [MultiQC v1.18](https://github.com/MultiQC/MultiQC/releases/tag/v1.18) - 2023-11-17

### Highlights

#### Better configs

As of this release, you can now set all of your config variables via environment variables! (see [docs](https://multiqc.info/docs/getting_started/config/#config-with-environment-variables)).

Better still, YAML config files can now use string interpolation to parse environment variables within strings (see [docs](https://multiqc.info/docs/getting_started/config/#referencing-environment-variables-in-yaml-configs)), eg:

```yaml
report_header_info:
  - Contact E-mail: !ENV "${NAME:info}@${DOMAIN:example.com}"
```

#### Picard refactoring

In this release, there was a significant refactoring of the Picard module.
It has been generalized for better code sharing with other Picard-based software, like Sentieon and Parabricks.
As a result of this, the standalone Sentieon module was removed: Sentieon QC files will be interpreted directly as Picard QC files.

If you were using the Sentieon module in your pipelines, make sure to update any places that reference the module name:

- MultiQC command line (e.g. replace `--module sentieon` with `--module picard`).
- MultiQC configs (e.g. replace `sentieon` with `picard` in options like `run_modules`, `exclude_modules`, `module_order`).
- Downstream code that relies on names of the files in `multiqc_data` or `multiqc_plots` saves (e.g., `multiqc_data/multiqc_sentieon_AlignmentSummaryMetrics.txt` becomes `multiqc_data/multiqc_picard_AlignmentSummaryMetrics.txt`).
- Code that parses data files like `multiqc_data/multiqc_data.json`.
- Custom plugins and templates that rely on HTML anchors (e.g. `#sentieon_aligned_reads` becomes `#picard_AlignmentSummaryMetrics`).
- Also, note that Picard fetches sample names from the commands it finds inside the QC headers (e.g. `# net.sf.picard.analysis.CollectMultipleMetrics INPUT=Szabo_160930_SN583_0215_AC9H20ACXX.bam ...` -> `Szabo_160930_SN583_0215_AC9H20ACXX`), whereas the removed Sentieon module prioritized the QC file names. To revert to the old Sentieon approach, use the [`use_filename_as_sample_name` config flag](https://multiqc.info/docs/getting_started/config/#using-log-filenames-as-sample-names).

### MultiQC updates

- Config can be set with environment variables, including env var interpolation ([#2178](https://github.com/MultiQC/MultiQC/pull/2178))
- Try find config in `~/.config` or `$XDG_CONFIG_HOME` ([#2183](https://github.com/MultiQC/MultiQC/pull/2183))
- Better sample name cleaning with pairs of input filenames ([#2181](https://github.com/MultiQC/MultiQC/pull/2181))
- Software versions: allow any string as a version tag ([#2166](https://github.com/MultiQC/MultiQC/pull/2166))
- Table columns with non-numeric values and now trigger a linting error if `scale` is set ([#2176](https://github.com/MultiQC/MultiQC/pull/2176))
- Stricter config variable typing ([#2178](https://github.com/MultiQC/MultiQC/pull/2178))
- Remove `position:absolute` CSS from table values ([#2169](https://github.com/MultiQC/MultiQC/pull/2169))
- Fix column sorting in exported TSV files from a matplotlib linegraph plot ([#2143](https://github.com/MultiQC/MultiQC/pull/2143))
- Fix custom anchors for kraken ([#2170](https://github.com/MultiQC/MultiQC/pull/2170))
- Fix logging spillover bug ([#2174](https://github.com/MultiQC/MultiQC/pull/2174))

### New Modules

- [**Seqera Platform CLI**](https://github.com/seqeralabs/tower-cli) ([#2151](https://github.com/MultiQC/MultiQC/pull/2151))
  - Seqera Platform CLI reports statistics generated by the Seqera Platform CLI.
- [**Xenome**](https://github.com/data61/gossamer/blob/master/docs/xenome.md) ([#1860](https://github.com/MultiQC/MultiQC/pull/1860))
  - A tool for classifying reads from xenograft sources.
- [**xengsort**](https://gitlab.com/genomeinformatics/xengsort) ([#2168](https://github.com/MultiQC/MultiQC/pull/2168))
  - xengsort is a fast xenograft read sorter based on space-efficient k-mer hashing

### Module updates

- **fastp**: add version parsing ([#2159](https://github.com/MultiQC/MultiQC/pull/2159))
- **fastp**: correctly parse sample name from `--in1`/`--in2` in bash command. Prefer file name if not `fastp.json`; fallback to file name when error ([#2139](https://github.com/MultiQC/MultiQC/pull/2139))
- **Kaiju**: fix `division by zero` error ([#2179](https://github.com/MultiQC/MultiQC/pull/2179))
- **Nanostat**: account for both tab and spaces in `v1.41+` search pattern ([#2155](https://github.com/MultiQC/MultiQC/pull/2155))
- **Pangolin**: update for v4: add QC Note , update tool versions columns ([#2157](https://github.com/MultiQC/MultiQC/pull/2157))
- **Picard**: Generalize to directly support Sentieon and Parabricks outputs ([#2110](https://github.com/MultiQC/MultiQC/pull/2110))
- **Sentieon**: Removed the module in favour of directly supporting parsing by the **Picard** module ([#2110](https://github.com/MultiQC/MultiQC/pull/2110))
  - Note that any code that relies on the module name needs to be updated, e.g. `-m sentieon` will no longer work
  - The exported plot and data files will be now be prefixed as `picard` instead of `sentieon`, etc.
  - Note that the Sentieon module used to fetch the sample names from the file names by default, and now it follows the Picard module's logic, and prioritizes the commands recorded in the logs. To override, use the `use_filename_as_sample_name` config flag

## [MultiQC v1.17](https://github.com/MultiQC/MultiQC/releases/tag/v1.17) - 2023-10-17

### The one with the new logo

Highlights:

- Introducing the new MultiQC logo!
- Adding support for Python 3.12 and dropping support for Python 3.7
- New `--require-logs` to fail if expected tool outputs are not found
- Rename `--lint` to `--strict`
- Modules should now use `ModuleNotFoundError` instead of `UserWarning` when no logs are found
- 2 new modules and updates to 9 modules.

### MultiQC updates

- Add CI action [changelog.yml](.github%2Fworkflows%2Fchangelog.yml) to populate the changelog from PR titles, triggered by a comment `@multiqc-bot changelog` ([#2025](https://github.com/MultiQC/MultiQC/pull/2025), [#2102](https://github.com/MultiQC/MultiQC/pull/2102), [#2115](https://github.com/MultiQC/MultiQC/pull/2115))
- Add GitHub Actions bot workflow to fix code linting from a PR comment ([#2082](https://github.com/MultiQC/MultiQC/pull/2082))
- Use custom exception type instead of `UserWarning` when no samples are found. ([#2049](https://github.com/MultiQC/MultiQC/pull/2049))
- Lint modules for missing `self.add_software_version` ([#2081](https://github.com/MultiQC/MultiQC/pull/2081))
- Strict mode: rename `config.lint` to `config.strict`, crash early on module or template error. Add `MULTIQC_STRICT=1` ([#2101](https://github.com/MultiQC/MultiQC/pull/2101))
- Matplotlib line plots now respect `xLog: True` and `yLog: True` in config ([#1632](https://github.com/MultiQC/MultiQC/pull/1632))
- Fix matplotlib linegraph and bargraph for the case when `xmax` `<` `xmin` in config ([#2124](https://github.com/MultiQC/MultiQC/pull/2124))
- Add `--require-logs` flag to error out if requested modules not used ([#2109](https://github.com/MultiQC/MultiQC/pull/2109))
- Fixes for python 3.12
  - Replace removed `distutils` ([#2113](https://github.com/MultiQC/MultiQC/pull/2113))
  - Bundle lzstring ([#2119](https://github.com/MultiQC/MultiQC/pull/2119))
- Drop Python 3.6 and 3.7 support, add 3.12 ([#2121](https://github.com/MultiQC/MultiQC/pull/2121))
- Just run CI on the oldest + newest supported Python versions ([#2074](https://github.com/MultiQC/MultiQC/pull/2074))
- <img src="./multiqc/templates/default/assets/img/favicon-16x16.png" alt="///" width="10px"/> New logo
- Set name and anchor for the custom content "module" [#2131](https://github.com/MultiQC/MultiQC/pull/2131)
- Fix use of `shutil.copytree` when overriding existing template files in `tmp_dir` ([#2133](https://github.com/MultiQC/MultiQC/pull/2133))

### New Modules

- [**Bracken**](https://ccb.jhu.edu/software/bracken/)
  - A highly accurate statistical method that computes the abundance of species in DNA sequences from a metagenomics sample.
- [**Truvari**](https://github.com/ACEnglish/truvari) ([#1751](https://github.com/MultiQC/MultiQC/pull/1751))
  - Truvari is a toolkit for benchmarking, merging, and annotating structural variants

### Module updates

- **Dragen**: make sure all inputs are recorded in multiqc_sources.txt ([#2128](https://github.com/MultiQC/MultiQC/pull/2128))
- **Cellranger**: Count submodule updated to parse Antibody Capture summary ([#2118](https://github.com/MultiQC/MultiQC/pull/2118))
- **fastp**: parse unescaped sample names with white spaces ([#2108](https://github.com/MultiQC/MultiQC/pull/2108))
- **FastQC**: Add top overrepresented sequences table ([#2075](https://github.com/MultiQC/MultiQC/pull/2075))
- **HiCPro**: Fix parsing scientific notation in hicpro-ashic. Thanks @Just-Roma ([#2126](https://github.com/MultiQC/MultiQC/pull/2126))
- **HTSeq Count**: allow counts files with more than 2 columns ([#2129](https://github.com/MultiQC/MultiQC/pull/2129))
- **mosdepth**: fix prioritizing region over global information ([#2106](https://github.com/MultiQC/MultiQC/pull/2106))
- **Picard**: Adapt WgsMetrics to parabricks bammetrics outputs ([#2127](https://github.com/MultiQC/MultiQC/pull/2127))
- **Picard**: MarkDuplicates: Fix parsing mixed strings/numbers, account for missing trailing `0` ([#2083](https://github.com/MultiQC/MultiQC/pull/2083), [#2094](https://github.com/MultiQC/MultiQC/pull/2094))
- **Samtools**: Add MQ0 reads to the Percent Mapped barplot in Stats submodule ([#2123](https://github.com/MultiQC/MultiQC/pull/2123))
- **WhatsHap**: Process truncated input with no ALL chromosome ([#2095](https://github.com/MultiQC/MultiQC/pull/2095))

## [MultiQC v1.16](https://github.com/MultiQC/MultiQC/releases/tag/v1.16) - 2023-09-22

### Highlight: Software versions

New in v1.16 - software version information can now automatically parsed from log output where available,
and added to MultiQC in a standardised manner. It's shown in the MultiQC report next to section
headings and in a dedicated report section, as well as being saved to `multiqc_data`.
Where version information is not available in logs, it can be submitted manually by using a new
special file type with filename pattern `*_mqc_versions.yml`.
There's the option of representing groups of versions, useful for a tool that uses sub-tools,
or pipelines that want to report version numbers per analysis step.

There are a handful of new config scopes to control behaviour:
`software_versions`, `skip_versions_section`, `disable_version_detection`, `versions_table_group_header`.
See the documentation for more ([writing modules](https://multiqc.info/docs/development/modules/#saving-version-information),
[supplying stand-alone](https://multiqc.info/docs/reports/customisation/#listing-software-versions))

Huge thanks to [@pontushojer](https://https://github.com/pontushojer) for the
contribution ([#1927](https://github.com/MultiQC/MultiQC/pull/1927)).
This idea goes way back to [issue #290](https://github.com/MultiQC/MultiQC/issues/290), made in 2016!

### MultiQC updates

- Removed `simplejson` unused dependency ([#1973](https://github.com/MultiQC/MultiQC/pull/1973))
- Give config `custom_plot_config` priority over column-specific settings set by modules
- When exporting plots, make a more clear error message for unsupported FastQC dot plot ([#1976](https://github.com/MultiQC/MultiQC/pull/1976))
- Fixed parsing of `plot_type: "html"` `data` in json custom content
- Replace deprecated `pkg_resources`
- [Fix](https://github.com/MultiQC/MultiQC/issues/2032) the module groups configuration for modules where the namespace is passed explicitly to `general_stats_addcols`. Namespace is now always appended to the module name in the general stats ([2037](https://github.com/MultiQC/MultiQC/pull/2037)).
- Do not call `sys.exit()` in the `multiqc.run()` function, to avoid breaking interactive environments. [#2055](https://github.com/MultiQC/MultiQC/pull/2055)
- Fixed the DOI exports in `multiqc_data` to include more than just the MultiQC paper ([#2058](https://github.com/MultiQC/MultiQC/pull/2058))
- Fix table column color scaling then there are negative numbers ([1869](https://github.com/MultiQC/MultiQC/issues/1869))
- Export plots as static images and data in a ZIP archive. Fixes the [issue](https://github.com/MultiQC/MultiQC/issues/1873) when only 10 plots maximum were downloaded due to the browser limitation.

### New Modules

- [**Bakta**](https://github.com/oschwengers/bakta)
  - Rapid and standardized annotation of bacterial genomes, MAGs & plasmids.
- [**mapDamage**](https://github.com/ginolhac/mapDamage)
  - mapDamage2 is a computational framework written in Python and R, which tracks and quantifies DNA damage patterns among ancient DNA sequencing reads generated by Next-Generation Sequencing platforms.
- [**Sourmash**](https://github.com/sourmash-bio/sourmash)
  - Quickly search, compare, and analyze genomic and metagenomic data sets.

### Module updates

- **BcfTools**
  - Stats: fix parsing multi-sample logs ([#2052](https://github.com/MultiQC/MultiQC/issues/2052))
- **Custom content**
  - Don't convert sample IDs to floats ([#1883](https://github.com/MultiQC/MultiQC/issues/1883))
- **DRAGEN**
  - Make DRAGEN module use `fn_clean_exts` instead of hardcoded file names. Fixes working with arbitrary file names ([#1994](https://github.com/MultiQC/MultiQC/pull/1994))
- **FastQC**:
  - fix `UnicodeDecodeError` when parsing `fastqc_data.txt`: try latin-1 or fail gracefully ([#2024](https://github.com/MultiQC/MultiQC/issues/2024))
- **Kaiju**:
  - Fix `UnboundLocalError` on outputs when Kanju was run with the `-e` flag ([#2023](https://github.com/MultiQC/MultiQC/pull/2023))
- **Kraken**
  - Parametrize top-N through config ([#2060](https://github.com/MultiQC/MultiQC/pull/2060))
  - Fix bug where ranks incorrectly assigned to tabs ([#1766](https://github.com/MultiQC/MultiQC/issues/1766)).
- **Mosdepth**
  - Add X/Y relative coverage plot, analogous to the one in samtools-idxstats ([#1978](https://github.com/MultiQC/MultiQC/issues/1978))
  - Added the `perchrom_fraction_cutoff` option into the config to help avoid clutter in contig-level plots
  - Fix a bug happening when both `region` and `global` coverage histograms for a sample are available (i.e. when mosdepth was run with `--by`, see [mosdepth docs](https://github.com/brentp/mosdepth#usage)). In this case, data was effectively merged. Instead, summarise it separately and add a separate report section for the region-based coverage data.
  - Do not fail when all input samples have no coverage ([#2005](https://github.com/MultiQC/MultiQC/pull/2005)).
- **NanoStat**
  - Support new format ([#1997](https://github.com/MultiQC/MultiQC/pull/1997)).
- **RSeQC**
  - Fix `max() arg is an empty sequence` error ([#1985](https://github.com/MultiQC/MultiQC/issues/1985))
  - Fix division by zero on all-zero input ([#2040](https://github.com/MultiQC/MultiQC/pull/2040))
- **Samtools**
  - Stats: fix "Percent Mapped" plot when samtools was run with read filtering ([#1972](https://github.com/MultiQC/MultiQC/pull/1972))
- **Qualimap**
  - BamQC: Include `% On Target` in General Stats table ([#2019](https://github.com/MultiQC/MultiQC/issues/2019))
- **WhatsHap**
  - Bugfix: ensure that TSV is only split on tab character. Allows sample names with spaces ([#1981](https://github.com/MultiQC/MultiQC/pull/1981))

## [MultiQC v1.15](https://github.com/MultiQC/MultiQC/releases/tag/v1.15) - 2023-08-04

#### Potential breaking change in some edge cases

This release of MultiQC introduces speed improvements to the file search.
One way it does this is by limiting the number of lines loaded by each search pattern.
For the vast majority of users, this should have no effect except faster searches.
However, in some edge cases it may break things. Hypothetically, for example:

- If you concatenate log files from multiple tools
- If you have a custom plugin module that we haven't tested

See the [troubleshooting docs](https://multiqc.info/docs/usage/troubleshooting/#long-log-files)
for more information.

### MultiQC updates

- Refactor file search for performance improvements ([#1904](https://github.com/MultiQC/MultiQC/pull/1904))
- Bump `log_filesize_limit` default (to skip large files in the search) from 10MB to 50MB.
- Table code now tolerates lambda function calls with bad data ([#1739](https://github.com/MultiQC/MultiQC/issues/1739))
- Beeswarm plot now saves data to `multiqc_data`, same as tables ([#1861](https://github.com/MultiQC/MultiQC/issues/1861))
- Don't print DOI in module if it's set to an empty string.
- Optimize parsing of 2D data dictionaries in multiqc.utils.utils_functions.write_data_file() ([#1891](https://github.com/MultiQC/MultiQC/pull/1891))
- Don't sort table headers alphabetically if we don't have an `OrderedDict` - regular dicts are fine in Py3 ([#1866](https://github.com/MultiQC/MultiQC/issues/1866))
- New back-end to preview + deploy the new website when the docs are edited.
- Fixed a _lot_ of broken links in the documentation from the new website change in structure.

### New Modules

- [**Freyja**](https://github.com/andersen-lab/Freyja)
  - Freyja is a tool to recover relative lineage abundances from mixed SARS-CoV-2 samples from a sequencing dataset.
- [**Librarian**](https://github.com/DesmondWillowbrook/Librarian)
  - A tool to predict the sequencing library type from the base composition of a supplied FastQ file.

### Module updates

- **Conpair**
  - Bugfix: allow to find and proprely parse the `concordance` output of Conpair, which may output 2 kinds of format for `concordance` depending if it's ran with or without `--outfile` ([#1851](https://github.com/MultiQC/MultiQC/issues/1851))
- **Cell Ranger**
  - Bugfix: avoid multiple `KeyError` exceptions when parsing Cell Ranger 7.x `web_summary.html` ([#1853](https://github.com/MultiQC/MultiQC/issues/1853), [#1871](https://github.com/MultiQC/MultiQC/issues/1871))
- **DRAGEN**
  - Restored functionality to show target BED coverage metrics ([#1844](https://github.com/MultiQC/MultiQC/issues/1844))
  - Update filename pattern in RNA quant metrics ([#1958](https://github.com/MultiQC/MultiQC/pull/1958))
- **filtlong**
  - Handle reports from locales that use `.` as a thousands separator ([#1843](https://github.com/MultiQC/MultiQC/issues/1843))
- **GATK**
  - Adds support for [AnalyzeSaturationMutagenesis submodule](https://gatk.broadinstitute.org/hc/en-us/articles/360037594771-AnalyzeSaturationMutagenesis-BETA-)
- **HUMID**
  - Fix bug that prevent HUMID stats files from being parsed ([#1856](https://github.com/MultiQC/MultiQC/issues/1856))
- **Mosdepth**
  - Fix data not written to `mosdepth_cumcov_dist.txt` and `mosdepth_cov_dist.txt` ([#1868](https://github.com/MultiQC/MultiQC/issues/1868))
  - Update documentation with new file `{prefix}.mosdepth.summary.txt` ([#1868](https://github.com/MultiQC/MultiQC/issues/1868))
  - Fill in missing values for general stats table ([#1868](https://github.com/MultiQC/MultiQC/issues/1868))
  - Include mosdepth/summary file paths in `multiqc_sources.txt` ([#1868](https://github.com/MultiQC/MultiQC/issues/1868))
  - Enable log switch for Coverage per contig plot ([#1868](https://github.com/MultiQC/MultiQC/issues/1868))
  - Fix y-axis scaling for Coverage distribution plot ([#1868](https://github.com/MultiQC/MultiQC/issues/1868))
  - Handle case of intermediate missing coverage x-values in the `*_dist.txt` file causing a distorted Coverage distribution plot ([#1960](https://github.com/MultiQC/MultiQC/issues/1960))
- **Picard**
  - WgsMetrics: Fix wrong column label ([#1888](https://github.com/MultiQC/MultiQC/issues/1888))
  - HsMetrics: Add missing field descriptions ([#1928](https://github.com/MultiQC/MultiQC/pull/1928))
- **Porechop**
  - Don't render bar graphs if no samples had any adapters trimmed ([#1850](https://github.com/MultiQC/MultiQC/issues/1850))
  - Added report section listing samples that had no adapters trimmed
- **RSeQC**
  - Fix `ZeroDivisionError` error for `bam_stat` results when there are 0 reads ([#1735](https://github.com/MultiQC/MultiQC/issues/1735))
- **UMI-tools**
  - Fix bug that broke the module with paired-end data ([#1845](https://github.com/MultiQC/MultiQC/issues/1845))

## [MultiQC v1.14](https://github.com/MultiQC/MultiQC/releases/tag/v1.14) - 2023-01-08

### MultiQC new features

- Rewrote the `Dockerfile` to build multi-arch images (amd64 + arm), run through a non-privileged user and build tools for non precompiled python binaries ([#1541](https://github.com/MultiQC/MultiQC/pull/1541), [#1541](https://github.com/MultiQC/MultiQC/pull/1541))
- Add a new lint test to check that colour scale names are valid ([#1835](https://github.com/MultiQC/MultiQC/pull/1835))
- Update github actions to run tests on a single module if it is the only file affected by the PR ([#915](https://github.com/MultiQC/MultiQC/issues/915))
- Add CI testing for Python 3.10 and 3.11
- Optimize line-graph generation to remove an n^2 loop ([#1668](https://github.com/MultiQC/MultiQC/pull/1668))
- Parsing output file column headers is much faster.

### MultiQC code cleanup

- Remove Python 2-3 compatability `from __future__` imports
- Remove unused `#!/usr/bin/env python` hashbangs from module files
- Add new code formatting tool [isort](https://pycqa.github.io/isort/) to standardise the order and formatting of Python module imports
- Add [Pycln](https://hadialqattan.github.io/pycln/#/) pre-commit hook to remove unused imports

### MultiQC updates

- Bugfix: Make `config.data_format` work again ([#1722](https://github.com/MultiQC/MultiQC/issues/1722))
- Bump minimum version of Jinja2 to `>=3.0.0` ([#1642](https://github.com/MultiQC/MultiQC/issues/1642))
- Disable search progress bar if running with `--quiet` or `--no-ansi` ([#1638](https://github.com/MultiQC/MultiQC/issues/1638))
- Allow path filters without full paths by trying to prefix analysis dir when filtering ([#1308](https://github.com/MultiQC/MultiQC/issues/1308))
- Fix sorting of table columns with text values
- Don't crash if a barplot is given an empty list of categories ([#1540](https://github.com/MultiQC/MultiQC/issues/1540))
- New logos! MultiQC is now developed and maintained at [Seqera Labs](https://seqera.io/). Updated logos and email addresses accordingly.

### New Modules

- [**Anglerfish**](https://github.com/remiolsen/anglerfish)
  - A tool designed to assess pool balancing, contamination and insert sizes of Illumina library dry runs on Oxford Nanopore data.
- [**BBDuk**](https://jgi.doe.gov/data-and-tools/software-tools/bbtools/bb-tools-user-guide/bbduk-guide/)
  - Combines most common data-quality-related trimming, filtering, and masking operations via kmers into a single high-performance tool.
- [**Cell Ranger**](https://support.10xgenomics.com/single-cell-gene-expression/software/pipelines/latest/what-is-cell-ranger)
  - Works with data from 10X Genomics Chromium. Processes Chromium single cell data to align reads, generate feature-barcode matrices, perform clustering and other secondary analysis, and more.
  - New MultiQC module parses Cell Ranger quality reports from VDJ and count analysis
- [**DIAMOND**](https://github.com/bbuchfink/diamond)
  - A high-throughput program for aligning DNA reads or protein sequences against a protein reference database.
- [**DRAGEN-FastQC**](https://www.illumina.com/products/by-type/informatics-products/dragen-bio-it-platform.html)
  - Illumina Bio-IT Platform that uses FPGA for accelerated primary and secondary analysis
  - Finally merged the epic 2.5-year-old pull request, with 3.5k new lines of code.
  - Please report any bugs you find!
- [**Filtlong**](https://github.com/rrwick/Filtlong)
  - A tool for filtering long reads by quality.
- [**GoPeaks**](https://github.com/maxsonBraunLab/gopeaks)
  - GoPeaks is used to call peaks in CUT&TAG/CUT&RUN datasets.
- [**HiFiasm**](https://github.com/chhylp123/hifiasm)
  - A haplotype-resolved assembler for accurate Hifi reads
- [**HUMID**](https://github.com/jfjlaros/dedup)
  - HUMID is a tool to quickly and easily remove duplicate reads from FastQ files, with or without UMIs.
- [**mOTUs**](https://motu-tool.org/)
  - Microbial profiling through marker gene (MG)-based operational taxonomic units (mOTUs)
- [**Nextclade**](https://github.com/nextstrain/nextclade)
  - Tool that assigns clades to SARS-CoV-2 samples
- [**Porechop**](https://github.com/rrwick/Porechop)
  - A tool for finding and removing adapters from Oxford Nanopore reads
- [**PRINSEQ++**](https://github.com/Adrian-Cantu/PRINSEQ-plus-plus)
  - PRINSEQ++ is a C++ of `prinseq-lite.pl` program for filtering, reformating or trimming genomic and metagenomic sequence data.
- [**UMI-tools**](https://umi-tools.readthedocs.io)
  - Work with Unique Molecular Identifiers (UMIs) / Random Molecular Tags (RMTs) and single cell RNA-Seq cell barcodes.

### Module updates

- **Bcftools stats**
  - Bugfix: Do not show empty bcftools stats variant depth plots ([#1777](https://github.com/MultiQC/MultiQC/pull/1777))
  - Bugfix: Avoid exception when `PSC nMissing` column is not present ([#1832](https://github.com/MultiQC/MultiQC/issues/1832))
- **BCL Convert**
  - Handle single-end read data correctly when setting cluster length instead of always assuming paired-end reads ([#1697](https://github.com/MultiQC/MultiQC/issues/1697))
  - Handle different R1 and R2 read-lengths correctly instead of assuming they are the same ([#1774](https://github.com/MultiQC/MultiQC/issues/1774))
  - Handle single-index paired-end data correctly
  - Added a config option to enable the creation of barplots with undetermined barcodes (`create_unknown_barcode_barplots` with `False` as default) ([#1709](https://github.com/MultiQC/MultiQC/pull/1709))
- **BUSCO**
  - Update BUSCO pass/warning/fail scheme to be more clear for users
- **Bustools**
  - Show median reads per barcode statistic
- **Custom content**
  - Create a report even if there's only Custom Content General Stats there
  - Attempt to cooerce line / scatter x-axes into floats so as not to lose labels ([#1242](https://github.com/MultiQC/MultiQC/issues/1242))
  - Multi-sample line-graph TSV files that have no sample name in row 1 column 1 now use row 1 as x-axis labels ([#1242](https://github.com/MultiQC/MultiQC/issues/1242))
- **fastp**
  - Add total read count (after filtering) to general stats table ([#1744](https://github.com/MultiQC/MultiQC/issues/1744))
  - Don't crash for invalid JSON files ([#1652](https://github.com/MultiQC/MultiQC/issues/1652))
- **FastQC**
  - Report median read-length for fastqc in addition to mean ([#1745](https://github.com/MultiQC/MultiQC/pull/1745))
- **Kaiju**
  - Don't crash if we don't have any data for the top-5 barplot ([#1540](https://github.com/MultiQC/MultiQC/issues/1540))
- **Kallisto**
  - Fix `ZeroDivisionError` when a sample has zero reads ([#1746](https://github.com/MultiQC/MultiQC/issues/1746))
- **Kraken**
  - Fix duplicate heatmap to account for missing taxons ([#1779](https://github.com/MultiQC/MultiQC/pull/1779))
  - Make heatmap full width
  - Handle empty kreports gracefully ([#1637](https://github.com/MultiQC/MultiQC/issues/1637))
  - Fix regex error with very large numbers of unclassified reads ([#1639](https://github.com/MultiQC/MultiQC/pull/1639))
- **malt**
  - Fixed division by 0 in malt module ([#1683](https://github.com/MultiQC/MultiQC/issues/1683))
- **miRTop**
  - Avoid `KeyError` - don't assume all fields present in logs ([#1778](https://github.com/MultiQC/MultiQC/issues/1778))
- **Mosdepth**
  - Don't pad the General Stats table with zeros for missing data ([#1810](https://github.com/MultiQC/MultiQC/pull/1810))
- **Picard**
  - HsMetrics: Allow custom columns in General Stats too, with `HsMetrics_genstats_table_cols` and `HsMetrics_genstats_table_cols_hidden`
- **Qualimap**
  - Added additional columns in general stats for BamQC results that displays region on-target stats if region bed has been supplied (hidden by default) ([#1798](https://github.com/MultiQC/MultiQC/pull/1798))
  - Bugfix: Remove General Stats rows for filtered samples ([#1780](https://github.com/MultiQC/MultiQC/issues/1780))
- **RSeQC**
  - Update `geneBody_coverage` to plot normalized coverages using a similar formula to that used by RSeQC itself ([#1792](https://github.com/MultiQC/MultiQC/pull/1792))
- **Sambamba Markdup**
  - Catch zero division in sambamba markdup ([#1654](https://github.com/MultiQC/MultiQC/issues/1654))
- **Samtools**
  - Added additional column for `flagstat` that displays percentage of mapped reads in a bam (hidden by default) ([#1733](https://github.com/MultiQC/MultiQC/issues/1733))
- **VEP**
  - Don't crash with `ValueError` if there are zero variants ([#1681](https://github.com/MultiQC/MultiQC/issues/1681))

## [MultiQC v1.13](https://github.com/MultiQC/MultiQC/releases/tag/v1.13) - 2022-09-08

### MultiQC updates

- Major spruce of the command line help, using the new [rich-click](https://github.com/ewels/rich-click) package
- Drop some of the Python 2k compatability code (eg. custom requirements)
- Improvements for running MultiQC in a Python environment, such as a Jupyter Notebook or script
  - Fixed bug raised when removing logging file handlers between calls that arose when configuring the root logger with dictConfig ([#1643](https://github.com/MultiQC/MultiQC/issues/1643))
- Added new config option `custom_table_header_config` to override any config for any table header
- Fixed edge-case bug in custom content where a `description` that doesn't terminate in `.` gave duplicate section descriptions.
- Tidied the verbose log to remove some very noisy statements and add summaries for skipped files in the search
- Add timezone to time in reports
- Add nix flake support
- Added automatic tweet about new releases
- Breaking: Removed `--cl_config` option. Please use `--cl-config` instead.

### Module updates

- **AdapterRemoval**
  - Finally merge a fix for counts of reads that are discarded/collapsed ([#1647](https://github.com/MultiQC/MultiQC/issues/1647))
- **VEP**
  - Fixed bug when `General Statistics` have a value of `-` ([#1656](https://github.com/MultiQC/MultiQC/pull/1656))
- **Custom content**
  - Only set id for custom content when id not set by metadata ([#1629](https://github.com/MultiQC/MultiQC/issues/1629))
  - Fix bug where module wouldn't run if all content was within a MultiQC config file ([#1686](https://github.com/MultiQC/MultiQC/issues/1686))
  - Fix crash when `info` isn't set ([#1688](https://github.com/MultiQC/MultiQC/issues/1688))
- **Nanostat**
  - Removed HTML escaping of special characters in the log to fix bug in jinja2 v3.10 removing `jinja2.escape()` ([#1659](https://github.com/MultiQC/MultiQC/pull/1659))
  - Fix bug where module would crash if input does not contain quality scores ([#1717](https://github.com/MultiQC/MultiQC/issues/1717))
- **Pangolin**
  - Updated module to handle outputs from Pangolin v4 ([#1660](https://github.com/MultiQC/MultiQC/pull/1660))
- **Somalier**
  - Handle zero mean X depth in _Sex_ plot ([#1670](https://github.com/MultiQC/MultiQC/pull/1670))
- **Fastp**
  - Include low complexity and too long reads in filtering bar chart
- **miRTop**
  - Fix module crashing when `ref_miRNA_sum` is missing in file. ([#1712](https://github.com/MultiQC/MultiQC/issues/1712))
  - Fix module crashing due to zero division ([#1719](https://github.com/MultiQC/MultiQC/issues/1719))
- **FastQC**
  - Fixed error when parsing duplicate ratio when there is `nan` values in the report. ([#1725](https://github.com/MultiQC/MultiQC/pull/1725))

## [MultiQC v1.12](https://github.com/MultiQC/MultiQC/releases/tag/v1.12) - 2022-02-08

### MultiQC - new features

- Added option to customise default plot height in plot config ([#1432](https://github.com/MultiQC/MultiQC/issues/1432))
- Added `--no-report` flag to skip report generation ([#1462](https://github.com/MultiQC/MultiQC/issues/1462))
- Added support for priting tool DOI in report sections ([#1177](https://github.com/MultiQC/MultiQC/issues/1177))
- Added support for `--custom-css-file` / `config.custom_css_files` option to include custom CSS in the final report ([#1573](https://github.com/MultiQC/MultiQC/pull/1573))
- New plot config option `labelSize` to customise font size for axis labels in flat MatPlotLib charts ([#1576](https://github.com/MultiQC/MultiQC/pull/1576))
- Added support for customising table column names ([#1255](https://github.com/MultiQC/MultiQC/issues/1255))

### MultiQC - updates

- MultiQC now skips modules for which no files were found - gives a small performance boost ([#1463](https://github.com/MultiQC/MultiQC/issues/1463))
- Improvements for running MultiQC in a Python environment, such as a Jupyter Notebook or script
  - Fixed logger bugs when calling `multiqc.run` multiple times by removing logging file handlers between calls ([#1141](https://github.com/MultiQC/MultiQC/issues/1141))
  - Init/reset global state between runs ([#1596](https://github.com/MultiQC/MultiQC/pull/1596))
- Added commonly missing functions to several modules ([#1468](https://github.com/MultiQC/MultiQC/issues/1468))
- Wrote new script to check for the above function calls that should be in every module (`.github/workflows/code_checks.py`), runs on GitHub actions CI
- Make table _Conditional Formatting_ work at table level as well as column level. ([#761](https://github.com/MultiQC/MultiQC/issues/761))
- CSS Improvements to make printed reports more attractive / readable ([#1579](https://github.com/MultiQC/MultiQC/pull/1579))
- Fixed a problem with numeric filenames ([#1606](https://github.com/MultiQC/MultiQC/issues/1606))
- Fixed nasty bug where line charts with a categorical x-axis would take categories from the last sample only ([#1568](https://github.com/MultiQC/MultiQC/issues/1568))
- Ignore any files called `multiqc_data.json` ([#1598](https://github.com/MultiQC/MultiQC/issues/1598))
- Check that the config `path_filters` is a list, convert to list if a string is supplied ([#1539](https://github.com/MultiQC/MultiQC/issues/1539))

### New Modules

- [**CheckQC**](https://github.com/Molmed/checkQC)
  - A program designed to check a set of quality criteria against an Illumina runfolder
- [**pbmarkdup**](https://github.com/PacificBiosciences/pbmarkdup)
  - Mark duplicate reads from PacBio sequencing of an amplified library
- [**WhatsHap**](https://whatshap.readthedocs.io)
  - WhatsHap is a software for phasing genomic variants using DNA sequencing reads
- [**SeqWho**](https://daehwankimlab.github.io/seqwho/)
  - Tool to determine a FASTQ(A) sequencing file identity, both source protocol and species of origin.

### Module feature additions

- **BBMap**
  - Added handling for `qchist` output ([#1021](https://github.com/MultiQC/MultiQC/issues/1021))
- **bcftools**
  - Added a plot with samplewise number of sites, Ts/Tv, number of singletons and sequencing depth ([#1087](https://github.com/MultiQC/MultiQC/issues/1087))
- **Mosdepth**
  - Added mean coverage [#1566](https://github.com/MultiQC/MultiQC/issues/1566)
- **NanoStat**
  - Recognize FASTA and FastQ report flavors ([#1547](https://github.com/MultiQC/MultiQC/issues/1547))

### Module updates

- **BBMap**
  - Correctly handle adapter stats files with additional columns ([#1556](https://github.com/MultiQC/MultiQC/issues/1556))
- **BCL Convert**
  - Handle change in output format in v3.9.3 with new `Quality_Metrics.csv` file ([#1563](https://github.com/MultiQC/MultiQC/issues/1563))
- **bowtie**
  - Minor update to handle new log wording in bowtie v1.3.0 ([#1615](https://github.com/MultiQC/MultiQC/issues/1615))
- **CCS**
  - Tolerate compound IDs generated by pbcromwell ccs in the general statistics ([#1486](https://github.com/MultiQC/MultiQC/pull/1486))
  - Fix report parsing. Update test on attributes ids ([#1583](https://github.com/MultiQC/MultiQC/issues/1583))
- **Custom content**
  - Fixed module failing when writing data to file if there is a `/` in the section name ([#1515](https://github.com/MultiQC/MultiQC/issues/1515))
  - Use filename for section header in files with no headers ([#1550](https://github.com/MultiQC/MultiQC/issues/1550))
  - Sort custom content bargraph data by default ([#1412](https://github.com/MultiQC/MultiQC/issues/1412))
  - Always save `custom content` data to file with a name reflecting the section name. ([#1194](https://github.com/MultiQC/MultiQC/issues/1194))
- **DRAGEN**
  - Fixed bug in sample name regular expression ([#1537](https://github.com/MultiQC/MultiQC/pull/1537))
- **Fastp**
  - Fixed % pass filter statistics ([#1574](https://github.com/MultiQC/MultiQC/issues/1574))
- **FastQC**
  - Fixed several bugs occuring when FastQC sections are skipped ([#1488](https://github.com/MultiQC/MultiQC/issues/1488), [#1533](https://github.com/MultiQC/MultiQC/issues/1533))
  - Clarify general statistics table header for length
- **goleft/indexcov**
  - Fix `ZeroDivisionError` if no bins are found ([#1586](https://github.com/MultiQC/MultiQC/issues/1586))
- **HiCPro**
  - Better handling of errors when expected data keys are not found ([#1366](https://github.com/MultiQC/MultiQC/issues/1366))
- **Lima**
  - Move samples that have been renamed using `--replace-names` into the _General Statistics_ table ([#1483](https://github.com/MultiQC/MultiQC/pull/1483))
- **miRTrace**
  - Replace hardcoded RGB colours with Hex to avoid errors with newer versions of matplotlib ([#1263](https://github.com/MultiQC/MultiQC/pull/1263))
- **Mosdepth**
  - Fixed issue [#1568](https://github.com/MultiQC/MultiQC/issues/1568)
  - Fixed a bug when reporting per contig coverage
- **Picard**
  - Update `ExtractIlluminaBarcodes` to recognise more log patterns in newer versions of Picard ([#1611](https://github.com/MultiQC/MultiQC/pull/1611))
- **Qualimap**
  - Fix `ZeroDivisionError` in `QM_RNASeq` and skip genomic origins plot if no aligned reads are found ([#1492](https://github.com/MultiQC/MultiQC/issues/1492))
- **QUAST**
  - Clarify general statistics table header for length
- **RSeQC**
  - Fixed minor bug in new TIN parsing where the sample name was not being correctly cleaned ([#1484](https://github.com/MultiQC/MultiQC/issues/1484))
  - Fixed bug in the `junction_saturation` submodule ([#1582](https://github.com/MultiQC/MultiQC/issues/1582))
  - Fixed bug where empty files caused `tin` submodule to crash ([#1604](https://github.com/MultiQC/MultiQC/issues/1604))
  - Fix bug in `read_distribution` for samples with zero tags ([#1571](https://github.com/MultiQC/MultiQC/issues/1571))
- **Sambamba**
  - Fixed issue with a change in the format of output from `sambamba markdup` 0.8.1 ([#1617](https://github.com/MultiQC/MultiQC/issues/1617))
- **Skewer**
  - Fix `ZeroDivisionError` if no available reads are found ([#1622](https://github.com/MultiQC/MultiQC/issues/1622))
- **Somalier**
  - Plot scaled X depth instead of mean for _Sex_ plot ([#1546](https://github.com/MultiQC/MultiQC/issues/1546))
- **VEP**
  - Handle table cells containing `-` instead of numbers ([#1597](https://github.com/MultiQC/MultiQC/issues/1597))

## [MultiQC v1.11](https://github.com/MultiQC/MultiQC/releases/tag/v1.11) - 2021-07-05

### MultiQC new features

- New interactive slider controls for controlling heatmap colour scales ([#1427](https://github.com/MultiQC/MultiQC/issues/1427))
- Added new `--replace-names` / config `sample_names_replace` option to replace sample names during report generation
- Added `use_filename_as_sample_name` config option / `--fn_as_s_name` command line flag ([#949](https://github.com/MultiQC/MultiQC/issues/949), [#890](https://github.com/MultiQC/MultiQC/issues/890), [#864](https://github.com/MultiQC/MultiQC/issues/864), [#998](https://github.com/MultiQC/MultiQC/issues/998), [#1390](https://github.com/MultiQC/MultiQC/issues/1390))
  - Forces modules to use the log filename for the sample identifier, even if the module usually takes this from the file contents
  - Required a change to the `clean_s_name()` function arguments. All core MultiQC modules updated to reflect this.
  - Should be backwards compatible for custom modules. To adopt new behaviour, supply `f` instead of `f["root"]` as the second argument.
  - See the documenation for details: [Using log filenames as sample names](https://multiqc.info/docs/#using-log-filenames-as-sample-names) and [Custom sample names](https://multiqc.info/docs/#custom-sample-names).

### MultiQC updates

- Make the module crash tracebacks much prettier using `rich`
- Refine the cli log output a little (nicely formatted header line + drop the `[INFO]`)
- Added docs describing tools for downstream analysis of MultiQC outputs.
- Added CI tests for Python 3.9, pinned `networkx` package to `>=2.5.1` ([#1413](https://github.com/MultiQC/MultiQC/issues/1413))
- Added patterns to `config.fn_ignore_paths` to avoid error with parsing installation dir / singularity cache ([#1416](https://github.com/MultiQC/MultiQC/issues/1416))
- Print a log message when flat-image plots are used due to sample size surpassing `plots_flat_numseries` config ([#1254](https://github.com/MultiQC/MultiQC/issues/1254))
- Fix the `mqc_colours` util function to lighten colours even when passing categorical or single-length lists.
- Bugfix for Custom Content, using YAML configuration (eg. section headers) for images should now work

### New Modules

- [**BCL Convert**](https://support.illumina.com/sequencing/sequencing_software/bcl-convert.html)
  - Tool that converts / demultiplexes Illumina Binary Base Call (BCL) files to FASTQ files
- [**Bustools**](https://bustools.github.io/)
  - Tools for working with BUS files
- [**ccs**](https://github.com/PacificBiosciences/ccs)
  - Generate highly accurate single-molecule consensus reads from PacBio data
- [**GffCompare**](https://ccb.jhu.edu/software/stringtie/gffcompare.shtml)
  - GffCompare can annotate and estimate accuracy of one or more GFF files compared with a reference annotation.
- [**Lima**](https://github.com/PacificBiosciences/barcoding)
  - The PacBio Barcode Demultiplexer
- [**NanoStat**](https://github.com/wdecoster/nanostat)
  - Calculate various statistics from a long read sequencing datasets
- [**ODGI**](https://github.com/pangenome/odgi)
  - Optimized dynamic genome/graph implementation
- [**Pangolin**](https://github.com/cov-lineages/pangolin)
  - Added MultiQC support for Pangolin, the tool that determines SARS-CoV-2 lineages
- [**Sambamba Markdup**](https://lomereiter.github.io/sambamba/docs/sambamba-markdup.html)
  - Added MultiQC module to add duplicate rate calculated by Sambamba Markdup.
- [**Snippy**](https://github.com/tseemann/snippy)
  - Rapid haploid variant calling and core genome alignment.
- [**VEP**](https://www.ensembl.org/info/docs/tools/vep/index.html)
  - Added MultiQC module to add summary statistics of Ensembl VEP annotations.
  - Handle error from missing variants in VEP stats file. ([#1446](https://github.com/MultiQC/MultiQC/issues/1446))

### Module feature additions

- **Cutadapt**
  - Added support for linked adapters [#1329](https://github.com/MultiQC/MultiQC/issues/1329)]
  - Parse whether trimming was 5' or 3' for _Lengths of Trimmed Sequences_ plot where possible
- **Mosdepth**
  - Include or exclude contigs based on patterns for coverage-per-contig plots
- **Picard**
  - Add support for `CollectIlluminaBasecallingMetrics`, `CollectIlluminaLaneMetrics`, `ExtractIlluminaBarcodes` and `MarkIlluminaAdapters` ([#1336](https://github.com/MultiQC/MultiQC/pull/1336))
  - New `insertsize_xmax` configuration option to limit the plotted maximum insert size for `InsertSizeMetrics`
- **Qualimap**
  - Added new percentage coverage plot in `QM_RNASeq` ([#1258](https://github.com/MultiQC/MultiQC/issues/1258))
- **RSeQC**
  - Added a long-requested submodule to support showing the [**TIN**](http://rseqc.sourceforge.net/#tin-py) (Transcript Integrity Number) ([#737](https://github.com/MultiQC/MultiQC/issues/737))

### Module updates

- **biscuit**
  - Duplicate Rate and Cytosine Retention tables are now bargraphs.
  - Refactor code to only calculate alignment statistics once.
  - Fixed bug where cytosine retentions values would not be properly read if in scientific notation.
- **bcl2fastq**
  - Added sample name cleaning so that prepending directories with the `-d` flag works properly.
- **Cutadapt**
  - Plot filtered reads even when no filtering category is found ([#1328](https://github.com/MultiQC/MultiQC/issues/1328))
  - Don't take the last command line string for the sample name if it looks like a command-line flag ([#949](https://github.com/MultiQC/MultiQC/issues/949))
- **Dragen**
  - Handled MultiQC crashing when run on single-end output from Dragen ([#1374](https://github.com/MultiQC/MultiQC/issues/1374))
- **fastp**
  - Handle a `ZeroDivisionError` if there are zero reads ([#1444](https://github.com/MultiQC/MultiQC/issues/1444))
- **FastQC**
  - Added check for if `overrepresented_sequences` is missing from reports ([#1281](https://github.com/MultiQC/MultiQC/issues/1444))
- **Flexbar**
  - Fixed bug where reports with 0 reads would crash MultiQC ([#1407](https://github.com/MultiQC/MultiQC/issues/1407))
- **Kraken**
  - Handle a `ZeroDivisionError` if there are zero reads ([#1440](https://github.com/MultiQC/MultiQC/issues/1440))
  - Updated search patterns to handle edge case ([#1428](https://github.com/MultiQC/MultiQC/issues/1428))
- **Mosdepth**
  - Show barplot instead of line graph for coverage-per-contig plot if there is only one contig.
- **Picard**
  - `RnaSeqMetrics` - fix assignment barplot labels to say bases instead of reads ([#1408](https://github.com/MultiQC/MultiQC/issues/1408))
  - `CrosscheckFingerprints` - fix bug where LOD threshold was not detected when invoked with "new" picard cli style. fixed formatting bug ([#1414](https://github.com/MultiQC/MultiQC/issues/1414))
  - Made checker for comma as decimal separator in `HsMetrics` more robust ([#1296](https://github.com/MultiQC/MultiQC/issues/1296))
- **qc3C**
  - Updated module to not fail on older field names.
- **Qualimap**
  - Fixed wrong units in tool tip label ([#1258](https://github.com/MultiQC/MultiQC/issues/1258))
- **QUAST**
  - Fixed typo causing wrong number of contigs being displayed ([#1442](https://github.com/MultiQC/MultiQC/issues/1442))
- **Sentieon**
  - Handled `ZeroDivisionError` when input files have zero reads ([#1420](https://github.com/MultiQC/MultiQC/issues/1420))
- **RSEM**
  - Handled `ZeroDivisionError` when input files have zero reads ([#1040](https://github.com/MultiQC/MultiQC/issues/1040))
- **RSeQC**
  - Fixed double counting of some categories in `read_distribution` bar graph. ([#1457](https://github.com/MultiQC/MultiQC/issues/1457))

## [MultiQC v1.10.1](https://github.com/MultiQC/MultiQC/releases/tag/v1.10.1) - 2021-04-01

### MultiQC updates

- Dropped the `Skipping search pattern` log message from a warning to debug
- Moved directory prepending with `-d` back to before sample name cleaning (as it was before v1.7) ([#1264](https://github.com/MultiQC/MultiQC/issues/1264))
- If linegraph plot data goes above `ymax`, only _discard_ the data if the line doesn't come back again ([#1257](https://github.com/MultiQC/MultiQC/issues/1257))
- Allow scientific notation numbers in colour scheme generation
  - Fixed bug with very small minimum numbers that only revelead itself after a bugfix done in the v1.10 release
- Allow `top_modules` to be specified as empty dicts ([#1274](https://github.com/MultiQC/MultiQC/issues/1274))
- Require at least `rich` version `9.4.0` to avoid `SpinnerColumn` `AttributeError` ([#1393](https://github.com/MultiQC/MultiQC/issues/1393))
- Properly ignore `.snakemake` folders as intended ([#1395](https://github.com/MultiQC/MultiQC/issues/1395))

#### Module updates

- **bcftools**
  - Fixed bug where `QUAL` value `.` would crash MultiQC ([#1400](https://github.com/MultiQC/MultiQC/issues/1400))
- **bowtie2**
  - Fix bug where HiSAT2 paired-end bar plots were missing unaligned reads ([#1230](https://github.com/MultiQC/MultiQC/issues/1230))
- **Deeptools**
  - Handle `plotProfile` data where no upstream / downstream regions have been calculated around genes ([#1317](https://github.com/MultiQC/MultiQC/issues/1317))
  - Fix `IndexError` caused by mysterious `-1` in code.. ([#1275](https://github.com/MultiQC/MultiQC/issues/1275))
- **FastQC**
  - Replace `NaN` with `0` in the _Per Base Sequence Content_ plot to avoid crashing the plot ([#1246](https://github.com/MultiQC/MultiQC/issues/1246))
- **Picard**
  - Fixed bug in `ValidateSamFile` module where additional whitespace at the end of the file would cause MultiQC to crash ([#1397](https://github.com/MultiQC/MultiQC/issues/1397))
- **Somalier**
  - Fixed bug where using sample name cleaning in a config would trigger a `KeyError` ([#1234](https://github.com/MultiQC/MultiQC/issues/1234))

## [MultiQC v1.10](https://github.com/MultiQC/MultiQC/releases/tag/v1.10) - 2021-03-08

### Update for developers: Code linting

This is a big change for MultiQC developers. I have added automated code formatting and code linting
(style checks) to MultiQC. This helps to keep the MultiQC code base consistent despite having many
contributors and helps me to review pull-requests without having to consider whitespace.

Specifically, MultiQC now uses three main tools:

- [Black](https://github.com/psf/black) - Python Code
- [Prettier](https://prettier.io/) - Everything else (almost)
- [markdownlint-cli](https://github.com/igorshubovych/markdownlint-cli) - Stricter markdown rules

**All developers must run these tools when submitting changes via Pull-Requests!**
Automated CI tests now run with GitHub actions to check that all files pass the above tests.
If any files do not, that test will fail giving a red :x: next to the pull request.

For further information, please see the [documentation](https://multiqc.info/docs/#coding-with-multiqc).

### MultiQC updates

#### New MultiQC Features

- `--sample-filters` now also accepts `show_re` and `hide_re` in addition to `show` and `hide`. The `_re` options use regex, while the "normal" options use globbing.
- MultiQC config files now work with `.yml` file extension as well as `.yaml`
  - `.yaml` will take preference if both found.
- Section comments can now also be added for _General Statistics_
  - `section_comments: { general_stats: "My comment" }`
- New table header config option `bgcols` allows background colours for table cells with categorical data.
- New table header config options `cond_formatting_rules` and `cond_formatting_colours`
  - Comparable functionality to user config options `table_cond_formatting_rules` and `table_cond_formatting_colours`,
    allowes module developers to format table cell values as labels.
- New CI test looks for git merge markers in files
- Beautiful new [progress bar](https://rich.readthedocs.io/en/stable/progress.html) from the amazing [willmcgugan/rich](https://github.com/willmcgugan/rich) package.
- Added a bunch of new default sample name trimming suffixes ([see `8ac5c7b`](https://github.com/MultiQC/MultiQC/commit/8ac5c7b6e4ea6003ca2c9b681953ab3f22c5dd66))
- Added `timeout-minutes: 10` to the CI test workflow to check that changes aren't negatively affecting run time too much.
- New table header option `bars_zero_centrepoint` to treat `0` as zero width bars and plot bar length based on absolute values

#### New Modules

- [**EigenStratDatabaseTools**](https://github.com/TCLamnidis/EigenStratDatabaseTools)
  - Added MultiQC module to report SNP coverages from `eigenstrat_snp_coverage.py` in the general stats table.
- [**HOPS**](https://www.github.com/rhubler/HOPS)
  - Post-alignment ancient DNA analysis tool for MALT
- [**JCVI**](https://github.com/tanghaibao/jcvi)
  - Computes statistics on genome annotation.
- [**ngsderive**](https://github.com/stjudecloud/ngsderive)
  - Forensic analysis tool useful in backwards computing information from next-generation sequencing data.
- [**OptiType**](https://github.com/FRED-2/OptiType)
  - Precision HLA typing from next-generation sequencing data
- [**PURPLE**](https://github.com/hartwigmedical/hmftools/tree/master/purity-ploidy-estimator)
  - A purity, ploidy and copy number estimator for whole genome tumor data
- [**Pychopper**](https://github.com/nanoporetech/pychopper)
  - Identify, orient and trim full length Nanopore cDNA reads
- [**qc3C**](https://github.com/cerebis/qc3C)
  - Reference-free QC of Hi-C sequencing data
- [**Sentieon**](https://www.sentieon.com/products/)
  - Submodules added to catch Picard-based QC metrics files

#### Module updates

- **DRAGEN**
  - Fix issue where missing out fields could crash the module ([#1223](https://github.com/MultiQC/MultiQC/issues/1223))
  - Added support for whole-exome / targetted data ([#1290](https://github.com/MultiQC/MultiQC/issues/1290))
- **featureCounts**
  - Add support for output from [Rsubread](https://bioconductor.org/packages/release/bioc/html/Rsubread.html) ([#1022](https://github.com/MultiQC/MultiQC/issues/1022))
- **fgbio**
  - Fix `ErrorRateByReadPosition` to calculate `ymax` not just on the overall `error_rate`, but also specific base errors (ex. `a_to_c_error_rate`, `a_to_g_error_rate`, ...). ([#1215](https://github.com/MultiQC/MultiQC/pull/1251))
  - Fix `ErrorRateByReadPosition` plotted line names to no longer concatenate multiple read identifiers and no longer have off-by-one read numbering (ex. `Sample1_R2_R3` -> `Sample1_R2`) ([#[1304](https://github.com/MultiQC/MultiQC/pull/1304))
- **Fastp**
  - Fixed description for duplication rate (pre-filtering, not post) ([#[1313](https://github.com/MultiQC/MultiQC/pull/1313))
- **GATK**
  - Add support for the creation of a "Reported vs Empirical Quality" graph to the Base Recalibration module.
- **hap.py**
  - Updated module to plot both SNP and INDEL stats ([#1241](https://github.com/MultiQC/MultiQC/issues/1241))
- **indexcov**
  - Fixed bug when making the PED file plots ([#1265](https://github.com/MultiQC/MultiQC/issues/1265))
- **interop**
  - Added the `% Occupied` metric to `Read Metrics per Lane` table which is reported for NovaSeq and iSeq platforms.
- **Kaiju**
  - Fixed bug affecting inputs with taxa levels other than Phylum ([#1217](https://github.com/MultiQC/MultiQC/issues/1217))
  - Rework barplot, add top 5 taxons ([#1219](https://github.com/MultiQC/MultiQC/issues/1219))
- **Kraken**
  - Fix `ZeroDivisionError` ([#1276](https://github.com/MultiQC/MultiQC/issues/1276))
  - Add distinct minimizer heatmap for KrakenUniq style duplication information ([#1333](https://github.com/MultiQC/MultiQC/pull/1380))
- **MALT**
  - Fix y-axis labelling in bargraphs
- **MACS2**
  - Add number of peaks to the _General Statistics_ table.
- **mosdepth**
  - Enable prepending of directory to sample names
  - Display contig names in _Coverage per contig_ plot tooltip
- **Picard**
  - Fix `HsMetrics` bait percentage columns ([#1212](https://github.com/MultiQC/MultiQC/issues/1212))
  - Fix `ConvertSequencingArtifactToOxoG` files not being found ([#1310](https://github.com/MultiQC/MultiQC/issues/1310))
  - Make `WgsMetrics` histogram smoothed if more than 1000 data points (avoids huge plots that crash the browser)
  - Multiple new config options for `WgsMetrics` to customise coverage histogram and speed up MultiQC with very high coverage files.
  - Add additional datasets to Picard Alignment Summary ([#1293](https://github.com/MultiQC/MultiQC/issues/1293))
  - Add support for `CrosscheckFingerprints` ([#1327](https://github.com/MultiQC/MultiQC/issues/1327))
- **PycoQC**
  - Log10 x-axis for _Read Length_ plot ([#1214](https://github.com/MultiQC/MultiQC/issues/1214))
- **Rockhopper**
  - Fix issue with parsing genome names in Rockhopper summary files ([#1333](https://github.com/MultiQC/MultiQC/issues/1333))
  - Fix issue properly parsing multiple samples within a single Rockhopper summary file
- **Salmon**
  - Only try to generate a plot for fragment length if the data was found.
- **verifyBamID**
  - Fix `CHIP` value detection ([#1316](https://github.com/MultiQC/MultiQC/pull/1316)).

#### New Custom Content features

- General Stats custom content now gives a log message
- If `id` is not set in `JSON` or `YAML` files, it defaults to the sample name instead of just `custom_content`
- Data from `JSON` or `YAML` now has `data` keys (sample names) run through the `clean_s_name()` function to apply sample name cleanup
- Fixed minor bug which caused custom content YAML files with a string `data` type to not be parsed

#### Bug Fixes

- Disable preservation of timestamps / modes when copying temp report files, to help issues with network shares ([#1333](https://github.com/MultiQC/MultiQC/issues/1333))
- Fixed MatPlotLib warning: `FixedFormatter should only be used together with FixedLocator`
- Fixed long-standing min/max bug with shared minimum values for table columns using `shared_key`
- Made table colour schemes work with negative numbers (don't strip `-` from values when making scheme)

## [MultiQC v1.9](https://github.com/MultiQC/MultiQC/releases/tag/v1.9) - 2020-05-30

#### Dropped official support for Python 2

Python 2 had its [official sunset date](https://www.python.org/doc/sunset-python-2/)
on January 1st 2020, meaning that it will no longer be developed by the Python community.
Part of the [python.org statement](https://www.python.org/doc/sunset-python-2/) reads:

> That means that we will not improve it anymore after that day,
> even if someone finds a security problem in it.
> You should upgrade to Python 3 as soon as you can.

[Very many Python packages no longer support Python 2](https://python3statement.org/)
and it whilst the MultiQC code is currently compatible with both Python 2 and Python 3,
it is increasingly difficult to maintain compatibility with the dependency packages it
uses, such as MatPlotLib, numpy and more.

As of MultiQC version 1.9, **Python 2 is no longer officially supported**.
Automatic CI tests will no longer run with Python 2 and Python 2 specific workarounds
are no longer guaranteed.

Whilst it may be possible to continue using MultiQC with Python 2 for a short time by
pinning dependencies, MultiQC compatibility for Python 2 will now slowly drift and start
to break. If you haven't already, **you need to switch to Python 3 now**.

#### New MultiQC Features

- Now using [GitHub Actions](https://github.com/features/actions) for all CI testing
  - Dropped Travis and AppVeyor, everything is now just on GitHub
  - Still testing on both Linux and Windows, with multiple versions of Python
  - CI tests should now run automatically for anyone who forks the MultiQC repository
- Linting with `--lint` now checks line graphs as well as bar graphs
- New `gathered` template with no tool name sections ([#1119](https://github.com/MultiQC/MultiQC/issues/1119))
- Added `--sample-filters` option to add _show_/_hide_ buttons at the top of the report ([#1125](https://github.com/MultiQC/MultiQC/issues/1125))
  - Buttons control the report toolbox Show/Hide tool, filtering your samples
  - Allows reports to be pre-configured based on a supplied list of sample names at report-generation time.
- Line graphs can now have `Log10` buttons (same functionality as bar graphs)
- Importing and running `multiqc` in a script is now a _little_ Better
  - `multiqc.run` now returns the `report` and `config` as well as the exit code. This means that you can explore the MultiQC run time a little in the Python environment.
  - Much more refactoring is needed to make MultiQC as useful in Python scripts as it could be. Watch this space.
- If a custom module `anchor` is set using `module_order`, it's now used a bit more:
  - Prefixed to module _section_ IDs
  - Appended to files saved in `multiqc_data`
  - Should help to prevent duplicates requiring `-1` suffixes when running a module multiple times
- New heatmap plot config options `xcats_samples` and `ycats_samples`
  - If set to `False`, the report toolbox options (_highlight_, _rename_, _show/hide_) do not affect that axis.
  - Means that the _Show only matching samples_ report toolbox option works on FastQC Status Checks, for example ([#1172](https://github.com/MultiQC/MultiQC/issues/1172))
- Report header time and analysis paths can now be hidden
  - New config options `show_analysis_paths` and `show_analysis_time` ([#1113](https://github.com/MultiQC/MultiQC/issues/1113))
- New search pattern key `skip: true` to skip specific searches when modules look for a lot of different files (eg. Picard).
- New `--profile-runtime` command line option (`config.profile_runtime`) to give analysis of how long the report takes to be generated
  - Plots of the file search results and durations are added to the end of the MultiQC report as a special module called _Run Time_
  - A summary of the time taken for the major stages of MultiQC execution are printed to the command line log.
- New table config option `only_defined_headers`
  - Defaults to `true`, set to `false` to also show any data columns that are not defined as headers
  - Useful as allows table-wide defaults to be set with column-specific overrides
- New `module` key allowed for `config.extra_fn_clean_exts` and `config.fn_clean_exts`
  - Means you can limit the action of a sample name cleaning pattern to specific MultiQC modules ([#905](https://github.com/MultiQC/MultiQC/issues/905))

#### New Custom Content features

- Improve support for HTML files - now just end your HTML filename with `_mqc.html`
  - Native handling of HTML snippets as files, no MultiQC config or YAML file required.
  - Also with embedded custom content configuration at the start of the file as a HTML comment.
- Add ability to group custom-content files into report sections
  - Use the new `parent_id`, `parent_name` and `parent_description` config keys to group content together like a regular module ([#1008](https://github.com/MultiQC/MultiQC/issues/1008))
- Custom Content files can now be configured using `custom_data`, without giving search patterns or data
  - Allows you to set descriptions and nicer titles for images and other 'blunt' data types in reports ([#1026](https://github.com/MultiQC/MultiQC/issues/1026))
  - Allows configuration of custom content separately from files themselves (`tsv`, `csv`, `txt` formats) ([#1205](https://github.com/MultiQC/MultiQC/issues/1205))

#### New Modules

- [**DRAGEN**](https://www.illumina.com/products/by-type/informatics-products/dragen-bio-it-platform.html)
  - Illumina Bio-IT Platform that uses FPGA for secondary NGS analysis
- [**iVar**](https://github.com/andersen-lab/ivar)
  - Added support for iVar: a computational package that contains functions broadly useful for viral amplicon-based sequencing.
- [**Kaiju**](http://kaiju.binf.ku.dk/)
  - Fast and sensitive taxonomic classification for metagenomics
- [**Kraken**](https://ccb.jhu.edu/software/kraken2/)
  - K-mer matching tool for taxonomic classification. Module plots bargraph of counts for top-5 hits across each taxa rank. General stats summary.
- [**MALT**](https://uni-tuebingen.de/fakultaeten/mathematisch-naturwissenschaftliche-fakultaet/fachbereiche/informatik/lehrstuehle/algorithms-in-bioinformatics/software/malt/)
  - Megan Alignment Tool: Metagenomics alignment tool.
- [**miRTop**](https://github.com/miRTop/mirtop)
  - Command line tool to annotate miRNAs with a standard mirna/isomir naming (mirGFF3)
  - Module started by [@oneillkza](https://github.com/oneillkza/) and completed by [@FlorianThibord](https://github.com/FlorianThibord/)
- [**MultiVCFAnalyzer**](https://github.com/alexherbig/multivcfanalyzer)
  - Combining multiple VCF files into one coherent report and format for downstream analysis.
- **Picard** - new submodules for `QualityByCycleMetrics`, `QualityScoreDistributionMetrics` & `QualityYieldMetrics`
  - See [#1116](https://github.com/MultiQC/MultiQC/issues/1114)
- [**Rockhopper**](https://cs.wellesley.edu/~btjaden/Rockhopper/)
  - RNA-seq tool for bacteria, includes bar plot showing where features map.
- [**Sickle**](https://github.com/najoshi/sickle)
  - A windowed adaptive trimming tool for FASTQ files using quality
- [**Somalier**](https://github.com/brentp/somalier)
  - Relatedness checking and QC for BAM/CRAM/VCF for cancer, DNA, BS-Seq, exome, etc.
- [**VarScan2**](https://github.com/dkoboldt/varscan)
  - Variant calling and somatic mutation/CNV detection for next-generation sequencing data

#### Module updates

- **BISCUIT**
  - Major rewrite to work with new BISCUIT QC script (BISCUIT `v0.3.16+`)
    - This change breaks backwards-compatability with previous BISCUIT versions. If you are unable to upgrade BISCUIT, please use MultiQC v1.8.
  - Fixed error when missing data in log files ([#1101](https://github.com/MultiQC/MultiQC/issues/1101))
- **bcl2fastq**
  - Samples with multiple library preps (i.e barcodes) will now be handled correctly ([#1094](https://github.com/MultiQC/MultiQC/issues/1094))
- **BUSCO**
  - Updated log search pattern to match new format in v4 with auto-lineage detection option ([#1163](https://github.com/MultiQC/MultiQC/issues/1163))
- **Cutadapt**
  - New bar plot showing the proportion of reads filtered out for different criteria (eg. _too short_, _too many Ns_) ([#1198](https://github.com/MultiQC/MultiQC/issues/1198))
- **DamageProfiler**
  - Removes redundant typo in init name. This makes referring to the module's column consistent with other modules when customising general stats table.
- **DeDup**
  - Updates plots to make compatible with 0.12.6
  - Fixes reporting errors - barplot total represents _mapped_ reads, not total reads in BAM file
  - New: Adds 'Post-DeDup Mapped Reads' column to general stats table.
- **FastQC**
  - Fixed tooltip text in _Sequence Duplication Levels_ plot ([#1092](https://github.com/MultiQC/MultiQC/issues/1092))
  - Handle edge-case where a FastQC report was for an empty file with 0 reads ([#1129](https://github.com/MultiQC/MultiQC/issues/1129))
- **FastQ Screen**
  - Don't skip plotting `% No Hits` even if it's `0%` ([#1126](https://github.com/MultiQC/MultiQC/issues/1126))
  - Refactor parsing code. Avoids error with `-0.00 %Unmapped` ([#1126](https://github.com/MultiQC/MultiQC/issues/1126))
  - New plot for _Bisulfite Reads_, if data is present
  - Categories in main plot are now sorted by the total read count and hidden if 0 across all samples
- **fgbio**
  - New: Plot error rate by read position from `ErrorRateByReadPosition`
  - GroupReadsByUmi plot can now be toggled to show relative percents ([#1147](https://github.com/MultiQC/MultiQC/pull/1147))
- **FLASh**
  - Logs not reporting innie and outine uncombined pairs now plot combined pairs instead ([#1173](https://github.com/MultiQC/MultiQC/issues/1173))
- **GATK**
  - Made parsing for VariantEval more tolerant, so that it will work with output from the tool when run in different modes ([#1158](https://github.com/MultiQC/MultiQC/issues/1158))
- **MTNucRatioCalculator**
  - Fixed misleading value suffix in general stats table
- **Picard MarkDuplicates**
  - **Major change** - previously, if multiple libraries (read-groups) were found then only the first would be used and all others ignored. Now, values from all libraries are merged and `PERCENT_DUPLICATION` and `ESTIMATED_LIBRARY_SIZE` are recalculated. Libraries can be kept as separate samples with a new MultiQC configuration option - `picard_config: markdups_merge_multiple_libraries: False`
  - **Major change** - Updated `MarkDuplicates` bar plot to double the read-pair counts, so that the numbers stack correctly. ([#1142](https://github.com/MultiQC/MultiQC/issues/1142))
- **Picard HsMetrics**
  - Updated large table to use columns specified in the MultiQC config. See [docs](https://multiqc.info/docs/#hsmetrics). ([#831](https://github.com/MultiQC/MultiQC/issues/831))
- **Picard WgsMetrics**
  - Updated parsing code to recognise new java class string ([#1114](https://github.com/MultiQC/MultiQC/issues/1114))
- **QualiMap**
  - Fixed QualiMap mean coverage calculation [#1082](https://github.com/MultiQC/MultiQC/issues/1082), [#1077](https://github.com/MultiQC/MultiQC/issues/1082)
- **RSeqC**
  - Support added for output from `geneBodyCoverage2.py` script ([#844](https://github.com/MultiQC/MultiQC/issues/844))
  - Single sample view in the _"Junction saturation"_ plot now works with the toolbox properly _(rename, hide, highlight)_ ([#1133](https://github.com/MultiQC/MultiQC/issues/1133))
- **RNASeQC2**
  - Updated to handle the parsing metric files from the [newer rewrite of RNA-SeqQC](https://github.com/broadinstitute/rnaseqc).
- **Samblaster**
  - Improved parsing to handle variable whitespace ([#1176](https://github.com/MultiQC/MultiQC/issues/1176))
- **Samtools**
  - Removes hardcoding of general stats column names. This allows column names to indicate when a module has been run twice ([https://github.com/MultiQC/MultiQC/issues/1076](https://github.com/MultiQC/MultiQC/issues/1076)).
  - Added an observed over expected read count plot for `idxstats` ([#1118](https://github.com/MultiQC/MultiQC/issues/1118))
  - Added additional (by default hidden) column for `flagstat` that displays number total number of reads in a bam
- **sortmerna**
  - Fix the bug for the latest sortmerna version 4.2.0 ([#1121](https://github.com/MultiQC/MultiQC/issues/1121))
- **sexdeterrmine**
  - Added a scatter plot of relative X- vs Y-coverage to the generated report.
- **VerifyBAMID**
  - Allow files with column header `FREEMIX(alpha)` ([#1112](https://github.com/MultiQC/MultiQC/issues/1112))

#### Bug Fixes

- Added a new test to check that modules work correctly with `--ignore-samples`. A lot of them didn't:
  - `Mosdepth`, `conpair`, `Qualimap BamQC`, `RNA-SeQC`, `GATK BaseRecalibrator`, `SNPsplit`, `SeqyClean`, `Jellyfish`, `hap.py`, `HOMER`, `BBMap`, `DeepTools`, `HiCExplorer`, `pycoQC`, `interop`
  - These modules have now all been fixed and `--ignore-samples` should work as you expect for whatever data you have.
- Removed use of `shutil.copy` to avoid problems with working on multiple filesystems ([#1130](https://github.com/MultiQC/MultiQC/issues/1130))
- Made folder naming behaviour of `multiqc_plots` consistent with `multiqc_data`
  - Incremental numeric suffixes now added if folder already exists
  - Plots folder properly renamed if using `-n`/`--filename`
- Heatmap plotting function is now compatible with MultiQC toolbox `hide` and `highlight` ([#1136](https://github.com/MultiQC/MultiQC/issues/1136))
- Plot config `logswitch_active` now works as advertised
- When running MultiQC modules several times, multiple data files are now created instead of overwriting one another ([#1175](https://github.com/MultiQC/MultiQC/issues/1175))
- Fixed minor bug where tables could report negative numbers of columns in their header text
- Fixed bug where numeric custom content sample names could trigger a `TypeError` ([#1091](https://github.com/MultiQC/MultiQC/issues/1091))
- Fixed custom content bug HTML data in a config file would trigger a `ValueError` ([#1071](https://github.com/MultiQC/MultiQC/issues/1071))
- Replaced deprecated 'warn()' with 'warning()' of the logging module
- Custom content now supports `section_extra` config key to add custom HTML after description.
- Barplots with `ymax` set now ignore this when you click the _Percentages_ tab.

## [MultiQC v1.8](https://github.com/MultiQC/MultiQC/releases/tag/v1.8) - 2019-11-20

#### New Modules

- [**fgbio**](http://fulcrumgenomics.github.io/fgbio/)
  - Process family size count hist data from `GroupReadsByUmi`
- [**biobambam2**](https://github.com/gt1/biobambam2)
  - Added submodule for `bamsormadup` tool
  - Totally cheating - it uses Picard MarkDuplicates but with a custom search pattern and naming
- [**SeqyClean**](https://github.com/ibest/seqyclean)
  - Adds analysis for seqyclean files
- [**mtnucratio**](https://github.com/apeltzer/MTNucRatioCalculator)
  - Added little helper tool to compute mt to nuclear ratios for NGS data.
- [**mosdepth**](https://github.com/brentp/mosdepth)
  - fast BAM/CRAM depth calculation for WGS, exome, or targeted sequencing
- [**SexDetErrmine**](https://github.com/TCLamnidis/Sex.DetERRmine)
  - Relative coverage and error rate of X and Y chromosomes
- [**SNPsplit**](https://github.com/FelixKrueger/SNPsplit)
  - Allele-specific alignment sorting

#### Module updates

- **bcl2fastq**
  - Added handling of demultiplexing of more than 2 reads
  - Allow bcl2fastq to parse undetermined barcode information in situations when lane indexes do not start at 1
- **BBMap**
  - Support for scafstats output marked as not yet implemented in docs
- **DeDup**
  - Added handling clusterfactor and JSON logfiles
- **damageprofiler**
  - Added writing metrics to data output file.
- **DeepTools**
  - Fixed Python3 bug with int() conversion ([#1057](https://github.com/MultiQC/MultiQC/issues/1057))
  - Handle varied TES boundary labels in plotProfile ([#1011](https://github.com/MultiQC/MultiQC/issues/1011))
  - Fixed bug that prevented running on only plotProfile files when no other deepTools files found.
- **fastp**
  - Fix faulty column handling for the _after filtering_ Q30 rate ([#936](https://github.com/MultiQC/MultiQC/issues/936))
- **FastQC**
  - When including a FastQC section multiple times in one report, the Per Base Sequence Content heatmaps now behave as you would expect.
  - Added heatmap showing FastQC status checks for every section report across all samples
  - Made sequence content individual plots work after samples have been renamed ([#777](https://github.com/MultiQC/MultiQC/issues/777))
  - Highlighting samples from status - respect chosen highlight colour in the toolbox ([#742](https://github.com/MultiQC/MultiQC/issues/742))
- **FastQ Screen**
  - When including a FastQ Screen section multiple times in one report, the plots now behave as you would expect.
  - Fixed MultiQC linting errors
- **fgbio**
  - Support the new output format of `ErrorRateByReadPosition` first introduced in version `1.3.0`, as well as the old output format.
- **GATK**
  - Refactored BaseRecalibrator code to be more consistent with MultiQC Python style
  - Handle zero count errors in BaseRecalibrator
- **HiC Explorer**
  - Fixed bug where module tries to parse `QC_table.txt`, a new log file in hicexplorer v2.2.
  - Updated the format of the report to fits the changes which have been applied to the QC report of hicexplorer v3.3
  - Updated code to save parsed results to `multiqc_data`
- **HTSeq**
  - Fixed bug where module would crash if a sample had zero reads ([#1006](https://github.com/MultiQC/MultiQC/issues/1006))
- **LongRanger**
  - Added support for the LongRanger Align pipeline.
- **miRTrace**
  - Fixed bug where a sample in some plots was missed. ([#932](https://github.com/MultiQC/MultiQC/issues/932))
- **Peddy**
  - Fixed bug where sample name cleaning could lead to error. ([#1024](https://github.com/MultiQC/MultiQC/issues/1024))
  - All plots (including _Het Check_ and _Sex Check_) now hidden if no data
- **Picard**
  - Modified `OxoGMetrics` so that it will find files created with GATK `CollectMultipleMetrics` and `ConvertSequencingArtifactToOxoG`.
- **QoRTs**
  - Fixed bug where `--dirs` broke certain input files. ([#821](https://github.com/MultiQC/MultiQC/issues/821))
- **Qualimap**
  - Added in mean coverage computation for general statistics report
  - Creates now tables of collected data in `multiqc_data`
- **RNA-SeQC**
  - Updated broken URL link
- **RSeQC**
  - Fixed bug where Junction Saturation plot when clicking a single sample was mislabelling the lines.
  - When including a RSeQC section multiple times in one report, clicking Junction Saturation plot now behaves as you would expect.
  - Fixed bug where exported data in `multiqc_rseqc_read_distribution.txt` files had incorrect values for `_kb` fields ([#1017](https://github.com/MultiQC/MultiQC/issues/1017))
- **Samtools**
  - Utilize in-built `read_count_multiplier` functionality to plot `flagstat` results more nicely
- **SnpEff**
  - Increased the default summary csv file-size limit from 1MB to 5MB.
- **Stacks**
  - Fixed bug where multi-population sum stats are parsed correctly ([#906](https://github.com/MultiQC/MultiQC/issues/906))
- **TopHat**
  - Fixed bug where TopHat would try to run with files from Bowtie2 or HiSAT2 and crash
- **VCFTools**
  - Fixed a bug where `tstv_by_qual.py` produced invalid json from infinity-values.
- **snpEff**
  - Added plot of effects

#### New MultiQC Features

- Added some installation docs for windows
- Added some docs about using MultiQC in bioinformatics pipelines
- Rewrote Docker image
  - New base image `czentye/matplotlib-minimal` reduces image size from ~200MB to ~80MB
  - Proper installation method ensures latest version of the code
  - New entrypoint allows easier command-line usage
- Support opening MultiQC on websites with CSP `script-src 'self'` with some sha256 exceptions
  - Plot data is no longer intertwined with javascript code so hashes stay the same
- Made `config.report_section_order` work for module sub-sections as well as just modules.
- New config options `exclude_modules` and `run_modules` to complement `-e` and `-m` cli flags.
- Command line output is now coloured by default :rainbow: (use `--no-ansi` to turn this off)
- Better launch comparability due to code refactoring by [@KerstenBreuer](https://github.com/KerstenBreuer) and [@ewels](https://github.com/ewels)
  - Windows support for base `multiqc` command
  - Support for running as a python module: `python -m multiqc .`
  - Support for running within a script: `import multiqc` and `multiqc.run('/path/to/files')`
- Config option `custom_plot_config` now works for bargraph category configs as well ([#1044](https://github.com/MultiQC/MultiQC/issues/1044))
- Config `table_columns_visible` can now be given a module namespace and it will hide all columns from that module ([#541](https://github.com/MultiQC/MultiQC/issues/541))

#### Bug Fixes

- MultiQC now ignores all `.md5` files
- Use `SafeLoader` for PyYaml load calls, avoiding recent warning messages.
- Hide `multiqc_config_example.yaml` in the `test` directory to stop people from using it without modification.
- Fixed matplotlib background colour issue (@epakarin - [#886](https://github.com/MultiQC/MultiQC/issues))
- Table rows that are empty due to hidden columns are now properly hidden on page load ([#835](https://github.com/MultiQC/MultiQC/issues/835))
- Sample name cleaning: All sample names are now truncated to their basename, without a path.
  - This includes for `regex` and `replace` (before was only the default `truncate`).
  - Only affects modules that take sample names from file contents, such as cutadapt.
  - See [#897](https://github.com/MultiQC/MultiQC/issues/897) for discussion.

## [MultiQC v1.7](https://github.com/MultiQC/MultiQC/releases/tag/v1.7) - 2018-12-21

#### New Modules

- [**BISCUIT**](https://github.com/zwdzwd/biscuit)
  - BISuilfite-seq CUI Toolkit
  - Module written by [@zwdzwd](https://github.com/zwdzwd/)
- [**DamageProfiler**](https://github.com/Integrative-Transcriptomics/DamageProfiler)
  - A tool to determine ancient DNA misincorporation rates.
  - Module written by [@apeltzer](https://github.com/apeltzer/)
- [**FLASh**](https://ccb.jhu.edu/software/FLASH/)
  - FLASH (Fast Length Adjustment of SHort reads)
  - Module written by [@pooranis](https://github.com/pooranis/)
- [**MinIONQC**](https://github.com/roblanf/minion_qc)
  - QC of reads from ONT long-read sequencing
  - Module written by [@ManavalanG](https://github.com/ManavalanG)
- [**phantompeakqualtools**](https://www.encodeproject.org/software/phantompeakqualtools)
  - A tool for informative enrichment and quality measures for ChIP-seq/DNase-seq/FAIRE-seq/MNase-seq data.
  - Module written by [@chuan-wang](https://github.com/chuan-wang/)
- [**Stacks**](http://catchenlab.life.illinois.edu/stacks/)
  - A software for analyzing restriction enzyme-based data (e.g. RAD-seq). Support for Stacks >= 2.1 only.
  - Module written by [@remiolsen](https://github.com/remiolsen/)

#### Module updates

- **AdapterRemoval**
  - Handle error when zero bases are trimmed. See [#838](https://github.com/MultiQC/MultiQC/issues/838).
- **Bcl2fastq**
  - New plot showing the top twenty of undetermined barcodes by lane.
  - Informations for R1/R2 are now separated in the General Statistics table.
  - SampleID is concatenate with SampleName because in Chromium experiments several sample have the same SampleName.
- **deepTools**
  - New PCA plots from the `plotPCA` function (written by [@chuan-wang](https://github.com/chuan-wang/))
  - New fragment size distribution plots from `bamPEFragmentSize --outRawFragmentLengths` (written by [@chuan-wang](https://github.com/chuan-wang/))
  - New correlation heatmaps from the `plotCorrelation` function (written by [@chuan-wang](https://github.com/chuan-wang/))
  - New sequence distribution profiles around genes, from the `plotProfile` function (written by [@chuan-wang](https://github.com/chuan-wang/))
  - Reordered sections
- **Fastp**
  - Fixed bug in parsing of empty histogram data. See [#845](https://github.com/MultiQC/MultiQC/issues/845).
- **FastQC**
  - Refactored _Per Base Sequence Content_ plots to show original underlying data, instead of calculating it from the page contents. Now shows original FastQC base-ranges and fixes 100% GC bug in final few pixels. See [#812](https://github.com/MultiQC/MultiQC/issues/812).
  - When including a FastQC section multiple times in one report, the summary progress bars now behave as you would expect.
- **FastQ Screen**
  - Don't hide genomes in the simple plot, even if they have zero unique hits. See [#829](https://github.com/MultiQC/MultiQC/issues/829).
- **InterOp**
  - Fixed bug where read counts and base pair yields were not displaying in tables correctly.
  - Number formatting for these fields can now be customised in the same way as with other modules, as described [in the docs](http://multiqc.info/docs/#number-base-multiplier)
- **Picard**
  - InsertSizeMetrics: You can now configure to what degree the insert size plot should be smoothed.
  - CollectRnaSeqMetrics: Add warning about missing rRNA annotation.
  - CollectRnaSeqMetrics: Add chart for counts/percentage of reads mapped to the correct strand.
  - Now parses VariantCallingMetrics reports. (Similar to GATK module's VariantEval.)
- **phantompeakqualtools**
  - Properly clean sample names
- **Trimmomatic**
  - Updated Trimmomatic module documentation to be more helpful
  - New option to use filenames instead of relying on the command line used. See [#864](https://github.com/MultiQC/MultiQC/issues/864).

#### New MultiQC Features

- Embed your custom images with a new Custom Content feature! Just add `_mqc` to the end of the filename for `.png`, `.jpg` or `.jpeg` files.
- Documentation for Custom Content reordered to make it a little more sane
- You can now add or override any config parameter for any MultiQC plot! See [the documentation](http://multiqc.info/docs/#customising-plots) for more info.
- Allow `table_columns_placement` config to work with table IDs as well as column namespaces. See [#841](https://github.com/MultiQC/MultiQC/issues/841).
- Improved visual spacing between grouped bar plots

#### Bug Fixes

- Custom content no longer clobbers `col1_header` table configs
- The option `--file-list` that refers to a text file with file paths to analyse will no longer ignore directory paths
- [Sample name directory prefixes](https://multiqc.info/docs/#sample-names-prefixed-with-directories) are now added _after_ cleanup.
- If a module is run multiple times in one report, it's CSS and JS files will only be included once (`default` template)

## [MultiQC v1.6](https://github.com/MultiQC/MultiQC/releases/tag/v1.6) - 2018-08-04

Some of these updates are thanks to the efforts of people who attended the [NASPM](https://twitter.com/NordicGenomics) 2018 MultiQC hackathon session. Thanks to everyone who attended!

#### New Modules

- [**fastp**](https://github.com/OpenGene/fastp)
  - An ultra-fast all-in-one FASTQ preprocessor (QC, adapters, trimming, filtering, splitting...)
  - Module started by [@florianduclot](https://github.com/florianduclot/) and completed by [@ewels](https://github.com/ewels/)
- [**hap.py**](https://github.com/Illumina/hap.py)
  - Hap.py is a set of programs based on htslib to benchmark variant calls against gold standard truth datasets
  - Module written by [@tsnowlan](https://github.com/tsnowlan/)
- [**Long Ranger**](https://support.10xgenomics.com/genome-exome/software/pipelines/latest/what-is-long-ranger)
  - Works with data from the 10X Genomics Chromium. Performs sample demultiplexing, barcode processing, alignment, quality control, variant calling, phasing, and structural variant calling.
  - Module written by [@remiolsen](https://github.com/remiolsen/)
- [**miRTrace**](https://github.com/friedlanderlab/mirtrace)
  - A quality control software for small RNA sequencing data.
  - Module written by [@chuan-wang](https://github.com/chuan-wang/)

#### Module updates

- **BCFtools**
  - New plot showing SNP statistics versus quality of call from bcftools stats ([@MaxUlysse](https://github.com/MaxUlysse) and [@Rotholandus](https://github.com/Rotholandus))
- **BBMap**
  - Support added for BBDuk kmer-based adapter/contaminant filtering summary stats ([@boulund](https://github.com/boulund)
- **FastQC**
  - New read count plot, split into unique and duplicate reads if possible.
  - Help text added for all sections, mostly copied from the excellent FastQC help.
  - Sequence duplication plot rescaled
- **FastQ Screen**
  - Samples in large-sample-number plot are now sorted alphabetically ([@hassanfa](https://github.com/hassanfa)
- **MACS2**
  - Output is now more tolerant of missing data (no plot if no data)
- **Peddy**
  - Background samples now shown in ancestry PCA plot ([@roryk](https://github.com/roryk))
  - New plot showing sex checks versus het ratios, supporting unknowns ([@oyvinev](https://github.com/oyvinev))
- **Picard**
  - New submodule to handle `ValidateSamFile` reports ([@cpavanrun](https://github.com/cpavanrun))
  - WGSMetrics now add the mean and standard-deviation coverage to the general stats table (hidden) ([@cpavanrun](https://github.com/cpavanrun))
- **Preseq**
  - New config option to plot preseq plots with unique old coverage on the y axis instead of read count
  - Code refactoring by [@vladsaveliev](https://github.com/vladsaveliev)
- **QUAST**
  - Null values (`-`) in reports now handled properly. Bargraphs always shown despite varying thresholds. ([@vladsaveliev](https://github.com/vladsaveliev))
- **RNA-SeQC**
  - Don't create the report section for Gene Body Coverage if no data is given
- **Samtools**
  - Fixed edge case bug where MultiQC could crash if a sample had zero count coverage with idxstats.
  - Adds % proper pairs to general stats table
- **Skewer**
  - Read length plot rescaled
- **Tophat**
  - Fixed bug where some samples could be given a blank sample name ([@lparsons](https://github.com/lparsons))
- **VerifyBamID**
  - Change column header help text for contamination to match percentage output ([@chapmanb](https://github.com/chapmanb))

#### New MultiQC Features

- New config option `remove_sections` to skip specific report sections from modules
- Add `path_filters_exclude` to exclude certain files when running modules multiple times. You could previously only include certain files.
- New `exclude_*` keys for file search patterns
  - Have a subset of patterns to exclude otherwise detected files with, by filename or contents
- Command line options all now use mid-word hyphens (not a mix of hyphens and underscores)
  - Old underscore terms still maintained for backwards compatibility
- Flag `--view-tags` now works without requiring an "analysis directory".
- Removed Python dependency for `enum34` ([@boulund](https://github.com/boulund))
- Columns can be added to `General Stats` table for custom content/module.
- New `--ignore-symlinks` flag which will ignore symlinked directories and files.
- New `--no-megaqc-upload` flag which disables automatically uploading data to MegaQC

#### Bug Fixes

- Fix path filters for `top_modules/module_order` configuration only selecting if _all_ globs match. It now filters searches that match _any_ glob.
- Empty sample names from cleaning are now no longer allowed
- Stop prepend_dirs set in the config from getting clobbered by an unpassed CLI option ([@tsnowlan](https://github.com/tsnowlan))
- Modules running multiple times now have multiple sets of columns in the General Statistics table again, instead of overwriting one another.
- Prevent tables from clobbering sorted row orders.
- Fix linegraph and scatter plots data conversion (sporadically the incorrect `ymax` was used to drop data points) ([@cpavanrun](https://github.com/cpavanrun))
- Adjusted behavior of ceiling and floor axis limits
- Adjusted multiple file search patterns to make them more specific
  - Prevents the wrong module from accidentally slurping up output from a different tool. By [@cpavanrun](https://github.com/cpavanrun) (see [PR #727](https://github.com/MultiQC/MultiQC/pull/727))
- Fixed broken report bar plots when `-p`/`--export-plots` was specified (see issue [#801](https://github.com/MultiQC/MultiQC/issues/801))

## [MultiQC v1.5](https://github.com/MultiQC/MultiQC/releases/tag/v1.5) - 2018-03-15

#### New Modules

- [**HiCPro**](https://github.com/nservant/HiC-Pro) - New module!
  - HiCPro: Quality controls and processing of Hi-C
  - Module written by [@nservant](https://github.com/nservant),
- [**DeDup**](http://www.github.com/apeltzer/DeDup) - New module!
  - DeDup: Improved Duplicate Removal for merged/collapsed reads in ancient DNA analysis
  - Module written by [@apeltzer](https://github.com/apeltzer),
- [**Clip&Merge**](http://github.com/apeltzer/ClipAndMerge) - New module!
  - Clip&Merge: Adapter clipping and read merging for ancient DNA analysis
  - Module written by [@apeltzer](https://github.com/apeltzer),

#### Module updates

- **bcl2fastq**
  - Catch `ZeroDivisionError` exceptions when there are 0 reads ([@aledj2](https://github.com/aledj2))
  - Add parsing of `TrimmedBases` and new General Stats column for % bases trimmed ([@matthdsm](https://github.com/matthdsm)).
- **BUSCO**
  - Fixed configuration bug that made all sample names become `'short'`
- **Custom Content**
  - Parsed tables now exported to `multiqc_data` files
- **Cutadapt**
  - Refactor parsing code to collect all length trimming plots
- **FastQC**
  - Fixed starting y-axis label for GC-content lineplot being incorrect.
- **HiCExplorer**
  - Updated to work with v2.0 release.
- **Homer**
  - Made parsing of `tagInfo.txt` file more resilient to variations in file format so that it works with new versions of Homer.
  - Kept order of chromosomes in coverage plot consistent.
- **Peddy**
  - Switch `Sex error` logic to `Correct sex` for better highlighting ([@aledj2](https://github.com/aledj2))
- **Picard**
  - Updated module and search patterns to recognise new output format from Picard version >= 2.16 and GATK output.
- **Qualimap BamQC**
  - Fixed bug where start of _Genome Fraction_ could have a step if target is 100% covered.
- **RNA-SeQC**
  - Added rRNA alignment stats to summary table [@Rolandde](https://github.com/Rolandde)
- **RSeqC**
  - Fixed read distribution plot by adding category for `other_intergenic` (thanks to [@moxgreen](https://github.com/moxgreen))
  - Fixed a dodgy plot title (Read GC content)
- **Supernova**
  - Added support for Supernova 2.0 reports. Fixed a TypeError bug when using txt reports only. Also a bug when parsing empty histogram files.

#### New MultiQC Features

- Invalid choices for `--module` or `--exclude` now list the available modules alphabetically.
- Linting now checks for presence in `config.module_order` and tags.

#### Bug Fixes

- Excluding modules now works in combination with using module tags.
- Fixed edge-case bug where certain combinations of `output_fn_name` and `data_dir_name` could trigger a crash
- Conditional formatting - values are now longer double-labelled
- Made config option `extra_series` work in scatter plots the same way that it works for line plots
- Locked the `matplotlib` version to `v2.1.0` and below
  - Due to [two](https://github.com/matplotlib/matplotlib/issues/10476) [bugs](https://github.com/matplotlib/matplotlib/issues/10784) that appeared in `v2.2.0` - will remove this constraint when there's a new release that works again.

## [MultiQC v1.4](https://github.com/MultiQC/MultiQC/releases/tag/v1.4) - 2018-01-11

A slightly earlier-than-expected release due to a new problem with dependency packages that is breaking MultiQC installations since 2018-01-11.

#### New Modules

- [**Sargasso**](http://statbio.github.io/Sargasso/)
  - Parses output from Sargasso - a tool to separate mixed-species RNA-seq reads according to their species of origin
  - Module written by [@hxin](https://github.com/hxin/)
- [**VerifyBAMID**](https://genome.sph.umich.edu/wiki/VerifyBamID)
  - Parses output from VerifyBAMID - a tool to detect contamination in BAM files.
  - Adds the `CHIPMIX` and `FREEMIX` columns to the general statistics table.
  - Module written by [@aledj2](https://github.com/aledj2/)

#### Module updates

- **MACS2**
  - Updated to work with output from older versions of MACS2 by [@avilella](https://github.com/avilella/)
- **Peddy**
  - Add het check plot to suggest potential contamination by [@aledj2](https://github.com/aledj2)
- **Picard**
  - Picard HsMetrics `HS_PENALTY` plot now has correct axis labels
  - InsertSizeMetrics switches commas for points if it can't convert floats. Should help some european users.
- **QoRTs**
  - Added support for new style of output generated in the v1.3.0 release
- **Qualimap**
  - New `Error rate` column in General Statistics table, added by [@Cashalow](https://github.com/Cashalow/)
    - Hidden by default - customise your MultiQC config to always show this column (see [docs](http://multiqc.info/docs/#hiding-columns))
- **QUAST**
  - New option to customise the default display of contig count and length (eg. `bp` instead of `Mbp`).
  - See [documentation](http://multiqc.info/docs/#quast). Written by [@ewels](https://github.com/ewels/) and [@Cashalow](https://github.com/Cashalow/)
- **RSeQC**
  - Removed normalisation in Junction Saturation plot. Now raw counts instead of % of total junctions.

#### New MultiQC Features

- Conditional formatting / highlighting of cell contents in tables
  - If you want to make values that match a criteria stand out more, you can now write custom rules and formatting instructions for tables.
  - For instructions, see [the documentation](http://multiqc.info/docs/#conditional-formatting)
- New `--lint` option which is strict about best-practices for writing new modules
  - Useful when writing new modules and code as it throws warnings
  - Currently only implemented for bar plots and a few other places. More linting coming soon...
- If MultiQC breaks and shows am error message, it now reports the filename of the last log it found
  - Hopefully this will help with debugging / finding dodgy input data

#### Bug Fixes

- Addressed new dependency error with conflicting package requirements
  - There was a conflict between the `networkx`, `colormath` and `spectra` releases.
  - I previously forced certain software versions to get around this, but `spectra` has now updated with the unfortunate effect of introducing a new dependency clash that halts installation.
- Fixed newly introduced bug where Custom Content MultiQC config file search patterns had been broken
- Updated pandoc command used in `--pdf` to work with new releases of Pandoc
- Made config `table_columns_visible` module name key matching case insensitive to make less frustrating

## [MultiQC v1.3](https://github.com/MultiQC/MultiQC/releases/tag/v1.3) - 2017-11-03

#### Breaking changes - custom search patterns

Only for users with custom search patterns for the `bowtie` or `star`: you will
need to update your config files - the `bowtie` search key is now `bowtie1`,
`star_genecounts` is now `star/genecounts`.

For users with custom modules - search patterns _must_ now conform to the search
pattern naming convention: `modulename` or `modulename/anything` (the search pattern
string beginning with the name of your module, anything you like after the first `/`).

#### New Modules

- [**10X Supernova**](https://support.10xgenomics.com/de-novo-assembly/software/overview/welcome)
  - Parses statistics from the _de-novo_ Supernova software.
  - Module written by [@remiolsen](https://github.com/remiolsen/)
- [**BBMap**](https://sourceforge.net/projects/bbmap/)
  - Plot metrics from a number of BBMap tools, a suite of DNA/RNA mapping tools and utilities
  - Module written by [@boulund](https://github.com/boulund/) and [@epruesse](https://github.com/epruesse/)
- [**deepTools**](https://github.com/fidelram/deepTools) - new module!
  - Parse text output from `bamPEFragmentSize`, `estimateReadFiltering`, `plotCoverage`, `plotEnrichment`, and `plotFingerprint`
  - Module written by [@dpryan79](https://github.com/dpryan79/)
- [**Homer Tag Directory**](http://homer.ucsd.edu/homer/ngs/tagDir.html) - new submodule!
  - Module written by [@rdali](https://github.com/rdali/)
- [**illumina InterOp**](http://illumina.github.io/interop/index.html)
  - Module to parse metrics from illumina sequencing runs and demultiplexing, generated by the InterOp package
  - Module written by [@matthdsm](https://github.com/matthdsm/)
- [**RSEM**](https://deweylab.github.io/RSEM/) - new module!
  - Parse `.cnt` file comming from rsem-calculate-expression and plot read repartitions (Unalignable, Unique, Multi ...)
  - Module written by [@noirot](https://github.com/noirot/)
- [**HiCExplorer**](https://github.com/maxplanck-ie/HiCExplorer)
  - New module to parse the log files of `hicBuildMatrix`.
  - Module written by [@joachimwolff](https://github.com/joachimwolff/)

#### Module updates

- **AfterQC**
  - Handle new output format where JSON summary key changed names.
- **bcl2fastq**
  - Clusters per sample plot now has tab where counts are categoried by lane.
- **GATK**
  - New submodule to handle Base Recalibrator stats, written by [@winni2k](https://github.com/winni2k/)
- **HiSAT2**
  - Fixed bug where plot title was incorrect if both SE and PE bargraphs were in one report
- **Picard HsMetrics**
  - Parsing code can now handle commas for decimal places
- **Preseq**
  - Updated odd file-search pattern that limited input files to 500kb
- **QoRTs**
  - Added new plots, new helptext and updated the module to produce a lot more output.
- **Qualimap BamQC**
  - Fixed edge-case bug where the refactored coverage plot code could raise an error from the `range` call.
- Documentation and link fixes for Slamdunk, GATK, bcl2fastq, Adapter Removal, FastQC and main docs
  - Many of these spotted and fixed by [@juliangehring](https://github.com/juliangehring/)
- Went through all modules and standardised plot titles
  - All plots should now have a title with the format _Module name: Plot name_

#### New MultiQC Features

- New MultiQC docker image
  - Ready to use docker image now available at <https://hub.docker.com/r/MultiQC/MultiQC/> (200 MB)
  - Uses automated builds - pull `:latest` to get the development version, future releases will have stable tags.
  - Written by [@MaxUlysse](https://github.com/MaxUlysse/)
- New `module_order` config options allow modules to be run multiple times
  - Filters mean that a module can be run twice with different sets of files (eg. before and after trimming)
  - Custom module config parameters can be passed to module for each run
- File search refactored to only search for running modules
  - Makes search much faster when running with lots of files and limited modules
  - For example, if using `-m star` to only use the STAR module, all other file searches now skipped
- File search now warns if an unrecognised search type is given
- MultiQC now saves nearly all parsed data to a structured output file by default
  - See `multiqc_data/multiqc_data.json`
  - This can be turned off by setting `config.data_dump_file: false`
- Verbose logging when no log files found standardised. Less duplication in code and logs easier to read!
- New documentation section describing how to use MultiQC with Galaxy
- Using `shared_key: 'read_counts'` in table header configs now applies relevant defaults

#### Bug Fixes

- Installation problem caused by changes in upstream dependencies solved by stricter installation requirements
- Minor `default_dev` directory creation bug squashed
- Don't prepend the directory separator (`|`) to sample names with `-d` when there are no subdirs
- `yPlotLines` now works even if you don't set `width`

## [MultiQC v1.2](https://github.com/MultiQC/MultiQC/releases/tag/v1.2) - 2017-08-16

#### CodeFest 2017 Contributions

We had a fantastic group effort on MultiQC at the [2017 BOSC CodeFest](https://www.open-bio.org/wiki/Codefest_2017).
Many thanks to those involved!

#### New Modules

- [**AfterQC**](https://github.com/OpenGene/AfterQC) - New module!
  - Added parsing of the _AfterQC_ json file data, with a plot of filtered reads.
  - Work by [@raonyguimaraes](https://github.com/raonyguimaraes)
- [**bcl2fastq**](https://support.illumina.com/sequencing/sequencing_software/bcl2fastq-conversion-software.html)
  - bcl2fastq can be used to both demultiplex data and convert BCL files to FASTQ file formats for downstream analysis
  - New module parses JSON output from recent versions and summarises some key statistics from the demultiplexing process.
  - Work by [@iimog](https://github.com/iimog) (with a little help from [@tbooth](https://github.com/tbooth) and [@ewels](https://github.com/ewels))
- [**leeHom**](https://github.com/grenaud/leeHom)
  - leeHom is a program for the Bayesian reconstruction of ancient DNA
- [**VCFTools**](https://vcftools.github.io)
  - Added initial support for VCFTools `relatedness2`
  - Added support for VCFTools `TsTv-by-count` `TsTv-by-qual` `TsTv-summary`
  - Module written by [@mwhamgenomics](https://github.com/mwhamgenomics)

#### Module updates

- **FastQ Screen**
  - Gracefully handle missing data from very old FastQ Screen versions.
- **RNA-SeQC**
  - Add new transcript-associated reads plot.
- **Picard**
  - New submodule to handle output from `TargetedPcrMetrics`
- **Prokka**
  - Added parsing of the `# CRISPR arrays` data from Prokka when available ([@asetGem](https://github.com/asetGem))
- **Qualimap**
  - Some code refactoring to radically improve performance and run times, especially with high coverage datasets.
  - Fixed bug where _Cumulative coverage genome fraction_ plot could be truncated.

#### New MultiQC Features

- New module help text
  - Lots of additional help text was written to make MultiQC report plots easier to interpret.
  - Updated modules:
    - Bowtie
    - Bowtie 2
    - Prokka
    - Qualimap
    - SnpEff
  - Elite team of help-writers:
    - [@tabwalsh](https://github.com/tabwalsh)
    - [@ddesvillechabrol](https://github.com/tabwalsh)
    - [@asetGem](https://github.com/asetGem)
- New config option `section_comments` allows you to add custom comments above specific sections in the report
- New `--tags` and `--view_tags` command line options
  - Modules can now be given tags (keywords) and filtered by those. So running `--tags RNA` will only run MultiQC modules related to RNA analysis.
  - Work by [@Hammarn](https://github.com/Hammarn)
- Back-end configuration options to specify the order of table columns
  - Modules and user configs can set priorities for columns to customise where they are displayed
  - Work by [@tbooth](https://github.com/tbooth)
- Added framework for proper unit testing
  - Previous start on unit tests tidied up, new blank template and tests for the `clean_sample_name` functionality.
  - Added to Travis and Appveyor for continuous integration testing.
  - Work by [@tbooth](https://github.com/tbooth)
- Bug fixes and refactoring of report configuration saving / loading
  - Discovered and fixed a bug where a report config could only be loaded once
  - Work by [@DennisSchwartz](https://github.com/DennisSchwartz)
- Table column row headers (sample names) can now be numeric-only.
  - Work by [@iimog](https://github.com/iimog)
- Improved sample name cleaning functionality
  - Added option `regex_keep` to clean filenames by _keeping_ the matching part of a pattern
  - Work by [@robinandeer](https://github.com/robinandeer)
- Handle error when invalid regexes are given in reports
  - Now have a nice toast error warning you and the invalid regexes are highlighted
  - Previously this just crashed the whole report without any warning
  - Work by [@robinandeer](https://github.com/robinandeer)
- Command line option `--dirs-depth` now sets `-d` to `True` (so now works even if `-d` isn't also specified).
- New config option `config.data_dump_file` to export as much data as possible to `multiqc_data/multiqc_data.json`
- New code to send exported JSON data to a a web server
  - This is in preparation for the upcoming MegaQC project. Stay tuned!

#### Bug Fixes

- Specifying multiple config files with `-c`/`--config` now works as expected
  - Previously this would only read the last specified
- Fixed table rendering bug that affected Chrome v60 and IE7-11
  - Table cell background bars weren't showing up. Updated CSS to get around this rendering error.
- HTML ID cleanup now properly cleans strings so that they work with jQuery as expected.
- Made bar graph sample highlighting work properly again
- Config `custom_logo` paths can now be relative to the config file (or absolute as before)
- Report doesn't keep annoyingly telling you that toolbox changes haven't been applied
  - Now uses more subtle _toasts_ and only when you close the toolbox (not every click).
- Switching report toolbox options to regex mode now enables the _Apply_ button as it should.
- Sorting table columns with certain suffixes (eg. `13X`) no works properly (numerically)
- Fixed minor bug in line plot data smoothing (now works with unsorted keys)

---

## [MultiQC v1.1](https://github.com/MultiQC/MultiQC/releases/tag/v1.1) - 2017-07-18

#### New Modules

- [**BioBloom Tools**](https://github.com/bcgsc/biobloom)
  - Create Bloom filters for a given reference and then to categorize sequences
- [**Conpair**](https://github.com/nygenome/Conpair)
  - Concordance and contamination estimator for tumor–normal pairs
- [**Disambiguate**](https://github.com/AstraZeneca-NGS/disambiguate)
  - Bargraph displaying the percentage of reads aligning to two different reference genomes.
- [**Flexbar**](https://github.com/seqan/flexbar)
  - Flexbar is a tool for flexible barcode and adapter removal.
- [**HISAT2**](https://ccb.jhu.edu/software/hisat2/)
  - New module for the HISAT2 aligner.
  - Made possible by updates to HISAT2 logging by @infphilo (requires `--new-summary` HISAT2 flag).
- [**HOMER**](http://homer.ucsd.edu/homer/)
  - Support for summary statistics from the `findPeaks` tool.
- [**Jellyfish**](http://www.cbcb.umd.edu/software/jellyfish/)
  - Histograms to estimate library complexity and coverage from k-mer content.
  - Module written by @vezzi
- [**MACS2**](https://github.com/taoliu/MACS)
  - Summary of redundant rate from MACS2 peak calling.
- [**QoRTs**](http://hartleys.github.io/QoRTs/)
  - QoRTs is toolkit for analysis, QC and data management of RNA-Seq datasets.
- [**THetA2**](http://compbio.cs.brown.edu/projects/theta/)
  - THeTA2 _(Tumor Heterogeneity Analysis)_ estimates tumour purity and clonal / subclonal copy number.

#### Module updates

- **BCFtools**
  - Option to collapse complementary changes in substitutions plot, useful for non-strand specific experiments (thanks to @vladsaveliev)
- **Bismark**
  - M-Bias plots no longer show read 2 for single-end data.
- **Custom Content**
  - New option to print raw HTML content to the report.
- **FastQ Screen**
  - Fixed edge-case bug where many-sample plot broke if total number of reads was less than the subsample number.
  - Fixed incorrect logic of config option `fastqscreen_simpleplot` (thanks to @daler)
  - Organisms now alphabetically sorted in fancy plot so that order is nonrandom (thanks to @daler)
  - Fixed bug where `%No Hits` was missed in logs from recent versions of FastQ Screen.
- **HTSeq Counts**
  - Fixed but so that module still works when `--additional-attr` is specified in v0.8 HTSeq above (thanks to @nalcala)
- **Picard**
  - CollectInsertSize: Fixed bug that could make the General Statistics _Median Insert Size_ value incorrect.
  - Fixed error in sample name regex that left trailing `]` characters and was generally broken (thanks to @jyh1 for spotting this)
- **Preseq**
  - Improved plots display (thanks to @vladsaveliev)
- **Qualimap**
  - Only calculate bases over target coverage for values in General Statistics. Should give a speed increase for very high coverage datasets.
- **QUAST**
  - Module is now compatible with runs from [MetaQUAST](http://quast.sourceforge.net/metaquast) (thanks to @vladsaveliev)
- **RSeQC**
  - Changed default order of sections
  - Added config option to reorder and hide module report sections

#### New MultiQC features

- If a report already exists, execution is no longer halted.
  - `_1` is appended to the filename, iterating if this also exists.
  - `-f`/`--force` still overwrites existing reports as before
  - Feature written by [@Hammarn](https://github.com/Hammarn)
- New ability to run modules multiple times in a single report
  - Each run can be given different configuration options, including filters for input files
  - For example, have FastQC after trimming as well as FastQC before trimming.
  - See the relevant [documentation](http://multiqc.info/docs/#order-of-modules) for more instructions.
- New option to customise the order of report _sections_
  - This is in addition / alternative to changing the order of module execution
  - Allows one module to have sections in multiple places (eg. Custom Content)
- Tables have new column options `floor`, `ceiling` and `minRange`.
- Reports show warning if JavaScript is disabled
- Config option `custom_logo` now works with file paths relative to config file directory and cwd.

#### Bug Fixes

- Table headers now sort columns again after scrolling the table
- Fixed buggy table header tooltips
- Base `clean_s_name` function now strips excess whitespace.
- Line graphs don't smooth lines if not needed (number of points < maximum number allowed)
- PDF output now respects custom output directory.

---

## [MultiQC v1.0](https://github.com/MultiQC/MultiQC/releases/tag/v1.0) - 2017-05-17

Version 1.0! This release has been a long time coming and brings with it some fairly
major improvements in speed, report filesize and report performance. There's also
a bunch of new modules, more options, features and a whole lot of bug fixes.

The version number is being bumped up to 1.0 for a couple of reasons:

1. MultiQC is now _(hopefully)_ relatively stable. A number of facilities and users
   are now using it in a production setting and it's published. It feels like it
   probably deserves v1 status now somehow.
2. This update brings some fairly major changes which will break backwards
   compatibility for plugins. As such, semantic versioning suggests a change in
   major version number.

### Breaking Changes

For most people, you shouldn't have any problems upgrading. There are two
scenarios where you may need to make changes with this update:

#### 1. You have custom file search patterns

Search patterns have been flattened and may no longer have arbitrary depth.
For example, you may need to change the following:

```yaml
fastqc:
  data:
    fn: "fastqc_data.txt"
  zip:
    fn: "*_fastqc.zip"
```

to this:

```yaml
fastqc/data:
  fn: "fastqc_data.txt"
fastqc/zip:
  fn: "*_fastqc.zip"
```

See the [documentation](http://multiqc.info/docs/#step-1-find-log-files) for instructions on how to write the new file search syntax.

See [`search_patterns.yaml`](multiqc/utils/search_patterns.yaml) for the new module search keys
and more examples.

#### 2. You have custom plugins / modules / external code

To see what changes need to applied to your custom plugin code, please see the [MultiQC docs](http://multiqc.info/docs/#v1.0-updates).

#### New Modules

- [**Adapter Removal**](https://github.com/mikkelschubert/adapterremoval)
  - AdapterRemoval v2 - rapid adapter trimming, identification, and read merging
- [**BUSCO**](http://busco.ezlab.org/)
  - New module for the `BUSCO v2` tool, used for assessing genome assembly and annotation completeness.
- [**Cluster Flow**](http://clusterflow.io)
  - Cluster Flow is a workflow tool for bioinformatics pipelines. The new module parses executed tool commands.
- [**RNA-SeQC**](http://archive.broadinstitute.org/cancer/cga/rna-seqc)
  - New module to parse output from RNA-SeQC, a java program which computes a series
    of quality control metrics for RNA-seq data.
- [**goleft indexcov**](https://github.com/brentp/goleft/tree/master/indexcov)
  - [goleft indexcov](https://github.com/brentp/goleft/tree/master/indexcov) uses the PED and ROC
    data files to create diagnostic plots of coverage per sample, helping to identify sample gender and coverage issues.
  - Thanks to @chapmanb and @brentp
- [**SortMeRNA**](http://bioinfo.lifl.fr/RNA/sortmerna/)
  - New module for `SortMeRNA`, commonly used for removing rRNA contamination from datasets.
  - Written by @bschiffthaler

#### Module updates

- **Bcftools**
  - Fixed bug with display of indels when only one sample
- **Cutadapt**
  - Now takes the filename if the sample name is `-` (stdin). Thanks to @tdido
- **FastQC**
  - Data for the Sequence content plot can now be downloaded from reports as a JSON file.
- **FastQ Screen**
  - Rewritten plotting method for high sample numbers plot (~ > 20 samples)
  - Now shows counts for single-species hits and bins all multi-species hits
  - Allows plot to show proper percentage view for each sample, much easier to interpret.
- **HTSeq**
  - Fix bug where header lines caused module to crash
- **Picard**
  - New `RrbsSummaryMetrics` Submodule!
  - New `WgsMetrics` Submodule!
  - `CollectGcBiasMetrics` module now prints summary statistics to `multiqc_data` if found. Thanks to @ahvigil
- **Preseq**
  - Now trims the x axis to the point that meets 90% of `min(unique molecules)`.
    Hopefully prevents ridiculous x axes without sacrificing too much useful information.
  - Allows to show estimated depth of coverage instead of less informative molecule counts
    (see [details](http://multiqc.info/docs/#preseq)).
  - Plots dots with externally calculated real read counts (see [details](http://multiqc.info/docs/#preseq)).
- **Qualimap**
  - RNASeq Transcript Profile now has correct axis units. Thanks to @roryk
  - BamQC module now doesn't crash if reports don't have genome gc distributions
- **RSeQC**
  - Fixed Python3 error in Junction Saturation code
  - Fixed JS error for Junction Saturation that made the single-sample combined plot only show _All Junctions_

#### Core MultiQC updates

- Change in module structure and import statements (see [details](http://multiqc.info/docs/#v1.0-updates)).
- Module file search has been rewritten (see above changes to configs)
  - Significant improvement in search speed (test dataset runs in approximately half the time)
  - More options for modules to find their logs, eg. filename and contents matching regexes (see the [docs](http://multiqc.info/docs/#step-1-find-log-files))
- Report plot data is now compressed, significantly reducing report filesizes.
- New `--ignore-samples` option to skip samples based on parsed sample name
  - Alternative to filtering by input filename, which doesn't always work
  - Also can use config vars `sample_names_ignore` (glob patterns) and `sample_names_ignore_re` (regex patterns).
- New `--sample-names` command line option to give file with alternative sample names
  - Allows one-click batch renaming in reports
- New `--cl_config` option to supply MultiQC config YAML directly on the command line.
- New config option to change numeric multiplier in General Stats
  - For example, if reports have few reads, can show `Thousands of Reads` instead of `Millions of Reads`
  - Set config options `read_count_multiplier`, `read_count_prefix` and `read_count_desc`
- Config options `decimalPoint_format` and `thousandsSep_format` now apply to tables as well as plots
  - By default, thosands will now be separated with a space and `.` used for decimal places.
- Tables now have a maximum-height by default and scroll within this.
  - Speeds up report rendering in the web browser and makes report less stupidly long with lots of samples
  - Button beneath table toggles full length if you want a zoomed-out view
  - Refactored and removed previous code to make the table header "float"
  - Set `config.collapse_tables` to `False` to disable table maximum-heights
- Bar graphs and heatmaps can now be zoomed in on
  - Interactive plots sometimes hide labels due to lack of space. These can now be zoomed in on to see specific samples in more detail.
- Report plots now load sequentially instead of all at once
  - Prevents the browser from locking up when large reports load
- Report plot and section HTML IDs are now sanitised and checked for duplicates
- New template available (called _sections_) which has faster loading
  - Only shows results from one module at a time
  - Makes big reports load in the browser much more quickly, but requires more clicking
  - Try it out by specifying `-t sections`
- Module sections tidied and refactored
  - New helper function `self.add_section()`
  - Sections hidden in nav if no title (no more need for the hacky `self.intro +=`)
  - Content broken into `description`, `help` and `plot`, with automatic formatting
  - Empty module sections are now skipped in reports. No need to check if a plot function returns `None`!
  - Changes should be backwards-compatible
- Report plot data export code refactored
  - Now doesn't export hidden samples (uses HighCharts [export-csv](https://github.com/highcharts/export-csv) plugin)
- Handle error when `git` isn't installed on the system.
- Refactored colouring of table cells
  - Was previously done in the browser using [chroma.js](http://gka.github.io/chroma.js/)
  - Now done at report generation time using the [spectra](https://pypi.python.org/pypi/spectra) package
  - Should helpfully speed up report rendering time in the web browser, especially for large reports
- Docs updates (thanks to @varemo)
- Previously hidden log file `.multiqc.log` renamed to `multiqc.log` in `multiqc_data`
- Added option to load MultiQC config file from a path specified in the environment variable `MULTIQC_CONFIG_PATH`
- New table configuration options
  - `sortRows: False` prevents table rows from being sorted alphabetically
  - `col1_header` allows the default first column header to be changed from "Sample Name"
- Tables no longer show _Configure Columns_ and _Plot_ buttons if they only have a single column
- Custom content updates
  - New `custom_content`/`order` config option to specify order of Custom Content sections
  - Tables now use the header for the first column instead of always having `Sample Name`
  - JSON + YAML tables now remember order of table columns
  - Many minor bugfixes
- Line graphs and scatter graphs axis limits
  - If limits are specified, data exceeding this is no longer saved in report
  - Visually identical, but can make report file sizes considerable smaller in some cases
- Creating multiple plots without a config dict now works (previously just gave grey boxes in report)
- All changes are now tested on a Windows system, using [AppVeyor](https://ci.appveyor.com/project/MultiQC/MultiQC/)
- Fixed rare error where some reports could get empty General Statistics tables when no data present.
- Fixed minor bug where config option `force: true` didn't work. Now you don't have to always specify `-f`!

---

## [MultiQC v0.9](https://github.com/MultiQC/MultiQC/releases/tag/v0.9) - 2016-12-21

A major new feature is released in v0.9 - support for _custom content_. This means
that MultiQC can now easily include output from custom scripts within reports without
the need for a new module or plugin. For more information, please see the
[MultiQC documentation](http://multiqc.info/docs/#custom-content).

#### New Modules

- [**HTSeq**](http://www-huber.embl.de/HTSeq/doc/count.html)
  - New module for the `htseq-count` tool, often used in RNA-seq analysis.
- [**Prokka**](http://www.vicbioinformatics.com/software.prokka.shtml)
  - Prokka is a software tool for the rapid annotation of prokaryotic genomes.
- [**Slamdunk**](http://t-neumann.github.io/slamdunk/)
  - Slamdunk is a software tool to analyze SLAMSeq data.
- [**Peddy**](https://github.com/brentp/peddy)
  - Peddy calculates genotype :: pedigree correspondence checks, ancestry checks and sex checks using VCF files.

#### Module updates

- **Cutadapt**
  - Fixed bug in General Stats table number for old versions of cutadapt (pre v1.7)
  - Added support for _really_ old cutadapt logs (eg. v.1.2)
- **FastQC**
  - New plot showing total overrepresented sequence percentages.
  - New option to parse a file containing a theoretical GC curve to display in the background.
    - Human & Mouse Genome / Transcriptome curves bundled, or make your own using
      [fastqcTheoreticalGC](https://github.com/mikelove/fastqcTheoreticalGC). See the
      [MultiQC docs](http://multiqc.info/docs/#fastqc) for more information.
- **featureCounts**
  - Added parsing checks and catch failures for when non-featureCounts files are picked up by accident
- **GATK**
  - Fixed logger error in VariantEval module.
- **Picard**
  - Fixed missing sample overwriting bug in `RnaSeqMetrics`
  - New feature to customise coverage shown from `HsMetrics` in General Statistics table
    see the [docs](http://multiqc.info/docs/#picard) for info).
  - Fixed compatibility problem with output from `CollectMultipleMetrics` for `CollectAlignmentSummaryMetrics`
- **Preseq**
  - Module now recognises output from `c_curve` mode.
- **RSeQC**
  - Made the gene body coverage plot show the percentage view by default
  - Made gene body coverage properly handle sample names
- **Samtools**
  - New module to show duplicate stats from `rmdup` logs
  - Fixed a couple of niggles in the idxstats plot
- **SnpEff**
  - Fixed swapped axis labels in the Variant Quality plot
- **STAR**
  - Fixed crash when there are 0 unmapped reads.
  - Sample name now taken from the directory name if no file prefix found.
- **Qualimap BamQC**
  - Add a line for pre-calculated reference genome GC content
  - Plot cumulative coverage for values above 50x, align with the coverage histogram.
  - New ability to customise coverage thresholds shown in General Statistics table
    (see the [docs](http://multiqc.info/docs/#qualimap) for info).

#### Core MultiQC updates

- Support for _custom content_ (see top of release notes).
- New ninja report tool: make scatter plots of any two table columns!
- Plot data now saved in `multiqc_data` when 'flat' image plots are created
  - Allows you easily re-plot the data (eg. in Excel) for further downstream investigation
- Added _'Apply'_ button to Highlight / Rename / Hide.
  - These tools can become slow with large reports. This means that you can enter several
    things without having to wait for the report to replot each change.
- Report heatmaps can now be sorted by highlight
- New config options `decimalPoint_format` and `thousandsSep_format`
  - Allows you to change the default `1 234.56` number formatting for plots.
- New config option `top_modules` allows you to specify modules that should come at the top of the report
- Fixed bar plot bug where missing categories could shift data between samples
- Report title now printed in the side navigation
- Missing plot IDs added for easier plot exporting
- Stopped giving warnings about skipping directories (now a debug message)
- Added warnings in report about missing functionality for flat plots (exporting and toolbox)
- Export button has contextual text for images / data
- Fixed a bug where user config files were loaded twice
- Fixed bug where module order was random if `--module` or `--exclude` was used.
- Refactored code so that the order of modules can be changed in the user config
- Beefed up code + docs in scatter plots back end and multiple bar plots.
- Fixed a few back end nasties for Tables
  - Shared-key columns are no longer forced to share colour schemes
  - Fixed bug in lambda modified values when format string breaks
  - Supplying just data with no header information now works as advertised
- Improvements to back end code for bar plots
  - New `tt_decimals` and `tt_suffix` options for bar plots
  - Bar plots now support `yCeiling`, `yFloor` and `yMinRange`, as with line plots.
  - New option `hide_zero_cats:False` to force legends to be shown even when all data is 0
- General Stats _Showing x of y_ columns count is fixed on page load.
- Big code whitespace cleanup

---

## [MultiQC v0.8](https://github.com/MultiQC/MultiQC/releases/tag/v0.8) - 2016-09-26

#### New Modules

- [**GATK**](https://software.broadinstitute.org/gatk/)
  - Added support for VariantEval reports, only parsing a little of the information
    in there so far, but it's a start.
  - Module originally written by @robinandeer at the [OBF Codefest](https://www.open-bio.org/wiki/Codefest_2016),
    finished off by @ewels
- [**Bcftools**](https://samtools.github.io/bcftools/)
- [**QUAST**](http://quast.bioinf.spbau.ru/)
  - QUAST is a tool for assessing de novo assemblies against reference genomes.

#### Module updates

- **Bismark** now supports reports from `bam2nuc`, giving Cytosine coverage in General Stats.
- **Bowtie1**
  - Updated to try to find bowtie command before log, handle multiple logs in one file. Same as bowtie2.
- **FastQC**
  - Sample pass/warn/fail lists now display properly even with large numbers of samples
  - Sequence content heatmap display is better with many samples
- **Kallisto**
  - Now supports logs from SE data.
- **Picard**
  - `BaseDistributionByCycle` - new submodule! Written by @mlusignan
  - `RnaSeqMetrics` - new submodule! This one by @ewels ;)
  - `AlignmentSummaryMetrics` - another new submodule!
  - Fixed truncated files crash bug for Python 3 _(#306)_
- **Qualimap RNASeqQC**
  - Fixed parsing bug affecting counts in _Genomic Origin_ plot.
  - Module now works with European style thousand separators (`1.234,56` instead of `1,234.56`)
- **RSeQC**
  - `infer_experiment` - new submodule! Written by @Hammarn
- **Samtools**
  - `stats` submodule now has separate bar graph showing alignment scores
  - `flagstat` - new submodule! Written by @HLWiencko
  - `idxstats` - new submodule! This one by @ewels again

#### Core MultiQC updates

- New `--export`/`-p` option to generate static images plot in `multiqc_plots` (`.png`, `.svg` and `.pdf`)
  - Configurable with `export_plots`, `plots_dir_name` and `export_plot_formats` config options
  - `--flat` option no longer saves plots in `multiqc_data/multiqc_plots`
- New `--comment`/`-b` flag to add a comment to the top of reports.
- New `--dirs-depth`/`-dd` flag to specify how many directories to prepend with `--dirs`/`-d`
  - Specifying a postive number will take that many directories from the end of the path
  - A negative number will take directories from the start of the path.
- Directory paths now appended before cleaning, so `fn_clean_exts` will now affect these names.
- New `custom_logo` attributes to add your own logo to reports.
- New `report_header_info` config option to add arbitrary information to the top of reports.
- New `--pdf` option to create a PDF report
  - Depends on [Pandoc](http://pandoc.org) being installed and is in a beta-stage currently.
  - Note that specifying this will make MultiQC use the `simple` template, giving a HTML report with
    much reduced functionality.
- New `fn_clean_sample_names` config option to turn off sample name cleaning
  - This will print the full filename for samples. Less pretty reports and rows
    on the General Statistics table won't line up, but can prevent overwriting.
- Table header defaults can now be set easily
- General Statistics table now hidden if empty.
- Some new defaults in the sample name cleaning
- Updated the `simple` template.
  - Now has no toolbox or nav, no JavaScript and is better suited for printing / PDFs.
  - New `config.simple_output` config flag so code knows when we're trying to avoid JS.
- Fixed some bugs with config settings (eg. template) being overwritten.
- NFS log file deletion bug fixed by @brainstorm (#265)
- Fixed bug in `--ignore` behaviour with directory names.
- Fixed nasty bug in beeswarm dot plots where sample names were mixed up (#278)
- Beeswarm header text is now more informative (sample count with more info on a tooltip)
- Beeswarm plots now work when reports have > 1000 samples
- Fixed some buggy behaviour in saving / loading report highlighting + renaming configs (#354)

Many thanks to those at the [OpenBio Codefest 2016](https://www.open-bio.org/wiki/Codefest_2016)
who worked on MultiQC projects.

---

## [MultiQC v0.7](https://github.com/MultiQC/MultiQC/releases/tag/v0.7) - 2016-07-04

#### Module updates

- [**Kallisto**](https://pachterlab.github.io/kallisto/) - new module!
- **Picard**
  - Code refactored to make maintenance and additions easier.
  - Big update to `HsMetrics` parsing - more results shown in report, new plots (by @lpantano)
  - Updated `InsertSizeMetrics` to understand logs generated by `CollectMultipleMetrics` (#215)
  - Newlines in picard output. Fixed by @dakl
- **Samtools**
  - Code refactored
  - Rewrote the `samtools stats` code to display more stats in report with a beeswarm plot.
- **Qualimap**
  - Rewritten to use latest methods and fix bugs.
  - Added _Percentage Aligned_ column to general stats for `BamQC` module.
  - Extra table thresholds added by @avilella (hidden by default)
- **General Statistics**
  - Some tweaks to the display defaults (FastQC, Bismark, Qualimap, SnpEff)
  - Now possible to skip the General Statistics section of the report with `--exclude general_stats`
- **Cutadapt** module updated to recognise logs from old versions of cutadapt (<= v1.6)
- **Trimmomatic**
  - Now handles `,` decimal places in percentage values.
  - Can cope with line breaks in log files (see issue #212)
- **FastQC** refactored
  - Now skips zip files if the sample name has already been found. Speeds up MultiQC execution.
  - Code cleaned up. Parsing and data-structures standardised.
  - New popovers on Pass / Warn / Fail status bars showing sample names. Fast highlighting and hiding.
  - New column in General Stats (hidden by default) showing percentage of FastQC modules that failed.
- **SnpEff**
  - Search pattern now more generic, should match reports from others.
  - _Counts by Effect_ plot removed (had hundreds of categories, was fairly unusable).
  - `KeyError` bug fixed.
- **Samblaster** now gets sample name from `ID` instead of `SM` (@dakl)
- **Bowtie 2**
  - Now parses overall alignment rate as intended.
  - Now depends on even less log contents to work with more inputs.
- **MethylQA** now handles variable spacing in logs
- **featureCounts** now splits columns on tabs instead of whitespace, can handle filenames with spaces

#### Core MultiQC updates

- **Galaxy**: MultiQC now available in Galax! Work by @devengineson / @yvanlebras / @cmonjeau
  - See it in the [Galaxy Toolshed](https://toolshed.g2.bx.psu.edu/view/engineson/multiqc/)
- **Heatmap**: New plot type!
- **Scatter Plot**: New plot type!
- **Download raw data** behind plots in reports! Available in the Export toolbox.
  - Choose from tab-separated, comma-separated and the complete JSON.
- **Table columns can be hidden** on page load (shown through _Configure Columns_)
  - Defaults are configurable using the `table_columns_visible` config option.
- **Beeswarm plot**: Added missing rename / highlight / hiding functionality.
- New `-l` / `--file-list` option: specify a file containing a **list of files** to search.
- **Updated HighCharts** to v4.2.5. Added option to export to JPEG.
- Can now **cancel execution** with a single `ctrl+c` rather than having to button mash
- More granular control of **skipping files** during scan (filename, dirname, path matching)
  - Fixed `--exclude` so that it works with directories as well as files
- **New _Clear_ button** in toolbox to bulk remove highlighting / renaming / hiding filters.
- Improved documentation about behaviour for large sample numbers.
- Handle YAML parsing errors for the config file more gracefully
- Removed empty columns from tables again
- Fixed bug in changing module search patterns, reported by @lweasel
- Added timeout parameter to version check to prevent hang on systems with long defaults
- Fixed table display bug in Firefox
- Fixed bug related to order in which config files are loaded
- Fixed bug that broke the _"Show only"_ toolbox feature with multiple names.
- Numerous other small bugs.

---

## [MultiQC v0.6](https://github.com/MultiQC/MultiQC/releases/tag/v0.6) - 2016-04-29

#### Module updates

- New [Salmon](http://combine-lab.github.io/salmon/) module.
- New [Trimmomatic](http://www.usadellab.org/cms/?page=trimmomatic) module.
- New [Bamtools stats](https://github.com/pezmaster31/bamtools) module.
- New beeswarm plot type. General Stats table replaced with this when many samples in report.
- New RSeQC module: Actually a suite of 8 new modules supporting various outputs from RSeQC
- Rewrote bowtie2 module: Now better at parsing logs and tries to scrape input from wrapper logs.
- Made cutadapt show counts by default instead of obs/exp
- Added percentage view to Picard insert size plot

#### Core MultiQC updates

- Dynamic plots now update their labels properly when changing datasets and to percentages
- Config files now loaded from working directory if present
- Started new docs describing how each module works
- Refactored featureCounts module. Now handles summaries describing multiple samples.
- Stopped using so many hidden files. `.multiqc.log` now called `multiqc.log`
- New `-c`/`--config` command line option to specify a MultiQC configuration file
- Can now load run-specific config files called `multiqc_config.yaml` in working directory
- Large code refactoring - moved plotting code out of `BaseModule` and into new `multiqc.plots` submodules
- Generalised code used to generate the General Stats table so that it can be used by modules
- Removed interactive report tour, replaced with a link to a youtube tutorial
- Made it possible to permanently hide the blue welcome message for all future reports
- New option to smooth data for line plots. Avoids mega-huge plots. Applied to SnpEff, RSeQC, Picard.

Bugfixes:

- Qualimap handles infinity symbol (thanks @chapmanb )
- Made SnpEff less fussy about required fields for making plots
- UTF-8 file paths handled properly in Py2.7+
- Extending two config variables wasn't working. Now fixed.
- Dragging the height bar of plots now works again.
- Plots now properly change y axis limits and labels when changing datasets
- Flat plots now have correct path in `default_dev` template

---

## [MultiQC v0.5](https://github.com/MultiQC/MultiQC/releases/tag/v0.5) - 2016-03-29

#### Module updates

- New [Skewer](https://github.com/relipmoc/skewer) module, written by @dakl
- New [Samblaster](https://github.com/GregoryFaust/samblaster) module, written by @dakl
- New [Samtools stats](http://www.htslib.org/) module, written by @lpantano
- New [HiCUP](http://www.bioinformatics.babraham.ac.uk/projects/hicup/) module
- New [SnpEff](http://snpeff.sourceforge.net/) module
- New [methylQA](http://methylqa.sourceforge.net/) module

#### Core MultiQC updates

- New "Flat" image plots, rendered at run time with MatPlotLib
  - By default, will use image plots if > 50 samples (set in config as `plots_flat_numseries`)
  - Means that _very_ large numbers of samples can be viewed in reports. _eg._ single cell data.
  - Templates can now specify their own plotting functions
  - Use `--flat` and `--interactive` to override this behaviour
- MultiQC added to `bioconda` (with help from @dakl)
- New plugin hook: `config_loaded`
- Plugins can now add new command line options (thanks to @robinandeer)
- Changed default data directory name from `multiqc_report_data` to `multiqc_data`
- Removed support for depreciated MultiQC_OSXApp
- Updated logging so that a verbose `multiqc_data/.multiqc.log` file is always written
- Now logs more stuff in verbose mode - command used, user configs and so on.
- Added a call to multiqc.info to check for new versions. Disable with config `no_version_check`
- Removed general stats manual row sorting.
- Made filename matching use glob unix style filename match patterns
- Everything (including the data directory) is now created in a temporary directory and moved when MultiQC is complete.
- A handful of performance updates for large analysis directories

---

## [MultiQC v0.4](https://github.com/MultiQC/MultiQC/releases/tag/v0.4) - 2016-02-16

- New `multiqc_sources.txt` which identifies the paths used to collect all report data for each sample
- Export parsed data as tab-delimited text, `JSON` or `YAML` using the new `-k`/`--data-format` command line option
- Updated HighCharts from `v4.2.2` to `v4.2.3`, fixes tooltip hover bug.
- Nicer export button. Now tied to the export toolbox, hopefully more intuitive.
- FastQC: Per base sequence content heatmap can now be clicked to show line graph for single sample
- FastQC: No longer show adapter contamination datasets with <= 0.1% contamination.
- Picard: Added support for `CollectOxoGMetrics` reports.
- Changed command line option `--name` to `--filename`
- `--name` also used for filename if `--filename` not specified.
- Hide samples toolbox now has switch to _show only_ matching samples
- New regex help box with examples added to report
- New button to copy general stats table to the clipboard
- General Stats table 'floating' header now sorts properly when scrolling
- Bugfix: MultiQC default_dev template now copies module assets properly
- Bufgix: General Stats table floating header now resizes properly when page width changes

---

## [MultiQC v0.3.2](https://github.com/MultiQC/MultiQC/releases/tag/v0.3.2) - 2016-02-08

- All modules now load their log file search parameters from a config
  file, allowing you to overwrite them using your user config file
  - This is useful if your analysis pipeline renames program outputs
- New Picard (sub)modules - Insert Size, GC Bias & HsMetrics
- New Qualimap (sub)module - RNA-Seq QC
- Made Picard MarkDups show percent by default instead of counts
- Added M-Bias plot to Bismark
- New option to stream report HTML to `stdout`
- Files can now be specified as well as directories
- New options to specify whether the parsed data directory should be created
  - command line flags: `--data` / `--no-data`
  - config option name: `make_data_dir`
- Fixed bug with incorrect path to installation dir config YAML file
- New toolbox drawer for bulk-exporting graph images
- Report side navigation can now be hidden to maximise horizontal space
- Mobile styling improved for narrow screen
- More vibrant colours in the general stats table
- General stats table numbers now left aligned
- Settings now saved and loaded to named localstorage locations
  - Simplified interface - no longer global / single report saving
  - Removed static file config. Solves JS error, no-one was doing this
    since we have standalone reports anyway.
- Added support for Python 3.5
- Fixed bug with module specific CSS / JS includes in some templates
- Made the 'ignore files' config use unix style file pattern matching
- Fixed some bugs in the FastQ Screen module
- Fixed some bugs in the FastQC module
- Fixed occasional general stats table bug
- Table sorting on sample names now works after renaming
- Bismark module restructure
  - Each report type now handled independently (alignment / dedup / meth extraction)
  - M-Bias plot now shows R1 and R2
- FastQC GC content plot now has option for counts or percentages
  - Allows comparison between samples with very different read counts
- Bugfix for reports javascript
  - Caused by updated to remotely loaded HighCharts export script
  - Export script now bundled with multiqc, so does not depend on internet connection
  - Other JS errors fixed in this work
- Bugfix for older FastQC reports - handle old style sequence dup data
- Bugfix for varying Tophat alignment report formats
- Bugfix for Qualimap RNA Seq reports with paired end data

---

## [MultiQC v0.3.1](https://github.com/MultiQC/MultiQC/releases/tag/v0.3.1) - 2015-11-04

- Hotfix patch to fix broken FastQC module (wasn't finding `.zip` files properly)
- General Stats table colours now flat. Should improve browser speed.
- Empty rows now hidden if appear due to column removal in general stats
- FastQC Kmer plot removed until we have something better to show.

---

## [MultiQC v0.3](https://github.com/MultiQC/MultiQC/releases/tag/v0.3) - 2015-11-04

- Lots of lovely new documentation!
- Child templates - easily customise specific parts of the default report template
- Plugin hooks - allow other tools to execute custom code during MultiQC execution
- New Preseq module
- New design for general statistics table (snazzy new background bars)
- Further development of toolbox
  - New button to clear all filters
  - Warnings when samples are hidden, plus empty plots and table cols are hidden
  - Active toolbar tab buttons are highlighted
- Lots of refactoring by @moonso to please the Pythonic gods
  - Switched to click instead of argparse to handle command line arguments
  - Code generally conforms to best practices better now.
- Now able to supply multiple directories to search for reports
- Logging output improved (now controlled by `-q` and `-v` for quiet and verbose)
- More HTML output dealt with by the base module, less left to the modules
  - Module introduction text
  - General statistics table now much easier to add to (new helper functions)
- Images, CSS and Javascript now included in HTML, meaning that there is a single
  report file to make sharing easier
- More accessible scrolling in the report - styled scrollbars and 'to top' button.
- Modules and templates now use setuptools entry points, facilitating plugins
  by other packages. Allows niche extensions whilst keeping the core codebase clean.
- The general stats table now has a sticky header row when scrolling, thanks to
  some new javascript wizardry...
- General stats columns can have a _shared key_ which allows common colour schemes
  and data ranges. For instance, all columns describing a read count will now share
  their scale across modules.
- General stats columns can be hidden and reordered with a new modal window.
- Plotting code refactored, reports with many samples (>50 by default) don't
  automatically render to avoid freezing the browser.
- Plots with highlighted and renamed samples now honour this when exporting to
  different file types.

---

## [MultiQC v0.2](https://github.com/MultiQC/MultiQC/releases/tag/v0.2) - 2015-09-18

- Code restructuring for nearly all modules. Common base module
  functions now handle many more functions (plots, config, file import)
  - See the [contributing notes](https://github.com/MultiQC/MultiQC/blob/master/CONTRIBUTING.md)
    for instructions on how to use these new helpers to make your own module
- New report toolbox - sample highlighting, renaming, hiding
  - Config is autosaved by default, can also export to a file for sharing
  - Interactive tour to help users find their way around
- New Tophat, Bowtie 2 and QualiMap modules
  - Thanks to @guillermo-carrasco for the QualiMap module
- Bowtie module now works
- New command line parameter `-d` prefixes sample names with the directory that
  they were found in. Allows duplicate filenames without being overwritten.
- Introduction walkthrough helps show what can be done in the report
- Now compatible with both Python 2 and Python 3
- Software version number now printed on command line properly, and in reports.
- Bugfix: FastQC doesn't break when only one report found
- Bugfix: FastQC seq content heatmap highlighting
- Many, many small bugfixes

---

## [MultiQC v0.1](https://github.com/MultiQC/MultiQC/releases/tag/v0.1) - 2015-09-01

- The first public release of MultiQC, after a month of development. Basic
  structure in place and modules for FastQC, FastQ Screen, Cutadapt, Bismark,
  STAR, Bowtie, Subread featureCounts and Picard MarkDuplicates. Approaching
  stability, though still under fairly heavy development.<|MERGE_RESOLUTION|>--- conflicted
+++ resolved
@@ -5,13 +5,9 @@
 ### MultiQC updates
 
 - Update Clipboard.JS ([#2396](https://github.com/MultiQC/MultiQC/pull/2396))
-<<<<<<< HEAD
-- Replace NaN with null in JSON dumps ([#2432](https://github.com/MultiQC/MultiQC/pull/2432))
-=======
 - Remove CSP.txt and the linting check, move the script that prints missing hashes under `scripts`. Admins of servers with Content Security Policy can use it to print missing hashes when they install a new MultiQC version with: `python scripts/print_missing_csp.py --report full_report.html` ([#2421](https://github.com/MultiQC/MultiQC/pull/2421))
 - Remove the `highcharts` template ([#2409](https://github.com/MultiQC/MultiQC/pull/2409))
 - Do not maintain change log between releases ([#2427](https://github.com/MultiQC/MultiQC/pull/2427))
->>>>>>> 9d69eacf
 
 ### New modules
 

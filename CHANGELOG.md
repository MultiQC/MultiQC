--- conflicted
+++ resolved
@@ -38,6 +38,8 @@
   - HUMID is a tool to quickly and easily remove duplicate reads from FastQ files, with or without UMIs.
 - [**Nextclade**](https://github.com/nextstrain/nextclade)
   - Tool that assigns clades to SARS-CoV-2 samples
+- [**Porechop**](https://github.com/rrwick/Porechop)
+  - A tool for finding and removing adapters from Oxford Nanopore reads
 - [**UMI-tools**](https://umi-tools.readthedocs.io)
   - Work with Unique Molecular Identifiers (UMIs) / Random Molecular Tags (RMTs) and single cell RNA-Seq cell barcodes.
 
@@ -101,16 +103,8 @@
 - Tidied the verbose log to remove some very noisy statements and add summaries for skipped files in the search
 - Add timezone to time in reports
 - Add nix flake support
-<<<<<<< HEAD
-
-### New Modules
-
-- [**Porechop**](https://github.com/rrwick/Porechop)
-  - A tool for finding and removing adapters from Oxford Nanopore reads
-=======
 - Added automatic tweet about new releases
 - Breaking: Removed `--cl_config` option. Please use `--cl-config` instead.
->>>>>>> e66328e2
 
 ### Module updates
 

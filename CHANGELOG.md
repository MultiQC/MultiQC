--- conflicted
+++ resolved
@@ -16,7 +16,8 @@
 
 ### New Modules
 
-_nothing yet.._
+- [**Nextclade**](https://github.com/nextstrain/nextclade)
+  - Tool that assigns clades to SARS-CoV-2 samples
 
 ### Module updates
 
@@ -70,7 +71,6 @@
 
 ### New Modules
 
-<<<<<<< HEAD
 - [**CheckQC**](https://github.com/Molmed/checkQC)
   - A program designed to check a set of quality criteria against an Illumina runfolder
 - [**pbmarkdup**](https://github.com/PacificBiosciences/pbmarkdup)
@@ -88,10 +88,6 @@
   - Added mean coverage [#1566](https://github.com/ewels/MultiQC/issues/1566)
 - **NanoStat**
   - Recognize FASTA and FastQ report flavors ([#1547](https://github.com/ewels/MultiQC/issues/1547))
-=======
-- [**Nextclade**](https://github.com/nextstrain/nextclade)
-  - Tool that assigns clades to SARS-CoV-2 samples
->>>>>>> ad17bc0e
 
 ### Module updates
 

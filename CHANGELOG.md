--- conflicted
+++ resolved
@@ -24,11 +24,8 @@
 - Heatmap: allow a dict dicts of data ([#2386](https://github.com/MultiQC/MultiQC/pull/2386))
 - Heatmap: add zlab config parameter. Show xlab, ylab, zlab in tooltip ([#2387](https://github.com/MultiQC/MultiQC/pull/2387))
 - When checking for git SHA, make sure we are not inside another git repo ([#2399](https://github.com/MultiQC/MultiQC/pull/2399))
-<<<<<<< HEAD
+- Add export button for table ([#2394](https://github.com/MultiQC/MultiQC/pull/2394))
 - Add option to place bar plot legend on the bottom ([#2397](https://github.com/MultiQC/MultiQC/pull/2397))
-=======
-- Add export button for table ([#2394](https://github.com/MultiQC/MultiQC/pull/2394))
->>>>>>> cc4a6757
 
 ### New modules
 

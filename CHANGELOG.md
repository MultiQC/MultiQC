--- conflicted
+++ resolved
@@ -8,6 +8,9 @@
 
 * [**HOPS**](https://www.github.com/rhubler/HOPS)
   * Post-alignment ancient DNA analysis tool for MALT
+* [**pairtools**](https://github.com/mirnylab/pairtools)
+  * pairtools - a framework to process sequencing data from a Hi-C experiment
+
 
 #### Module updates
 
@@ -123,11 +126,6 @@
     * Command line tool to annotate miRNAs with a standard mirna/isomir naming (mirGFF3)
     * Module started by [@oneillkza](https://github.com/oneillkza/) and completed by [@FlorianThibord](https://github.com/FlorianThibord/)
 * [**MultiVCFAnalyzer**](https://github.com/alexherbig/multivcfanalyzer)
-<<<<<<< HEAD
-    * combining multiple VCF files into one coherent report and format for downstream analysis.
-* [**pairtools**](https://github.com/mirnylab/pairtools)
-    * pairtools - a framework to process sequencing data from a Hi-C experiment
-=======
     * Combining multiple VCF files into one coherent report and format for downstream analysis.
 * **Picard** - new submodules for `QualityByCycleMetrics`, `QualityScoreDistributionMetrics` & `QualityYieldMetrics`
     * See [#1116](https://github.com/ewels/MultiQC/issues/1114)
@@ -139,7 +137,6 @@
     * Relatedness checking and QC for BAM/CRAM/VCF for cancer, DNA, BS-Seq, exome, etc.
 * [**VarScan2**](https://github.com/dkoboldt/varscan)
     * Variant calling and somatic mutation/CNV detection for next-generation sequencing data
->>>>>>> 9760f756
 
 #### Module updates:
 

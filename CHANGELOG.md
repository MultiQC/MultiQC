# MultiQC Version History

## MultiQC v1.21dev

### MultiQC updates

<<<<<<< HEAD
- Warn if `run_modules` contains a non-existent module ([#2322](https://github.com/MultiQC/MultiQC/pull/2322))
=======
- Group-mode bar plot: fix inner gap ([#2321](https://github.com/MultiQC/MultiQC/pull/2321))
>>>>>>> ec4c4852

### New modules

### Module updates

## [MultiQC v1.20](https://github.com/ewels/MultiQC/releases/tag/v1.20) - 2024-02-12

### Highlights

#### New plotting library

MultiQC v1.20 comes with totally new plotting code for MultiQC reports. This is a huge change to the report output. We've done our best to maintain feature parity with the previous plotting code, but please do let us know if you spot any bugs or changes in behaviour by creating a GitHub issue.

This change comes with many improvements and new features, and paves the way for more in the future. To find out more, read the [associated blog post](https://seqera.io/blog/multiqc-plotly/).

For now, you can revert to the previous plotting code by using the `highcharts` report template (`multiqc --template highcharts`). This will be removed in v1.21.

Note that there are several plotting configuration options which have been removed:

- `click_func`
- `cursor`
- `tt_percentages` (use `tt_suffix: "%"`)
- Bar plot:
  - `use_legend` (automatically hidden if there is only 1 category)
- Line plot:
  - `labelSize`
  - `xDecimals`, `yDecimals` (automatic if all values can be cast to int)
  - `xLabelFormat`, `yLabelFormat` (use `tt_label`)
  - `pointFormat`
- Heatmap:
  - `datalabel_colour`
  - `borderWidth`

#### Moved GitHub and docker repositories

The v1.20 release is also the first release we've had since we moved the MultiQC repositories. Please note that the code is now at [MultiQC/MultiQC](https://github.com/MultiQC/MultiQC) (formerly [ewels/MultiQC](https://github.com/ewels/MultiQC)) and the same for the Docker repository. The GitHub repo should automatically redirect, but it's still good to update any references you may have.

### MultiQC updates

- Support Plotly as a new backend for plots ([#2079](https://github.com/MultiQC/MultiQC/pull/2079))
  - The default template now uses Plotly for all plots
  - Added a new plot type `violin` (replaces `beeswarm`)
  - Moved legacy Highcharts/Matplotlib code under an optional template `highcharts`
    ([#2292](https://github.com/MultiQC/MultiQC/pull/2292))
- Move GitHub repository to `MultiQC` organisation ([#2243](https://github.com/MultiQC/MultiQC/pull/2243))
- Update all GitHub actions to their latest versions ([#2242](https://github.com/ewels/MultiQC/pull/2242))
- Update docs to work with Astro 4 ([#2256](https://github.com/MultiQC/MultiQC/pull/2256))
- Remove unused dependency on `future` library ([#2258](https://github.com/MultiQC/MultiQC/pull/2258))
- Fix incorrect scale IDs caught by linting ([#2272](https://github.com/MultiQC/MultiQC/pull/2272))
- Docs: fix missing `v` prefix in docker image tags ([#2273](https://github.com/MultiQC/MultiQC/pull/2273))
- Unicode file reading errors: attempt to skip non-unicode characters ([#2275](https://github.com/MultiQC/MultiQC/pull/2275))
- Heatmap: check if value is numeric when calculating min and max ([#2276](https://github.com/MultiQC/MultiQC/pull/2276))
- Add `filesearch_file_shared` config option, remove unnecessary per-module `shared` flags in search patterns ([#2227](https://github.com/ewels/MultiQC/pull/2227))
- Use alternative method to walk directory using pathlib ([#2277](https://github.com/MultiQC/MultiQC/pull/2277))
- Export `config.output_dir` in MegaQC JSON ([#2287](https://github.com/MultiQC/MultiQC/pull/2287))
- Drop support for module tags ([#2278](https://github.com/MultiQC/MultiQC/pull/2278))
- Pin `Pillow` package, wrap add_logo in try-except ([#2312](https://github.com/MultiQC/MultiQC/pull/2312))
- Custom content: support multiple datasets ([#2291](https://github.com/MultiQC/MultiQC/pull/2291))
- Configuration: fix reading config.output_fn_name and --filename ([#2314](https://github.com/MultiQC/MultiQC/pull/2314))

### New modules

- [**Bamdst**](https://https://github.com/shiquan/bamdst) ([#2161](https://github.com/MultiQC/MultiQC/pull/2161))
  - Bamdst is a lightweight tool to stat the depth coverage of target regions of bam file(s).
- [**MetaPhlAn**](https://github.com/biobakery/MetaPhlAn) ([#2262](https://github.com/MultiQC/MultiQC/pull/2262))
  - MetaPhlAn is a computational tool for profiling the composition of microbial communities from metagenomic shotgun sequencing data.
- [**MEGAHIT**](https://github.com/voutcn/megahit) ([#2222](https://github.com/ewels/MultiQC/pull/2222))
  - MEGAHIT is an ultra-fast and memory-efficient NGS assembler
- [**Nonpareil**](https://github.com/lmrodriguezr/nonpareil) ([#2215](https://github.com/MultiQC/MultiQC/pull/2215))
  - Estimate metagenomic coverage and sequence diversity.

### Module updates

- **Bcftools**: order variant depths plot categories ([#2289](https://github.com/MultiQC/MultiQC/pull/2289))
- **Bcftools**: add missing `self.ignore_samples` in stats ([#2288](https://github.com/MultiQC/MultiQC/pull/2288))
- **BCL Convert**: add index, project names to sample statistics and calculate mean quality for lane statistics. ([#2261](https://github.com/MultiQC/MultiQC/pull/2261))
- **BCL Convert**: fix duplicated `yield` for 3.9.3+ when the yield is provided explicitly in Quality_Metrics ([#2253](https://github.com/MultiQC/MultiQC/pull/2253))
- **BCL Convert**: handle samples with zero yield ([#2297](https://github.com/MultiQC/MultiQC/pull/2297))
- **Bismark**: fix old link in Bismark docs ([#2252](https://github.com/MultiQC/MultiQC/pull/2252))
- **Bismark**: fix old link in docs ([#2252](https://github.com/MultiQC/MultiQC/pull/2252))
- **Cutadapt**: support JSON format ([#2281](https://github.com/MultiQC/MultiQC/pull/2281))
- **HiFiasm**: account for lines with no asterisk ([#2268](https://github.com/MultiQC/MultiQC/pull/2268))
- **HUMID**: add cluster statistics ([#2265](https://github.com/MultiQC/MultiQC/pull/2265))
- **mosdepth**: add additional summaries to general stats #2257 ([#2257](https://github.com/MultiQC/MultiQC/pull/2257))
- **Picard**: fix using multiple times in report: do not pass `module.anchor` to `self.find_log_files` ([#2255](https://github.com/MultiQC/MultiQC/pull/2255))
- **QualiMap**: address NBSP as thousands separators ([#2282](https://github.com/MultiQC/MultiQC/pull/2282))
- **Seqera Platform CLI**: updates for v0.9.2 ([#2248](https://github.com/MultiQC/MultiQC/pull/2248))
- **Seqera Platform CLI**: handle failed tasks ([#2286](https://github.com/MultiQC/MultiQC/pull/2286))

## [MultiQC v1.19](https://github.com/ewels/MultiQC/releases/tag/v1.19) - 2023-12-18

### MultiQC updates

- Add missing table `id` in DRAGEN modules, and require `id` in plot configs in strict mode ([#2228](https://github.com/ewels/MultiQC/pull/2228))
- Config `table_columns_visible` and `table_columns_name`: support flat config and `table_id` as a group ([#2191](https://github.com/ewels/MultiQC/pull/2191))
- Add `sort_samples: false` config option for bar graphs ([#2210](https://github.com/ewels/MultiQC/pull/2210))
- Upgrade the jQuery tablesorter plugin to v2 ([#1666](https://github.com/ewels/MultiQC/pull/1666))
- Refactor pre-Python-3.6 code, prefer f-strings over `.format()` calls ([#2224](https://github.com/ewels/MultiQC/pull/2224))
- Allow specifying default sort columns for tables with `defaultsort` ([#1667](https://github.com/ewels/MultiQC/pull/1667))
- Create CODE_OF_CONDUCT.md ([#2195](https://github.com/ewels/MultiQC/pull/2195))
- Add `.cram` to sample name cleaning defaults ([#2209](https://github.com/ewels/MultiQC/pull/2209))

### MultiQC bug fixes

- Re-add `run` into the `multiqc` namespace ([#2202](https://github.com/ewels/MultiQC/pull/2202))
- Fix the `"square": True` flag to scatter plot to actually make the plot square ([#2189](https://github.com/ewels/MultiQC/pull/2189))
- Fix running with the `--no-report` flag ([#2212](https://github.com/ewels/MultiQC/pull/2212))
- Fix guessing custom content plot type: do not assume first row of a bar plot data are sample names ([#2208](https://github.com/ewels/MultiQC/pull/2208))
- Fix detection of changed specific module in Changelog CI ([#2234](https://github.com/ewels/MultiQC/pull/2234))

### Module updates

- **BCLConvert**: fix mean quality, fix count-per-lane bar plot ([#2197](https://github.com/ewels/MultiQC/pull/2197))
- **deepTools**: handle missing data in `plotProfile` ([#2229](https://github.com/ewels/MultiQC/pull/2229))
- **Fastp**: search content instead of file name ([#2213](https://github.com/ewels/MultiQC/pull/2213))
- **GATK**: square the `BaseRecalibrator` scatter plot ([#2189](https://github.com/ewels/MultiQC/pull/2189))
- **HiC-Pro**: add missing search patterns and better handling of missing data ([#2233](https://github.com/ewels/MultiQC/pull/2233))
- **Kraken**: fix `UnboundLocalError` ([#2230](https://github.com/ewels/MultiQC/pull/2230))
- **Kraken**: fixed column keys in genstats ([#2205](https://github.com/ewels/MultiQC/pull/2205))
- **QualiMap**: fix `BamQC` for global-only stats ([#2207](https://github.com/ewels/MultiQC/pull/2207))
- **Picard**: add more search patterns for `MarkDuplicates`, including `MarkDuplicatesSpark` ([#2226](https://github.com/ewels/MultiQC/pull/2226))
- **Salmon**: add `library_types`, `compatible_fragment_ratio`, `strand_mapping_bias` to the general stats table ([#1485](https://github.com/ewels/MultiQC/pull/1485))

## [MultiQC v1.18](https://github.com/ewels/MultiQC/releases/tag/v1.18) - 2023-11-17

### Highlights

#### Better configs

As of this release, you can now set all of your config variables via environment variables! (see [docs](https://multiqc.info/docs/getting_started/config/#config-with-environment-variables)).

Better still, YAML config files can now use string interpolation to parse environment variables within strings (see [docs](https://multiqc.info/docs/getting_started/config/#referencing-environment-variables-in-yaml-configs)), eg:

```yaml
report_header_info:
  - Contact E-mail: !ENV "${NAME:info}@${DOMAIN:example.com}"
```

#### Picard refactoring

In this release, there was a significant refactoring of the Picard module.
It has been generalized for better code sharing with other Picard-based software, like Sentieon and Parabricks.
As a result of this, the standalone Sentieon module was removed: Sentieon QC files will be interpreted directly as Picard QC files.

If you were using the Sentieon module in your pipelines, make sure to update any places that reference the module name:

- MultiQC command line (e.g. replace `--module sentieon` with `--module picard`).
- MultiQC configs (e.g. replace `sentieon` with `picard` in options like `run_modules`, `exclude_modules`, `module_order`).
- Downstream code that relies on names of the files in `multiqc_data` or `multiqc_plots` saves (e.g., `multiqc_data/multiqc_sentieon_AlignmentSummaryMetrics.txt` becomes `multiqc_data/multiqc_picard_AlignmentSummaryMetrics.txt`).
- Code that parses data files like `multiqc_data/multiqc_data.json`.
- Custom plugins and templates that rely on HTML anchors (e.g. `#sentieon_aligned_reads` becomes `#picard_AlignmentSummaryMetrics`).
- Also, note that Picard fetches sample names from the commands it finds inside the QC headers (e.g. `# net.sf.picard.analysis.CollectMultipleMetrics INPUT=Szabo_160930_SN583_0215_AC9H20ACXX.bam ...` -> `Szabo_160930_SN583_0215_AC9H20ACXX`), whereas the removed Sentieon module prioritized the QC file names. To revert to the old Sentieon approach, use the [`use_filename_as_sample_name` config flag](https://multiqc.info/docs/getting_started/config/#using-log-filenames-as-sample-names).

### MultiQC updates

- Config can be set with environment variables, including env var interpolation ([#2178](https://github.com/ewels/MultiQC/pull/2178))
- Try find config in `~/.config` or `$XDG_CONFIG_HOME` ([#2183](https://github.com/ewels/MultiQC/pull/2183))
- Better sample name cleaning with pairs of input filenames ([#2181](https://github.com/ewels/MultiQC/pull/2181))
- Software versions: allow any string as a version tag ([#2166](https://github.com/ewels/MultiQC/pull/2166))
- Table columns with non-numeric values and now trigger a linting error if `scale` is set ([#2176](https://github.com/ewels/MultiQC/pull/2176))
- Stricter config variable typing ([#2178](https://github.com/ewels/MultiQC/pull/2178))
- Remove `position:absolute` CSS from table values ([#2169](https://github.com/ewels/MultiQC/pull/2169))
- Fix column sorting in exported TSV files from a matplotlib linegraph plot ([#2143](https://github.com/ewels/MultiQC/pull/2143))
- Fix custom anchors for kraken ([#2170](https://github.com/ewels/MultiQC/pull/2170))
- Fix logging spillover bug ([#2174](https://github.com/ewels/MultiQC/pull/2174))

### New Modules

- [**Seqera Platform CLI**](https://github.com/seqeralabs/tower-cli) ([#2151](https://github.com/ewels/MultiQC/pull/2151))
  - Seqera Platform CLI reports statistics generated by the Seqera Platform CLI.
- [**Xenome**](https://github.com/data61/gossamer/blob/master/docs/xenome.md) ([#1860](https://github.com/ewels/MultiQC/pull/1860))
  - A tool for classifying reads from xenograft sources.
- [**xengsort**](https://gitlab.com/genomeinformatics/xengsort) ([#2168](https://github.com/ewels/MultiQC/pull/2168))
  - xengsort is a fast xenograft read sorter based on space-efficient k-mer hashing

### Module updates

- **fastp**: add version parsing ([#2159](https://github.com/ewels/MultiQC/pull/2159))
- **fastp**: correctly parse sample name from `--in1`/`--in2` in bash command. Prefer file name if not `fastp.json`; fallback to file name when error ([#2139](https://github.com/ewels/MultiQC/pull/2139))
- **Kaiju**: fix `division by zero` error ([#2179](https://github.com/ewels/MultiQC/pull/2179))
- **Nanostat**: account for both tab and spaces in `v1.41+` search pattern ([#2155](https://github.com/ewels/MultiQC/pull/2155))
- **Pangolin**: update for v4: add QC Note , update tool versions columns ([#2157](https://github.com/ewels/MultiQC/pull/2157))
- **Picard**: Generalize to directly support Sentieon and Parabricks outputs ([#2110](https://github.com/ewels/MultiQC/pull/2110))
- **Sentieon**: Removed the module in favour of directly supporting parsing by the **Picard** module ([#2110](https://github.com/ewels/MultiQC/pull/2110))
  - Note that any code that relies on the module name needs to be updated, e.g. `-m sentieon` will no longer work
  - The exported plot and data files will be now be prefixed as `picard` instead of `sentieon`, etc.
  - Note that the Sentieon module used to fetch the sample names from the file names by default, and now it follows the Picard module's logic, and prioritizes the commands recorded in the logs. To override, use the `use_filename_as_sample_name` config flag

## [MultiQC v1.17](https://github.com/ewels/MultiQC/releases/tag/v1.17) - 2023-10-17

### The one with the new logo

Highlights:

- Introducing the new MultiQC logo!
- Adding support for Python 3.12 and dropping support for Python 3.7
- New `--require-logs` to fail if expected tool outputs are not found
- Rename `--lint` to `--strict`
- Modules should now use `ModuleNotFoundError` instead of `UserWarning` when no logs are found
- 2 new modules and updates to 9 modules.

### MultiQC updates

- Add CI action [changelog.yml](.github%2Fworkflows%2Fchangelog.yml) to populate the changelog from PR titles, triggered by a comment `@multiqc-bot changelog` ([#2025](https://github.com/ewels/MultiQC/pull/2025), [#2102](https://github.com/ewels/MultiQC/pull/2102), [#2115](https://github.com/ewels/MultiQC/pull/2115))
- Add GitHub Actions bot workflow to fix code linting from a PR comment ([#2082](https://github.com/ewels/MultiQC/pull/2082))
- Use custom exception type instead of `UserWarning` when no samples are found. ([#2049](https://github.com/ewels/MultiQC/pull/2049))
- Lint modules for missing `self.add_software_version` ([#2081](https://github.com/ewels/MultiQC/pull/2081))
- Strict mode: rename `config.lint` to `config.strict`, crash early on module or template error. Add `MULTIQC_STRICT=1` ([#2101](https://github.com/ewels/MultiQC/pull/2101))
- Matplotlib line plots now respect `xLog: True` and `yLog: True` in config ([#1632](https://github.com/ewels/MultiQC/pull/1632))
- Fix matplotlib linegraph and bargraph for the case when `xmax` `<` `xmin` in config ([#2124](https://github.com/ewels/MultiQC/pull/2124))
- Add `--require-logs` flag to error out if requested modules not used ([#2109](https://github.com/ewels/MultiQC/pull/2109))
- Fixes for python 3.12
  - Replace removed `distutils` ([#2113](https://github.com/ewels/MultiQC/pull/2113))
  - Bundle lzstring ([#2119](https://github.com/ewels/MultiQC/pull/2119))
- Drop Python 3.6 and 3.7 support, add 3.12 ([#2121](https://github.com/ewels/MultiQC/pull/2121))
- Just run CI on the oldest + newest supported Python versions ([#2074](https://github.com/ewels/MultiQC/pull/2074))
- <img src="./multiqc/templates/default/assets/img/favicon-16x16.png" alt="///" width="10px"/> New logo
- Set name and anchor for the custom content "module" [#2131](https://github.com/ewels/MultiQC/pull/2131)
- Fix use of `shutil.copytree` when overriding existing template files in `tmp_dir` ([#2133](https://github.com/ewels/MultiQC/pull/2133))

### New Modules

- [**Bracken**](https://ccb.jhu.edu/software/bracken/)
  - A highly accurate statistical method that computes the abundance of species in DNA sequences from a metagenomics sample.
- [**Truvari**](https://github.com/ACEnglish/truvari) ([#1751](https://github.com/ewels/MultiQC/pull/1751))
  - Truvari is a toolkit for benchmarking, merging, and annotating structural variants

### Module updates

- **Dragen**: make sure all inputs are recorded in multiqc_sources.txt ([#2128](https://github.com/ewels/MultiQC/pull/2128))
- **Cellranger**: Count submodule updated to parse Antibody Capture summary ([#2118](https://github.com/ewels/MultiQC/pull/2118))
- **fastp**: parse unescaped sample names with white spaces ([#2108](https://github.com/ewels/MultiQC/pull/2108))
- **FastQC**: Add top overrepresented sequences table ([#2075](https://github.com/ewels/MultiQC/pull/2075))
- **HiCPro**: Fix parsing scientific notation in hicpro-ashic. Thanks @Just-Roma ([#2126](https://github.com/ewels/MultiQC/pull/2126))
- **HTSeq Count**: allow counts files with more than 2 columns ([#2129](https://github.com/ewels/MultiQC/pull/2129))
- **mosdepth**: fix prioritizing region over global information ([#2106](https://github.com/ewels/MultiQC/pull/2106))
- **Picard**: Adapt WgsMetrics to parabricks bammetrics outputs ([#2127](https://github.com/ewels/MultiQC/pull/2127))
- **Picard**: MarkDuplicates: Fix parsing mixed strings/numbers, account for missing trailing `0` ([#2083](https://github.com/ewels/MultiQC/pull/2083), [#2094](https://github.com/ewels/MultiQC/pull/2094))
- **Samtools**: Add MQ0 reads to the Percent Mapped barplot in Stats submodule ([#2123](https://github.com/ewels/MultiQC/pull/2123))
- **WhatsHap**: Process truncated input with no ALL chromosome ([#2095](https://github.com/ewels/MultiQC/pull/2095))

## [MultiQC v1.16](https://github.com/ewels/MultiQC/releases/tag/v1.16) - 2023-09-22

### Highlight: Software versions

New in v1.16 - software version information can now automatically parsed from log output where available,
and added to MultiQC in a standardised manner. It's shown in the MultiQC report next to section
headings and in a dedicated report section, as well as being saved to `multiqc_data`.
Where version information is not available in logs, it can be submitted manually by using a new
special file type with filename pattern `*_mqc_versions.yml`.
There's the option of representing groups of versions, useful for a tool that uses sub-tools,
or pipelines that want to report version numbers per analysis step.

There are a handful of new config scopes to control behaviour:
`software_versions`, `skip_versions_section`, `disable_version_detection`, `versions_table_group_header`.
See the documentation for more ([writing modules](https://multiqc.info/docs/development/modules/#saving-version-information),
[supplying stand-alone](https://multiqc.info/docs/reports/customisation/#listing-software-versions))

Huge thanks to [@pontushojer](https://https://github.com/pontushojer) for the
contribution ([#1927](https://github.com/ewels/MultiQC/pull/1927)).
This idea goes way back to [issue #290](https://github.com/ewels/MultiQC/issues/290), made in 2016!

### MultiQC updates

- Removed `simplejson` unused dependency ([#1973](https://github.com/ewels/MultiQC/pull/1973))
- Give config `custom_plot_config` priority over column-specific settings set by modules
- When exporting plots, make a more clear error message for unsupported FastQC dot plot ([#1976](https://github.com/ewels/MultiQC/pull/1976))
- Fixed parsing of `plot_type: "html"` `data` in json custom content
- Replace deprecated `pkg_resources`
- [Fix](https://github.com/ewels/MultiQC/issues/2032) the module groups configuration for modules where the namespace is passed explicitly to `general_stats_addcols`. Namespace is now always appended to the module name in the general stats ([2037](https://github.com/ewels/MultiQC/pull/2037)).
- Do not call `sys.exit()` in the `multiqc.run()` function, to avoid breaking interactive environments. [#2055](https://github.com/ewels/MultiQC/pull/2055)
- Fixed the DOI exports in `multiqc_data` to include more than just the MultiQC paper ([#2058](https://github.com/ewels/MultiQC/pull/2058))
- Fix table column color scaling then there are negative numbers ([1869](https://github.com/ewels/MultiQC/issues/1869))
- Export plots as static images and data in a ZIP archive. Fixes the [issue](https://github.com/ewels/MultiQC/issues/1873) when only 10 plots maximum were downloaded due to the browser limitation.

### New Modules

- [**Bakta**](https://github.com/oschwengers/bakta)
  - Rapid and standardized annotation of bacterial genomes, MAGs & plasmids.
- [**mapDamage**](https://github.com/ginolhac/mapDamage)
  - mapDamage2 is a computational framework written in Python and R, which tracks and quantifies DNA damage patterns among ancient DNA sequencing reads generated by Next-Generation Sequencing platforms.
- [**Sourmash**](https://github.com/sourmash-bio/sourmash)
  - Quickly search, compare, and analyze genomic and metagenomic data sets.

### Module updates

- **BcfTools**
  - Stats: fix parsing multi-sample logs ([#2052](https://github.com/ewels/MultiQC/issues/2052))
- **Custom content**
  - Don't convert sample IDs to floats ([#1883](https://github.com/ewels/MultiQC/issues/1883))
- **DRAGEN**
  - Make DRAGEN module use `fn_clean_exts` instead of hardcoded file names. Fixes working with arbitrary file names ([#1994](https://github.com/ewels/MultiQC/pull/1994))
- **FastQC**:
  - fix `UnicodeDecodeError` when parsing `fastqc_data.txt`: try latin-1 or fail gracefully ([#2024](https://github.com/ewels/MultiQC/issues/2024))
- **Kaiju**:
  - Fix `UnboundLocalError` on outputs when Kanju was run with the `-e` flag ([#2023](https://github.com/ewels/MultiQC/pull/2023))
- **Kraken**
  - Parametrize top-N through config ([#2060](https://github.com/ewels/MultiQC/pull/2060))
  - Fix bug where ranks incorrectly assigned to tabs ([#1766](https://github.com/ewels/MultiQC/issues/1766)).
- **Mosdepth**
  - Add X/Y relative coverage plot, analogous to the one in samtools-idxstats ([#1978](https://github.com/ewels/MultiQC/issues/1978))
  - Added the `perchrom_fraction_cutoff` option into the config to help avoid clutter in contig-level plots
  - Fix a bug happening when both `region` and `global` coverage histograms for a sample are available (i.e. when mosdepth was run with `--by`, see [mosdepth docs](https://github.com/brentp/mosdepth#usage)). In this case, data was effectively merged. Instead, summarise it separately and add a separate report section for the region-based coverage data.
  - Do not fail when all input samples have no coverage ([#2005](https://github.com/ewels/MultiQC/pull/2005)).
- **NanoStat**
  - Support new format ([#1997](https://github.com/ewels/MultiQC/pull/1997)).
- **RSeQC**
  - Fix `max() arg is an empty sequence` error ([#1985](https://github.com/ewels/MultiQC/issues/1985))
  - Fix division by zero on all-zero input ([#2040](https://github.com/ewels/MultiQC/pull/2040))
- **Samtools**
  - Stats: fix "Percent Mapped" plot when samtools was run with read filtering ([#1972](https://github.com/ewels/MultiQC/pull/1972))
- **Qualimap**
  - BamQC: Include `% On Target` in General Stats table ([#2019](https://github.com/ewels/MultiQC/issues/2019))
- **WhatsHap**
  - Bugfix: ensure that TSV is only split on tab character. Allows sample names with spaces ([#1981](https://github.com/ewels/MultiQC/pull/1981))

## [MultiQC v1.15](https://github.com/ewels/MultiQC/releases/tag/v1.15) - 2023-08-04

#### Potential breaking change in some edge cases

This release of MultiQC introduces speed improvements to the file search.
One way it does this is by limiting the number of lines loaded by each search pattern.
For the vast majority of users, this should have no effect except faster searches.
However, in some edge cases it may break things. Hypothetically, for example:

- If you concatenate log files from multiple tools
- If you have a custom plugin module that we haven't tested

See the [troubleshooting docs](https://multiqc.info/docs/usage/troubleshooting/#long-log-files)
for more information.

### MultiQC updates

- Refactor file search for performance improvements ([#1904](https://github.com/ewels/MultiQC/pull/1904))
- Bump `log_filesize_limit` default (to skip large files in the search) from 10MB to 50MB.
- Table code now tolerates lambda function calls with bad data ([#1739](https://github.com/ewels/MultiQC/issues/1739))
- Beeswarm plot now saves data to `multiqc_data`, same as tables ([#1861](https://github.com/ewels/MultiQC/issues/1861))
- Don't print DOI in module if it's set to an empty string.
- Optimize parsing of 2D data dictionaries in multiqc.utils.utils_functions.write_data_file() ([#1891](https://github.com/ewels/MultiQC/pull/1891))
- Don't sort table headers alphabetically if we don't have an `OrderedDict` - regular dicts are fine in Py3 ([#1866](https://github.com/ewels/MultiQC/issues/1866))
- New back-end to preview + deploy the new website when the docs are edited.
- Fixed a _lot_ of broken links in the documentation from the new website change in structure.

### New Modules

- [**Freyja**](https://github.com/andersen-lab/Freyja)
  - Freyja is a tool to recover relative lineage abundances from mixed SARS-CoV-2 samples from a sequencing dataset.
- [**Librarian**](https://github.com/DesmondWillowbrook/Librarian)
  - A tool to predict the sequencing library type from the base composition of a supplied FastQ file.

### Module updates

- **Conpair**
  - Bugfix: allow to find and proprely parse the `concordance` output of Conpair, which may output 2 kinds of format for `concordance` depending if it's ran with or without `--outfile` ([#1851](https://github.com/ewels/MultiQC/issues/1851))
- **Cell Ranger**
  - Bugfix: avoid multiple `KeyError` exceptions when parsing Cell Ranger 7.x `web_summary.html` ([#1853](https://github.com/ewels/MultiQC/issues/1853), [#1871](https://github.com/ewels/MultiQC/issues/1871))
- **DRAGEN**
  - Restored functionality to show target BED coverage metrics ([#1844](https://github.com/ewels/MultiQC/issues/1844))
  - Update filename pattern in RNA quant metrics ([#1958](https://github.com/ewels/MultiQC/pull/1958))
- **filtlong**
  - Handle reports from locales that use `.` as a thousands separator ([#1843](https://github.com/ewels/MultiQC/issues/1843))
- **GATK**
  - Adds support for [AnalyzeSaturationMutagenesis submodule](https://gatk.broadinstitute.org/hc/en-us/articles/360037594771-AnalyzeSaturationMutagenesis-BETA-)
- **HUMID**
  - Fix bug that prevent HUMID stats files from being parsed ([#1856](https://github.com/ewels/MultiQC/issues/1856))
- **Mosdepth**
  - Fix data not written to `mosdepth_cumcov_dist.txt` and `mosdepth_cov_dist.txt` ([#1868](https://github.com/ewels/MultiQC/issues/1868))
  - Update documentation with new file `{prefix}.mosdepth.summary.txt` ([#1868](https://github.com/ewels/MultiQC/issues/1868))
  - Fill in missing values for general stats table ([#1868](https://github.com/ewels/MultiQC/issues/1868))
  - Include mosdepth/summary file paths in `multiqc_sources.txt` ([#1868](https://github.com/ewels/MultiQC/issues/1868))
  - Enable log switch for Coverage per contig plot ([#1868](https://github.com/ewels/MultiQC/issues/1868))
  - Fix y-axis scaling for Coverage distribution plot ([#1868](https://github.com/ewels/MultiQC/issues/1868))
  - Handle case of intermediate missing coverage x-values in the `*_dist.txt` file causing a distorted Coverage distribution plot ([#1960](https://github.com/ewels/MultiQC/issues/1960))
- **Picard**
  - WgsMetrics: Fix wrong column label ([#1888](https://github.com/ewels/MultiQC/issues/1888))
  - HsMetrics: Add missing field descriptions ([#1928](https://github.com/ewels/MultiQC/pull/1928))
- **Porechop**
  - Don't render bar graphs if no samples had any adapters trimmed ([#1850](https://github.com/ewels/MultiQC/issues/1850))
  - Added report section listing samples that had no adapters trimmed
- **RSeQC**
  - Fix `ZeroDivisionError` error for `bam_stat` results when there are 0 reads ([#1735](https://github.com/ewels/MultiQC/issues/1735))
- **UMI-tools**
  - Fix bug that broke the module with paired-end data ([#1845](https://github.com/ewels/MultiQC/issues/1845))

## [MultiQC v1.14](https://github.com/ewels/MultiQC/releases/tag/v1.14) - 2023-01-08

### MultiQC new features

- Rewrote the `Dockerfile` to build multi-arch images (amd64 + arm), run through a non-privileged user and build tools for non precompiled python binaries ([#1541](https://github.com/ewels/MultiQC/pull/1541), [#1541](https://github.com/ewels/MultiQC/pull/1541))
- Add a new lint test to check that colour scale names are valid ([#1835](https://github.com/ewels/MultiQC/pull/1835))
- Update github actions to run tests on a single module if it is the only file affected by the PR ([#915](https://github.com/ewels/MultiQC/issues/915))
- Add CI testing for Python 3.10 and 3.11
- Optimize line-graph generation to remove an n^2 loop ([#1668](https://github.com/ewels/MultiQC/pull/1668))
- Parsing output file column headers is much faster.

### MultiQC code cleanup

- Remove Python 2-3 compatability `from __future__` imports
- Remove unused `#!/usr/bin/env python` hashbangs from module files
- Add new code formatting tool [isort](https://pycqa.github.io/isort/) to standardise the order and formatting of Python module imports
- Add [Pycln](https://hadialqattan.github.io/pycln/#/) pre-commit hook to remove unused imports

### MultiQC updates

- Bugfix: Make `config.data_format` work again ([#1722](https://github.com/ewels/MultiQC/issues/1722))
- Bump minimum version of Jinja2 to `>=3.0.0` ([#1642](https://github.com/ewels/MultiQC/issues/1642))
- Disable search progress bar if running with `--quiet` or `--no-ansi` ([#1638](https://github.com/ewels/MultiQC/issues/1638))
- Allow path filters without full paths by trying to prefix analysis dir when filtering ([#1308](https://github.com/ewels/MultiQC/issues/1308))
- Fix sorting of table columns with text values
- Don't crash if a barplot is given an empty list of categories ([#1540](https://github.com/ewels/MultiQC/issues/1540))
- New logos! MultiQC is now developed and maintained at [Seqera Labs](https://seqera.io/). Updated logos and email addresses accordingly.

### New Modules

- [**Anglerfish**](https://github.com/remiolsen/anglerfish)
  - A tool designed to assess pool balancing, contamination and insert sizes of Illumina library dry runs on Oxford Nanopore data.
- [**BBDuk**](https://jgi.doe.gov/data-and-tools/software-tools/bbtools/bb-tools-user-guide/bbduk-guide/)
  - Combines most common data-quality-related trimming, filtering, and masking operations via kmers into a single high-performance tool.
- [**Cell Ranger**](https://support.10xgenomics.com/single-cell-gene-expression/software/pipelines/latest/what-is-cell-ranger)
  - Works with data from 10X Genomics Chromium. Processes Chromium single cell data to align reads, generate feature-barcode matrices, perform clustering and other secondary analysis, and more.
  - New MultiQC module parses Cell Ranger quality reports from VDJ and count analysis
- [**DIAMOND**](https://github.com/bbuchfink/diamond)
  - A high-throughput program for aligning DNA reads or protein sequences against a protein reference database.
- [**DRAGEN-FastQC**](https://www.illumina.com/products/by-type/informatics-products/dragen-bio-it-platform.html)
  - Illumina Bio-IT Platform that uses FPGA for accelerated primary and secondary analysis
  - Finally merged the epic 2.5-year-old pull request, with 3.5k new lines of code.
  - Please report any bugs you find!
- [**Filtlong**](https://github.com/rrwick/Filtlong)
  - A tool for filtering long reads by quality.
- [**GoPeaks**](https://github.com/maxsonBraunLab/gopeaks)
  - GoPeaks is used to call peaks in CUT&TAG/CUT&RUN datasets.
- [**HiFiasm**](https://github.com/chhylp123/hifiasm)
  - A haplotype-resolved assembler for accurate Hifi reads
- [**HUMID**](https://github.com/jfjlaros/dedup)
  - HUMID is a tool to quickly and easily remove duplicate reads from FastQ files, with or without UMIs.
- [**mOTUs**](https://motu-tool.org/)
  - Microbial profiling through marker gene (MG)-based operational taxonomic units (mOTUs)
- [**Nextclade**](https://github.com/nextstrain/nextclade)
  - Tool that assigns clades to SARS-CoV-2 samples
- [**Porechop**](https://github.com/rrwick/Porechop)
  - A tool for finding and removing adapters from Oxford Nanopore reads
- [**PRINSEQ++**](https://github.com/Adrian-Cantu/PRINSEQ-plus-plus)
  - PRINSEQ++ is a C++ of `prinseq-lite.pl` program for filtering, reformating or trimming genomic and metagenomic sequence data.
- [**UMI-tools**](https://umi-tools.readthedocs.io)
  - Work with Unique Molecular Identifiers (UMIs) / Random Molecular Tags (RMTs) and single cell RNA-Seq cell barcodes.

### Module updates

- **Bcftools stats**
  - Bugfix: Do not show empty bcftools stats variant depth plots ([#1777](https://github.com/ewels/MultiQC/pull/1777))
  - Bugfix: Avoid exception when `PSC nMissing` column is not present ([#1832](https://github.com/ewels/MultiQC/issues/1832))
- **BCL Convert**
  - Handle single-end read data correctly when setting cluster length instead of always assuming paired-end reads ([#1697](https://github.com/ewels/MultiQC/issues/1697))
  - Handle different R1 and R2 read-lengths correctly instead of assuming they are the same ([#1774](https://github.com/ewels/MultiQC/issues/1774))
  - Handle single-index paired-end data correctly
  - Added a config option to enable the creation of barplots with undetermined barcodes (`create_unknown_barcode_barplots` with `False` as default) ([#1709](https://github.com/ewels/MultiQC/pull/1709))
- **BUSCO**
  - Update BUSCO pass/warning/fail scheme to be more clear for users
- **Bustools**
  - Show median reads per barcode statistic
- **Custom content**
  - Create a report even if there's only Custom Content General Stats there
  - Attempt to cooerce line / scatter x-axes into floats so as not to lose labels ([#1242](https://github.com/ewels/MultiQC/issues/1242))
  - Multi-sample line-graph TSV files that have no sample name in row 1 column 1 now use row 1 as x-axis labels ([#1242](https://github.com/ewels/MultiQC/issues/1242))
- **fastp**
  - Add total read count (after filtering) to general stats table ([#1744](https://github.com/ewels/MultiQC/issues/1744))
  - Don't crash for invalid JSON files ([#1652](https://github.com/ewels/MultiQC/issues/1652))
- **FastQC**
  - Report median read-length for fastqc in addition to mean ([#1745](https://github.com/ewels/MultiQC/pull/1745))
- **Kaiju**
  - Don't crash if we don't have any data for the top-5 barplot ([#1540](https://github.com/ewels/MultiQC/issues/1540))
- **Kallisto**
  - Fix `ZeroDivisionError` when a sample has zero reads ([#1746](https://github.com/ewels/MultiQC/issues/1746))
- **Kraken**
  - Fix duplicate heatmap to account for missing taxons ([#1779](https://github.com/ewels/MultiQC/pull/1779))
  - Make heatmap full width
  - Handle empty kreports gracefully ([#1637](https://github.com/ewels/MultiQC/issues/1637))
  - Fix regex error with very large numbers of unclassified reads ([#1639](https://github.com/ewels/MultiQC/pull/1639))
- **malt**
  - Fixed division by 0 in malt module ([#1683](https://github.com/ewels/MultiQC/issues/1683))
- **miRTop**
  - Avoid `KeyError` - don't assume all fields present in logs ([#1778](https://github.com/ewels/MultiQC/issues/1778))
- **Mosdepth**
  - Don't pad the General Stats table with zeros for missing data ([#1810](https://github.com/ewels/MultiQC/pull/1810))
- **Picard**
  - HsMetrics: Allow custom columns in General Stats too, with `HsMetrics_genstats_table_cols` and `HsMetrics_genstats_table_cols_hidden`
- **Qualimap**
  - Added additional columns in general stats for BamQC results that displays region on-target stats if region bed has been supplied (hidden by default) ([#1798](https://github.com/ewels/MultiQC/pull/1798))
  - Bugfix: Remove General Stats rows for filtered samples ([#1780](https://github.com/ewels/MultiQC/issues/1780))
- **RSeQC**
  - Update `geneBody_coverage` to plot normalized coverages using a similar formula to that used by RSeQC itself ([#1792](https://github.com/ewels/MultiQC/pull/1792))
- **Sambamba Markdup**
  - Catch zero division in sambamba markdup ([#1654](https://github.com/ewels/MultiQC/issues/1654))
- **Samtools**
  - Added additional column for `flagstat` that displays percentage of mapped reads in a bam (hidden by default) ([#1733](https://github.com/ewels/MultiQC/issues/1733))
- **VEP**
  - Don't crash with `ValueError` if there are zero variants ([#1681](https://github.com/ewels/MultiQC/issues/1681))

## [MultiQC v1.13](https://github.com/ewels/MultiQC/releases/tag/v1.13) - 2022-09-08

### MultiQC updates

- Major spruce of the command line help, using the new [rich-click](https://github.com/ewels/rich-click) package
- Drop some of the Python 2k compatability code (eg. custom requirements)
- Improvements for running MultiQC in a Python environment, such as a Jupyter Notebook or script
  - Fixed bug raised when removing logging file handlers between calls that arose when configuring the root logger with dictConfig ([#1643](https://github.com/ewels/MultiQC/issues/1643))
- Added new config option `custom_table_header_config` to override any config for any table header
- Fixed edge-case bug in custom content where a `description` that doesn't terminate in `.` gave duplicate section descriptions.
- Tidied the verbose log to remove some very noisy statements and add summaries for skipped files in the search
- Add timezone to time in reports
- Add nix flake support
- Added automatic tweet about new releases
- Breaking: Removed `--cl_config` option. Please use `--cl-config` instead.

### Module updates

- **AdapterRemoval**
  - Finally merge a fix for counts of reads that are discarded/collapsed ([#1647](https://github.com/ewels/MultiQC/issues/1647))
- **VEP**
  - Fixed bug when `General Statistics` have a value of `-` ([#1656](https://github.com/ewels/MultiQC/pull/1656))
- **Custom content**
  - Only set id for custom content when id not set by metadata ([#1629](https://github.com/ewels/MultiQC/issues/1629))
  - Fix bug where module wouldn't run if all content was within a MultiQC config file ([#1686](https://github.com/ewels/MultiQC/issues/1686))
  - Fix crash when `info` isn't set ([#1688](https://github.com/ewels/MultiQC/issues/1688))
- **Nanostat**
  - Removed HTML escaping of special characters in the log to fix bug in jinja2 v3.10 removing `jinja2.escape()` ([#1659](https://github.com/ewels/MultiQC/pull/1659))
  - Fix bug where module would crash if input does not contain quality scores ([#1717](https://github.com/ewels/MultiQC/issues/1717))
- **Pangolin**
  - Updated module to handle outputs from Pangolin v4 ([#1660](https://github.com/ewels/MultiQC/pull/1660))
- **Somalier**
  - Handle zero mean X depth in _Sex_ plot ([#1670](https://github.com/ewels/MultiQC/pull/1670))
- **Fastp**
  - Include low complexity and too long reads in filtering bar chart
- **miRTop**
  - Fix module crashing when `ref_miRNA_sum` is missing in file. ([#1712](https://github.com/ewels/MultiQC/issues/1712))
  - Fix module crashing due to zero division ([#1719](https://github.com/ewels/MultiQC/issues/1719))
- **FastQC**
  - Fixed error when parsing duplicate ratio when there is `nan` values in the report. ([#1725](https://github.com/ewels/MultiQC/pull/1725))

## [MultiQC v1.12](https://github.com/ewels/MultiQC/releases/tag/v1.12) - 2022-02-08

### MultiQC - new features

- Added option to customise default plot height in plot config ([#1432](https://github.com/ewels/MultiQC/issues/1432))
- Added `--no-report` flag to skip report generation ([#1462](https://github.com/ewels/MultiQC/issues/1462))
- Added support for priting tool DOI in report sections ([#1177](https://github.com/ewels/MultiQC/issues/1177))
- Added support for `--custom-css-file` / `config.custom_css_files` option to include custom CSS in the final report ([#1573](https://github.com/ewels/MultiQC/pull/1573))
- New plot config option `labelSize` to customise font size for axis labels in flat MatPlotLib charts ([#1576](https://github.com/ewels/MultiQC/pull/1576))
- Added support for customising table column names ([#1255](https://github.com/ewels/MultiQC/issues/1255))

### MultiQC - updates

- MultiQC now skips modules for which no files were found - gives a small performance boost ([#1463](https://github.com/ewels/MultiQC/issues/1463))
- Improvements for running MultiQC in a Python environment, such as a Jupyter Notebook or script
  - Fixed logger bugs when calling `multiqc.run` multiple times by removing logging file handlers between calls ([#1141](https://github.com/ewels/MultiQC/issues/1141))
  - Init/reset global state between runs ([#1596](https://github.com/ewels/MultiQC/pull/1596))
- Added commonly missing functions to several modules ([#1468](https://github.com/ewels/MultiQC/issues/1468))
- Wrote new script to check for the above function calls that should be in every module (`.github/workflows/code_checks.py`), runs on GitHub actions CI
- Make table _Conditional Formatting_ work at table level as well as column level. ([#761](https://github.com/ewels/MultiQC/issues/761))
- CSS Improvements to make printed reports more attractive / readable ([#1579](https://github.com/ewels/MultiQC/pull/1579))
- Fixed a problem with numeric filenames ([#1606](https://github.com/ewels/MultiQC/issues/1606))
- Fixed nasty bug where line charts with a categorical x-axis would take categories from the last sample only ([#1568](https://github.com/ewels/MultiQC/issues/1568))
- Ignore any files called `multiqc_data.json` ([#1598](https://github.com/ewels/MultiQC/issues/1598))
- Check that the config `path_filters` is a list, convert to list if a string is supplied ([#1539](https://github.com/ewels/MultiQC/issues/1539))

### New Modules

- [**CheckQC**](https://github.com/Molmed/checkQC)
  - A program designed to check a set of quality criteria against an Illumina runfolder
- [**pbmarkdup**](https://github.com/PacificBiosciences/pbmarkdup)
  - Mark duplicate reads from PacBio sequencing of an amplified library
- [**WhatsHap**](https://whatshap.readthedocs.io)
  - WhatsHap is a software for phasing genomic variants using DNA sequencing reads
- [**SeqWho**](https://daehwankimlab.github.io/seqwho/)
  - Tool to determine a FASTQ(A) sequencing file identity, both source protocol and species of origin.

### Module feature additions

- **BBMap**
  - Added handling for `qchist` output ([#1021](https://github.com/ewels/MultiQC/issues/1021))
- **bcftools**
  - Added a plot with samplewise number of sites, Ts/Tv, number of singletons and sequencing depth ([#1087](https://github.com/ewels/MultiQC/issues/1087))
- **Mosdepth**
  - Added mean coverage [#1566](https://github.com/ewels/MultiQC/issues/1566)
- **NanoStat**
  - Recognize FASTA and FastQ report flavors ([#1547](https://github.com/ewels/MultiQC/issues/1547))

### Module updates

- **BBMap**
  - Correctly handle adapter stats files with additional columns ([#1556](https://github.com/ewels/MultiQC/issues/1556))
- **BCL Convert**
  - Handle change in output format in v3.9.3 with new `Quality_Metrics.csv` file ([#1563](https://github.com/ewels/MultiQC/issues/1563))
- **bowtie**
  - Minor update to handle new log wording in bowtie v1.3.0 ([#1615](https://github.com/ewels/MultiQC/issues/1615))
- **CCS**
  - Tolerate compound IDs generated by pbcromwell ccs in the general statistics ([#1486](https://github.com/ewels/MultiQC/pull/1486))
  - Fix report parsing. Update test on attributes ids ([#1583](https://github.com/ewels/MultiQC/issues/1583))
- **Custom content**
  - Fixed module failing when writing data to file if there is a `/` in the section name ([#1515](https://github.com/ewels/MultiQC/issues/1515))
  - Use filename for section header in files with no headers ([#1550](https://github.com/ewels/MultiQC/issues/1550))
  - Sort custom content bargraph data by default ([#1412](https://github.com/ewels/MultiQC/issues/1412))
  - Always save `custom content` data to file with a name reflecting the section name. ([#1194](https://github.com/ewels/MultiQC/issues/1194))
- **DRAGEN**
  - Fixed bug in sample name regular expression ([#1537](https://github.com/ewels/MultiQC/pull/1537))
- **Fastp**
  - Fixed % pass filter statistics ([#1574](https://github.com/ewels/MultiQC/issues/1574))
- **FastQC**
  - Fixed several bugs occuring when FastQC sections are skipped ([#1488](https://github.com/ewels/MultiQC/issues/1488), [#1533](https://github.com/ewels/MultiQC/issues/1533))
  - Clarify general statistics table header for length
- **goleft/indexcov**
  - Fix `ZeroDivisionError` if no bins are found ([#1586](https://github.com/ewels/MultiQC/issues/1586))
- **HiCPro**
  - Better handling of errors when expected data keys are not found ([#1366](https://github.com/ewels/MultiQC/issues/1366))
- **Lima**
  - Move samples that have been renamed using `--replace-names` into the _General Statistics_ table ([#1483](https://github.com/ewels/MultiQC/pull/1483))
- **miRTrace**
  - Replace hardcoded RGB colours with Hex to avoid errors with newer versions of matplotlib ([#1263](https://github.com/ewels/MultiQC/pull/1263))
- **Mosdepth**
  - Fixed issue [#1568](https://github.com/ewels/MultiQC/issues/1568)
  - Fixed a bug when reporting per contig coverage
- **Picard**
  - Update `ExtractIlluminaBarcodes` to recognise more log patterns in newer versions of Picard ([#1611](https://github.com/ewels/MultiQC/pull/1611))
- **Qualimap**
  - Fix `ZeroDivisionError` in `QM_RNASeq` and skip genomic origins plot if no aligned reads are found ([#1492](https://github.com/ewels/MultiQC/issues/1492))
- **QUAST**
  - Clarify general statistics table header for length
- **RSeQC**
  - Fixed minor bug in new TIN parsing where the sample name was not being correctly cleaned ([#1484](https://github.com/ewels/MultiQC/issues/1484))
  - Fixed bug in the `junction_saturation` submodule ([#1582](https://github.com/ewels/MultiQC/issues/1582))
  - Fixed bug where empty files caused `tin` submodule to crash ([#1604](https://github.com/ewels/MultiQC/issues/1604))
  - Fix bug in `read_distribution` for samples with zero tags ([#1571](https://github.com/ewels/MultiQC/issues/1571))
- **Sambamba**
  - Fixed issue with a change in the format of output from `sambamba markdup` 0.8.1 ([#1617](https://github.com/ewels/MultiQC/issues/1617))
- **Skewer**
  - Fix `ZeroDivisionError` if no available reads are found ([#1622](https://github.com/ewels/MultiQC/issues/1622))
- **Somalier**
  - Plot scaled X depth instead of mean for _Sex_ plot ([#1546](https://github.com/ewels/MultiQC/issues/1546))
- **VEP**
  - Handle table cells containing `-` instead of numbers ([#1597](https://github.com/ewels/MultiQC/issues/1597))

## [MultiQC v1.11](https://github.com/ewels/MultiQC/releases/tag/v1.11) - 2021-07-05

### MultiQC new features

- New interactive slider controls for controlling heatmap colour scales ([#1427](https://github.com/ewels/MultiQC/issues/1427))
- Added new `--replace-names` / config `sample_names_replace` option to replace sample names during report generation
- Added `use_filename_as_sample_name` config option / `--fn_as_s_name` command line flag ([#949](https://github.com/ewels/MultiQC/issues/949), [#890](https://github.com/ewels/MultiQC/issues/890), [#864](https://github.com/ewels/MultiQC/issues/864), [#998](https://github.com/ewels/MultiQC/issues/998), [#1390](https://github.com/ewels/MultiQC/issues/1390))
  - Forces modules to use the log filename for the sample identifier, even if the module usually takes this from the file contents
  - Required a change to the `clean_s_name()` function arguments. All core MultiQC modules updated to reflect this.
  - Should be backwards compatible for custom modules. To adopt new behaviour, supply `f` instead of `f["root"]` as the second argument.
  - See the documenation for details: [Using log filenames as sample names](https://multiqc.info/docs/#using-log-filenames-as-sample-names) and [Custom sample names](https://multiqc.info/docs/#custom-sample-names).

### MultiQC updates

- Make the module crash tracebacks much prettier using `rich`
- Refine the cli log output a little (nicely formatted header line + drop the `[INFO]`)
- Added docs describing tools for downstream analysis of MultiQC outputs.
- Added CI tests for Python 3.9, pinned `networkx` package to `>=2.5.1` ([#1413](https://github.com/ewels/MultiQC/issues/1413))
- Added patterns to `config.fn_ignore_paths` to avoid error with parsing installation dir / singularity cache ([#1416](https://github.com/ewels/MultiQC/issues/1416))
- Print a log message when flat-image plots are used due to sample size surpassing `plots_flat_numseries` config ([#1254](https://github.com/ewels/MultiQC/issues/1254))
- Fix the `mqc_colours` util function to lighten colours even when passing categorical or single-length lists.
- Bugfix for Custom Content, using YAML configuration (eg. section headers) for images should now work

### New Modules

- [**BCL Convert**](https://support.illumina.com/sequencing/sequencing_software/bcl-convert.html)
  - Tool that converts / demultiplexes Illumina Binary Base Call (BCL) files to FASTQ files
- [**Bustools**](https://bustools.github.io/)
  - Tools for working with BUS files
- [**ccs**](https://github.com/PacificBiosciences/ccs)
  - Generate highly accurate single-molecule consensus reads from PacBio data
- [**GffCompare**](https://ccb.jhu.edu/software/stringtie/gffcompare.shtml)
  - GffCompare can annotate and estimate accuracy of one or more GFF files compared with a reference annotation.
- [**Lima**](https://github.com/PacificBiosciences/barcoding)
  - The PacBio Barcode Demultiplexer
- [**NanoStat**](https://github.com/wdecoster/nanostat)
  - Calculate various statistics from a long read sequencing datasets
- [**ODGI**](https://github.com/pangenome/odgi)
  - Optimized dynamic genome/graph implementation
- [**Pangolin**](https://github.com/cov-lineages/pangolin)
  - Added MultiQC support for Pangolin, the tool that determines SARS-CoV-2 lineages
- [**Sambamba Markdup**](https://lomereiter.github.io/sambamba/docs/sambamba-markdup.html)
  - Added MultiQC module to add duplicate rate calculated by Sambamba Markdup.
- [**Snippy**](https://github.com/tseemann/snippy)
  - Rapid haploid variant calling and core genome alignment.
- [**VEP**](https://www.ensembl.org/info/docs/tools/vep/index.html)
  - Added MultiQC module to add summary statistics of Ensembl VEP annotations.
  - Handle error from missing variants in VEP stats file. ([#1446](https://github.com/ewels/MultiQC/issues/1446))

### Module feature additions

- **Cutadapt**
  - Added support for linked adapters [#1329](https://github.com/ewels/MultiQC/issues/1329)]
  - Parse whether trimming was 5' or 3' for _Lengths of Trimmed Sequences_ plot where possible
- **Mosdepth**
  - Include or exclude contigs based on patterns for coverage-per-contig plots
- **Picard**
  - Add support for `CollectIlluminaBasecallingMetrics`, `CollectIlluminaLaneMetrics`, `ExtractIlluminaBarcodes` and `MarkIlluminaAdapters` ([#1336](https://github.com/ewels/MultiQC/pull/1336))
  - New `insertsize_xmax` configuration option to limit the plotted maximum insert size for `InsertSizeMetrics`
- **Qualimap**
  - Added new percentage coverage plot in `QM_RNASeq` ([#1258](https://github.com/ewels/MultiQC/issues/1258))
- **RSeQC**
  - Added a long-requested submodule to support showing the [**TIN**](http://rseqc.sourceforge.net/#tin-py) (Transcript Integrity Number) ([#737](https://github.com/ewels/MultiQC/issues/737))

### Module updates

- **biscuit**
  - Duplicate Rate and Cytosine Retention tables are now bargraphs.
  - Refactor code to only calculate alignment statistics once.
  - Fixed bug where cytosine retentions values would not be properly read if in scientific notation.
- **bcl2fastq**
  - Added sample name cleaning so that prepending directories with the `-d` flag works properly.
- **Cutadapt**
  - Plot filtered reads even when no filtering category is found ([#1328](https://github.com/ewels/MultiQC/issues/1328))
  - Don't take the last command line string for the sample name if it looks like a command-line flag ([#949](https://github.com/ewels/MultiQC/issues/949))
- **Dragen**
  - Handled MultiQC crashing when run on single-end output from Dragen ([#1374](https://github.com/ewels/MultiQC/issues/1374))
- **fastp**
  - Handle a `ZeroDivisionError` if there are zero reads ([#1444](https://github.com/ewels/MultiQC/issues/1444))
- **FastQC**
  - Added check for if `overrepresented_sequences` is missing from reports ([#1281](https://github.com/ewels/MultiQC/issues/1444))
- **Flexbar**
  - Fixed bug where reports with 0 reads would crash MultiQC ([#1407](https://github.com/ewels/MultiQC/issues/1407))
- **Kraken**
  - Handle a `ZeroDivisionError` if there are zero reads ([#1440](https://github.com/ewels/MultiQC/issues/1440))
  - Updated search patterns to handle edge case ([#1428](https://github.com/ewels/MultiQC/issues/1428))
- **Mosdepth**
  - Show barplot instead of line graph for coverage-per-contig plot if there is only one contig.
- **Picard**
  - `RnaSeqMetrics` - fix assignment barplot labels to say bases instead of reads ([#1408](https://github.com/ewels/MultiQC/issues/1408))
  - `CrosscheckFingerprints` - fix bug where LOD threshold was not detected when invoked with "new" picard cli style. fixed formatting bug ([#1414](https://github.com/ewels/MultiQC/issues/1414))
  - Made checker for comma as decimal separator in `HsMetrics` more robust ([#1296](https://github.com/ewels/MultiQC/issues/1296))
- **qc3C**
  - Updated module to not fail on older field names.
- **Qualimap**
  - Fixed wrong units in tool tip label ([#1258](https://github.com/ewels/MultiQC/issues/1258))
- **QUAST**
  - Fixed typo causing wrong number of contigs being displayed ([#1442](https://github.com/ewels/MultiQC/issues/1442))
- **Sentieon**
  - Handled `ZeroDivisionError` when input files have zero reads ([#1420](https://github.com/ewels/MultiQC/issues/1420))
- **RSEM**
  - Handled `ZeroDivisionError` when input files have zero reads ([#1040](https://github.com/ewels/MultiQC/issues/1040))
- **RSeQC**
  - Fixed double counting of some categories in `read_distribution` bar graph. ([#1457](https://github.com/ewels/MultiQC/issues/1457))

## [MultiQC v1.10.1](https://github.com/ewels/MultiQC/releases/tag/v1.10.1) - 2021-04-01

### MultiQC updates

- Dropped the `Skipping search pattern` log message from a warning to debug
- Moved directory prepending with `-d` back to before sample name cleaning (as it was before v1.7) ([#1264](https://github.com/ewels/MultiQC/issues/1264))
- If linegraph plot data goes above `ymax`, only _discard_ the data if the line doesn't come back again ([#1257](https://github.com/ewels/MultiQC/issues/1257))
- Allow scientific notation numbers in colour scheme generation
  - Fixed bug with very small minimum numbers that only revelead itself after a bugfix done in the v1.10 release
- Allow `top_modules` to be specified as empty dicts ([#1274](https://github.com/ewels/MultiQC/issues/1274))
- Require at least `rich` version `9.4.0` to avoid `SpinnerColumn` `AttributeError` ([#1393](https://github.com/ewels/MultiQC/issues/1393))
- Properly ignore `.snakemake` folders as intended ([#1395](https://github.com/ewels/MultiQC/issues/1395))

#### Module updates

- **bcftools**
  - Fixed bug where `QUAL` value `.` would crash MultiQC ([#1400](https://github.com/ewels/MultiQC/issues/1400))
- **bowtie2**
  - Fix bug where HiSAT2 paired-end bar plots were missing unaligned reads ([#1230](https://github.com/ewels/MultiQC/issues/1230))
- **Deeptools**
  - Handle `plotProfile` data where no upstream / downstream regions have been calculated around genes ([#1317](https://github.com/ewels/MultiQC/issues/1317))
  - Fix `IndexError` caused by mysterious `-1` in code.. ([#1275](https://github.com/ewels/MultiQC/issues/1275))
- **FastQC**
  - Replace `NaN` with `0` in the _Per Base Sequence Content_ plot to avoid crashing the plot ([#1246](https://github.com/ewels/MultiQC/issues/1246))
- **Picard**
  - Fixed bug in `ValidateSamFile` module where additional whitespace at the end of the file would cause MultiQC to crash ([#1397](https://github.com/ewels/MultiQC/issues/1397))
- **Somalier**
  - Fixed bug where using sample name cleaning in a config would trigger a `KeyError` ([#1234](https://github.com/ewels/MultiQC/issues/1234))

## [MultiQC v1.10](https://github.com/ewels/MultiQC/releases/tag/v1.10) - 2021-03-08

### Update for developers: Code linting

This is a big change for MultiQC developers. I have added automated code formatting and code linting
(style checks) to MultiQC. This helps to keep the MultiQC code base consistent despite having many
contributors and helps me to review pull-requests without having to consider whitespace.

Specifically, MultiQC now uses three main tools:

- [Black](https://github.com/psf/black) - Python Code
- [Prettier](https://prettier.io/) - Everything else (almost)
- [markdownlint-cli](https://github.com/igorshubovych/markdownlint-cli) - Stricter markdown rules

**All developers must run these tools when submitting changes via Pull-Requests!**
Automated CI tests now run with GitHub actions to check that all files pass the above tests.
If any files do not, that test will fail giving a red :x: next to the pull request.

For further information, please see the [documentation](https://multiqc.info/docs/#coding-with-multiqc).

### MultiQC updates

#### New MultiQC Features

- `--sample-filters` now also accepts `show_re` and `hide_re` in addition to `show` and `hide`. The `_re` options use regex, while the "normal" options use globbing.
- MultiQC config files now work with `.yml` file extension as well as `.yaml`
  - `.yaml` will take preference if both found.
- Section comments can now also be added for _General Statistics_
  - `section_comments: { general_stats: "My comment" }`
- New table header config option `bgcols` allows background colours for table cells with categorical data.
- New table header config options `cond_formatting_rules` and `cond_formatting_colours`
  - Comparable functionality to user config options `table_cond_formatting_rules` and `table_cond_formatting_colours`,
    allowes module developers to format table cell values as labels.
- New CI test looks for git merge markers in files
- Beautiful new [progress bar](https://rich.readthedocs.io/en/stable/progress.html) from the amazing [willmcgugan/rich](https://github.com/willmcgugan/rich) package.
- Added a bunch of new default sample name trimming suffixes ([see `8ac5c7b`](https://github.com/ewels/MultiQC/commit/8ac5c7b6e4ea6003ca2c9b681953ab3f22c5dd66))
- Added `timeout-minutes: 10` to the CI test workflow to check that changes aren't negatively affecting run time too much.
- New table header option `bars_zero_centrepoint` to treat `0` as zero width bars and plot bar length based on absolute values

#### New Modules

- [**EigenStratDatabaseTools**](https://github.com/TCLamnidis/EigenStratDatabaseTools)
  - Added MultiQC module to report SNP coverages from `eigenstrat_snp_coverage.py` in the general stats table.
- [**HOPS**](https://www.github.com/rhubler/HOPS)
  - Post-alignment ancient DNA analysis tool for MALT
- [**JCVI**](https://github.com/tanghaibao/jcvi)
  - Computes statistics on genome annotation.
- [**ngsderive**](https://github.com/stjudecloud/ngsderive)
  - Forensic analysis tool useful in backwards computing information from next-generation sequencing data.
- [**OptiType**](https://github.com/FRED-2/OptiType)
  - Precision HLA typing from next-generation sequencing data
- [**PURPLE**](https://github.com/hartwigmedical/hmftools/tree/master/purity-ploidy-estimator)
  - A purity, ploidy and copy number estimator for whole genome tumor data
- [**Pychopper**](https://github.com/nanoporetech/pychopper)
  - Identify, orient and trim full length Nanopore cDNA reads
- [**qc3C**](https://github.com/cerebis/qc3C)
  - Reference-free QC of Hi-C sequencing data
- [**Sentieon**](https://www.sentieon.com/products/)
  - Submodules added to catch Picard-based QC metrics files

#### Module updates

- **DRAGEN**
  - Fix issue where missing out fields could crash the module ([#1223](https://github.com/ewels/MultiQC/issues/1223))
  - Added support for whole-exome / targetted data ([#1290](https://github.com/ewels/MultiQC/issues/1290))
- **featureCounts**
  - Add support for output from [Rsubread](https://bioconductor.org/packages/release/bioc/html/Rsubread.html) ([#1022](https://github.com/ewels/MultiQC/issues/1022))
- **fgbio**
  - Fix `ErrorRateByReadPosition` to calculate `ymax` not just on the overall `error_rate`, but also specific base errors (ex. `a_to_c_error_rate`, `a_to_g_error_rate`, ...). ([#1215](https://github.com/ewels/MultiQC/pull/1251))
  - Fix `ErrorRateByReadPosition` plotted line names to no longer concatenate multiple read identifiers and no longer have off-by-one read numbering (ex. `Sample1_R2_R3` -> `Sample1_R2`) ([#[1304](https://github.com/ewels/MultiQC/pull/1304))
- **Fastp**
  - Fixed description for duplication rate (pre-filtering, not post) ([#[1313](https://github.com/ewels/MultiQC/pull/1313))
- **GATK**
  - Add support for the creation of a "Reported vs Empirical Quality" graph to the Base Recalibration module.
- **hap.py**
  - Updated module to plot both SNP and INDEL stats ([#1241](https://github.com/ewels/MultiQC/issues/1241))
- **indexcov**
  - Fixed bug when making the PED file plots ([#1265](https://github.com/ewels/MultiQC/issues/1265))
- **interop**
  - Added the `% Occupied` metric to `Read Metrics per Lane` table which is reported for NovaSeq and iSeq platforms.
- **Kaiju**
  - Fixed bug affecting inputs with taxa levels other than Phylum ([#1217](https://github.com/ewels/MultiQC/issues/1217))
  - Rework barplot, add top 5 taxons ([#1219](https://github.com/ewels/MultiQC/issues/1219))
- **Kraken**
  - Fix `ZeroDivisionError` ([#1276](https://github.com/ewels/MultiQC/issues/1276))
  - Add distinct minimizer heatmap for KrakenUniq style duplication information ([#1333](https://github.com/ewels/MultiQC/pull/1380))
- **MALT**
  - Fix y-axis labelling in bargraphs
- **MACS2**
  - Add number of peaks to the _General Statistics_ table.
- **mosdepth**
  - Enable prepending of directory to sample names
  - Display contig names in _Coverage per contig_ plot tooltip
- **Picard**
  - Fix `HsMetrics` bait percentage columns ([#1212](https://github.com/ewels/MultiQC/issues/1212))
  - Fix `ConvertSequencingArtifactToOxoG` files not being found ([#1310](https://github.com/ewels/MultiQC/issues/1310))
  - Make `WgsMetrics` histogram smoothed if more than 1000 data points (avoids huge plots that crash the browser)
  - Multiple new config options for `WgsMetrics` to customise coverage histogram and speed up MultiQC with very high coverage files.
  - Add additional datasets to Picard Alignment Summary ([#1293](https://github.com/ewels/MultiQC/issues/1293))
  - Add support for `CrosscheckFingerprints` ([#1327](https://github.com/ewels/MultiQC/issues/1327))
- **PycoQC**
  - Log10 x-axis for _Read Length_ plot ([#1214](https://github.com/ewels/MultiQC/issues/1214))
- **Rockhopper**
  - Fix issue with parsing genome names in Rockhopper summary files ([#1333](https://github.com/ewels/MultiQC/issues/1333))
  - Fix issue properly parsing multiple samples within a single Rockhopper summary file
- **Salmon**
  - Only try to generate a plot for fragment length if the data was found.
- **verifyBamID**
  - Fix `CHIP` value detection ([#1316](https://github.com/ewels/MultiQC/pull/1316)).

#### New Custom Content features

- General Stats custom content now gives a log message
- If `id` is not set in `JSON` or `YAML` files, it defaults to the sample name instead of just `custom_content`
- Data from `JSON` or `YAML` now has `data` keys (sample names) run through the `clean_s_name()` function to apply sample name cleanup
- Fixed minor bug which caused custom content YAML files with a string `data` type to not be parsed

#### Bug Fixes

- Disable preservation of timestamps / modes when copying temp report files, to help issues with network shares ([#1333](https://github.com/ewels/MultiQC/issues/1333))
- Fixed MatPlotLib warning: `FixedFormatter should only be used together with FixedLocator`
- Fixed long-standing min/max bug with shared minimum values for table columns using `shared_key`
- Made table colour schemes work with negative numbers (don't strip `-` from values when making scheme)

## [MultiQC v1.9](https://github.com/ewels/MultiQC/releases/tag/v1.9) - 2020-05-30

#### Dropped official support for Python 2

Python 2 had its [official sunset date](https://www.python.org/doc/sunset-python-2/)
on January 1st 2020, meaning that it will no longer be developed by the Python community.
Part of the [python.org statement](https://www.python.org/doc/sunset-python-2/) reads:

> That means that we will not improve it anymore after that day,
> even if someone finds a security problem in it.
> You should upgrade to Python 3 as soon as you can.

[Very many Python packages no longer support Python 2](https://python3statement.org/)
and it whilst the MultiQC code is currently compatible with both Python 2 and Python 3,
it is increasingly difficult to maintain compatibility with the dependency packages it
uses, such as MatPlotLib, numpy and more.

As of MultiQC version 1.9, **Python 2 is no longer officially supported**.
Automatic CI tests will no longer run with Python 2 and Python 2 specific workarounds
are no longer guaranteed.

Whilst it may be possible to continue using MultiQC with Python 2 for a short time by
pinning dependencies, MultiQC compatibility for Python 2 will now slowly drift and start
to break. If you haven't already, **you need to switch to Python 3 now**.

#### New MultiQC Features

- Now using [GitHub Actions](https://github.com/features/actions) for all CI testing
  - Dropped Travis and AppVeyor, everything is now just on GitHub
  - Still testing on both Linux and Windows, with multiple versions of Python
  - CI tests should now run automatically for anyone who forks the MultiQC repository
- Linting with `--lint` now checks line graphs as well as bar graphs
- New `gathered` template with no tool name sections ([#1119](https://github.com/ewels/MultiQC/issues/1119))
- Added `--sample-filters` option to add _show_/_hide_ buttons at the top of the report ([#1125](https://github.com/ewels/MultiQC/issues/1125))
  - Buttons control the report toolbox Show/Hide tool, filtering your samples
  - Allows reports to be pre-configured based on a supplied list of sample names at report-generation time.
- Line graphs can now have `Log10` buttons (same functionality as bar graphs)
- Importing and running `multiqc` in a script is now a _little_ Better
  - `multiqc.run` now returns the `report` and `config` as well as the exit code. This means that you can explore the MultiQC run time a little in the Python environment.
  - Much more refactoring is needed to make MultiQC as useful in Python scripts as it could be. Watch this space.
- If a custom module `anchor` is set using `module_order`, it's now used a bit more:
  - Prefixed to module _section_ IDs
  - Appended to files saved in `multiqc_data`
  - Should help to prevent duplicates requiring `-1` suffixes when running a module multiple times
- New heatmap plot config options `xcats_samples` and `ycats_samples`
  - If set to `False`, the report toolbox options (_highlight_, _rename_, _show/hide_) do not affect that axis.
  - Means that the _Show only matching samples_ report toolbox option works on FastQC Status Checks, for example ([#1172](https://github.com/ewels/MultiQC/issues/1172))
- Report header time and analysis paths can now be hidden
  - New config options `show_analysis_paths` and `show_analysis_time` ([#1113](https://github.com/ewels/MultiQC/issues/1113))
- New search pattern key `skip: true` to skip specific searches when modules look for a lot of different files (eg. Picard).
- New `--profile-runtime` command line option (`config.profile_runtime`) to give analysis of how long the report takes to be generated
  - Plots of the file search results and durations are added to the end of the MultiQC report as a special module called _Run Time_
  - A summary of the time taken for the major stages of MultiQC execution are printed to the command line log.
- New table config option `only_defined_headers`
  - Defaults to `true`, set to `false` to also show any data columns that are not defined as headers
  - Useful as allows table-wide defaults to be set with column-specific overrides
- New `module` key allowed for `config.extra_fn_clean_exts` and `config.fn_clean_exts`
  - Means you can limit the action of a sample name cleaning pattern to specific MultiQC modules ([#905](https://github.com/ewels/MultiQC/issues/905))

#### New Custom Content features

- Improve support for HTML files - now just end your HTML filename with `_mqc.html`
  - Native handling of HTML snippets as files, no MultiQC config or YAML file required.
  - Also with embedded custom content configuration at the start of the file as a HTML comment.
- Add ability to group custom-content files into report sections
  - Use the new `parent_id`, `parent_name` and `parent_description` config keys to group content together like a regular module ([#1008](https://github.com/ewels/MultiQC/issues/1008))
- Custom Content files can now be configured using `custom_data`, without giving search patterns or data
  - Allows you to set descriptions and nicer titles for images and other 'blunt' data types in reports ([#1026](https://github.com/ewels/MultiQC/issues/1026))
  - Allows configuration of custom content separately from files themselves (`tsv`, `csv`, `txt` formats) ([#1205](https://github.com/ewels/MultiQC/issues/1205))

#### New Modules

- [**DRAGEN**](https://www.illumina.com/products/by-type/informatics-products/dragen-bio-it-platform.html)
  - Illumina Bio-IT Platform that uses FPGA for secondary NGS analysis
- [**iVar**](https://github.com/andersen-lab/ivar)
  - Added support for iVar: a computational package that contains functions broadly useful for viral amplicon-based sequencing.
- [**Kaiju**](http://kaiju.binf.ku.dk/)
  - Fast and sensitive taxonomic classification for metagenomics
- [**Kraken**](https://ccb.jhu.edu/software/kraken2/)
  - K-mer matching tool for taxonomic classification. Module plots bargraph of counts for top-5 hits across each taxa rank. General stats summary.
- [**MALT**](https://uni-tuebingen.de/fakultaeten/mathematisch-naturwissenschaftliche-fakultaet/fachbereiche/informatik/lehrstuehle/algorithms-in-bioinformatics/software/malt/)
  - Megan Alignment Tool: Metagenomics alignment tool.
- [**miRTop**](https://github.com/miRTop/mirtop)
  - Command line tool to annotate miRNAs with a standard mirna/isomir naming (mirGFF3)
  - Module started by [@oneillkza](https://github.com/oneillkza/) and completed by [@FlorianThibord](https://github.com/FlorianThibord/)
- [**MultiVCFAnalyzer**](https://github.com/alexherbig/multivcfanalyzer)
  - Combining multiple VCF files into one coherent report and format for downstream analysis.
- **Picard** - new submodules for `QualityByCycleMetrics`, `QualityScoreDistributionMetrics` & `QualityYieldMetrics`
  - See [#1116](https://github.com/ewels/MultiQC/issues/1114)
- [**Rockhopper**](https://cs.wellesley.edu/~btjaden/Rockhopper/)
  - RNA-seq tool for bacteria, includes bar plot showing where features map.
- [**Sickle**](https://github.com/najoshi/sickle)
  - A windowed adaptive trimming tool for FASTQ files using quality
- [**Somalier**](https://github.com/brentp/somalier)
  - Relatedness checking and QC for BAM/CRAM/VCF for cancer, DNA, BS-Seq, exome, etc.
- [**VarScan2**](https://github.com/dkoboldt/varscan)
  - Variant calling and somatic mutation/CNV detection for next-generation sequencing data

#### Module updates

- **BISCUIT**
  - Major rewrite to work with new BISCUIT QC script (BISCUIT `v0.3.16+`)
    - This change breaks backwards-compatability with previous BISCUIT versions. If you are unable to upgrade BISCUIT, please use MultiQC v1.8.
  - Fixed error when missing data in log files ([#1101](https://github.com/ewels/MultiQC/issues/1101))
- **bcl2fastq**
  - Samples with multiple library preps (i.e barcodes) will now be handled correctly ([#1094](https://github.com/ewels/MultiQC/issues/1094))
- **BUSCO**
  - Updated log search pattern to match new format in v4 with auto-lineage detection option ([#1163](https://github.com/ewels/MultiQC/issues/1163))
- **Cutadapt**
  - New bar plot showing the proportion of reads filtered out for different criteria (eg. _too short_, _too many Ns_) ([#1198](https://github.com/ewels/MultiQC/issues/1198))
- **DamageProfiler**
  - Removes redundant typo in init name. This makes referring to the module's column consistent with other modules when customising general stats table.
- **DeDup**
  - Updates plots to make compatible with 0.12.6
  - Fixes reporting errors - barplot total represents _mapped_ reads, not total reads in BAM file
  - New: Adds 'Post-DeDup Mapped Reads' column to general stats table.
- **FastQC**
  - Fixed tooltip text in _Sequence Duplication Levels_ plot ([#1092](https://github.com/ewels/MultiQC/issues/1092))
  - Handle edge-case where a FastQC report was for an empty file with 0 reads ([#1129](https://github.com/ewels/MultiQC/issues/1129))
- **FastQ Screen**
  - Don't skip plotting `% No Hits` even if it's `0%` ([#1126](https://github.com/ewels/MultiQC/issues/1126))
  - Refactor parsing code. Avoids error with `-0.00 %Unmapped` ([#1126](https://github.com/ewels/MultiQC/issues/1126))
  - New plot for _Bisulfite Reads_, if data is present
  - Categories in main plot are now sorted by the total read count and hidden if 0 across all samples
- **fgbio**
  - New: Plot error rate by read position from `ErrorRateByReadPosition`
  - GroupReadsByUmi plot can now be toggled to show relative percents ([#1147](https://github.com/ewels/MultiQC/pull/1147))
- **FLASh**
  - Logs not reporting innie and outine uncombined pairs now plot combined pairs instead ([#1173](https://github.com/ewels/MultiQC/issues/1173))
- **GATK**
  - Made parsing for VariantEval more tolerant, so that it will work with output from the tool when run in different modes ([#1158](https://github.com/ewels/MultiQC/issues/1158))
- **MTNucRatioCalculator**
  - Fixed misleading value suffix in general stats table
- **Picard MarkDuplicates**
  - **Major change** - previously, if multiple libraries (read-groups) were found then only the first would be used and all others ignored. Now, values from all libraries are merged and `PERCENT_DUPLICATION` and `ESTIMATED_LIBRARY_SIZE` are recalculated. Libraries can be kept as separate samples with a new MultiQC configuration option - `picard_config: markdups_merge_multiple_libraries: False`
  - **Major change** - Updated `MarkDuplicates` bar plot to double the read-pair counts, so that the numbers stack correctly. ([#1142](https://github.com/ewels/MultiQC/issues/1142))
- **Picard HsMetrics**
  - Updated large table to use columns specified in the MultiQC config. See [docs](https://multiqc.info/docs/#hsmetrics). ([#831](https://github.com/ewels/MultiQC/issues/831))
- **Picard WgsMetrics**
  - Updated parsing code to recognise new java class string ([#1114](https://github.com/ewels/MultiQC/issues/1114))
- **QualiMap**
  - Fixed QualiMap mean coverage calculation [#1082](https://github.com/ewels/MultiQC/issues/1082), [#1077](https://github.com/ewels/MultiQC/issues/1082)
- **RSeqC**
  - Support added for output from `geneBodyCoverage2.py` script ([#844](https://github.com/ewels/MultiQC/issues/844))
  - Single sample view in the _"Junction saturation"_ plot now works with the toolbox properly _(rename, hide, highlight)_ ([#1133](https://github.com/ewels/MultiQC/issues/1133))
- **RNASeQC2**
  - Updated to handle the parsing metric files from the [newer rewrite of RNA-SeqQC](https://github.com/broadinstitute/rnaseqc).
- **Samblaster**
  - Improved parsing to handle variable whitespace ([#1176](https://github.com/ewels/MultiQC/issues/1176))
- **Samtools**
  - Removes hardcoding of general stats column names. This allows column names to indicate when a module has been run twice ([https://github.com/ewels/MultiQC/issues/1076](https://github.com/ewels/MultiQC/issues/1076)).
  - Added an observed over expected read count plot for `idxstats` ([#1118](https://github.com/ewels/MultiQC/issues/1118))
  - Added additional (by default hidden) column for `flagstat` that displays number total number of reads in a bam
- **sortmerna**
  - Fix the bug for the latest sortmerna version 4.2.0 ([#1121](https://github.com/ewels/MultiQC/issues/1121))
- **sexdeterrmine**
  - Added a scatter plot of relative X- vs Y-coverage to the generated report.
- **VerifyBAMID**
  - Allow files with column header `FREEMIX(alpha)` ([#1112](https://github.com/ewels/MultiQC/issues/1112))

#### Bug Fixes

- Added a new test to check that modules work correctly with `--ignore-samples`. A lot of them didn't:
  - `Mosdepth`, `conpair`, `Qualimap BamQC`, `RNA-SeQC`, `GATK BaseRecalibrator`, `SNPsplit`, `SeqyClean`, `Jellyfish`, `hap.py`, `HOMER`, `BBMap`, `DeepTools`, `HiCExplorer`, `pycoQC`, `interop`
  - These modules have now all been fixed and `--ignore-samples` should work as you expect for whatever data you have.
- Removed use of `shutil.copy` to avoid problems with working on multiple filesystems ([#1130](https://github.com/ewels/MultiQC/issues/1130))
- Made folder naming behaviour of `multiqc_plots` consistent with `multiqc_data`
  - Incremental numeric suffixes now added if folder already exists
  - Plots folder properly renamed if using `-n`/`--filename`
- Heatmap plotting function is now compatible with MultiQC toolbox `hide` and `highlight` ([#1136](https://github.com/ewels/MultiQC/issues/1136))
- Plot config `logswitch_active` now works as advertised
- When running MultiQC modules several times, multiple data files are now created instead of overwriting one another ([#1175](https://github.com/ewels/MultiQC/issues/1175))
- Fixed minor bug where tables could report negative numbers of columns in their header text
- Fixed bug where numeric custom content sample names could trigger a `TypeError` ([#1091](https://github.com/ewels/MultiQC/issues/1091))
- Fixed custom content bug HTML data in a config file would trigger a `ValueError` ([#1071](https://github.com/ewels/MultiQC/issues/1071))
- Replaced deprecated 'warn()' with 'warning()' of the logging module
- Custom content now supports `section_extra` config key to add custom HTML after description.
- Barplots with `ymax` set now ignore this when you click the _Percentages_ tab.

## [MultiQC v1.8](https://github.com/ewels/MultiQC/releases/tag/v1.8) - 2019-11-20

#### New Modules

- [**fgbio**](http://fulcrumgenomics.github.io/fgbio/)
  - Process family size count hist data from `GroupReadsByUmi`
- [**biobambam2**](https://github.com/gt1/biobambam2)
  - Added submodule for `bamsormadup` tool
  - Totally cheating - it uses Picard MarkDuplicates but with a custom search pattern and naming
- [**SeqyClean**](https://github.com/ibest/seqyclean)
  - Adds analysis for seqyclean files
- [**mtnucratio**](https://github.com/apeltzer/MTNucRatioCalculator)
  - Added little helper tool to compute mt to nuclear ratios for NGS data.
- [**mosdepth**](https://github.com/brentp/mosdepth)
  - fast BAM/CRAM depth calculation for WGS, exome, or targeted sequencing
- [**SexDetErrmine**](https://github.com/TCLamnidis/Sex.DetERRmine)
  - Relative coverage and error rate of X and Y chromosomes
- [**SNPsplit**](https://github.com/FelixKrueger/SNPsplit)
  - Allele-specific alignment sorting

#### Module updates

- **bcl2fastq**
  - Added handling of demultiplexing of more than 2 reads
  - Allow bcl2fastq to parse undetermined barcode information in situations when lane indexes do not start at 1
- **BBMap**
  - Support for scafstats output marked as not yet implemented in docs
- **DeDup**
  - Added handling clusterfactor and JSON logfiles
- **damageprofiler**
  - Added writing metrics to data output file.
- **DeepTools**
  - Fixed Python3 bug with int() conversion ([#1057](https://github.com/ewels/MultiQC/issues/1057))
  - Handle varied TES boundary labels in plotProfile ([#1011](https://github.com/ewels/MultiQC/issues/1011))
  - Fixed bug that prevented running on only plotProfile files when no other deepTools files found.
- **fastp**
  - Fix faulty column handling for the _after filtering_ Q30 rate ([#936](https://github.com/ewels/MultiQC/issues/936))
- **FastQC**
  - When including a FastQC section multiple times in one report, the Per Base Sequence Content heatmaps now behave as you would expect.
  - Added heatmap showing FastQC status checks for every section report across all samples
  - Made sequence content individual plots work after samples have been renamed ([#777](https://github.com/ewels/MultiQC/issues/777))
  - Highlighting samples from status - respect chosen highlight colour in the toolbox ([#742](https://github.com/ewels/MultiQC/issues/742))
- **FastQ Screen**
  - When including a FastQ Screen section multiple times in one report, the plots now behave as you would expect.
  - Fixed MultiQC linting errors
- **fgbio**
  - Support the new output format of `ErrorRateByReadPosition` first introduced in version `1.3.0`, as well as the old output format.
- **GATK**
  - Refactored BaseRecalibrator code to be more consistent with MultiQC Python style
  - Handle zero count errors in BaseRecalibrator
- **HiC Explorer**
  - Fixed bug where module tries to parse `QC_table.txt`, a new log file in hicexplorer v2.2.
  - Updated the format of the report to fits the changes which have been applied to the QC report of hicexplorer v3.3
  - Updated code to save parsed results to `multiqc_data`
- **HTSeq**
  - Fixed bug where module would crash if a sample had zero reads ([#1006](https://github.com/ewels/MultiQC/issues/1006))
- **LongRanger**
  - Added support for the LongRanger Align pipeline.
- **miRTrace**
  - Fixed bug where a sample in some plots was missed. ([#932](https://github.com/ewels/MultiQC/issues/932))
- **Peddy**
  - Fixed bug where sample name cleaning could lead to error. ([#1024](https://github.com/ewels/MultiQC/issues/1024))
  - All plots (including _Het Check_ and _Sex Check_) now hidden if no data
- **Picard**
  - Modified `OxoGMetrics` so that it will find files created with GATK `CollectMultipleMetrics` and `ConvertSequencingArtifactToOxoG`.
- **QoRTs**
  - Fixed bug where `--dirs` broke certain input files. ([#821](https://github.com/ewels/MultiQC/issues/821))
- **Qualimap**
  - Added in mean coverage computation for general statistics report
  - Creates now tables of collected data in `multiqc_data`
- **RNA-SeQC**
  - Updated broken URL link
- **RSeQC**
  - Fixed bug where Junction Saturation plot when clicking a single sample was mislabelling the lines.
  - When including a RSeQC section multiple times in one report, clicking Junction Saturation plot now behaves as you would expect.
  - Fixed bug where exported data in `multiqc_rseqc_read_distribution.txt` files had incorrect values for `_kb` fields ([#1017](https://github.com/ewels/MultiQC/issues/1017))
- **Samtools**
  - Utilize in-built `read_count_multiplier` functionality to plot `flagstat` results more nicely
- **SnpEff**
  - Increased the default summary csv file-size limit from 1MB to 5MB.
- **Stacks**
  - Fixed bug where multi-population sum stats are parsed correctly ([#906](https://github.com/ewels/MultiQC/issues/906))
- **TopHat**
  - Fixed bug where TopHat would try to run with files from Bowtie2 or HiSAT2 and crash
- **VCFTools**
  - Fixed a bug where `tstv_by_qual.py` produced invalid json from infinity-values.
- **snpEff**
  - Added plot of effects

#### New MultiQC Features

- Added some installation docs for windows
- Added some docs about using MultiQC in bioinformatics pipelines
- Rewrote Docker image
  - New base image `czentye/matplotlib-minimal` reduces image size from ~200MB to ~80MB
  - Proper installation method ensures latest version of the code
  - New entrypoint allows easier command-line usage
- Support opening MultiQC on websites with CSP `script-src 'self'` with some sha256 exceptions
  - Plot data is no longer intertwined with javascript code so hashes stay the same
- Made `config.report_section_order` work for module sub-sections as well as just modules.
- New config options `exclude_modules` and `run_modules` to complement `-e` and `-m` cli flags.
- Command line output is now coloured by default :rainbow: (use `--no-ansi` to turn this off)
- Better launch comparability due to code refactoring by [@KerstenBreuer](https://github.com/KerstenBreuer) and [@ewels](https://github.com/ewels)
  - Windows support for base `multiqc` command
  - Support for running as a python module: `python -m multiqc .`
  - Support for running within a script: `import multiqc` and `multiqc.run('/path/to/files')`
- Config option `custom_plot_config` now works for bargraph category configs as well ([#1044](https://github.com/ewels/MultiQC/issues/1044))
- Config `table_columns_visible` can now be given a module namespace and it will hide all columns from that module ([#541](https://github.com/ewels/MultiQC/issues/541))

#### Bug Fixes

- MultiQC now ignores all `.md5` files
- Use `SafeLoader` for PyYaml load calls, avoiding recent warning messages.
- Hide `multiqc_config_example.yaml` in the `test` directory to stop people from using it without modification.
- Fixed matplotlib background colour issue (@epakarin - [#886](https://github.com/ewels/MultiQC/issues))
- Table rows that are empty due to hidden columns are now properly hidden on page load ([#835](https://github.com/ewels/MultiQC/issues/835))
- Sample name cleaning: All sample names are now truncated to their basename, without a path.
  - This includes for `regex` and `replace` (before was only the default `truncate`).
  - Only affects modules that take sample names from file contents, such as cutadapt.
  - See [#897](https://github.com/ewels/MultiQC/issues/897) for discussion.

## [MultiQC v1.7](https://github.com/ewels/MultiQC/releases/tag/v1.7) - 2018-12-21

#### New Modules

- [**BISCUIT**](https://github.com/zwdzwd/biscuit)
  - BISuilfite-seq CUI Toolkit
  - Module written by [@zwdzwd](https://github.com/zwdzwd/)
- [**DamageProfiler**](https://github.com/Integrative-Transcriptomics/DamageProfiler)
  - A tool to determine ancient DNA misincorporation rates.
  - Module written by [@apeltzer](https://github.com/apeltzer/)
- [**FLASh**](https://ccb.jhu.edu/software/FLASH/)
  - FLASH (Fast Length Adjustment of SHort reads)
  - Module written by [@pooranis](https://github.com/pooranis/)
- [**MinIONQC**](https://github.com/roblanf/minion_qc)
  - QC of reads from ONT long-read sequencing
  - Module written by [@ManavalanG](https://github.com/ManavalanG)
- [**phantompeakqualtools**](https://www.encodeproject.org/software/phantompeakqualtools)
  - A tool for informative enrichment and quality measures for ChIP-seq/DNase-seq/FAIRE-seq/MNase-seq data.
  - Module written by [@chuan-wang](https://github.com/chuan-wang/)
- [**Stacks**](http://catchenlab.life.illinois.edu/stacks/)
  - A software for analyzing restriction enzyme-based data (e.g. RAD-seq). Support for Stacks >= 2.1 only.
  - Module written by [@remiolsen](https://github.com/remiolsen/)

#### Module updates

- **AdapterRemoval**
  - Handle error when zero bases are trimmed. See [#838](https://github.com/ewels/MultiQC/issues/838).
- **Bcl2fastq**
  - New plot showing the top twenty of undetermined barcodes by lane.
  - Informations for R1/R2 are now separated in the General Statistics table.
  - SampleID is concatenate with SampleName because in Chromium experiments several sample have the same SampleName.
- **deepTools**
  - New PCA plots from the `plotPCA` function (written by [@chuan-wang](https://github.com/chuan-wang/))
  - New fragment size distribution plots from `bamPEFragmentSize --outRawFragmentLengths` (written by [@chuan-wang](https://github.com/chuan-wang/))
  - New correlation heatmaps from the `plotCorrelation` function (written by [@chuan-wang](https://github.com/chuan-wang/))
  - New sequence distribution profiles around genes, from the `plotProfile` function (written by [@chuan-wang](https://github.com/chuan-wang/))
  - Reordered sections
- **Fastp**
  - Fixed bug in parsing of empty histogram data. See [#845](https://github.com/ewels/MultiQC/issues/845).
- **FastQC**
  - Refactored _Per Base Sequence Content_ plots to show original underlying data, instead of calculating it from the page contents. Now shows original FastQC base-ranges and fixes 100% GC bug in final few pixels. See [#812](https://github.com/ewels/MultiQC/issues/812).
  - When including a FastQC section multiple times in one report, the summary progress bars now behave as you would expect.
- **FastQ Screen**
  - Don't hide genomes in the simple plot, even if they have zero unique hits. See [#829](https://github.com/ewels/MultiQC/issues/829).
- **InterOp**
  - Fixed bug where read counts and base pair yields were not displaying in tables correctly.
  - Number formatting for these fields can now be customised in the same way as with other modules, as described [in the docs](http://multiqc.info/docs/#number-base-multiplier)
- **Picard**
  - InsertSizeMetrics: You can now configure to what degree the insert size plot should be smoothed.
  - CollectRnaSeqMetrics: Add warning about missing rRNA annotation.
  - CollectRnaSeqMetrics: Add chart for counts/percentage of reads mapped to the correct strand.
  - Now parses VariantCallingMetrics reports. (Similar to GATK module's VariantEval.)
- **phantompeakqualtools**
  - Properly clean sample names
- **Trimmomatic**
  - Updated Trimmomatic module documentation to be more helpful
  - New option to use filenames instead of relying on the command line used. See [#864](https://github.com/ewels/MultiQC/issues/864).

#### New MultiQC Features

- Embed your custom images with a new Custom Content feature! Just add `_mqc` to the end of the filename for `.png`, `.jpg` or `.jpeg` files.
- Documentation for Custom Content reordered to make it a little more sane
- You can now add or override any config parameter for any MultiQC plot! See [the documentation](http://multiqc.info/docs/#customising-plots) for more info.
- Allow `table_columns_placement` config to work with table IDs as well as column namespaces. See [#841](https://github.com/ewels/MultiQC/issues/841).
- Improved visual spacing between grouped bar plots

#### Bug Fixes

- Custom content no longer clobbers `col1_header` table configs
- The option `--file-list` that refers to a text file with file paths to analyse will no longer ignore directory paths
- [Sample name directory prefixes](https://multiqc.info/docs/#sample-names-prefixed-with-directories) are now added _after_ cleanup.
- If a module is run multiple times in one report, it's CSS and JS files will only be included once (`default` template)

## [MultiQC v1.6](https://github.com/ewels/MultiQC/releases/tag/v1.6) - 2018-08-04

Some of these updates are thanks to the efforts of people who attended the [NASPM](https://twitter.com/NordicGenomics) 2018 MultiQC hackathon session. Thanks to everyone who attended!

#### New Modules

- [**fastp**](https://github.com/OpenGene/fastp)
  - An ultra-fast all-in-one FASTQ preprocessor (QC, adapters, trimming, filtering, splitting...)
  - Module started by [@florianduclot](https://github.com/florianduclot/) and completed by [@ewels](https://github.com/ewels/)
- [**hap.py**](https://github.com/Illumina/hap.py)
  - Hap.py is a set of programs based on htslib to benchmark variant calls against gold standard truth datasets
  - Module written by [@tsnowlan](https://github.com/tsnowlan/)
- [**Long Ranger**](https://support.10xgenomics.com/genome-exome/software/pipelines/latest/what-is-long-ranger)
  - Works with data from the 10X Genomics Chromium. Performs sample demultiplexing, barcode processing, alignment, quality control, variant calling, phasing, and structural variant calling.
  - Module written by [@remiolsen](https://github.com/remiolsen/)
- [**miRTrace**](https://github.com/friedlanderlab/mirtrace)
  - A quality control software for small RNA sequencing data.
  - Module written by [@chuan-wang](https://github.com/chuan-wang/)

#### Module updates

- **BCFtools**
  - New plot showing SNP statistics versus quality of call from bcftools stats ([@MaxUlysse](https://github.com/MaxUlysse) and [@Rotholandus](https://github.com/Rotholandus))
- **BBMap**
  - Support added for BBDuk kmer-based adapter/contaminant filtering summary stats ([@boulund](https://github.com/boulund)
- **FastQC**
  - New read count plot, split into unique and duplicate reads if possible.
  - Help text added for all sections, mostly copied from the excellent FastQC help.
  - Sequence duplication plot rescaled
- **FastQ Screen**
  - Samples in large-sample-number plot are now sorted alphabetically ([@hassanfa](https://github.com/hassanfa)
- **MACS2**
  - Output is now more tolerant of missing data (no plot if no data)
- **Peddy**
  - Background samples now shown in ancestry PCA plot ([@roryk](https://github.com/roryk))
  - New plot showing sex checks versus het ratios, supporting unknowns ([@oyvinev](https://github.com/oyvinev))
- **Picard**
  - New submodule to handle `ValidateSamFile` reports ([@cpavanrun](https://github.com/cpavanrun))
  - WGSMetrics now add the mean and standard-deviation coverage to the general stats table (hidden) ([@cpavanrun](https://github.com/cpavanrun))
- **Preseq**
  - New config option to plot preseq plots with unique old coverage on the y axis instead of read count
  - Code refactoring by [@vladsaveliev](https://github.com/vladsaveliev)
- **QUAST**
  - Null values (`-`) in reports now handled properly. Bargraphs always shown despite varying thresholds. ([@vladsaveliev](https://github.com/vladsaveliev))
- **RNA-SeQC**
  - Don't create the report section for Gene Body Coverage if no data is given
- **Samtools**
  - Fixed edge case bug where MultiQC could crash if a sample had zero count coverage with idxstats.
  - Adds % proper pairs to general stats table
- **Skewer**
  - Read length plot rescaled
- **Tophat**
  - Fixed bug where some samples could be given a blank sample name ([@lparsons](https://github.com/lparsons))
- **VerifyBamID**
  - Change column header help text for contamination to match percentage output ([@chapmanb](https://github.com/chapmanb))

#### New MultiQC Features

- New config option `remove_sections` to skip specific report sections from modules
- Add `path_filters_exclude` to exclude certain files when running modules multiple times. You could previously only include certain files.
- New `exclude_*` keys for file search patterns
  - Have a subset of patterns to exclude otherwise detected files with, by filename or contents
- Command line options all now use mid-word hyphens (not a mix of hyphens and underscores)
  - Old underscore terms still maintained for backwards compatibility
- Flag `--view-tags` now works without requiring an "analysis directory".
- Removed Python dependency for `enum34` ([@boulund](https://github.com/boulund))
- Columns can be added to `General Stats` table for custom content/module.
- New `--ignore-symlinks` flag which will ignore symlinked directories and files.
- New `--no-megaqc-upload` flag which disables automatically uploading data to MegaQC

#### Bug Fixes

- Fix path filters for `top_modules/module_order` configuration only selecting if _all_ globs match. It now filters searches that match _any_ glob.
- Empty sample names from cleaning are now no longer allowed
- Stop prepend_dirs set in the config from getting clobbered by an unpassed CLI option ([@tsnowlan](https://github.com/tsnowlan))
- Modules running multiple times now have multiple sets of columns in the General Statistics table again, instead of overwriting one another.
- Prevent tables from clobbering sorted row orders.
- Fix linegraph and scatter plots data conversion (sporadically the incorrect `ymax` was used to drop data points) ([@cpavanrun](https://github.com/cpavanrun))
- Adjusted behavior of ceiling and floor axis limits
- Adjusted multiple file search patterns to make them more specific
  - Prevents the wrong module from accidentally slurping up output from a different tool. By [@cpavanrun](https://github.com/cpavanrun) (see [PR #727](https://github.com/ewels/MultiQC/pull/727))
- Fixed broken report bar plots when `-p`/`--export-plots` was specified (see issue [#801](https://github.com/ewels/MultiQC/issues/801))

## [MultiQC v1.5](https://github.com/ewels/MultiQC/releases/tag/v1.5) - 2018-03-15

#### New Modules

- [**HiCPro**](https://github.com/nservant/HiC-Pro) - New module!
  - HiCPro: Quality controls and processing of Hi-C
  - Module written by [@nservant](https://github.com/nservant),
- [**DeDup**](http://www.github.com/apeltzer/DeDup) - New module!
  - DeDup: Improved Duplicate Removal for merged/collapsed reads in ancient DNA analysis
  - Module written by [@apeltzer](https://github.com/apeltzer),
- [**Clip&Merge**](http://github.com/apeltzer/ClipAndMerge) - New module!
  - Clip&Merge: Adapter clipping and read merging for ancient DNA analysis
  - Module written by [@apeltzer](https://github.com/apeltzer),

#### Module updates

- **bcl2fastq**
  - Catch `ZeroDivisionError` exceptions when there are 0 reads ([@aledj2](https://github.com/aledj2))
  - Add parsing of `TrimmedBases` and new General Stats column for % bases trimmed ([@matthdsm](https://github.com/matthdsm)).
- **BUSCO**
  - Fixed configuration bug that made all sample names become `'short'`
- **Custom Content**
  - Parsed tables now exported to `multiqc_data` files
- **Cutadapt**
  - Refactor parsing code to collect all length trimming plots
- **FastQC**
  - Fixed starting y-axis label for GC-content lineplot being incorrect.
- **HiCExplorer**
  - Updated to work with v2.0 release.
- **Homer**
  - Made parsing of `tagInfo.txt` file more resilient to variations in file format so that it works with new versions of Homer.
  - Kept order of chromosomes in coverage plot consistent.
- **Peddy**
  - Switch `Sex error` logic to `Correct sex` for better highlighting ([@aledj2](https://github.com/aledj2))
- **Picard**
  - Updated module and search patterns to recognise new output format from Picard version >= 2.16 and GATK output.
- **Qualimap BamQC**
  - Fixed bug where start of _Genome Fraction_ could have a step if target is 100% covered.
- **RNA-SeQC**
  - Added rRNA alignment stats to summary table [@Rolandde](https://github.com/Rolandde)
- **RSeqC**
  - Fixed read distribution plot by adding category for `other_intergenic` (thanks to [@moxgreen](https://github.com/moxgreen))
  - Fixed a dodgy plot title (Read GC content)
- **Supernova**
  - Added support for Supernova 2.0 reports. Fixed a TypeError bug when using txt reports only. Also a bug when parsing empty histogram files.

#### New MultiQC Features

- Invalid choices for `--module` or `--exclude` now list the available modules alphabetically.
- Linting now checks for presence in `config.module_order` and tags.

#### Bug Fixes

- Excluding modules now works in combination with using module tags.
- Fixed edge-case bug where certain combinations of `output_fn_name` and `data_dir_name` could trigger a crash
- Conditional formatting - values are now longer double-labelled
- Made config option `extra_series` work in scatter plots the same way that it works for line plots
- Locked the `matplotlib` version to `v2.1.0` and below
  - Due to [two](https://github.com/matplotlib/matplotlib/issues/10476) [bugs](https://github.com/matplotlib/matplotlib/issues/10784) that appeared in `v2.2.0` - will remove this constraint when there's a new release that works again.

## [MultiQC v1.4](https://github.com/ewels/MultiQC/releases/tag/v1.4) - 2018-01-11

A slightly earlier-than-expected release due to a new problem with dependency packages that is breaking MultiQC installations since 2018-01-11.

#### New Modules

- [**Sargasso**](http://statbio.github.io/Sargasso/)
  - Parses output from Sargasso - a tool to separate mixed-species RNA-seq reads according to their species of origin
  - Module written by [@hxin](https://github.com/hxin/)
- [**VerifyBAMID**](https://genome.sph.umich.edu/wiki/VerifyBamID)
  - Parses output from VerifyBAMID - a tool to detect contamination in BAM files.
  - Adds the `CHIPMIX` and `FREEMIX` columns to the general statistics table.
  - Module written by [@aledj2](https://github.com/aledj2/)

#### Module updates

- **MACS2**
  - Updated to work with output from older versions of MACS2 by [@avilella](https://github.com/avilella/)
- **Peddy**
  - Add het check plot to suggest potential contamination by [@aledj2](https://github.com/aledj2)
- **Picard**
  - Picard HsMetrics `HS_PENALTY` plot now has correct axis labels
  - InsertSizeMetrics switches commas for points if it can't convert floats. Should help some european users.
- **QoRTs**
  - Added support for new style of output generated in the v1.3.0 release
- **Qualimap**
  - New `Error rate` column in General Statistics table, added by [@Cashalow](https://github.com/Cashalow/)
    - Hidden by default - customise your MultiQC config to always show this column (see [docs](http://multiqc.info/docs/#hiding-columns))
- **QUAST**
  - New option to customise the default display of contig count and length (eg. `bp` instead of `Mbp`).
  - See [documentation](http://multiqc.info/docs/#quast). Written by [@ewels](https://github.com/ewels/) and [@Cashalow](https://github.com/Cashalow/)
- **RSeQC**
  - Removed normalisation in Junction Saturation plot. Now raw counts instead of % of total junctions.

#### New MultiQC Features

- Conditional formatting / highlighting of cell contents in tables
  - If you want to make values that match a criteria stand out more, you can now write custom rules and formatting instructions for tables.
  - For instructions, see [the documentation](http://multiqc.info/docs/#conditional-formatting)
- New `--lint` option which is strict about best-practices for writing new modules
  - Useful when writing new modules and code as it throws warnings
  - Currently only implemented for bar plots and a few other places. More linting coming soon...
- If MultiQC breaks and shows am error message, it now reports the filename of the last log it found
  - Hopefully this will help with debugging / finding dodgy input data

#### Bug Fixes

- Addressed new dependency error with conflicting package requirements
  - There was a conflict between the `networkx`, `colormath` and `spectra` releases.
  - I previously forced certain software versions to get around this, but `spectra` has now updated with the unfortunate effect of introducing a new dependency clash that halts installation.
- Fixed newly introduced bug where Custom Content MultiQC config file search patterns had been broken
- Updated pandoc command used in `--pdf` to work with new releases of Pandoc
- Made config `table_columns_visible` module name key matching case insensitive to make less frustrating

## [MultiQC v1.3](https://github.com/ewels/MultiQC/releases/tag/v1.3) - 2017-11-03

#### Breaking changes - custom search patterns

Only for users with custom search patterns for the `bowtie` or `star`: you will
need to update your config files - the `bowtie` search key is now `bowtie1`,
`star_genecounts` is now `star/genecounts`.

For users with custom modules - search patterns _must_ now conform to the search
pattern naming convention: `modulename` or `modulename/anything` (the search pattern
string beginning with the name of your module, anything you like after the first `/`).

#### New Modules

- [**10X Supernova**](https://support.10xgenomics.com/de-novo-assembly/software/overview/welcome)
  - Parses statistics from the _de-novo_ Supernova software.
  - Module written by [@remiolsen](https://github.com/remiolsen/)
- [**BBMap**](https://sourceforge.net/projects/bbmap/)
  - Plot metrics from a number of BBMap tools, a suite of DNA/RNA mapping tools and utilities
  - Module written by [@boulund](https://github.com/boulund/) and [@epruesse](https://github.com/epruesse/)
- [**deepTools**](https://github.com/fidelram/deepTools) - new module!
  - Parse text output from `bamPEFragmentSize`, `estimateReadFiltering`, `plotCoverage`, `plotEnrichment`, and `plotFingerprint`
  - Module written by [@dpryan79](https://github.com/dpryan79/)
- [**Homer Tag Directory**](http://homer.ucsd.edu/homer/ngs/tagDir.html) - new submodule!
  - Module written by [@rdali](https://github.com/rdali/)
- [**illumina InterOp**](http://illumina.github.io/interop/index.html)
  - Module to parse metrics from illumina sequencing runs and demultiplexing, generated by the InterOp package
  - Module written by [@matthdsm](https://github.com/matthdsm/)
- [**RSEM**](https://deweylab.github.io/RSEM/) - new module!
  - Parse `.cnt` file comming from rsem-calculate-expression and plot read repartitions (Unalignable, Unique, Multi ...)
  - Module written by [@noirot](https://github.com/noirot/)
- [**HiCExplorer**](https://github.com/maxplanck-ie/HiCExplorer)
  - New module to parse the log files of `hicBuildMatrix`.
  - Module written by [@joachimwolff](https://github.com/joachimwolff/)

#### Module updates

- **AfterQC**
  - Handle new output format where JSON summary key changed names.
- **bcl2fastq**
  - Clusters per sample plot now has tab where counts are categoried by lane.
- **GATK**
  - New submodule to handle Base Recalibrator stats, written by [@winni2k](https://github.com/winni2k/)
- **HiSAT2**
  - Fixed bug where plot title was incorrect if both SE and PE bargraphs were in one report
- **Picard HsMetrics**
  - Parsing code can now handle commas for decimal places
- **Preseq**
  - Updated odd file-search pattern that limited input files to 500kb
- **QoRTs**
  - Added new plots, new helptext and updated the module to produce a lot more output.
- **Qualimap BamQC**
  - Fixed edge-case bug where the refactored coverage plot code could raise an error from the `range` call.
- Documentation and link fixes for Slamdunk, GATK, bcl2fastq, Adapter Removal, FastQC and main docs
  - Many of these spotted and fixed by [@juliangehring](https://github.com/juliangehring/)
- Went through all modules and standardised plot titles
  - All plots should now have a title with the format _Module name: Plot name_

#### New MultiQC Features

- New MultiQC docker image
  - Ready to use docker image now available at <https://hub.docker.com/r/ewels/multiqc/> (200 MB)
  - Uses automated builds - pull `:latest` to get the development version, future releases will have stable tags.
  - Written by [@MaxUlysse](https://github.com/MaxUlysse/)
- New `module_order` config options allow modules to be run multiple times
  - Filters mean that a module can be run twice with different sets of files (eg. before and after trimming)
  - Custom module config parameters can be passed to module for each run
- File search refactored to only search for running modules
  - Makes search much faster when running with lots of files and limited modules
  - For example, if using `-m star` to only use the STAR module, all other file searches now skipped
- File search now warns if an unrecognised search type is given
- MultiQC now saves nearly all parsed data to a structured output file by default
  - See `multiqc_data/multiqc_data.json`
  - This can be turned off by setting `config.data_dump_file: false`
- Verbose logging when no log files found standardised. Less duplication in code and logs easier to read!
- New documentation section describing how to use MultiQC with Galaxy
- Using `shared_key: 'read_counts'` in table header configs now applies relevant defaults

#### Bug Fixes

- Installation problem caused by changes in upstream dependencies solved by stricter installation requirements
- Minor `default_dev` directory creation bug squashed
- Don't prepend the directory separator (`|`) to sample names with `-d` when there are no subdirs
- `yPlotLines` now works even if you don't set `width`

## [MultiQC v1.2](https://github.com/ewels/MultiQC/releases/tag/v1.2) - 2017-08-16

#### CodeFest 2017 Contributions

We had a fantastic group effort on MultiQC at the [2017 BOSC CodeFest](https://www.open-bio.org/wiki/Codefest_2017).
Many thanks to those involved!

#### New Modules

- [**AfterQC**](https://github.com/OpenGene/AfterQC) - New module!
  - Added parsing of the _AfterQC_ json file data, with a plot of filtered reads.
  - Work by [@raonyguimaraes](https://github.com/raonyguimaraes)
- [**bcl2fastq**](https://support.illumina.com/sequencing/sequencing_software/bcl2fastq-conversion-software.html)
  - bcl2fastq can be used to both demultiplex data and convert BCL files to FASTQ file formats for downstream analysis
  - New module parses JSON output from recent versions and summarises some key statistics from the demultiplexing process.
  - Work by [@iimog](https://github.com/iimog) (with a little help from [@tbooth](https://github.com/tbooth) and [@ewels](https://github.com/ewels))
- [**leeHom**](https://github.com/grenaud/leeHom)
  - leeHom is a program for the Bayesian reconstruction of ancient DNA
- [**VCFTools**](https://vcftools.github.io)
  - Added initial support for VCFTools `relatedness2`
  - Added support for VCFTools `TsTv-by-count` `TsTv-by-qual` `TsTv-summary`
  - Module written by [@mwhamgenomics](https://github.com/mwhamgenomics)

#### Module updates

- **FastQ Screen**
  - Gracefully handle missing data from very old FastQ Screen versions.
- **RNA-SeQC**
  - Add new transcript-associated reads plot.
- **Picard**
  - New submodule to handle output from `TargetedPcrMetrics`
- **Prokka**
  - Added parsing of the `# CRISPR arrays` data from Prokka when available ([@asetGem](https://github.com/asetGem))
- **Qualimap**
  - Some code refactoring to radically improve performance and run times, especially with high coverage datasets.
  - Fixed bug where _Cumulative coverage genome fraction_ plot could be truncated.

#### New MultiQC Features

- New module help text
  - Lots of additional help text was written to make MultiQC report plots easier to interpret.
  - Updated modules:
    - Bowtie
    - Bowtie 2
    - Prokka
    - Qualimap
    - SnpEff
  - Elite team of help-writers:
    - [@tabwalsh](https://github.com/tabwalsh)
    - [@ddesvillechabrol](https://github.com/tabwalsh)
    - [@asetGem](https://github.com/asetGem)
- New config option `section_comments` allows you to add custom comments above specific sections in the report
- New `--tags` and `--view_tags` command line options
  - Modules can now be given tags (keywords) and filtered by those. So running `--tags RNA` will only run MultiQC modules related to RNA analysis.
  - Work by [@Hammarn](https://github.com/Hammarn)
- Back-end configuration options to specify the order of table columns
  - Modules and user configs can set priorities for columns to customise where they are displayed
  - Work by [@tbooth](https://github.com/tbooth)
- Added framework for proper unit testing
  - Previous start on unit tests tidied up, new blank template and tests for the `clean_sample_name` functionality.
  - Added to Travis and Appveyor for continuous integration testing.
  - Work by [@tbooth](https://github.com/tbooth)
- Bug fixes and refactoring of report configuration saving / loading
  - Discovered and fixed a bug where a report config could only be loaded once
  - Work by [@DennisSchwartz](https://github.com/DennisSchwartz)
- Table column row headers (sample names) can now be numeric-only.
  - Work by [@iimog](https://github.com/iimog)
- Improved sample name cleaning functionality
  - Added option `regex_keep` to clean filenames by _keeping_ the matching part of a pattern
  - Work by [@robinandeer](https://github.com/robinandeer)
- Handle error when invalid regexes are given in reports
  - Now have a nice toast error warning you and the invalid regexes are highlighted
  - Previously this just crashed the whole report without any warning
  - Work by [@robinandeer](https://github.com/robinandeer)
- Command line option `--dirs-depth` now sets `-d` to `True` (so now works even if `-d` isn't also specified).
- New config option `config.data_dump_file` to export as much data as possible to `multiqc_data/multiqc_data.json`
- New code to send exported JSON data to a a web server
  - This is in preparation for the upcoming MegaQC project. Stay tuned!

#### Bug Fixes

- Specifying multiple config files with `-c`/`--config` now works as expected
  - Previously this would only read the last specified
- Fixed table rendering bug that affected Chrome v60 and IE7-11
  - Table cell background bars weren't showing up. Updated CSS to get around this rendering error.
- HTML ID cleanup now properly cleans strings so that they work with jQuery as expected.
- Made bar graph sample highlighting work properly again
- Config `custom_logo` paths can now be relative to the config file (or absolute as before)
- Report doesn't keep annoyingly telling you that toolbox changes haven't been applied
  - Now uses more subtle _toasts_ and only when you close the toolbox (not every click).
- Switching report toolbox options to regex mode now enables the _Apply_ button as it should.
- Sorting table columns with certain suffixes (eg. `13X`) no works properly (numerically)
- Fixed minor bug in line plot data smoothing (now works with unsorted keys)

---

## [MultiQC v1.1](https://github.com/ewels/MultiQC/releases/tag/v1.1) - 2017-07-18

#### New Modules

- [**BioBloom Tools**](https://github.com/bcgsc/biobloom)
  - Create Bloom filters for a given reference and then to categorize sequences
- [**Conpair**](https://github.com/nygenome/Conpair)
  - Concordance and contamination estimator for tumor–normal pairs
- [**Disambiguate**](https://github.com/AstraZeneca-NGS/disambiguate)
  - Bargraph displaying the percentage of reads aligning to two different reference genomes.
- [**Flexbar**](https://github.com/seqan/flexbar)
  - Flexbar is a tool for flexible barcode and adapter removal.
- [**HISAT2**](https://ccb.jhu.edu/software/hisat2/)
  - New module for the HISAT2 aligner.
  - Made possible by updates to HISAT2 logging by @infphilo (requires `--new-summary` HISAT2 flag).
- [**HOMER**](http://homer.ucsd.edu/homer/)
  - Support for summary statistics from the `findPeaks` tool.
- [**Jellyfish**](http://www.cbcb.umd.edu/software/jellyfish/)
  - Histograms to estimate library complexity and coverage from k-mer content.
  - Module written by @vezzi
- [**MACS2**](https://github.com/taoliu/MACS)
  - Summary of redundant rate from MACS2 peak calling.
- [**QoRTs**](http://hartleys.github.io/QoRTs/)
  - QoRTs is toolkit for analysis, QC and data management of RNA-Seq datasets.
- [**THetA2**](http://compbio.cs.brown.edu/projects/theta/)
  - THeTA2 _(Tumor Heterogeneity Analysis)_ estimates tumour purity and clonal / subclonal copy number.

#### Module updates

- **BCFtools**
  - Option to collapse complementary changes in substitutions plot, useful for non-strand specific experiments (thanks to @vladsaveliev)
- **Bismark**
  - M-Bias plots no longer show read 2 for single-end data.
- **Custom Content**
  - New option to print raw HTML content to the report.
- **FastQ Screen**
  - Fixed edge-case bug where many-sample plot broke if total number of reads was less than the subsample number.
  - Fixed incorrect logic of config option `fastqscreen_simpleplot` (thanks to @daler)
  - Organisms now alphabetically sorted in fancy plot so that order is nonrandom (thanks to @daler)
  - Fixed bug where `%No Hits` was missed in logs from recent versions of FastQ Screen.
- **HTSeq Counts**
  - Fixed but so that module still works when `--additional-attr` is specified in v0.8 HTSeq above (thanks to @nalcala)
- **Picard**
  - CollectInsertSize: Fixed bug that could make the General Statistics _Median Insert Size_ value incorrect.
  - Fixed error in sample name regex that left trailing `]` characters and was generally broken (thanks to @jyh1 for spotting this)
- **Preseq**
  - Improved plots display (thanks to @vladsaveliev)
- **Qualimap**
  - Only calculate bases over target coverage for values in General Statistics. Should give a speed increase for very high coverage datasets.
- **QUAST**
  - Module is now compatible with runs from [MetaQUAST](http://quast.sourceforge.net/metaquast) (thanks to @vladsaveliev)
- **RSeQC**
  - Changed default order of sections
  - Added config option to reorder and hide module report sections

#### New MultiQC features

- If a report already exists, execution is no longer halted.
  - `_1` is appended to the filename, iterating if this also exists.
  - `-f`/`--force` still overwrites existing reports as before
  - Feature written by [@Hammarn](https://github.com/Hammarn)
- New ability to run modules multiple times in a single report
  - Each run can be given different configuration options, including filters for input files
  - For example, have FastQC after trimming as well as FastQC before trimming.
  - See the relevant [documentation](http://multiqc.info/docs/#order-of-modules) for more instructions.
- New option to customise the order of report _sections_
  - This is in addition / alternative to changing the order of module execution
  - Allows one module to have sections in multiple places (eg. Custom Content)
- Tables have new column options `floor`, `ceiling` and `minRange`.
- Reports show warning if JavaScript is disabled
- Config option `custom_logo` now works with file paths relative to config file directory and cwd.

#### Bug Fixes

- Table headers now sort columns again after scrolling the table
- Fixed buggy table header tooltips
- Base `clean_s_name` function now strips excess whitespace.
- Line graphs don't smooth lines if not needed (number of points < maximum number allowed)
- PDF output now respects custom output directory.

---

## [MultiQC v1.0](https://github.com/ewels/MultiQC/releases/tag/v1.0) - 2017-05-17

Version 1.0! This release has been a long time coming and brings with it some fairly
major improvements in speed, report filesize and report performance. There's also
a bunch of new modules, more options, features and a whole lot of bug fixes.

The version number is being bumped up to 1.0 for a couple of reasons:

1. MultiQC is now _(hopefully)_ relatively stable. A number of facilities and users
   are now using it in a production setting and it's published. It feels like it
   probably deserves v1 status now somehow.
2. This update brings some fairly major changes which will break backwards
   compatibility for plugins. As such, semantic versioning suggests a change in
   major version number.

### Breaking Changes

For most people, you shouldn't have any problems upgrading. There are two
scenarios where you may need to make changes with this update:

#### 1. You have custom file search patterns

Search patterns have been flattened and may no longer have arbitrary depth.
For example, you may need to change the following:

```yaml
fastqc:
  data:
    fn: "fastqc_data.txt"
  zip:
    fn: "*_fastqc.zip"
```

to this:

```yaml
fastqc/data:
  fn: "fastqc_data.txt"
fastqc/zip:
  fn: "*_fastqc.zip"
```

See the [documentation](http://multiqc.info/docs/#step-1-find-log-files) for instructions on how to write the new file search syntax.

See [`search_patterns.yaml`](multiqc/utils/search_patterns.yaml) for the new module search keys
and more examples.

#### 2. You have custom plugins / modules / external code

To see what changes need to applied to your custom plugin code, please see the [MultiQC docs](http://multiqc.info/docs/#v1.0-updates).

#### New Modules

- [**Adapter Removal**](https://github.com/mikkelschubert/adapterremoval)
  - AdapterRemoval v2 - rapid adapter trimming, identification, and read merging
- [**BUSCO**](http://busco.ezlab.org/)
  - New module for the `BUSCO v2` tool, used for assessing genome assembly and annotation completeness.
- [**Cluster Flow**](http://clusterflow.io)
  - Cluster Flow is a workflow tool for bioinformatics pipelines. The new module parses executed tool commands.
- [**RNA-SeQC**](http://archive.broadinstitute.org/cancer/cga/rna-seqc)
  - New module to parse output from RNA-SeQC, a java program which computes a series
    of quality control metrics for RNA-seq data.
- [**goleft indexcov**](https://github.com/brentp/goleft/tree/master/indexcov)
  - [goleft indexcov](https://github.com/brentp/goleft/tree/master/indexcov) uses the PED and ROC
    data files to create diagnostic plots of coverage per sample, helping to identify sample gender and coverage issues.
  - Thanks to @chapmanb and @brentp
- [**SortMeRNA**](http://bioinfo.lifl.fr/RNA/sortmerna/)
  - New module for `SortMeRNA`, commonly used for removing rRNA contamination from datasets.
  - Written by @bschiffthaler

#### Module updates

- **Bcftools**
  - Fixed bug with display of indels when only one sample
- **Cutadapt**
  - Now takes the filename if the sample name is `-` (stdin). Thanks to @tdido
- **FastQC**
  - Data for the Sequence content plot can now be downloaded from reports as a JSON file.
- **FastQ Screen**
  - Rewritten plotting method for high sample numbers plot (~ > 20 samples)
  - Now shows counts for single-species hits and bins all multi-species hits
  - Allows plot to show proper percentage view for each sample, much easier to interpret.
- **HTSeq**
  - Fix bug where header lines caused module to crash
- **Picard**
  - New `RrbsSummaryMetrics` Submodule!
  - New `WgsMetrics` Submodule!
  - `CollectGcBiasMetrics` module now prints summary statistics to `multiqc_data` if found. Thanks to @ahvigil
- **Preseq**
  - Now trims the x axis to the point that meets 90% of `min(unique molecules)`.
    Hopefully prevents ridiculous x axes without sacrificing too much useful information.
  - Allows to show estimated depth of coverage instead of less informative molecule counts
    (see [details](http://multiqc.info/docs/#preseq)).
  - Plots dots with externally calculated real read counts (see [details](http://multiqc.info/docs/#preseq)).
- **Qualimap**
  - RNASeq Transcript Profile now has correct axis units. Thanks to @roryk
  - BamQC module now doesn't crash if reports don't have genome gc distributions
- **RSeQC**
  - Fixed Python3 error in Junction Saturation code
  - Fixed JS error for Junction Saturation that made the single-sample combined plot only show _All Junctions_

#### Core MultiQC updates

- Change in module structure and import statements (see [details](http://multiqc.info/docs/#v1.0-updates)).
- Module file search has been rewritten (see above changes to configs)
  - Significant improvement in search speed (test dataset runs in approximately half the time)
  - More options for modules to find their logs, eg. filename and contents matching regexes (see the [docs](http://multiqc.info/docs/#step-1-find-log-files))
- Report plot data is now compressed, significantly reducing report filesizes.
- New `--ignore-samples` option to skip samples based on parsed sample name
  - Alternative to filtering by input filename, which doesn't always work
  - Also can use config vars `sample_names_ignore` (glob patterns) and `sample_names_ignore_re` (regex patterns).
- New `--sample-names` command line option to give file with alternative sample names
  - Allows one-click batch renaming in reports
- New `--cl_config` option to supply MultiQC config YAML directly on the command line.
- New config option to change numeric multiplier in General Stats
  - For example, if reports have few reads, can show `Thousands of Reads` instead of `Millions of Reads`
  - Set config options `read_count_multiplier`, `read_count_prefix` and `read_count_desc`
- Config options `decimalPoint_format` and `thousandsSep_format` now apply to tables as well as plots
  - By default, thosands will now be separated with a space and `.` used for decimal places.
- Tables now have a maximum-height by default and scroll within this.
  - Speeds up report rendering in the web browser and makes report less stupidly long with lots of samples
  - Button beneath table toggles full length if you want a zoomed-out view
  - Refactored and removed previous code to make the table header "float"
  - Set `config.collapse_tables` to `False` to disable table maximum-heights
- Bar graphs and heatmaps can now be zoomed in on
  - Interactive plots sometimes hide labels due to lack of space. These can now be zoomed in on to see specific samples in more detail.
- Report plots now load sequentially instead of all at once
  - Prevents the browser from locking up when large reports load
- Report plot and section HTML IDs are now sanitised and checked for duplicates
- New template available (called _sections_) which has faster loading
  - Only shows results from one module at a time
  - Makes big reports load in the browser much more quickly, but requires more clicking
  - Try it out by specifying `-t sections`
- Module sections tidied and refactored
  - New helper function `self.add_section()`
  - Sections hidden in nav if no title (no more need for the hacky `self.intro +=`)
  - Content broken into `description`, `help` and `plot`, with automatic formatting
  - Empty module sections are now skipped in reports. No need to check if a plot function returns `None`!
  - Changes should be backwards-compatible
- Report plot data export code refactored
  - Now doesn't export hidden samples (uses HighCharts [export-csv](https://github.com/highcharts/export-csv) plugin)
- Handle error when `git` isn't installed on the system.
- Refactored colouring of table cells
  - Was previously done in the browser using [chroma.js](http://gka.github.io/chroma.js/)
  - Now done at report generation time using the [spectra](https://pypi.python.org/pypi/spectra) package
  - Should helpfully speed up report rendering time in the web browser, especially for large reports
- Docs updates (thanks to @varemo)
- Previously hidden log file `.multiqc.log` renamed to `multiqc.log` in `multiqc_data`
- Added option to load MultiQC config file from a path specified in the environment variable `MULTIQC_CONFIG_PATH`
- New table configuration options
  - `sortRows: False` prevents table rows from being sorted alphabetically
  - `col1_header` allows the default first column header to be changed from "Sample Name"
- Tables no longer show _Configure Columns_ and _Plot_ buttons if they only have a single column
- Custom content updates
  - New `custom_content`/`order` config option to specify order of Custom Content sections
  - Tables now use the header for the first column instead of always having `Sample Name`
  - JSON + YAML tables now remember order of table columns
  - Many minor bugfixes
- Line graphs and scatter graphs axis limits
  - If limits are specified, data exceeding this is no longer saved in report
  - Visually identical, but can make report file sizes considerable smaller in some cases
- Creating multiple plots without a config dict now works (previously just gave grey boxes in report)
- All changes are now tested on a Windows system, using [AppVeyor](https://ci.appveyor.com/project/ewels/multiqc/)
- Fixed rare error where some reports could get empty General Statistics tables when no data present.
- Fixed minor bug where config option `force: true` didn't work. Now you don't have to always specify `-f`!

---

## [MultiQC v0.9](https://github.com/ewels/MultiQC/releases/tag/v0.9) - 2016-12-21

A major new feature is released in v0.9 - support for _custom content_. This means
that MultiQC can now easily include output from custom scripts within reports without
the need for a new module or plugin. For more information, please see the
[MultiQC documentation](http://multiqc.info/docs/#custom-content).

#### New Modules

- [**HTSeq**](http://www-huber.embl.de/HTSeq/doc/count.html)
  - New module for the `htseq-count` tool, often used in RNA-seq analysis.
- [**Prokka**](http://www.vicbioinformatics.com/software.prokka.shtml)
  - Prokka is a software tool for the rapid annotation of prokaryotic genomes.
- [**Slamdunk**](http://t-neumann.github.io/slamdunk/)
  - Slamdunk is a software tool to analyze SLAMSeq data.
- [**Peddy**](https://github.com/brentp/peddy)
  - Peddy calculates genotype :: pedigree correspondence checks, ancestry checks and sex checks using VCF files.

#### Module updates

- **Cutadapt**
  - Fixed bug in General Stats table number for old versions of cutadapt (pre v1.7)
  - Added support for _really_ old cutadapt logs (eg. v.1.2)
- **FastQC**
  - New plot showing total overrepresented sequence percentages.
  - New option to parse a file containing a theoretical GC curve to display in the background.
    - Human & Mouse Genome / Transcriptome curves bundled, or make your own using
      [fastqcTheoreticalGC](https://github.com/mikelove/fastqcTheoreticalGC). See the
      [MultiQC docs](http://multiqc.info/docs/#fastqc) for more information.
- **featureCounts**
  - Added parsing checks and catch failures for when non-featureCounts files are picked up by accident
- **GATK**
  - Fixed logger error in VariantEval module.
- **Picard**
  - Fixed missing sample overwriting bug in `RnaSeqMetrics`
  - New feature to customise coverage shown from `HsMetrics` in General Statistics table
    see the [docs](http://multiqc.info/docs/#picard) for info).
  - Fixed compatibility problem with output from `CollectMultipleMetrics` for `CollectAlignmentSummaryMetrics`
- **Preseq**
  - Module now recognises output from `c_curve` mode.
- **RSeQC**
  - Made the gene body coverage plot show the percentage view by default
  - Made gene body coverage properly handle sample names
- **Samtools**
  - New module to show duplicate stats from `rmdup` logs
  - Fixed a couple of niggles in the idxstats plot
- **SnpEff**
  - Fixed swapped axis labels in the Variant Quality plot
- **STAR**
  - Fixed crash when there are 0 unmapped reads.
  - Sample name now taken from the directory name if no file prefix found.
- **Qualimap BamQC**
  - Add a line for pre-calculated reference genome GC content
  - Plot cumulative coverage for values above 50x, align with the coverage histogram.
  - New ability to customise coverage thresholds shown in General Statistics table
    (see the [docs](http://multiqc.info/docs/#qualimap) for info).

#### Core MultiQC updates

- Support for _custom content_ (see top of release notes).
- New ninja report tool: make scatter plots of any two table columns!
- Plot data now saved in `multiqc_data` when 'flat' image plots are created
  - Allows you easily re-plot the data (eg. in Excel) for further downstream investigation
- Added _'Apply'_ button to Highlight / Rename / Hide.
  - These tools can become slow with large reports. This means that you can enter several
    things without having to wait for the report to replot each change.
- Report heatmaps can now be sorted by highlight
- New config options `decimalPoint_format` and `thousandsSep_format`
  - Allows you to change the default `1 234.56` number formatting for plots.
- New config option `top_modules` allows you to specify modules that should come at the top of the report
- Fixed bar plot bug where missing categories could shift data between samples
- Report title now printed in the side navigation
- Missing plot IDs added for easier plot exporting
- Stopped giving warnings about skipping directories (now a debug message)
- Added warnings in report about missing functionality for flat plots (exporting and toolbox)
- Export button has contextual text for images / data
- Fixed a bug where user config files were loaded twice
- Fixed bug where module order was random if `--module` or `--exclude` was used.
- Refactored code so that the order of modules can be changed in the user config
- Beefed up code + docs in scatter plots back end and multiple bar plots.
- Fixed a few back end nasties for Tables
  - Shared-key columns are no longer forced to share colour schemes
  - Fixed bug in lambda modified values when format string breaks
  - Supplying just data with no header information now works as advertised
- Improvements to back end code for bar plots
  - New `tt_decimals` and `tt_suffix` options for bar plots
  - Bar plots now support `yCeiling`, `yFloor` and `yMinRange`, as with line plots.
  - New option `hide_zero_cats:False` to force legends to be shown even when all data is 0
- General Stats _Showing x of y_ columns count is fixed on page load.
- Big code whitespace cleanup

---

## [MultiQC v0.8](https://github.com/ewels/MultiQC/releases/tag/v0.8) - 2016-09-26

#### New Modules

- [**GATK**](https://software.broadinstitute.org/gatk/)
  - Added support for VariantEval reports, only parsing a little of the information
    in there so far, but it's a start.
  - Module originally written by @robinandeer at the [OBF Codefest](https://www.open-bio.org/wiki/Codefest_2016),
    finished off by @ewels
- [**Bcftools**](https://samtools.github.io/bcftools/)
- [**QUAST**](http://quast.bioinf.spbau.ru/)
  - QUAST is a tool for assessing de novo assemblies against reference genomes.

#### Module updates

- **Bismark** now supports reports from `bam2nuc`, giving Cytosine coverage in General Stats.
- **Bowtie1**
  - Updated to try to find bowtie command before log, handle multiple logs in one file. Same as bowtie2.
- **FastQC**
  - Sample pass/warn/fail lists now display properly even with large numbers of samples
  - Sequence content heatmap display is better with many samples
- **Kallisto**
  - Now supports logs from SE data.
- **Picard**
  - `BaseDistributionByCycle` - new submodule! Written by @mlusignan
  - `RnaSeqMetrics` - new submodule! This one by @ewels ;)
  - `AlignmentSummaryMetrics` - another new submodule!
  - Fixed truncated files crash bug for Python 3 _(#306)_
- **Qualimap RNASeqQC**
  - Fixed parsing bug affecting counts in _Genomic Origin_ plot.
  - Module now works with European style thousand separators (`1.234,56` instead of `1,234.56`)
- **RSeQC**
  - `infer_experiment` - new submodule! Written by @Hammarn
- **Samtools**
  - `stats` submodule now has separate bar graph showing alignment scores
  - `flagstat` - new submodule! Written by @HLWiencko
  - `idxstats` - new submodule! This one by @ewels again

#### Core MultiQC updates

- New `--export`/`-p` option to generate static images plot in `multiqc_plots` (`.png`, `.svg` and `.pdf`)
  - Configurable with `export_plots`, `plots_dir_name` and `export_plot_formats` config options
  - `--flat` option no longer saves plots in `multiqc_data/multiqc_plots`
- New `--comment`/`-b` flag to add a comment to the top of reports.
- New `--dirs-depth`/`-dd` flag to specify how many directories to prepend with `--dirs`/`-d`
  - Specifying a postive number will take that many directories from the end of the path
  - A negative number will take directories from the start of the path.
- Directory paths now appended before cleaning, so `fn_clean_exts` will now affect these names.
- New `custom_logo` attributes to add your own logo to reports.
- New `report_header_info` config option to add arbitrary information to the top of reports.
- New `--pdf` option to create a PDF report
  - Depends on [Pandoc](http://pandoc.org) being installed and is in a beta-stage currently.
  - Note that specifying this will make MultiQC use the `simple` template, giving a HTML report with
    much reduced functionality.
- New `fn_clean_sample_names` config option to turn off sample name cleaning
  - This will print the full filename for samples. Less pretty reports and rows
    on the General Statistics table won't line up, but can prevent overwriting.
- Table header defaults can now be set easily
- General Statistics table now hidden if empty.
- Some new defaults in the sample name cleaning
- Updated the `simple` template.
  - Now has no toolbox or nav, no JavaScript and is better suited for printing / PDFs.
  - New `config.simple_output` config flag so code knows when we're trying to avoid JS.
- Fixed some bugs with config settings (eg. template) being overwritten.
- NFS log file deletion bug fixed by @brainstorm (#265)
- Fixed bug in `--ignore` behaviour with directory names.
- Fixed nasty bug in beeswarm dot plots where sample names were mixed up (#278)
- Beeswarm header text is now more informative (sample count with more info on a tooltip)
- Beeswarm plots now work when reports have > 1000 samples
- Fixed some buggy behaviour in saving / loading report highlighting + renaming configs (#354)

Many thanks to those at the [OpenBio Codefest 2016](https://www.open-bio.org/wiki/Codefest_2016)
who worked on MultiQC projects.

---

## [MultiQC v0.7](https://github.com/ewels/MultiQC/releases/tag/v0.7) - 2016-07-04

#### Module updates

- [**Kallisto**](https://pachterlab.github.io/kallisto/) - new module!
- **Picard**
  - Code refactored to make maintenance and additions easier.
  - Big update to `HsMetrics` parsing - more results shown in report, new plots (by @lpantano)
  - Updated `InsertSizeMetrics` to understand logs generated by `CollectMultipleMetrics` (#215)
  - Newlines in picard output. Fixed by @dakl
- **Samtools**
  - Code refactored
  - Rewrote the `samtools stats` code to display more stats in report with a beeswarm plot.
- **Qualimap**
  - Rewritten to use latest methods and fix bugs.
  - Added _Percentage Aligned_ column to general stats for `BamQC` module.
  - Extra table thresholds added by @avilella (hidden by default)
- **General Statistics**
  - Some tweaks to the display defaults (FastQC, Bismark, Qualimap, SnpEff)
  - Now possible to skip the General Statistics section of the report with `--exclude general_stats`
- **Cutadapt** module updated to recognise logs from old versions of cutadapt (<= v1.6)
- **Trimmomatic**
  - Now handles `,` decimal places in percentage values.
  - Can cope with line breaks in log files (see issue #212)
- **FastQC** refactored
  - Now skips zip files if the sample name has already been found. Speeds up MultiQC execution.
  - Code cleaned up. Parsing and data-structures standardised.
  - New popovers on Pass / Warn / Fail status bars showing sample names. Fast highlighting and hiding.
  - New column in General Stats (hidden by default) showing percentage of FastQC modules that failed.
- **SnpEff**
  - Search pattern now more generic, should match reports from others.
  - _Counts by Effect_ plot removed (had hundreds of categories, was fairly unusable).
  - `KeyError` bug fixed.
- **Samblaster** now gets sample name from `ID` instead of `SM` (@dakl)
- **Bowtie 2**
  - Now parses overall alignment rate as intended.
  - Now depends on even less log contents to work with more inputs.
- **MethylQA** now handles variable spacing in logs
- **featureCounts** now splits columns on tabs instead of whitespace, can handle filenames with spaces

#### Core MultiQC updates

- **Galaxy**: MultiQC now available in Galax! Work by @devengineson / @yvanlebras / @cmonjeau
  - See it in the [Galaxy Toolshed](https://toolshed.g2.bx.psu.edu/view/engineson/multiqc/)
- **Heatmap**: New plot type!
- **Scatter Plot**: New plot type!
- **Download raw data** behind plots in reports! Available in the Export toolbox.
  - Choose from tab-separated, comma-separated and the complete JSON.
- **Table columns can be hidden** on page load (shown through _Configure Columns_)
  - Defaults are configurable using the `table_columns_visible` config option.
- **Beeswarm plot**: Added missing rename / highlight / hiding functionality.
- New `-l` / `--file-list` option: specify a file containing a **list of files** to search.
- **Updated HighCharts** to v4.2.5. Added option to export to JPEG.
- Can now **cancel execution** with a single `ctrl+c` rather than having to button mash
- More granular control of **skipping files** during scan (filename, dirname, path matching)
  - Fixed `--exclude` so that it works with directories as well as files
- **New _Clear_ button** in toolbox to bulk remove highlighting / renaming / hiding filters.
- Improved documentation about behaviour for large sample numbers.
- Handle YAML parsing errors for the config file more gracefully
- Removed empty columns from tables again
- Fixed bug in changing module search patterns, reported by @lweasel
- Added timeout parameter to version check to prevent hang on systems with long defaults
- Fixed table display bug in Firefox
- Fixed bug related to order in which config files are loaded
- Fixed bug that broke the _"Show only"_ toolbox feature with multiple names.
- Numerous other small bugs.

---

## [MultiQC v0.6](https://github.com/ewels/MultiQC/releases/tag/v0.6) - 2016-04-29

#### Module updates

- New [Salmon](http://combine-lab.github.io/salmon/) module.
- New [Trimmomatic](http://www.usadellab.org/cms/?page=trimmomatic) module.
- New [Bamtools stats](https://github.com/pezmaster31/bamtools) module.
- New beeswarm plot type. General Stats table replaced with this when many samples in report.
- New RSeQC module: Actually a suite of 8 new modules supporting various outputs from RSeQC
- Rewrote bowtie2 module: Now better at parsing logs and tries to scrape input from wrapper logs.
- Made cutadapt show counts by default instead of obs/exp
- Added percentage view to Picard insert size plot

#### Core MultiQC updates

- Dynamic plots now update their labels properly when changing datasets and to percentages
- Config files now loaded from working directory if present
- Started new docs describing how each module works
- Refactored featureCounts module. Now handles summaries describing multiple samples.
- Stopped using so many hidden files. `.multiqc.log` now called `multiqc.log`
- New `-c`/`--config` command line option to specify a MultiQC configuration file
- Can now load run-specific config files called `multiqc_config.yaml` in working directory
- Large code refactoring - moved plotting code out of `BaseModule` and into new `multiqc.plots` submodules
- Generalised code used to generate the General Stats table so that it can be used by modules
- Removed interactive report tour, replaced with a link to a youtube tutorial
- Made it possible to permanently hide the blue welcome message for all future reports
- New option to smooth data for line plots. Avoids mega-huge plots. Applied to SnpEff, RSeQC, Picard.

Bugfixes:

- Qualimap handles infinity symbol (thanks @chapmanb )
- Made SnpEff less fussy about required fields for making plots
- UTF-8 file paths handled properly in Py2.7+
- Extending two config variables wasn't working. Now fixed.
- Dragging the height bar of plots now works again.
- Plots now properly change y axis limits and labels when changing datasets
- Flat plots now have correct path in `default_dev` template

---

## [MultiQC v0.5](https://github.com/ewels/MultiQC/releases/tag/v0.5) - 2016-03-29

#### Module updates

- New [Skewer](https://github.com/relipmoc/skewer) module, written by @dakl
- New [Samblaster](https://github.com/GregoryFaust/samblaster) module, written by @dakl
- New [Samtools stats](http://www.htslib.org/) module, written by @lpantano
- New [HiCUP](http://www.bioinformatics.babraham.ac.uk/projects/hicup/) module
- New [SnpEff](http://snpeff.sourceforge.net/) module
- New [methylQA](http://methylqa.sourceforge.net/) module

#### Core MultiQC updates

- New "Flat" image plots, rendered at run time with MatPlotLib
  - By default, will use image plots if > 50 samples (set in config as `plots_flat_numseries`)
  - Means that _very_ large numbers of samples can be viewed in reports. _eg._ single cell data.
  - Templates can now specify their own plotting functions
  - Use `--flat` and `--interactive` to override this behaviour
- MultiQC added to `bioconda` (with help from @dakl)
- New plugin hook: `config_loaded`
- Plugins can now add new command line options (thanks to @robinandeer)
- Changed default data directory name from `multiqc_report_data` to `multiqc_data`
- Removed support for depreciated MultiQC_OSXApp
- Updated logging so that a verbose `multiqc_data/.multiqc.log` file is always written
- Now logs more stuff in verbose mode - command used, user configs and so on.
- Added a call to multiqc.info to check for new versions. Disable with config `no_version_check`
- Removed general stats manual row sorting.
- Made filename matching use glob unix style filename match patterns
- Everything (including the data directory) is now created in a temporary directory and moved when MultiQC is complete.
- A handful of performance updates for large analysis directories

---

## [MultiQC v0.4](https://github.com/ewels/MultiQC/releases/tag/v0.4) - 2016-02-16

- New `multiqc_sources.txt` which identifies the paths used to collect all report data for each sample
- Export parsed data as tab-delimited text, `JSON` or `YAML` using the new `-k`/`--data-format` command line option
- Updated HighCharts from `v4.2.2` to `v4.2.3`, fixes tooltip hover bug.
- Nicer export button. Now tied to the export toolbox, hopefully more intuitive.
- FastQC: Per base sequence content heatmap can now be clicked to show line graph for single sample
- FastQC: No longer show adapter contamination datasets with <= 0.1% contamination.
- Picard: Added support for `CollectOxoGMetrics` reports.
- Changed command line option `--name` to `--filename`
- `--name` also used for filename if `--filename` not specified.
- Hide samples toolbox now has switch to _show only_ matching samples
- New regex help box with examples added to report
- New button to copy general stats table to the clipboard
- General Stats table 'floating' header now sorts properly when scrolling
- Bugfix: MultiQC default_dev template now copies module assets properly
- Bufgix: General Stats table floating header now resizes properly when page width changes

---

## [MultiQC v0.3.2](https://github.com/ewels/MultiQC/releases/tag/v0.3.2) - 2016-02-08

- All modules now load their log file search parameters from a config
  file, allowing you to overwrite them using your user config file
  - This is useful if your analysis pipeline renames program outputs
- New Picard (sub)modules - Insert Size, GC Bias & HsMetrics
- New Qualimap (sub)module - RNA-Seq QC
- Made Picard MarkDups show percent by default instead of counts
- Added M-Bias plot to Bismark
- New option to stream report HTML to `stdout`
- Files can now be specified as well as directories
- New options to specify whether the parsed data directory should be created
  - command line flags: `--data` / `--no-data`
  - config option name: `make_data_dir`
- Fixed bug with incorrect path to installation dir config YAML file
- New toolbox drawer for bulk-exporting graph images
- Report side navigation can now be hidden to maximise horizontal space
- Mobile styling improved for narrow screen
- More vibrant colours in the general stats table
- General stats table numbers now left aligned
- Settings now saved and loaded to named localstorage locations
  - Simplified interface - no longer global / single report saving
  - Removed static file config. Solves JS error, no-one was doing this
    since we have standalone reports anyway.
- Added support for Python 3.5
- Fixed bug with module specific CSS / JS includes in some templates
- Made the 'ignore files' config use unix style file pattern matching
- Fixed some bugs in the FastQ Screen module
- Fixed some bugs in the FastQC module
- Fixed occasional general stats table bug
- Table sorting on sample names now works after renaming
- Bismark module restructure
  - Each report type now handled independently (alignment / dedup / meth extraction)
  - M-Bias plot now shows R1 and R2
- FastQC GC content plot now has option for counts or percentages
  - Allows comparison between samples with very different read counts
- Bugfix for reports javascript
  - Caused by updated to remotely loaded HighCharts export script
  - Export script now bundled with multiqc, so does not depend on internet connection
  - Other JS errors fixed in this work
- Bugfix for older FastQC reports - handle old style sequence dup data
- Bugfix for varying Tophat alignment report formats
- Bugfix for Qualimap RNA Seq reports with paired end data

---

## [MultiQC v0.3.1](https://github.com/ewels/MultiQC/releases/tag/v0.3.1) - 2015-11-04

- Hotfix patch to fix broken FastQC module (wasn't finding `.zip` files properly)
- General Stats table colours now flat. Should improve browser speed.
- Empty rows now hidden if appear due to column removal in general stats
- FastQC Kmer plot removed until we have something better to show.

---

## [MultiQC v0.3](https://github.com/ewels/MultiQC/releases/tag/v0.3) - 2015-11-04

- Lots of lovely new documentation!
- Child templates - easily customise specific parts of the default report template
- Plugin hooks - allow other tools to execute custom code during MultiQC execution
- New Preseq module
- New design for general statistics table (snazzy new background bars)
- Further development of toolbox
  - New button to clear all filters
  - Warnings when samples are hidden, plus empty plots and table cols are hidden
  - Active toolbar tab buttons are highlighted
- Lots of refactoring by @moonso to please the Pythonic gods
  - Switched to click instead of argparse to handle command line arguments
  - Code generally conforms to best practices better now.
- Now able to supply multiple directories to search for reports
- Logging output improved (now controlled by `-q` and `-v` for quiet and verbose)
- More HTML output dealt with by the base module, less left to the modules
  - Module introduction text
  - General statistics table now much easier to add to (new helper functions)
- Images, CSS and Javascript now included in HTML, meaning that there is a single
  report file to make sharing easier
- More accessible scrolling in the report - styled scrollbars and 'to top' button.
- Modules and templates now use setuptools entry points, facilitating plugins
  by other packages. Allows niche extensions whilst keeping the core codebase clean.
- The general stats table now has a sticky header row when scrolling, thanks to
  some new javascript wizardry...
- General stats columns can have a _shared key_ which allows common colour schemes
  and data ranges. For instance, all columns describing a read count will now share
  their scale across modules.
- General stats columns can be hidden and reordered with a new modal window.
- Plotting code refactored, reports with many samples (>50 by default) don't
  automatically render to avoid freezing the browser.
- Plots with highlighted and renamed samples now honour this when exporting to
  different file types.

---

## [MultiQC v0.2](https://github.com/ewels/MultiQC/releases/tag/v0.2) - 2015-09-18

- Code restructuring for nearly all modules. Common base module
  functions now handle many more functions (plots, config, file import)
  - See the [contributing notes](https://github.com/ewels/MultiQC/blob/master/CONTRIBUTING.md)
    for instructions on how to use these new helpers to make your own module
- New report toolbox - sample highlighting, renaming, hiding
  - Config is autosaved by default, can also export to a file for sharing
  - Interactive tour to help users find their way around
- New Tophat, Bowtie 2 and QualiMap modules
  - Thanks to @guillermo-carrasco for the QualiMap module
- Bowtie module now works
- New command line parameter `-d` prefixes sample names with the directory that
  they were found in. Allows duplicate filenames without being overwritten.
- Introduction walkthrough helps show what can be done in the report
- Now compatible with both Python 2 and Python 3
- Software version number now printed on command line properly, and in reports.
- Bugfix: FastQC doesn't break when only one report found
- Bugfix: FastQC seq content heatmap highlighting
- Many, many small bugfixes

---

## [MultiQC v0.1](https://github.com/ewels/MultiQC/releases/tag/v0.1) - 2015-09-01

- The first public release of MultiQC, after a month of development. Basic
  structure in place and modules for FastQC, FastQ Screen, Cutadapt, Bismark,
  STAR, Bowtie, Subread featureCounts and Picard MarkDuplicates. Approaching
  stability, though still under fairly heavy development.<|MERGE_RESOLUTION|>--- conflicted
+++ resolved
@@ -4,11 +4,8 @@
 
 ### MultiQC updates
 
-<<<<<<< HEAD
 - Warn if `run_modules` contains a non-existent module ([#2322](https://github.com/MultiQC/MultiQC/pull/2322))
-=======
 - Group-mode bar plot: fix inner gap ([#2321](https://github.com/MultiQC/MultiQC/pull/2321))
->>>>>>> ec4c4852
 
 ### New modules
 

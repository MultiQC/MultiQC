# MultiQC Version History

## MultiQC v1.22dev

### MultiQC updates

<<<<<<< HEAD
- Use native clipboard API ([#2419](https://github.com/MultiQC/MultiQC/pull/2419))
=======
- Update Clipboard.JS ([#2396](https://github.com/MultiQC/MultiQC/pull/2396))
- Remove CSP.txt and the linting check, move the script that prints missing hashes under `scripts`. Admins of servers with Content Security Policy can use it to print missing hashes when they install a new MultiQC version with: `python scripts/print_missing_csp.py --report full_report.html` ([#2421](https://github.com/MultiQC/MultiQC/pull/2421))
- Remove the `highcharts` template ([#2409](https://github.com/MultiQC/MultiQC/pull/2409))
- Do not maintain change log between releases ([#2427](https://github.com/MultiQC/MultiQC/pull/2427))
>>>>>>> 5db2953d

### New modules

### Module updates

- **BBTools**: fix: skip missing values in bbmap qahist ([#2411](https://github.com/MultiQC/MultiQC/pull/2411))
- **Samtools**: support new `markdup` command ([#2254](https://github.com/MultiQC/MultiQC/pull/2254))
- **Space Ranger**: fix for missing `genomic_dna` section ([#2429](https://github.com/MultiQC/MultiQC/pull/2429))

## [MultiQC v1.21](https://github.com/MultiQC/MultiQC/releases/tag/v1.21) - 2024-02-28

### Highlights

#### Box plot

Added a new plot type: box plot. It's useful to visualise a distribution when you have a set of values for each sample.

```py
from multiqc.plots import box
self.add_section(
    ...,
    plot=box.plot(
        {
            "sample 1": [4506, 4326, 3137, 1563, 1730, 3254, 2259, 3670, 2719, ...],
            "sample 2": [2145, 2011, 3368, 2132, 1673, 1993, 6635, 1635, 4984, ...],
            "sample 3": [1560, 1845, 3247, 1701, 2829, 2775, 3179, 1724, 1828, ...],
        },
        pconfig={
            "title": "Iso-Seq: Insert Length",
        },
    )
)
```

<img width="400" src="https://raw.githubusercontent.com/MultiQC/MultiQC/1e2ad5529d547ab9dc04c99274da49ad6a2e556f/docs/images/changelog/v1.21-boxplot.png">

Note the difference with the violin plot: the box plot visualises the distributions of many values within one sample, whereas the violin plot shows the distribution of one metric across many samples.

#### `pyproject.toml`

The `setup.py` file has been superseded by `pyproject.toml` for the build configuration.
Note that now for new modules, an entry point should be added to `pyproject.toml` instead of `setup.py`, e.g.:

```toml
[project.entry-points."multiqc.modules.v1"]
afterqc = "multiqc.modules.afterqc:MultiqcModule"
```

#### Heatmap

The heatmap plot now supports passing a dict as input data, and also supports a `zlab`
parameter to set the label for the z-axis:

```py
from multiqc.plots import heatmap
self.add_section(
    ...,
    plot=heatmap.plot(
        {
            "sample 1": {"sample 2": 0, "sample 3": 1},
            "sample 2": {"sample 1": 0, "sample 3": 0},
            "sample 3": {"sample 1": 1, "sample 2": 0, "sample 3": 1},
        },
        pconfig={
            "title": "Sample comparison",
            "zlab": "Match",
        },
    )
)
```

### MultiQC updates

- New plot type: box plot ([#2358](https://github.com/MultiQC/MultiQC/pull/2358))
- Add "Export to CSV" button for tables ([#2394](https://github.com/MultiQC/MultiQC/pull/2394))
- Replace `setup.py` with `pyproject.toml` ([#2353](https://github.com/MultiQC/MultiQC/pull/2353))
- Heatmap: allow a dict dicts of data ([#2386](https://github.com/MultiQC/MultiQC/pull/2386))
- Heatmap: add `zlab` config parameter. Show `xlab`, `ylab`, `zlab` in tooltip ([#2387](https://github.com/MultiQC/MultiQC/pull/2387))
- Warn if `run_modules` contains a non-existent module ([#2322](https://github.com/MultiQC/MultiQC/pull/2322))
- Catch non-hashable values (dicts, lists) passed as a table cell value ([#2348](https://github.com/MultiQC/MultiQC/pull/2348))
- Always create JSON even when MegaQC upload is disabled ([#2330](https://github.com/MultiQC/MultiQC/pull/2330))
- Use generic font family for Plotly ([#2368](https://github.com/MultiQC/MultiQC/pull/2368))
- Use a padded span with `nowrap` instead of `&nbsp;` before suffixes in table cells ([#2395](https://github.com/MultiQC/MultiQC/pull/2395))
- Refactor: fix unescaped regex strings ([#2384](https://github.com/MultiQC/MultiQC/pull/2384))

Fixes:

- Pin the required Plotly version and add a runtime version check ([#2325](https://github.com/MultiQC/MultiQC/pull/2325))
- Bar plot: preserve the sample order ([#2339](https://github.com/MultiQC/MultiQC/pull/2339))
- Bar plot: fix inner gap in group mode ([#2321](https://github.com/MultiQC/MultiQC/pull/2321))
- Violin: filter `Inf` values ([#2380](https://github.com/MultiQC/MultiQC/pull/2380))
- Table: Fix use of the `no_violin` (ex-`no_beeswarm`) table config flag ([#2376](https://github.com/MultiQC/MultiQC/pull/2376))
- Heatmap: prevent from parsing numerical sample names ([#2349](https://github.com/MultiQC/MultiQC/pull/2349))
- Work around call of `full_figure_for_development` to avoid Kaleido errors ([#2359](https://github.com/MultiQC/MultiQC/pull/2359))
- Auto-generate plot `id` when `pconfig=None` ([#2337](https://github.com/MultiQC/MultiQC/pull/2337))
- Fix: infinite `dmax` or `dmin` fail JSON dump load in JavaScript ([#2354](https://github.com/MultiQC/MultiQC/pull/2354))
- Fix: dump `pconfig` for MegaQC ([#2344](https://github.com/MultiQC/MultiQC/pull/2344))

### New modules

- [**IsoSeq**](https://github.com/PacificBiosciences/IsoSeq)
  - Iso-Seq contains the newest tools to identify transcripts in PacBio single-molecule sequencing data (HiFi reads). `cluster` and `refine` commands are supported.
- [**Space Ranger**](https://support.10xgenomics.com/spatial-gene-expression/software/pipelines/latest/what-is-space-ranger)
  - Works with data from 10X Genomics Visium. Processes sequencing reads and images created using
    the 10x Visium platform to generate count matrices with spatial information.
  - New MultiQC module parses Space Ranger quality reports.

### Module updates

- **bcl2fastq**: fix the top undetermined barcodes plot ([#2340](https://github.com/MultiQC/MultiQC/pull/2340))
- **DRAGEN**: add few coverage metrics in general stats ([#2341](https://github.com/MultiQC/MultiQC/pull/2341))
- **DRAGEN**: fix showing the number of found samples ([#2347](https://github.com/MultiQC/MultiQC/pull/2347))
- **DRAGEN**: support `gvcf_metrics` ([#2327](https://github.com/MultiQC/MultiQC/pull/2327))
- **fastp**: fix detection of JSON files ([#2334](https://github.com/MultiQC/MultiQC/pull/2334))
- **HTSeq Count**: robust file reading loop, ignore `.parquet` files ([#2364](https://github.com/MultiQC/MultiQC/pull/2364))
- **Illumina InterOp Statistics**: do not set `'scale': False` as a default ([#2350](https://github.com/MultiQC/MultiQC/pull/2350))
- **mosdepth**: fix regression in showing general stats ([#2346](https://github.com/MultiQC/MultiQC/pull/2346))
- **Picard**: Crosscheck Fingerprints updates ([#2388](https://github.com/MultiQC/MultiQC/pull/2388))
  - add a heatmap for LOD scores besides a table
  - if too many pairs in table, skip those with `Expected` status
  - use the `warn` status for `Inconclusive`
  - add a separate sample-wise table instead of general stats
  - sort tables by status, not by sample name
  - add a column "Best match" and "Best match LOD" in tables
  - hide the LOD Threshold column
- **PURPLE**: support v4.0.1 output without `version` column ([#2366](https://github.com/MultiQC/MultiQC/pull/2366))
- **Samtools**: support new `coverage` command ([#2356](https://github.com/MultiQC/MultiQC/pull/2356))
- **UMI-tools**: support new `extract` command ([#2296](https://github.com/MultiQC/MultiQC/pull/2296))
- **Whatshap**: make robust when a stdout is appended to TSV ([#2361](https://github.com/MultiQC/MultiQC/pull/2361))

## [MultiQC v1.20](https://github.com/MultiQC/MultiQC/releases/tag/v1.20) - 2024-02-12

### Highlights

#### New plotting library

MultiQC v1.20 comes with totally new plotting code for MultiQC reports. This is a huge change to the report output. We've done our best to maintain feature parity with the previous plotting code, but please do let us know if you spot any bugs or changes in behaviour by creating a GitHub issue.

This change comes with many improvements and new features, and paves the way for more in the future. To find out more, read the [associated blog post](https://seqera.io/blog/multiqc-plotly/).

For now, you can revert to the previous plotting code by using the `highcharts` report template (`multiqc --template highcharts`). This will be removed in v1.21.

Note that there are several plotting configuration options which have been removed:

- `click_func`
- `cursor`
- `tt_percentages` (use `tt_suffix: "%"`)
- Bar plot:
  - `use_legend` (automatically hidden if there is only 1 category)
- Line plot:
  - `labelSize`
  - `xDecimals`, `yDecimals` (automatic if all values can be cast to int)
  - `xLabelFormat`, `yLabelFormat` (use `tt_label`)
  - `pointFormat`
- Heatmap:
  - `datalabel_colour`
  - `borderWidth`

#### Moved GitHub and docker repositories

The v1.20 release is also the first release we've had since we moved the MultiQC repositories. Please note that the code is now at [MultiQC/MultiQC](https://github.com/MultiQC/MultiQC) (formerly [ewels/MultiQC](https://github.com/ewels/MultiQC)) and the same for the Docker repository. The GitHub repo should automatically redirect, but it's still good to update any references you may have.

### MultiQC updates

- Support Plotly as a new backend for plots ([#2079](https://github.com/MultiQC/MultiQC/pull/2079))
  - The default template now uses Plotly for all plots
  - Added a new plot type `violin` (replaces `beeswarm`)
  - Moved legacy Highcharts/Matplotlib code under an optional template `highcharts`
    ([#2292](https://github.com/MultiQC/MultiQC/pull/2292))
- Move GitHub repository to `MultiQC` organisation ([#2243](https://github.com/MultiQC/MultiQC/pull/2243))
- Update all GitHub actions to their latest versions ([#2242](https://github.com/MultiQC/MultiQC/pull/2242))
- Update docs to work with Astro 4 ([#2256](https://github.com/MultiQC/MultiQC/pull/2256))
- Remove unused dependency on `future` library ([#2258](https://github.com/MultiQC/MultiQC/pull/2258))
- Fix incorrect scale IDs caught by linting ([#2272](https://github.com/MultiQC/MultiQC/pull/2272))
- Docs: fix missing `v` prefix in docker image tags ([#2273](https://github.com/MultiQC/MultiQC/pull/2273))
- Unicode file reading errors: attempt to skip non-unicode characters ([#2275](https://github.com/MultiQC/MultiQC/pull/2275))
- Heatmap: check if value is numeric when calculating min and max ([#2276](https://github.com/MultiQC/MultiQC/pull/2276))
- Add `filesearch_file_shared` config option, remove unnecessary per-module `shared` flags in search patterns ([#2227](https://github.com/MultiQC/MultiQC/pull/2227))
- Use alternative method to walk directory using pathlib ([#2277](https://github.com/MultiQC/MultiQC/pull/2277))
- Export `config.output_dir` in MegaQC JSON ([#2287](https://github.com/MultiQC/MultiQC/pull/2287))
- Drop support for module tags ([#2278](https://github.com/MultiQC/MultiQC/pull/2278))
- Pin `Pillow` package, wrap add_logo in try-except ([#2312](https://github.com/MultiQC/MultiQC/pull/2312))
- Custom content: support multiple datasets ([#2291](https://github.com/MultiQC/MultiQC/pull/2291))
- Configuration: fix reading config.output_fn_name and --filename ([#2314](https://github.com/MultiQC/MultiQC/pull/2314))

### New modules

- [**Bamdst**](https://https://github.com/shiquan/bamdst) ([#2161](https://github.com/MultiQC/MultiQC/pull/2161))
  - Bamdst is a lightweight tool to stat the depth coverage of target regions of bam file(s).
- [**MetaPhlAn**](https://github.com/biobakery/MetaPhlAn) ([#2262](https://github.com/MultiQC/MultiQC/pull/2262))
  - MetaPhlAn is a computational tool for profiling the composition of microbial communities from metagenomic shotgun sequencing data.
- [**MEGAHIT**](https://github.com/voutcn/megahit) ([#2222](https://github.com/MultiQC/MultiQC/pull/2222))
  - MEGAHIT is an ultra-fast and memory-efficient NGS assembler
- [**Nonpareil**](https://github.com/lmrodriguezr/nonpareil) ([#2215](https://github.com/MultiQC/MultiQC/pull/2215))
  - Estimate metagenomic coverage and sequence diversity.

### Module updates

- **Bcftools**: order variant depths plot categories ([#2289](https://github.com/MultiQC/MultiQC/pull/2289))
- **Bcftools**: add missing `self.ignore_samples` in stats ([#2288](https://github.com/MultiQC/MultiQC/pull/2288))
- **BCL Convert**: add index, project names to sample statistics and calculate mean quality for lane statistics. ([#2261](https://github.com/MultiQC/MultiQC/pull/2261))
- **BCL Convert**: fix duplicated `yield` for 3.9.3+ when the yield is provided explicitly in Quality_Metrics ([#2253](https://github.com/MultiQC/MultiQC/pull/2253))
- **BCL Convert**: handle samples with zero yield ([#2297](https://github.com/MultiQC/MultiQC/pull/2297))
- **Bismark**: fix old link in docs ([#2252](https://github.com/MultiQC/MultiQC/pull/2252))
- **Cutadapt**: support JSON format ([#2281](https://github.com/MultiQC/MultiQC/pull/2281))
- **HiFiasm**: account for lines with no asterisk ([#2268](https://github.com/MultiQC/MultiQC/pull/2268))
- **HUMID**: add cluster statistics ([#2265](https://github.com/MultiQC/MultiQC/pull/2265))
- **mosdepth**: add additional summaries to general stats #2257 ([#2257](https://github.com/MultiQC/MultiQC/pull/2257))
- **Picard**: fix using multiple times in report: do not pass `module.anchor` to `self.find_log_files` ([#2255](https://github.com/MultiQC/MultiQC/pull/2255))
- **QualiMap**: address NBSP as thousands separators ([#2282](https://github.com/MultiQC/MultiQC/pull/2282))
- **Seqera Platform CLI**: updates for v0.9.2 ([#2248](https://github.com/MultiQC/MultiQC/pull/2248))
- **Seqera Platform CLI**: handle failed tasks ([#2286](https://github.com/MultiQC/MultiQC/pull/2286))

## [MultiQC v1.19](https://github.com/MultiQC/MultiQC/releases/tag/v1.19) - 2023-12-18

### MultiQC updates

- Add missing table `id` in DRAGEN modules, and require `id` in plot configs in strict mode ([#2228](https://github.com/MultiQC/MultiQC/pull/2228))
- Config `table_columns_visible` and `table_columns_name`: support flat config and `table_id` as a group ([#2191](https://github.com/MultiQC/MultiQC/pull/2191))
- Add `sort_samples: false` config option for bar graphs ([#2210](https://github.com/MultiQC/MultiQC/pull/2210))
- Upgrade the jQuery tablesorter plugin to v2 ([#1666](https://github.com/MultiQC/MultiQC/pull/1666))
- Refactor pre-Python-3.6 code, prefer f-strings over `.format()` calls ([#2224](https://github.com/MultiQC/MultiQC/pull/2224))
- Allow specifying default sort columns for tables with `defaultsort` ([#1667](https://github.com/MultiQC/MultiQC/pull/1667))
- Create CODE_OF_CONDUCT.md ([#2195](https://github.com/MultiQC/MultiQC/pull/2195))
- Add `.cram` to sample name cleaning defaults ([#2209](https://github.com/MultiQC/MultiQC/pull/2209))

### MultiQC bug fixes

- Re-add `run` into the `multiqc` namespace ([#2202](https://github.com/MultiQC/MultiQC/pull/2202))
- Fix the `"square": True` flag to scatter plot to actually make the plot square ([#2189](https://github.com/MultiQC/MultiQC/pull/2189))
- Fix running with the `--no-report` flag ([#2212](https://github.com/MultiQC/MultiQC/pull/2212))
- Fix guessing custom content plot type: do not assume first row of a bar plot data are sample names ([#2208](https://github.com/MultiQC/MultiQC/pull/2208))
- Fix detection of changed specific module in Changelog CI ([#2234](https://github.com/MultiQC/MultiQC/pull/2234))

### Module updates

- **BCLConvert**: fix mean quality, fix count-per-lane bar plot ([#2197](https://github.com/MultiQC/MultiQC/pull/2197))
- **deepTools**: handle missing data in `plotProfile` ([#2229](https://github.com/MultiQC/MultiQC/pull/2229))
- **Fastp**: search content instead of file name ([#2213](https://github.com/MultiQC/MultiQC/pull/2213))
- **GATK**: square the `BaseRecalibrator` scatter plot ([#2189](https://github.com/MultiQC/MultiQC/pull/2189))
- **HiC-Pro**: add missing search patterns and better handling of missing data ([#2233](https://github.com/MultiQC/MultiQC/pull/2233))
- **Kraken**: fix `UnboundLocalError` ([#2230](https://github.com/MultiQC/MultiQC/pull/2230))
- **Kraken**: fixed column keys in genstats ([#2205](https://github.com/MultiQC/MultiQC/pull/2205))
- **QualiMap**: fix `BamQC` for global-only stats ([#2207](https://github.com/MultiQC/MultiQC/pull/2207))
- **Picard**: add more search patterns for `MarkDuplicates`, including `MarkDuplicatesSpark` ([#2226](https://github.com/MultiQC/MultiQC/pull/2226))
- **Salmon**: add `library_types`, `compatible_fragment_ratio`, `strand_mapping_bias` to the general stats table ([#1485](https://github.com/MultiQC/MultiQC/pull/1485))

## [MultiQC v1.18](https://github.com/MultiQC/MultiQC/releases/tag/v1.18) - 2023-11-17

### Highlights

#### Better configs

As of this release, you can now set all of your config variables via environment variables! (see [docs](https://multiqc.info/docs/getting_started/config/#config-with-environment-variables)).

Better still, YAML config files can now use string interpolation to parse environment variables within strings (see [docs](https://multiqc.info/docs/getting_started/config/#referencing-environment-variables-in-yaml-configs)), eg:

```yaml
report_header_info:
  - Contact E-mail: !ENV "${NAME:info}@${DOMAIN:example.com}"
```

#### Picard refactoring

In this release, there was a significant refactoring of the Picard module.
It has been generalized for better code sharing with other Picard-based software, like Sentieon and Parabricks.
As a result of this, the standalone Sentieon module was removed: Sentieon QC files will be interpreted directly as Picard QC files.

If you were using the Sentieon module in your pipelines, make sure to update any places that reference the module name:

- MultiQC command line (e.g. replace `--module sentieon` with `--module picard`).
- MultiQC configs (e.g. replace `sentieon` with `picard` in options like `run_modules`, `exclude_modules`, `module_order`).
- Downstream code that relies on names of the files in `multiqc_data` or `multiqc_plots` saves (e.g., `multiqc_data/multiqc_sentieon_AlignmentSummaryMetrics.txt` becomes `multiqc_data/multiqc_picard_AlignmentSummaryMetrics.txt`).
- Code that parses data files like `multiqc_data/multiqc_data.json`.
- Custom plugins and templates that rely on HTML anchors (e.g. `#sentieon_aligned_reads` becomes `#picard_AlignmentSummaryMetrics`).
- Also, note that Picard fetches sample names from the commands it finds inside the QC headers (e.g. `# net.sf.picard.analysis.CollectMultipleMetrics INPUT=Szabo_160930_SN583_0215_AC9H20ACXX.bam ...` -> `Szabo_160930_SN583_0215_AC9H20ACXX`), whereas the removed Sentieon module prioritized the QC file names. To revert to the old Sentieon approach, use the [`use_filename_as_sample_name` config flag](https://multiqc.info/docs/getting_started/config/#using-log-filenames-as-sample-names).

### MultiQC updates

- Config can be set with environment variables, including env var interpolation ([#2178](https://github.com/MultiQC/MultiQC/pull/2178))
- Try find config in `~/.config` or `$XDG_CONFIG_HOME` ([#2183](https://github.com/MultiQC/MultiQC/pull/2183))
- Better sample name cleaning with pairs of input filenames ([#2181](https://github.com/MultiQC/MultiQC/pull/2181))
- Software versions: allow any string as a version tag ([#2166](https://github.com/MultiQC/MultiQC/pull/2166))
- Table columns with non-numeric values and now trigger a linting error if `scale` is set ([#2176](https://github.com/MultiQC/MultiQC/pull/2176))
- Stricter config variable typing ([#2178](https://github.com/MultiQC/MultiQC/pull/2178))
- Remove `position:absolute` CSS from table values ([#2169](https://github.com/MultiQC/MultiQC/pull/2169))
- Fix column sorting in exported TSV files from a matplotlib linegraph plot ([#2143](https://github.com/MultiQC/MultiQC/pull/2143))
- Fix custom anchors for kraken ([#2170](https://github.com/MultiQC/MultiQC/pull/2170))
- Fix logging spillover bug ([#2174](https://github.com/MultiQC/MultiQC/pull/2174))

### New Modules

- [**Seqera Platform CLI**](https://github.com/seqeralabs/tower-cli) ([#2151](https://github.com/MultiQC/MultiQC/pull/2151))
  - Seqera Platform CLI reports statistics generated by the Seqera Platform CLI.
- [**Xenome**](https://github.com/data61/gossamer/blob/master/docs/xenome.md) ([#1860](https://github.com/MultiQC/MultiQC/pull/1860))
  - A tool for classifying reads from xenograft sources.
- [**xengsort**](https://gitlab.com/genomeinformatics/xengsort) ([#2168](https://github.com/MultiQC/MultiQC/pull/2168))
  - xengsort is a fast xenograft read sorter based on space-efficient k-mer hashing

### Module updates

- **fastp**: add version parsing ([#2159](https://github.com/MultiQC/MultiQC/pull/2159))
- **fastp**: correctly parse sample name from `--in1`/`--in2` in bash command. Prefer file name if not `fastp.json`; fallback to file name when error ([#2139](https://github.com/MultiQC/MultiQC/pull/2139))
- **Kaiju**: fix `division by zero` error ([#2179](https://github.com/MultiQC/MultiQC/pull/2179))
- **Nanostat**: account for both tab and spaces in `v1.41+` search pattern ([#2155](https://github.com/MultiQC/MultiQC/pull/2155))
- **Pangolin**: update for v4: add QC Note , update tool versions columns ([#2157](https://github.com/MultiQC/MultiQC/pull/2157))
- **Picard**: Generalize to directly support Sentieon and Parabricks outputs ([#2110](https://github.com/MultiQC/MultiQC/pull/2110))
- **Sentieon**: Removed the module in favour of directly supporting parsing by the **Picard** module ([#2110](https://github.com/MultiQC/MultiQC/pull/2110))
  - Note that any code that relies on the module name needs to be updated, e.g. `-m sentieon` will no longer work
  - The exported plot and data files will be now be prefixed as `picard` instead of `sentieon`, etc.
  - Note that the Sentieon module used to fetch the sample names from the file names by default, and now it follows the Picard module's logic, and prioritizes the commands recorded in the logs. To override, use the `use_filename_as_sample_name` config flag

## [MultiQC v1.17](https://github.com/MultiQC/MultiQC/releases/tag/v1.17) - 2023-10-17

### The one with the new logo

Highlights:

- Introducing the new MultiQC logo!
- Adding support for Python 3.12 and dropping support for Python 3.7
- New `--require-logs` to fail if expected tool outputs are not found
- Rename `--lint` to `--strict`
- Modules should now use `ModuleNotFoundError` instead of `UserWarning` when no logs are found
- 2 new modules and updates to 9 modules.

### MultiQC updates

- Add CI action [changelog.yml](.github%2Fworkflows%2Fchangelog.yml) to populate the changelog from PR titles, triggered by a comment `@multiqc-bot changelog` ([#2025](https://github.com/MultiQC/MultiQC/pull/2025), [#2102](https://github.com/MultiQC/MultiQC/pull/2102), [#2115](https://github.com/MultiQC/MultiQC/pull/2115))
- Add GitHub Actions bot workflow to fix code linting from a PR comment ([#2082](https://github.com/MultiQC/MultiQC/pull/2082))
- Use custom exception type instead of `UserWarning` when no samples are found. ([#2049](https://github.com/MultiQC/MultiQC/pull/2049))
- Lint modules for missing `self.add_software_version` ([#2081](https://github.com/MultiQC/MultiQC/pull/2081))
- Strict mode: rename `config.lint` to `config.strict`, crash early on module or template error. Add `MULTIQC_STRICT=1` ([#2101](https://github.com/MultiQC/MultiQC/pull/2101))
- Matplotlib line plots now respect `xLog: True` and `yLog: True` in config ([#1632](https://github.com/MultiQC/MultiQC/pull/1632))
- Fix matplotlib linegraph and bargraph for the case when `xmax` `<` `xmin` in config ([#2124](https://github.com/MultiQC/MultiQC/pull/2124))
- Add `--require-logs` flag to error out if requested modules not used ([#2109](https://github.com/MultiQC/MultiQC/pull/2109))
- Fixes for python 3.12
  - Replace removed `distutils` ([#2113](https://github.com/MultiQC/MultiQC/pull/2113))
  - Bundle lzstring ([#2119](https://github.com/MultiQC/MultiQC/pull/2119))
- Drop Python 3.6 and 3.7 support, add 3.12 ([#2121](https://github.com/MultiQC/MultiQC/pull/2121))
- Just run CI on the oldest + newest supported Python versions ([#2074](https://github.com/MultiQC/MultiQC/pull/2074))
- <img src="./multiqc/templates/default/assets/img/favicon-16x16.png" alt="///" width="10px"/> New logo
- Set name and anchor for the custom content "module" [#2131](https://github.com/MultiQC/MultiQC/pull/2131)
- Fix use of `shutil.copytree` when overriding existing template files in `tmp_dir` ([#2133](https://github.com/MultiQC/MultiQC/pull/2133))

### New Modules

- [**Bracken**](https://ccb.jhu.edu/software/bracken/)
  - A highly accurate statistical method that computes the abundance of species in DNA sequences from a metagenomics sample.
- [**Truvari**](https://github.com/ACEnglish/truvari) ([#1751](https://github.com/MultiQC/MultiQC/pull/1751))
  - Truvari is a toolkit for benchmarking, merging, and annotating structural variants

### Module updates

- **Dragen**: make sure all inputs are recorded in multiqc_sources.txt ([#2128](https://github.com/MultiQC/MultiQC/pull/2128))
- **Cellranger**: Count submodule updated to parse Antibody Capture summary ([#2118](https://github.com/MultiQC/MultiQC/pull/2118))
- **fastp**: parse unescaped sample names with white spaces ([#2108](https://github.com/MultiQC/MultiQC/pull/2108))
- **FastQC**: Add top overrepresented sequences table ([#2075](https://github.com/MultiQC/MultiQC/pull/2075))
- **HiCPro**: Fix parsing scientific notation in hicpro-ashic. Thanks @Just-Roma ([#2126](https://github.com/MultiQC/MultiQC/pull/2126))
- **HTSeq Count**: allow counts files with more than 2 columns ([#2129](https://github.com/MultiQC/MultiQC/pull/2129))
- **mosdepth**: fix prioritizing region over global information ([#2106](https://github.com/MultiQC/MultiQC/pull/2106))
- **Picard**: Adapt WgsMetrics to parabricks bammetrics outputs ([#2127](https://github.com/MultiQC/MultiQC/pull/2127))
- **Picard**: MarkDuplicates: Fix parsing mixed strings/numbers, account for missing trailing `0` ([#2083](https://github.com/MultiQC/MultiQC/pull/2083), [#2094](https://github.com/MultiQC/MultiQC/pull/2094))
- **Samtools**: Add MQ0 reads to the Percent Mapped barplot in Stats submodule ([#2123](https://github.com/MultiQC/MultiQC/pull/2123))
- **WhatsHap**: Process truncated input with no ALL chromosome ([#2095](https://github.com/MultiQC/MultiQC/pull/2095))

## [MultiQC v1.16](https://github.com/MultiQC/MultiQC/releases/tag/v1.16) - 2023-09-22

### Highlight: Software versions

New in v1.16 - software version information can now automatically parsed from log output where available,
and added to MultiQC in a standardised manner. It's shown in the MultiQC report next to section
headings and in a dedicated report section, as well as being saved to `multiqc_data`.
Where version information is not available in logs, it can be submitted manually by using a new
special file type with filename pattern `*_mqc_versions.yml`.
There's the option of representing groups of versions, useful for a tool that uses sub-tools,
or pipelines that want to report version numbers per analysis step.

There are a handful of new config scopes to control behaviour:
`software_versions`, `skip_versions_section`, `disable_version_detection`, `versions_table_group_header`.
See the documentation for more ([writing modules](https://multiqc.info/docs/development/modules/#saving-version-information),
[supplying stand-alone](https://multiqc.info/docs/reports/customisation/#listing-software-versions))

Huge thanks to [@pontushojer](https://https://github.com/pontushojer) for the
contribution ([#1927](https://github.com/MultiQC/MultiQC/pull/1927)).
This idea goes way back to [issue #290](https://github.com/MultiQC/MultiQC/issues/290), made in 2016!

### MultiQC updates

- Removed `simplejson` unused dependency ([#1973](https://github.com/MultiQC/MultiQC/pull/1973))
- Give config `custom_plot_config` priority over column-specific settings set by modules
- When exporting plots, make a more clear error message for unsupported FastQC dot plot ([#1976](https://github.com/MultiQC/MultiQC/pull/1976))
- Fixed parsing of `plot_type: "html"` `data` in json custom content
- Replace deprecated `pkg_resources`
- [Fix](https://github.com/MultiQC/MultiQC/issues/2032) the module groups configuration for modules where the namespace is passed explicitly to `general_stats_addcols`. Namespace is now always appended to the module name in the general stats ([2037](https://github.com/MultiQC/MultiQC/pull/2037)).
- Do not call `sys.exit()` in the `multiqc.run()` function, to avoid breaking interactive environments. [#2055](https://github.com/MultiQC/MultiQC/pull/2055)
- Fixed the DOI exports in `multiqc_data` to include more than just the MultiQC paper ([#2058](https://github.com/MultiQC/MultiQC/pull/2058))
- Fix table column color scaling then there are negative numbers ([1869](https://github.com/MultiQC/MultiQC/issues/1869))
- Export plots as static images and data in a ZIP archive. Fixes the [issue](https://github.com/MultiQC/MultiQC/issues/1873) when only 10 plots maximum were downloaded due to the browser limitation.

### New Modules

- [**Bakta**](https://github.com/oschwengers/bakta)
  - Rapid and standardized annotation of bacterial genomes, MAGs & plasmids.
- [**mapDamage**](https://github.com/ginolhac/mapDamage)
  - mapDamage2 is a computational framework written in Python and R, which tracks and quantifies DNA damage patterns among ancient DNA sequencing reads generated by Next-Generation Sequencing platforms.
- [**Sourmash**](https://github.com/sourmash-bio/sourmash)
  - Quickly search, compare, and analyze genomic and metagenomic data sets.

### Module updates

- **BcfTools**
  - Stats: fix parsing multi-sample logs ([#2052](https://github.com/MultiQC/MultiQC/issues/2052))
- **Custom content**
  - Don't convert sample IDs to floats ([#1883](https://github.com/MultiQC/MultiQC/issues/1883))
- **DRAGEN**
  - Make DRAGEN module use `fn_clean_exts` instead of hardcoded file names. Fixes working with arbitrary file names ([#1994](https://github.com/MultiQC/MultiQC/pull/1994))
- **FastQC**:
  - fix `UnicodeDecodeError` when parsing `fastqc_data.txt`: try latin-1 or fail gracefully ([#2024](https://github.com/MultiQC/MultiQC/issues/2024))
- **Kaiju**:
  - Fix `UnboundLocalError` on outputs when Kanju was run with the `-e` flag ([#2023](https://github.com/MultiQC/MultiQC/pull/2023))
- **Kraken**
  - Parametrize top-N through config ([#2060](https://github.com/MultiQC/MultiQC/pull/2060))
  - Fix bug where ranks incorrectly assigned to tabs ([#1766](https://github.com/MultiQC/MultiQC/issues/1766)).
- **Mosdepth**
  - Add X/Y relative coverage plot, analogous to the one in samtools-idxstats ([#1978](https://github.com/MultiQC/MultiQC/issues/1978))
  - Added the `perchrom_fraction_cutoff` option into the config to help avoid clutter in contig-level plots
  - Fix a bug happening when both `region` and `global` coverage histograms for a sample are available (i.e. when mosdepth was run with `--by`, see [mosdepth docs](https://github.com/brentp/mosdepth#usage)). In this case, data was effectively merged. Instead, summarise it separately and add a separate report section for the region-based coverage data.
  - Do not fail when all input samples have no coverage ([#2005](https://github.com/MultiQC/MultiQC/pull/2005)).
- **NanoStat**
  - Support new format ([#1997](https://github.com/MultiQC/MultiQC/pull/1997)).
- **RSeQC**
  - Fix `max() arg is an empty sequence` error ([#1985](https://github.com/MultiQC/MultiQC/issues/1985))
  - Fix division by zero on all-zero input ([#2040](https://github.com/MultiQC/MultiQC/pull/2040))
- **Samtools**
  - Stats: fix "Percent Mapped" plot when samtools was run with read filtering ([#1972](https://github.com/MultiQC/MultiQC/pull/1972))
- **Qualimap**
  - BamQC: Include `% On Target` in General Stats table ([#2019](https://github.com/MultiQC/MultiQC/issues/2019))
- **WhatsHap**
  - Bugfix: ensure that TSV is only split on tab character. Allows sample names with spaces ([#1981](https://github.com/MultiQC/MultiQC/pull/1981))

## [MultiQC v1.15](https://github.com/MultiQC/MultiQC/releases/tag/v1.15) - 2023-08-04

#### Potential breaking change in some edge cases

This release of MultiQC introduces speed improvements to the file search.
One way it does this is by limiting the number of lines loaded by each search pattern.
For the vast majority of users, this should have no effect except faster searches.
However, in some edge cases it may break things. Hypothetically, for example:

- If you concatenate log files from multiple tools
- If you have a custom plugin module that we haven't tested

See the [troubleshooting docs](https://multiqc.info/docs/usage/troubleshooting/#long-log-files)
for more information.

### MultiQC updates

- Refactor file search for performance improvements ([#1904](https://github.com/MultiQC/MultiQC/pull/1904))
- Bump `log_filesize_limit` default (to skip large files in the search) from 10MB to 50MB.
- Table code now tolerates lambda function calls with bad data ([#1739](https://github.com/MultiQC/MultiQC/issues/1739))
- Beeswarm plot now saves data to `multiqc_data`, same as tables ([#1861](https://github.com/MultiQC/MultiQC/issues/1861))
- Don't print DOI in module if it's set to an empty string.
- Optimize parsing of 2D data dictionaries in multiqc.utils.utils_functions.write_data_file() ([#1891](https://github.com/MultiQC/MultiQC/pull/1891))
- Don't sort table headers alphabetically if we don't have an `OrderedDict` - regular dicts are fine in Py3 ([#1866](https://github.com/MultiQC/MultiQC/issues/1866))
- New back-end to preview + deploy the new website when the docs are edited.
- Fixed a _lot_ of broken links in the documentation from the new website change in structure.

### New Modules

- [**Freyja**](https://github.com/andersen-lab/Freyja)
  - Freyja is a tool to recover relative lineage abundances from mixed SARS-CoV-2 samples from a sequencing dataset.
- [**Librarian**](https://github.com/DesmondWillowbrook/Librarian)
  - A tool to predict the sequencing library type from the base composition of a supplied FastQ file.

### Module updates

- **Conpair**
  - Bugfix: allow to find and proprely parse the `concordance` output of Conpair, which may output 2 kinds of format for `concordance` depending if it's ran with or without `--outfile` ([#1851](https://github.com/MultiQC/MultiQC/issues/1851))
- **Cell Ranger**
  - Bugfix: avoid multiple `KeyError` exceptions when parsing Cell Ranger 7.x `web_summary.html` ([#1853](https://github.com/MultiQC/MultiQC/issues/1853), [#1871](https://github.com/MultiQC/MultiQC/issues/1871))
- **DRAGEN**
  - Restored functionality to show target BED coverage metrics ([#1844](https://github.com/MultiQC/MultiQC/issues/1844))
  - Update filename pattern in RNA quant metrics ([#1958](https://github.com/MultiQC/MultiQC/pull/1958))
- **filtlong**
  - Handle reports from locales that use `.` as a thousands separator ([#1843](https://github.com/MultiQC/MultiQC/issues/1843))
- **GATK**
  - Adds support for [AnalyzeSaturationMutagenesis submodule](https://gatk.broadinstitute.org/hc/en-us/articles/360037594771-AnalyzeSaturationMutagenesis-BETA-)
- **HUMID**
  - Fix bug that prevent HUMID stats files from being parsed ([#1856](https://github.com/MultiQC/MultiQC/issues/1856))
- **Mosdepth**
  - Fix data not written to `mosdepth_cumcov_dist.txt` and `mosdepth_cov_dist.txt` ([#1868](https://github.com/MultiQC/MultiQC/issues/1868))
  - Update documentation with new file `{prefix}.mosdepth.summary.txt` ([#1868](https://github.com/MultiQC/MultiQC/issues/1868))
  - Fill in missing values for general stats table ([#1868](https://github.com/MultiQC/MultiQC/issues/1868))
  - Include mosdepth/summary file paths in `multiqc_sources.txt` ([#1868](https://github.com/MultiQC/MultiQC/issues/1868))
  - Enable log switch for Coverage per contig plot ([#1868](https://github.com/MultiQC/MultiQC/issues/1868))
  - Fix y-axis scaling for Coverage distribution plot ([#1868](https://github.com/MultiQC/MultiQC/issues/1868))
  - Handle case of intermediate missing coverage x-values in the `*_dist.txt` file causing a distorted Coverage distribution plot ([#1960](https://github.com/MultiQC/MultiQC/issues/1960))
- **Picard**
  - WgsMetrics: Fix wrong column label ([#1888](https://github.com/MultiQC/MultiQC/issues/1888))
  - HsMetrics: Add missing field descriptions ([#1928](https://github.com/MultiQC/MultiQC/pull/1928))
- **Porechop**
  - Don't render bar graphs if no samples had any adapters trimmed ([#1850](https://github.com/MultiQC/MultiQC/issues/1850))
  - Added report section listing samples that had no adapters trimmed
- **RSeQC**
  - Fix `ZeroDivisionError` error for `bam_stat` results when there are 0 reads ([#1735](https://github.com/MultiQC/MultiQC/issues/1735))
- **UMI-tools**
  - Fix bug that broke the module with paired-end data ([#1845](https://github.com/MultiQC/MultiQC/issues/1845))

## [MultiQC v1.14](https://github.com/MultiQC/MultiQC/releases/tag/v1.14) - 2023-01-08

### MultiQC new features

- Rewrote the `Dockerfile` to build multi-arch images (amd64 + arm), run through a non-privileged user and build tools for non precompiled python binaries ([#1541](https://github.com/MultiQC/MultiQC/pull/1541), [#1541](https://github.com/MultiQC/MultiQC/pull/1541))
- Add a new lint test to check that colour scale names are valid ([#1835](https://github.com/MultiQC/MultiQC/pull/1835))
- Update github actions to run tests on a single module if it is the only file affected by the PR ([#915](https://github.com/MultiQC/MultiQC/issues/915))
- Add CI testing for Python 3.10 and 3.11
- Optimize line-graph generation to remove an n^2 loop ([#1668](https://github.com/MultiQC/MultiQC/pull/1668))
- Parsing output file column headers is much faster.

### MultiQC code cleanup

- Remove Python 2-3 compatability `from __future__` imports
- Remove unused `#!/usr/bin/env python` hashbangs from module files
- Add new code formatting tool [isort](https://pycqa.github.io/isort/) to standardise the order and formatting of Python module imports
- Add [Pycln](https://hadialqattan.github.io/pycln/#/) pre-commit hook to remove unused imports

### MultiQC updates

- Bugfix: Make `config.data_format` work again ([#1722](https://github.com/MultiQC/MultiQC/issues/1722))
- Bump minimum version of Jinja2 to `>=3.0.0` ([#1642](https://github.com/MultiQC/MultiQC/issues/1642))
- Disable search progress bar if running with `--quiet` or `--no-ansi` ([#1638](https://github.com/MultiQC/MultiQC/issues/1638))
- Allow path filters without full paths by trying to prefix analysis dir when filtering ([#1308](https://github.com/MultiQC/MultiQC/issues/1308))
- Fix sorting of table columns with text values
- Don't crash if a barplot is given an empty list of categories ([#1540](https://github.com/MultiQC/MultiQC/issues/1540))
- New logos! MultiQC is now developed and maintained at [Seqera Labs](https://seqera.io/). Updated logos and email addresses accordingly.

### New Modules

- [**Anglerfish**](https://github.com/remiolsen/anglerfish)
  - A tool designed to assess pool balancing, contamination and insert sizes of Illumina library dry runs on Oxford Nanopore data.
- [**BBDuk**](https://jgi.doe.gov/data-and-tools/software-tools/bbtools/bb-tools-user-guide/bbduk-guide/)
  - Combines most common data-quality-related trimming, filtering, and masking operations via kmers into a single high-performance tool.
- [**Cell Ranger**](https://support.10xgenomics.com/single-cell-gene-expression/software/pipelines/latest/what-is-cell-ranger)
  - Works with data from 10X Genomics Chromium. Processes Chromium single cell data to align reads, generate feature-barcode matrices, perform clustering and other secondary analysis, and more.
  - New MultiQC module parses Cell Ranger quality reports from VDJ and count analysis
- [**DIAMOND**](https://github.com/bbuchfink/diamond)
  - A high-throughput program for aligning DNA reads or protein sequences against a protein reference database.
- [**DRAGEN-FastQC**](https://www.illumina.com/products/by-type/informatics-products/dragen-bio-it-platform.html)
  - Illumina Bio-IT Platform that uses FPGA for accelerated primary and secondary analysis
  - Finally merged the epic 2.5-year-old pull request, with 3.5k new lines of code.
  - Please report any bugs you find!
- [**Filtlong**](https://github.com/rrwick/Filtlong)
  - A tool for filtering long reads by quality.
- [**GoPeaks**](https://github.com/maxsonBraunLab/gopeaks)
  - GoPeaks is used to call peaks in CUT&TAG/CUT&RUN datasets.
- [**HiFiasm**](https://github.com/chhylp123/hifiasm)
  - A haplotype-resolved assembler for accurate Hifi reads
- [**HUMID**](https://github.com/jfjlaros/dedup)
  - HUMID is a tool to quickly and easily remove duplicate reads from FastQ files, with or without UMIs.
- [**mOTUs**](https://motu-tool.org/)
  - Microbial profiling through marker gene (MG)-based operational taxonomic units (mOTUs)
- [**Nextclade**](https://github.com/nextstrain/nextclade)
  - Tool that assigns clades to SARS-CoV-2 samples
- [**Porechop**](https://github.com/rrwick/Porechop)
  - A tool for finding and removing adapters from Oxford Nanopore reads
- [**PRINSEQ++**](https://github.com/Adrian-Cantu/PRINSEQ-plus-plus)
  - PRINSEQ++ is a C++ of `prinseq-lite.pl` program for filtering, reformating or trimming genomic and metagenomic sequence data.
- [**UMI-tools**](https://umi-tools.readthedocs.io)
  - Work with Unique Molecular Identifiers (UMIs) / Random Molecular Tags (RMTs) and single cell RNA-Seq cell barcodes.

### Module updates

- **Bcftools stats**
  - Bugfix: Do not show empty bcftools stats variant depth plots ([#1777](https://github.com/MultiQC/MultiQC/pull/1777))
  - Bugfix: Avoid exception when `PSC nMissing` column is not present ([#1832](https://github.com/MultiQC/MultiQC/issues/1832))
- **BCL Convert**
  - Handle single-end read data correctly when setting cluster length instead of always assuming paired-end reads ([#1697](https://github.com/MultiQC/MultiQC/issues/1697))
  - Handle different R1 and R2 read-lengths correctly instead of assuming they are the same ([#1774](https://github.com/MultiQC/MultiQC/issues/1774))
  - Handle single-index paired-end data correctly
  - Added a config option to enable the creation of barplots with undetermined barcodes (`create_unknown_barcode_barplots` with `False` as default) ([#1709](https://github.com/MultiQC/MultiQC/pull/1709))
- **BUSCO**
  - Update BUSCO pass/warning/fail scheme to be more clear for users
- **Bustools**
  - Show median reads per barcode statistic
- **Custom content**
  - Create a report even if there's only Custom Content General Stats there
  - Attempt to cooerce line / scatter x-axes into floats so as not to lose labels ([#1242](https://github.com/MultiQC/MultiQC/issues/1242))
  - Multi-sample line-graph TSV files that have no sample name in row 1 column 1 now use row 1 as x-axis labels ([#1242](https://github.com/MultiQC/MultiQC/issues/1242))
- **fastp**
  - Add total read count (after filtering) to general stats table ([#1744](https://github.com/MultiQC/MultiQC/issues/1744))
  - Don't crash for invalid JSON files ([#1652](https://github.com/MultiQC/MultiQC/issues/1652))
- **FastQC**
  - Report median read-length for fastqc in addition to mean ([#1745](https://github.com/MultiQC/MultiQC/pull/1745))
- **Kaiju**
  - Don't crash if we don't have any data for the top-5 barplot ([#1540](https://github.com/MultiQC/MultiQC/issues/1540))
- **Kallisto**
  - Fix `ZeroDivisionError` when a sample has zero reads ([#1746](https://github.com/MultiQC/MultiQC/issues/1746))
- **Kraken**
  - Fix duplicate heatmap to account for missing taxons ([#1779](https://github.com/MultiQC/MultiQC/pull/1779))
  - Make heatmap full width
  - Handle empty kreports gracefully ([#1637](https://github.com/MultiQC/MultiQC/issues/1637))
  - Fix regex error with very large numbers of unclassified reads ([#1639](https://github.com/MultiQC/MultiQC/pull/1639))
- **malt**
  - Fixed division by 0 in malt module ([#1683](https://github.com/MultiQC/MultiQC/issues/1683))
- **miRTop**
  - Avoid `KeyError` - don't assume all fields present in logs ([#1778](https://github.com/MultiQC/MultiQC/issues/1778))
- **Mosdepth**
  - Don't pad the General Stats table with zeros for missing data ([#1810](https://github.com/MultiQC/MultiQC/pull/1810))
- **Picard**
  - HsMetrics: Allow custom columns in General Stats too, with `HsMetrics_genstats_table_cols` and `HsMetrics_genstats_table_cols_hidden`
- **Qualimap**
  - Added additional columns in general stats for BamQC results that displays region on-target stats if region bed has been supplied (hidden by default) ([#1798](https://github.com/MultiQC/MultiQC/pull/1798))
  - Bugfix: Remove General Stats rows for filtered samples ([#1780](https://github.com/MultiQC/MultiQC/issues/1780))
- **RSeQC**
  - Update `geneBody_coverage` to plot normalized coverages using a similar formula to that used by RSeQC itself ([#1792](https://github.com/MultiQC/MultiQC/pull/1792))
- **Sambamba Markdup**
  - Catch zero division in sambamba markdup ([#1654](https://github.com/MultiQC/MultiQC/issues/1654))
- **Samtools**
  - Added additional column for `flagstat` that displays percentage of mapped reads in a bam (hidden by default) ([#1733](https://github.com/MultiQC/MultiQC/issues/1733))
- **VEP**
  - Don't crash with `ValueError` if there are zero variants ([#1681](https://github.com/MultiQC/MultiQC/issues/1681))

## [MultiQC v1.13](https://github.com/MultiQC/MultiQC/releases/tag/v1.13) - 2022-09-08

### MultiQC updates

- Major spruce of the command line help, using the new [rich-click](https://github.com/ewels/rich-click) package
- Drop some of the Python 2k compatability code (eg. custom requirements)
- Improvements for running MultiQC in a Python environment, such as a Jupyter Notebook or script
  - Fixed bug raised when removing logging file handlers between calls that arose when configuring the root logger with dictConfig ([#1643](https://github.com/MultiQC/MultiQC/issues/1643))
- Added new config option `custom_table_header_config` to override any config for any table header
- Fixed edge-case bug in custom content where a `description` that doesn't terminate in `.` gave duplicate section descriptions.
- Tidied the verbose log to remove some very noisy statements and add summaries for skipped files in the search
- Add timezone to time in reports
- Add nix flake support
- Added automatic tweet about new releases
- Breaking: Removed `--cl_config` option. Please use `--cl-config` instead.

### Module updates

- **AdapterRemoval**
  - Finally merge a fix for counts of reads that are discarded/collapsed ([#1647](https://github.com/MultiQC/MultiQC/issues/1647))
- **VEP**
  - Fixed bug when `General Statistics` have a value of `-` ([#1656](https://github.com/MultiQC/MultiQC/pull/1656))
- **Custom content**
  - Only set id for custom content when id not set by metadata ([#1629](https://github.com/MultiQC/MultiQC/issues/1629))
  - Fix bug where module wouldn't run if all content was within a MultiQC config file ([#1686](https://github.com/MultiQC/MultiQC/issues/1686))
  - Fix crash when `info` isn't set ([#1688](https://github.com/MultiQC/MultiQC/issues/1688))
- **Nanostat**
  - Removed HTML escaping of special characters in the log to fix bug in jinja2 v3.10 removing `jinja2.escape()` ([#1659](https://github.com/MultiQC/MultiQC/pull/1659))
  - Fix bug where module would crash if input does not contain quality scores ([#1717](https://github.com/MultiQC/MultiQC/issues/1717))
- **Pangolin**
  - Updated module to handle outputs from Pangolin v4 ([#1660](https://github.com/MultiQC/MultiQC/pull/1660))
- **Somalier**
  - Handle zero mean X depth in _Sex_ plot ([#1670](https://github.com/MultiQC/MultiQC/pull/1670))
- **Fastp**
  - Include low complexity and too long reads in filtering bar chart
- **miRTop**
  - Fix module crashing when `ref_miRNA_sum` is missing in file. ([#1712](https://github.com/MultiQC/MultiQC/issues/1712))
  - Fix module crashing due to zero division ([#1719](https://github.com/MultiQC/MultiQC/issues/1719))
- **FastQC**
  - Fixed error when parsing duplicate ratio when there is `nan` values in the report. ([#1725](https://github.com/MultiQC/MultiQC/pull/1725))

## [MultiQC v1.12](https://github.com/MultiQC/MultiQC/releases/tag/v1.12) - 2022-02-08

### MultiQC - new features

- Added option to customise default plot height in plot config ([#1432](https://github.com/MultiQC/MultiQC/issues/1432))
- Added `--no-report` flag to skip report generation ([#1462](https://github.com/MultiQC/MultiQC/issues/1462))
- Added support for priting tool DOI in report sections ([#1177](https://github.com/MultiQC/MultiQC/issues/1177))
- Added support for `--custom-css-file` / `config.custom_css_files` option to include custom CSS in the final report ([#1573](https://github.com/MultiQC/MultiQC/pull/1573))
- New plot config option `labelSize` to customise font size for axis labels in flat MatPlotLib charts ([#1576](https://github.com/MultiQC/MultiQC/pull/1576))
- Added support for customising table column names ([#1255](https://github.com/MultiQC/MultiQC/issues/1255))

### MultiQC - updates

- MultiQC now skips modules for which no files were found - gives a small performance boost ([#1463](https://github.com/MultiQC/MultiQC/issues/1463))
- Improvements for running MultiQC in a Python environment, such as a Jupyter Notebook or script
  - Fixed logger bugs when calling `multiqc.run` multiple times by removing logging file handlers between calls ([#1141](https://github.com/MultiQC/MultiQC/issues/1141))
  - Init/reset global state between runs ([#1596](https://github.com/MultiQC/MultiQC/pull/1596))
- Added commonly missing functions to several modules ([#1468](https://github.com/MultiQC/MultiQC/issues/1468))
- Wrote new script to check for the above function calls that should be in every module (`.github/workflows/code_checks.py`), runs on GitHub actions CI
- Make table _Conditional Formatting_ work at table level as well as column level. ([#761](https://github.com/MultiQC/MultiQC/issues/761))
- CSS Improvements to make printed reports more attractive / readable ([#1579](https://github.com/MultiQC/MultiQC/pull/1579))
- Fixed a problem with numeric filenames ([#1606](https://github.com/MultiQC/MultiQC/issues/1606))
- Fixed nasty bug where line charts with a categorical x-axis would take categories from the last sample only ([#1568](https://github.com/MultiQC/MultiQC/issues/1568))
- Ignore any files called `multiqc_data.json` ([#1598](https://github.com/MultiQC/MultiQC/issues/1598))
- Check that the config `path_filters` is a list, convert to list if a string is supplied ([#1539](https://github.com/MultiQC/MultiQC/issues/1539))

### New Modules

- [**CheckQC**](https://github.com/Molmed/checkQC)
  - A program designed to check a set of quality criteria against an Illumina runfolder
- [**pbmarkdup**](https://github.com/PacificBiosciences/pbmarkdup)
  - Mark duplicate reads from PacBio sequencing of an amplified library
- [**WhatsHap**](https://whatshap.readthedocs.io)
  - WhatsHap is a software for phasing genomic variants using DNA sequencing reads
- [**SeqWho**](https://daehwankimlab.github.io/seqwho/)
  - Tool to determine a FASTQ(A) sequencing file identity, both source protocol and species of origin.

### Module feature additions

- **BBMap**
  - Added handling for `qchist` output ([#1021](https://github.com/MultiQC/MultiQC/issues/1021))
- **bcftools**
  - Added a plot with samplewise number of sites, Ts/Tv, number of singletons and sequencing depth ([#1087](https://github.com/MultiQC/MultiQC/issues/1087))
- **Mosdepth**
  - Added mean coverage [#1566](https://github.com/MultiQC/MultiQC/issues/1566)
- **NanoStat**
  - Recognize FASTA and FastQ report flavors ([#1547](https://github.com/MultiQC/MultiQC/issues/1547))

### Module updates

- **BBMap**
  - Correctly handle adapter stats files with additional columns ([#1556](https://github.com/MultiQC/MultiQC/issues/1556))
- **BCL Convert**
  - Handle change in output format in v3.9.3 with new `Quality_Metrics.csv` file ([#1563](https://github.com/MultiQC/MultiQC/issues/1563))
- **bowtie**
  - Minor update to handle new log wording in bowtie v1.3.0 ([#1615](https://github.com/MultiQC/MultiQC/issues/1615))
- **CCS**
  - Tolerate compound IDs generated by pbcromwell ccs in the general statistics ([#1486](https://github.com/MultiQC/MultiQC/pull/1486))
  - Fix report parsing. Update test on attributes ids ([#1583](https://github.com/MultiQC/MultiQC/issues/1583))
- **Custom content**
  - Fixed module failing when writing data to file if there is a `/` in the section name ([#1515](https://github.com/MultiQC/MultiQC/issues/1515))
  - Use filename for section header in files with no headers ([#1550](https://github.com/MultiQC/MultiQC/issues/1550))
  - Sort custom content bargraph data by default ([#1412](https://github.com/MultiQC/MultiQC/issues/1412))
  - Always save `custom content` data to file with a name reflecting the section name. ([#1194](https://github.com/MultiQC/MultiQC/issues/1194))
- **DRAGEN**
  - Fixed bug in sample name regular expression ([#1537](https://github.com/MultiQC/MultiQC/pull/1537))
- **Fastp**
  - Fixed % pass filter statistics ([#1574](https://github.com/MultiQC/MultiQC/issues/1574))
- **FastQC**
  - Fixed several bugs occuring when FastQC sections are skipped ([#1488](https://github.com/MultiQC/MultiQC/issues/1488), [#1533](https://github.com/MultiQC/MultiQC/issues/1533))
  - Clarify general statistics table header for length
- **goleft/indexcov**
  - Fix `ZeroDivisionError` if no bins are found ([#1586](https://github.com/MultiQC/MultiQC/issues/1586))
- **HiCPro**
  - Better handling of errors when expected data keys are not found ([#1366](https://github.com/MultiQC/MultiQC/issues/1366))
- **Lima**
  - Move samples that have been renamed using `--replace-names` into the _General Statistics_ table ([#1483](https://github.com/MultiQC/MultiQC/pull/1483))
- **miRTrace**
  - Replace hardcoded RGB colours with Hex to avoid errors with newer versions of matplotlib ([#1263](https://github.com/MultiQC/MultiQC/pull/1263))
- **Mosdepth**
  - Fixed issue [#1568](https://github.com/MultiQC/MultiQC/issues/1568)
  - Fixed a bug when reporting per contig coverage
- **Picard**
  - Update `ExtractIlluminaBarcodes` to recognise more log patterns in newer versions of Picard ([#1611](https://github.com/MultiQC/MultiQC/pull/1611))
- **Qualimap**
  - Fix `ZeroDivisionError` in `QM_RNASeq` and skip genomic origins plot if no aligned reads are found ([#1492](https://github.com/MultiQC/MultiQC/issues/1492))
- **QUAST**
  - Clarify general statistics table header for length
- **RSeQC**
  - Fixed minor bug in new TIN parsing where the sample name was not being correctly cleaned ([#1484](https://github.com/MultiQC/MultiQC/issues/1484))
  - Fixed bug in the `junction_saturation` submodule ([#1582](https://github.com/MultiQC/MultiQC/issues/1582))
  - Fixed bug where empty files caused `tin` submodule to crash ([#1604](https://github.com/MultiQC/MultiQC/issues/1604))
  - Fix bug in `read_distribution` for samples with zero tags ([#1571](https://github.com/MultiQC/MultiQC/issues/1571))
- **Sambamba**
  - Fixed issue with a change in the format of output from `sambamba markdup` 0.8.1 ([#1617](https://github.com/MultiQC/MultiQC/issues/1617))
- **Skewer**
  - Fix `ZeroDivisionError` if no available reads are found ([#1622](https://github.com/MultiQC/MultiQC/issues/1622))
- **Somalier**
  - Plot scaled X depth instead of mean for _Sex_ plot ([#1546](https://github.com/MultiQC/MultiQC/issues/1546))
- **VEP**
  - Handle table cells containing `-` instead of numbers ([#1597](https://github.com/MultiQC/MultiQC/issues/1597))

## [MultiQC v1.11](https://github.com/MultiQC/MultiQC/releases/tag/v1.11) - 2021-07-05

### MultiQC new features

- New interactive slider controls for controlling heatmap colour scales ([#1427](https://github.com/MultiQC/MultiQC/issues/1427))
- Added new `--replace-names` / config `sample_names_replace` option to replace sample names during report generation
- Added `use_filename_as_sample_name` config option / `--fn_as_s_name` command line flag ([#949](https://github.com/MultiQC/MultiQC/issues/949), [#890](https://github.com/MultiQC/MultiQC/issues/890), [#864](https://github.com/MultiQC/MultiQC/issues/864), [#998](https://github.com/MultiQC/MultiQC/issues/998), [#1390](https://github.com/MultiQC/MultiQC/issues/1390))
  - Forces modules to use the log filename for the sample identifier, even if the module usually takes this from the file contents
  - Required a change to the `clean_s_name()` function arguments. All core MultiQC modules updated to reflect this.
  - Should be backwards compatible for custom modules. To adopt new behaviour, supply `f` instead of `f["root"]` as the second argument.
  - See the documenation for details: [Using log filenames as sample names](https://multiqc.info/docs/#using-log-filenames-as-sample-names) and [Custom sample names](https://multiqc.info/docs/#custom-sample-names).

### MultiQC updates

- Make the module crash tracebacks much prettier using `rich`
- Refine the cli log output a little (nicely formatted header line + drop the `[INFO]`)
- Added docs describing tools for downstream analysis of MultiQC outputs.
- Added CI tests for Python 3.9, pinned `networkx` package to `>=2.5.1` ([#1413](https://github.com/MultiQC/MultiQC/issues/1413))
- Added patterns to `config.fn_ignore_paths` to avoid error with parsing installation dir / singularity cache ([#1416](https://github.com/MultiQC/MultiQC/issues/1416))
- Print a log message when flat-image plots are used due to sample size surpassing `plots_flat_numseries` config ([#1254](https://github.com/MultiQC/MultiQC/issues/1254))
- Fix the `mqc_colours` util function to lighten colours even when passing categorical or single-length lists.
- Bugfix for Custom Content, using YAML configuration (eg. section headers) for images should now work

### New Modules

- [**BCL Convert**](https://support.illumina.com/sequencing/sequencing_software/bcl-convert.html)
  - Tool that converts / demultiplexes Illumina Binary Base Call (BCL) files to FASTQ files
- [**Bustools**](https://bustools.github.io/)
  - Tools for working with BUS files
- [**ccs**](https://github.com/PacificBiosciences/ccs)
  - Generate highly accurate single-molecule consensus reads from PacBio data
- [**GffCompare**](https://ccb.jhu.edu/software/stringtie/gffcompare.shtml)
  - GffCompare can annotate and estimate accuracy of one or more GFF files compared with a reference annotation.
- [**Lima**](https://github.com/PacificBiosciences/barcoding)
  - The PacBio Barcode Demultiplexer
- [**NanoStat**](https://github.com/wdecoster/nanostat)
  - Calculate various statistics from a long read sequencing datasets
- [**ODGI**](https://github.com/pangenome/odgi)
  - Optimized dynamic genome/graph implementation
- [**Pangolin**](https://github.com/cov-lineages/pangolin)
  - Added MultiQC support for Pangolin, the tool that determines SARS-CoV-2 lineages
- [**Sambamba Markdup**](https://lomereiter.github.io/sambamba/docs/sambamba-markdup.html)
  - Added MultiQC module to add duplicate rate calculated by Sambamba Markdup.
- [**Snippy**](https://github.com/tseemann/snippy)
  - Rapid haploid variant calling and core genome alignment.
- [**VEP**](https://www.ensembl.org/info/docs/tools/vep/index.html)
  - Added MultiQC module to add summary statistics of Ensembl VEP annotations.
  - Handle error from missing variants in VEP stats file. ([#1446](https://github.com/MultiQC/MultiQC/issues/1446))

### Module feature additions

- **Cutadapt**
  - Added support for linked adapters [#1329](https://github.com/MultiQC/MultiQC/issues/1329)]
  - Parse whether trimming was 5' or 3' for _Lengths of Trimmed Sequences_ plot where possible
- **Mosdepth**
  - Include or exclude contigs based on patterns for coverage-per-contig plots
- **Picard**
  - Add support for `CollectIlluminaBasecallingMetrics`, `CollectIlluminaLaneMetrics`, `ExtractIlluminaBarcodes` and `MarkIlluminaAdapters` ([#1336](https://github.com/MultiQC/MultiQC/pull/1336))
  - New `insertsize_xmax` configuration option to limit the plotted maximum insert size for `InsertSizeMetrics`
- **Qualimap**
  - Added new percentage coverage plot in `QM_RNASeq` ([#1258](https://github.com/MultiQC/MultiQC/issues/1258))
- **RSeQC**
  - Added a long-requested submodule to support showing the [**TIN**](http://rseqc.sourceforge.net/#tin-py) (Transcript Integrity Number) ([#737](https://github.com/MultiQC/MultiQC/issues/737))

### Module updates

- **biscuit**
  - Duplicate Rate and Cytosine Retention tables are now bargraphs.
  - Refactor code to only calculate alignment statistics once.
  - Fixed bug where cytosine retentions values would not be properly read if in scientific notation.
- **bcl2fastq**
  - Added sample name cleaning so that prepending directories with the `-d` flag works properly.
- **Cutadapt**
  - Plot filtered reads even when no filtering category is found ([#1328](https://github.com/MultiQC/MultiQC/issues/1328))
  - Don't take the last command line string for the sample name if it looks like a command-line flag ([#949](https://github.com/MultiQC/MultiQC/issues/949))
- **Dragen**
  - Handled MultiQC crashing when run on single-end output from Dragen ([#1374](https://github.com/MultiQC/MultiQC/issues/1374))
- **fastp**
  - Handle a `ZeroDivisionError` if there are zero reads ([#1444](https://github.com/MultiQC/MultiQC/issues/1444))
- **FastQC**
  - Added check for if `overrepresented_sequences` is missing from reports ([#1281](https://github.com/MultiQC/MultiQC/issues/1444))
- **Flexbar**
  - Fixed bug where reports with 0 reads would crash MultiQC ([#1407](https://github.com/MultiQC/MultiQC/issues/1407))
- **Kraken**
  - Handle a `ZeroDivisionError` if there are zero reads ([#1440](https://github.com/MultiQC/MultiQC/issues/1440))
  - Updated search patterns to handle edge case ([#1428](https://github.com/MultiQC/MultiQC/issues/1428))
- **Mosdepth**
  - Show barplot instead of line graph for coverage-per-contig plot if there is only one contig.
- **Picard**
  - `RnaSeqMetrics` - fix assignment barplot labels to say bases instead of reads ([#1408](https://github.com/MultiQC/MultiQC/issues/1408))
  - `CrosscheckFingerprints` - fix bug where LOD threshold was not detected when invoked with "new" picard cli style. fixed formatting bug ([#1414](https://github.com/MultiQC/MultiQC/issues/1414))
  - Made checker for comma as decimal separator in `HsMetrics` more robust ([#1296](https://github.com/MultiQC/MultiQC/issues/1296))
- **qc3C**
  - Updated module to not fail on older field names.
- **Qualimap**
  - Fixed wrong units in tool tip label ([#1258](https://github.com/MultiQC/MultiQC/issues/1258))
- **QUAST**
  - Fixed typo causing wrong number of contigs being displayed ([#1442](https://github.com/MultiQC/MultiQC/issues/1442))
- **Sentieon**
  - Handled `ZeroDivisionError` when input files have zero reads ([#1420](https://github.com/MultiQC/MultiQC/issues/1420))
- **RSEM**
  - Handled `ZeroDivisionError` when input files have zero reads ([#1040](https://github.com/MultiQC/MultiQC/issues/1040))
- **RSeQC**
  - Fixed double counting of some categories in `read_distribution` bar graph. ([#1457](https://github.com/MultiQC/MultiQC/issues/1457))

## [MultiQC v1.10.1](https://github.com/MultiQC/MultiQC/releases/tag/v1.10.1) - 2021-04-01

### MultiQC updates

- Dropped the `Skipping search pattern` log message from a warning to debug
- Moved directory prepending with `-d` back to before sample name cleaning (as it was before v1.7) ([#1264](https://github.com/MultiQC/MultiQC/issues/1264))
- If linegraph plot data goes above `ymax`, only _discard_ the data if the line doesn't come back again ([#1257](https://github.com/MultiQC/MultiQC/issues/1257))
- Allow scientific notation numbers in colour scheme generation
  - Fixed bug with very small minimum numbers that only revelead itself after a bugfix done in the v1.10 release
- Allow `top_modules` to be specified as empty dicts ([#1274](https://github.com/MultiQC/MultiQC/issues/1274))
- Require at least `rich` version `9.4.0` to avoid `SpinnerColumn` `AttributeError` ([#1393](https://github.com/MultiQC/MultiQC/issues/1393))
- Properly ignore `.snakemake` folders as intended ([#1395](https://github.com/MultiQC/MultiQC/issues/1395))

#### Module updates

- **bcftools**
  - Fixed bug where `QUAL` value `.` would crash MultiQC ([#1400](https://github.com/MultiQC/MultiQC/issues/1400))
- **bowtie2**
  - Fix bug where HiSAT2 paired-end bar plots were missing unaligned reads ([#1230](https://github.com/MultiQC/MultiQC/issues/1230))
- **Deeptools**
  - Handle `plotProfile` data where no upstream / downstream regions have been calculated around genes ([#1317](https://github.com/MultiQC/MultiQC/issues/1317))
  - Fix `IndexError` caused by mysterious `-1` in code.. ([#1275](https://github.com/MultiQC/MultiQC/issues/1275))
- **FastQC**
  - Replace `NaN` with `0` in the _Per Base Sequence Content_ plot to avoid crashing the plot ([#1246](https://github.com/MultiQC/MultiQC/issues/1246))
- **Picard**
  - Fixed bug in `ValidateSamFile` module where additional whitespace at the end of the file would cause MultiQC to crash ([#1397](https://github.com/MultiQC/MultiQC/issues/1397))
- **Somalier**
  - Fixed bug where using sample name cleaning in a config would trigger a `KeyError` ([#1234](https://github.com/MultiQC/MultiQC/issues/1234))

## [MultiQC v1.10](https://github.com/MultiQC/MultiQC/releases/tag/v1.10) - 2021-03-08

### Update for developers: Code linting

This is a big change for MultiQC developers. I have added automated code formatting and code linting
(style checks) to MultiQC. This helps to keep the MultiQC code base consistent despite having many
contributors and helps me to review pull-requests without having to consider whitespace.

Specifically, MultiQC now uses three main tools:

- [Black](https://github.com/psf/black) - Python Code
- [Prettier](https://prettier.io/) - Everything else (almost)
- [markdownlint-cli](https://github.com/igorshubovych/markdownlint-cli) - Stricter markdown rules

**All developers must run these tools when submitting changes via Pull-Requests!**
Automated CI tests now run with GitHub actions to check that all files pass the above tests.
If any files do not, that test will fail giving a red :x: next to the pull request.

For further information, please see the [documentation](https://multiqc.info/docs/#coding-with-multiqc).

### MultiQC updates

#### New MultiQC Features

- `--sample-filters` now also accepts `show_re` and `hide_re` in addition to `show` and `hide`. The `_re` options use regex, while the "normal" options use globbing.
- MultiQC config files now work with `.yml` file extension as well as `.yaml`
  - `.yaml` will take preference if both found.
- Section comments can now also be added for _General Statistics_
  - `section_comments: { general_stats: "My comment" }`
- New table header config option `bgcols` allows background colours for table cells with categorical data.
- New table header config options `cond_formatting_rules` and `cond_formatting_colours`
  - Comparable functionality to user config options `table_cond_formatting_rules` and `table_cond_formatting_colours`,
    allowes module developers to format table cell values as labels.
- New CI test looks for git merge markers in files
- Beautiful new [progress bar](https://rich.readthedocs.io/en/stable/progress.html) from the amazing [willmcgugan/rich](https://github.com/willmcgugan/rich) package.
- Added a bunch of new default sample name trimming suffixes ([see `8ac5c7b`](https://github.com/MultiQC/MultiQC/commit/8ac5c7b6e4ea6003ca2c9b681953ab3f22c5dd66))
- Added `timeout-minutes: 10` to the CI test workflow to check that changes aren't negatively affecting run time too much.
- New table header option `bars_zero_centrepoint` to treat `0` as zero width bars and plot bar length based on absolute values

#### New Modules

- [**EigenStratDatabaseTools**](https://github.com/TCLamnidis/EigenStratDatabaseTools)
  - Added MultiQC module to report SNP coverages from `eigenstrat_snp_coverage.py` in the general stats table.
- [**HOPS**](https://www.github.com/rhubler/HOPS)
  - Post-alignment ancient DNA analysis tool for MALT
- [**JCVI**](https://github.com/tanghaibao/jcvi)
  - Computes statistics on genome annotation.
- [**ngsderive**](https://github.com/stjudecloud/ngsderive)
  - Forensic analysis tool useful in backwards computing information from next-generation sequencing data.
- [**OptiType**](https://github.com/FRED-2/OptiType)
  - Precision HLA typing from next-generation sequencing data
- [**PURPLE**](https://github.com/hartwigmedical/hmftools/tree/master/purity-ploidy-estimator)
  - A purity, ploidy and copy number estimator for whole genome tumor data
- [**Pychopper**](https://github.com/nanoporetech/pychopper)
  - Identify, orient and trim full length Nanopore cDNA reads
- [**qc3C**](https://github.com/cerebis/qc3C)
  - Reference-free QC of Hi-C sequencing data
- [**Sentieon**](https://www.sentieon.com/products/)
  - Submodules added to catch Picard-based QC metrics files

#### Module updates

- **DRAGEN**
  - Fix issue where missing out fields could crash the module ([#1223](https://github.com/MultiQC/MultiQC/issues/1223))
  - Added support for whole-exome / targetted data ([#1290](https://github.com/MultiQC/MultiQC/issues/1290))
- **featureCounts**
  - Add support for output from [Rsubread](https://bioconductor.org/packages/release/bioc/html/Rsubread.html) ([#1022](https://github.com/MultiQC/MultiQC/issues/1022))
- **fgbio**
  - Fix `ErrorRateByReadPosition` to calculate `ymax` not just on the overall `error_rate`, but also specific base errors (ex. `a_to_c_error_rate`, `a_to_g_error_rate`, ...). ([#1215](https://github.com/MultiQC/MultiQC/pull/1251))
  - Fix `ErrorRateByReadPosition` plotted line names to no longer concatenate multiple read identifiers and no longer have off-by-one read numbering (ex. `Sample1_R2_R3` -> `Sample1_R2`) ([#[1304](https://github.com/MultiQC/MultiQC/pull/1304))
- **Fastp**
  - Fixed description for duplication rate (pre-filtering, not post) ([#[1313](https://github.com/MultiQC/MultiQC/pull/1313))
- **GATK**
  - Add support for the creation of a "Reported vs Empirical Quality" graph to the Base Recalibration module.
- **hap.py**
  - Updated module to plot both SNP and INDEL stats ([#1241](https://github.com/MultiQC/MultiQC/issues/1241))
- **indexcov**
  - Fixed bug when making the PED file plots ([#1265](https://github.com/MultiQC/MultiQC/issues/1265))
- **interop**
  - Added the `% Occupied` metric to `Read Metrics per Lane` table which is reported for NovaSeq and iSeq platforms.
- **Kaiju**
  - Fixed bug affecting inputs with taxa levels other than Phylum ([#1217](https://github.com/MultiQC/MultiQC/issues/1217))
  - Rework barplot, add top 5 taxons ([#1219](https://github.com/MultiQC/MultiQC/issues/1219))
- **Kraken**
  - Fix `ZeroDivisionError` ([#1276](https://github.com/MultiQC/MultiQC/issues/1276))
  - Add distinct minimizer heatmap for KrakenUniq style duplication information ([#1333](https://github.com/MultiQC/MultiQC/pull/1380))
- **MALT**
  - Fix y-axis labelling in bargraphs
- **MACS2**
  - Add number of peaks to the _General Statistics_ table.
- **mosdepth**
  - Enable prepending of directory to sample names
  - Display contig names in _Coverage per contig_ plot tooltip
- **Picard**
  - Fix `HsMetrics` bait percentage columns ([#1212](https://github.com/MultiQC/MultiQC/issues/1212))
  - Fix `ConvertSequencingArtifactToOxoG` files not being found ([#1310](https://github.com/MultiQC/MultiQC/issues/1310))
  - Make `WgsMetrics` histogram smoothed if more than 1000 data points (avoids huge plots that crash the browser)
  - Multiple new config options for `WgsMetrics` to customise coverage histogram and speed up MultiQC with very high coverage files.
  - Add additional datasets to Picard Alignment Summary ([#1293](https://github.com/MultiQC/MultiQC/issues/1293))
  - Add support for `CrosscheckFingerprints` ([#1327](https://github.com/MultiQC/MultiQC/issues/1327))
- **PycoQC**
  - Log10 x-axis for _Read Length_ plot ([#1214](https://github.com/MultiQC/MultiQC/issues/1214))
- **Rockhopper**
  - Fix issue with parsing genome names in Rockhopper summary files ([#1333](https://github.com/MultiQC/MultiQC/issues/1333))
  - Fix issue properly parsing multiple samples within a single Rockhopper summary file
- **Salmon**
  - Only try to generate a plot for fragment length if the data was found.
- **verifyBamID**
  - Fix `CHIP` value detection ([#1316](https://github.com/MultiQC/MultiQC/pull/1316)).

#### New Custom Content features

- General Stats custom content now gives a log message
- If `id` is not set in `JSON` or `YAML` files, it defaults to the sample name instead of just `custom_content`
- Data from `JSON` or `YAML` now has `data` keys (sample names) run through the `clean_s_name()` function to apply sample name cleanup
- Fixed minor bug which caused custom content YAML files with a string `data` type to not be parsed

#### Bug Fixes

- Disable preservation of timestamps / modes when copying temp report files, to help issues with network shares ([#1333](https://github.com/MultiQC/MultiQC/issues/1333))
- Fixed MatPlotLib warning: `FixedFormatter should only be used together with FixedLocator`
- Fixed long-standing min/max bug with shared minimum values for table columns using `shared_key`
- Made table colour schemes work with negative numbers (don't strip `-` from values when making scheme)

## [MultiQC v1.9](https://github.com/MultiQC/MultiQC/releases/tag/v1.9) - 2020-05-30

#### Dropped official support for Python 2

Python 2 had its [official sunset date](https://www.python.org/doc/sunset-python-2/)
on January 1st 2020, meaning that it will no longer be developed by the Python community.
Part of the [python.org statement](https://www.python.org/doc/sunset-python-2/) reads:

> That means that we will not improve it anymore after that day,
> even if someone finds a security problem in it.
> You should upgrade to Python 3 as soon as you can.

[Very many Python packages no longer support Python 2](https://python3statement.org/)
and it whilst the MultiQC code is currently compatible with both Python 2 and Python 3,
it is increasingly difficult to maintain compatibility with the dependency packages it
uses, such as MatPlotLib, numpy and more.

As of MultiQC version 1.9, **Python 2 is no longer officially supported**.
Automatic CI tests will no longer run with Python 2 and Python 2 specific workarounds
are no longer guaranteed.

Whilst it may be possible to continue using MultiQC with Python 2 for a short time by
pinning dependencies, MultiQC compatibility for Python 2 will now slowly drift and start
to break. If you haven't already, **you need to switch to Python 3 now**.

#### New MultiQC Features

- Now using [GitHub Actions](https://github.com/features/actions) for all CI testing
  - Dropped Travis and AppVeyor, everything is now just on GitHub
  - Still testing on both Linux and Windows, with multiple versions of Python
  - CI tests should now run automatically for anyone who forks the MultiQC repository
- Linting with `--lint` now checks line graphs as well as bar graphs
- New `gathered` template with no tool name sections ([#1119](https://github.com/MultiQC/MultiQC/issues/1119))
- Added `--sample-filters` option to add _show_/_hide_ buttons at the top of the report ([#1125](https://github.com/MultiQC/MultiQC/issues/1125))
  - Buttons control the report toolbox Show/Hide tool, filtering your samples
  - Allows reports to be pre-configured based on a supplied list of sample names at report-generation time.
- Line graphs can now have `Log10` buttons (same functionality as bar graphs)
- Importing and running `multiqc` in a script is now a _little_ Better
  - `multiqc.run` now returns the `report` and `config` as well as the exit code. This means that you can explore the MultiQC run time a little in the Python environment.
  - Much more refactoring is needed to make MultiQC as useful in Python scripts as it could be. Watch this space.
- If a custom module `anchor` is set using `module_order`, it's now used a bit more:
  - Prefixed to module _section_ IDs
  - Appended to files saved in `multiqc_data`
  - Should help to prevent duplicates requiring `-1` suffixes when running a module multiple times
- New heatmap plot config options `xcats_samples` and `ycats_samples`
  - If set to `False`, the report toolbox options (_highlight_, _rename_, _show/hide_) do not affect that axis.
  - Means that the _Show only matching samples_ report toolbox option works on FastQC Status Checks, for example ([#1172](https://github.com/MultiQC/MultiQC/issues/1172))
- Report header time and analysis paths can now be hidden
  - New config options `show_analysis_paths` and `show_analysis_time` ([#1113](https://github.com/MultiQC/MultiQC/issues/1113))
- New search pattern key `skip: true` to skip specific searches when modules look for a lot of different files (eg. Picard).
- New `--profile-runtime` command line option (`config.profile_runtime`) to give analysis of how long the report takes to be generated
  - Plots of the file search results and durations are added to the end of the MultiQC report as a special module called _Run Time_
  - A summary of the time taken for the major stages of MultiQC execution are printed to the command line log.
- New table config option `only_defined_headers`
  - Defaults to `true`, set to `false` to also show any data columns that are not defined as headers
  - Useful as allows table-wide defaults to be set with column-specific overrides
- New `module` key allowed for `config.extra_fn_clean_exts` and `config.fn_clean_exts`
  - Means you can limit the action of a sample name cleaning pattern to specific MultiQC modules ([#905](https://github.com/MultiQC/MultiQC/issues/905))

#### New Custom Content features

- Improve support for HTML files - now just end your HTML filename with `_mqc.html`
  - Native handling of HTML snippets as files, no MultiQC config or YAML file required.
  - Also with embedded custom content configuration at the start of the file as a HTML comment.
- Add ability to group custom-content files into report sections
  - Use the new `parent_id`, `parent_name` and `parent_description` config keys to group content together like a regular module ([#1008](https://github.com/MultiQC/MultiQC/issues/1008))
- Custom Content files can now be configured using `custom_data`, without giving search patterns or data
  - Allows you to set descriptions and nicer titles for images and other 'blunt' data types in reports ([#1026](https://github.com/MultiQC/MultiQC/issues/1026))
  - Allows configuration of custom content separately from files themselves (`tsv`, `csv`, `txt` formats) ([#1205](https://github.com/MultiQC/MultiQC/issues/1205))

#### New Modules

- [**DRAGEN**](https://www.illumina.com/products/by-type/informatics-products/dragen-bio-it-platform.html)
  - Illumina Bio-IT Platform that uses FPGA for secondary NGS analysis
- [**iVar**](https://github.com/andersen-lab/ivar)
  - Added support for iVar: a computational package that contains functions broadly useful for viral amplicon-based sequencing.
- [**Kaiju**](http://kaiju.binf.ku.dk/)
  - Fast and sensitive taxonomic classification for metagenomics
- [**Kraken**](https://ccb.jhu.edu/software/kraken2/)
  - K-mer matching tool for taxonomic classification. Module plots bargraph of counts for top-5 hits across each taxa rank. General stats summary.
- [**MALT**](https://uni-tuebingen.de/fakultaeten/mathematisch-naturwissenschaftliche-fakultaet/fachbereiche/informatik/lehrstuehle/algorithms-in-bioinformatics/software/malt/)
  - Megan Alignment Tool: Metagenomics alignment tool.
- [**miRTop**](https://github.com/miRTop/mirtop)
  - Command line tool to annotate miRNAs with a standard mirna/isomir naming (mirGFF3)
  - Module started by [@oneillkza](https://github.com/oneillkza/) and completed by [@FlorianThibord](https://github.com/FlorianThibord/)
- [**MultiVCFAnalyzer**](https://github.com/alexherbig/multivcfanalyzer)
  - Combining multiple VCF files into one coherent report and format for downstream analysis.
- **Picard** - new submodules for `QualityByCycleMetrics`, `QualityScoreDistributionMetrics` & `QualityYieldMetrics`
  - See [#1116](https://github.com/MultiQC/MultiQC/issues/1114)
- [**Rockhopper**](https://cs.wellesley.edu/~btjaden/Rockhopper/)
  - RNA-seq tool for bacteria, includes bar plot showing where features map.
- [**Sickle**](https://github.com/najoshi/sickle)
  - A windowed adaptive trimming tool for FASTQ files using quality
- [**Somalier**](https://github.com/brentp/somalier)
  - Relatedness checking and QC for BAM/CRAM/VCF for cancer, DNA, BS-Seq, exome, etc.
- [**VarScan2**](https://github.com/dkoboldt/varscan)
  - Variant calling and somatic mutation/CNV detection for next-generation sequencing data

#### Module updates

- **BISCUIT**
  - Major rewrite to work with new BISCUIT QC script (BISCUIT `v0.3.16+`)
    - This change breaks backwards-compatability with previous BISCUIT versions. If you are unable to upgrade BISCUIT, please use MultiQC v1.8.
  - Fixed error when missing data in log files ([#1101](https://github.com/MultiQC/MultiQC/issues/1101))
- **bcl2fastq**
  - Samples with multiple library preps (i.e barcodes) will now be handled correctly ([#1094](https://github.com/MultiQC/MultiQC/issues/1094))
- **BUSCO**
  - Updated log search pattern to match new format in v4 with auto-lineage detection option ([#1163](https://github.com/MultiQC/MultiQC/issues/1163))
- **Cutadapt**
  - New bar plot showing the proportion of reads filtered out for different criteria (eg. _too short_, _too many Ns_) ([#1198](https://github.com/MultiQC/MultiQC/issues/1198))
- **DamageProfiler**
  - Removes redundant typo in init name. This makes referring to the module's column consistent with other modules when customising general stats table.
- **DeDup**
  - Updates plots to make compatible with 0.12.6
  - Fixes reporting errors - barplot total represents _mapped_ reads, not total reads in BAM file
  - New: Adds 'Post-DeDup Mapped Reads' column to general stats table.
- **FastQC**
  - Fixed tooltip text in _Sequence Duplication Levels_ plot ([#1092](https://github.com/MultiQC/MultiQC/issues/1092))
  - Handle edge-case where a FastQC report was for an empty file with 0 reads ([#1129](https://github.com/MultiQC/MultiQC/issues/1129))
- **FastQ Screen**
  - Don't skip plotting `% No Hits` even if it's `0%` ([#1126](https://github.com/MultiQC/MultiQC/issues/1126))
  - Refactor parsing code. Avoids error with `-0.00 %Unmapped` ([#1126](https://github.com/MultiQC/MultiQC/issues/1126))
  - New plot for _Bisulfite Reads_, if data is present
  - Categories in main plot are now sorted by the total read count and hidden if 0 across all samples
- **fgbio**
  - New: Plot error rate by read position from `ErrorRateByReadPosition`
  - GroupReadsByUmi plot can now be toggled to show relative percents ([#1147](https://github.com/MultiQC/MultiQC/pull/1147))
- **FLASh**
  - Logs not reporting innie and outine uncombined pairs now plot combined pairs instead ([#1173](https://github.com/MultiQC/MultiQC/issues/1173))
- **GATK**
  - Made parsing for VariantEval more tolerant, so that it will work with output from the tool when run in different modes ([#1158](https://github.com/MultiQC/MultiQC/issues/1158))
- **MTNucRatioCalculator**
  - Fixed misleading value suffix in general stats table
- **Picard MarkDuplicates**
  - **Major change** - previously, if multiple libraries (read-groups) were found then only the first would be used and all others ignored. Now, values from all libraries are merged and `PERCENT_DUPLICATION` and `ESTIMATED_LIBRARY_SIZE` are recalculated. Libraries can be kept as separate samples with a new MultiQC configuration option - `picard_config: markdups_merge_multiple_libraries: False`
  - **Major change** - Updated `MarkDuplicates` bar plot to double the read-pair counts, so that the numbers stack correctly. ([#1142](https://github.com/MultiQC/MultiQC/issues/1142))
- **Picard HsMetrics**
  - Updated large table to use columns specified in the MultiQC config. See [docs](https://multiqc.info/docs/#hsmetrics). ([#831](https://github.com/MultiQC/MultiQC/issues/831))
- **Picard WgsMetrics**
  - Updated parsing code to recognise new java class string ([#1114](https://github.com/MultiQC/MultiQC/issues/1114))
- **QualiMap**
  - Fixed QualiMap mean coverage calculation [#1082](https://github.com/MultiQC/MultiQC/issues/1082), [#1077](https://github.com/MultiQC/MultiQC/issues/1082)
- **RSeqC**
  - Support added for output from `geneBodyCoverage2.py` script ([#844](https://github.com/MultiQC/MultiQC/issues/844))
  - Single sample view in the _"Junction saturation"_ plot now works with the toolbox properly _(rename, hide, highlight)_ ([#1133](https://github.com/MultiQC/MultiQC/issues/1133))
- **RNASeQC2**
  - Updated to handle the parsing metric files from the [newer rewrite of RNA-SeqQC](https://github.com/broadinstitute/rnaseqc).
- **Samblaster**
  - Improved parsing to handle variable whitespace ([#1176](https://github.com/MultiQC/MultiQC/issues/1176))
- **Samtools**
  - Removes hardcoding of general stats column names. This allows column names to indicate when a module has been run twice ([https://github.com/MultiQC/MultiQC/issues/1076](https://github.com/MultiQC/MultiQC/issues/1076)).
  - Added an observed over expected read count plot for `idxstats` ([#1118](https://github.com/MultiQC/MultiQC/issues/1118))
  - Added additional (by default hidden) column for `flagstat` that displays number total number of reads in a bam
- **sortmerna**
  - Fix the bug for the latest sortmerna version 4.2.0 ([#1121](https://github.com/MultiQC/MultiQC/issues/1121))
- **sexdeterrmine**
  - Added a scatter plot of relative X- vs Y-coverage to the generated report.
- **VerifyBAMID**
  - Allow files with column header `FREEMIX(alpha)` ([#1112](https://github.com/MultiQC/MultiQC/issues/1112))

#### Bug Fixes

- Added a new test to check that modules work correctly with `--ignore-samples`. A lot of them didn't:
  - `Mosdepth`, `conpair`, `Qualimap BamQC`, `RNA-SeQC`, `GATK BaseRecalibrator`, `SNPsplit`, `SeqyClean`, `Jellyfish`, `hap.py`, `HOMER`, `BBMap`, `DeepTools`, `HiCExplorer`, `pycoQC`, `interop`
  - These modules have now all been fixed and `--ignore-samples` should work as you expect for whatever data you have.
- Removed use of `shutil.copy` to avoid problems with working on multiple filesystems ([#1130](https://github.com/MultiQC/MultiQC/issues/1130))
- Made folder naming behaviour of `multiqc_plots` consistent with `multiqc_data`
  - Incremental numeric suffixes now added if folder already exists
  - Plots folder properly renamed if using `-n`/`--filename`
- Heatmap plotting function is now compatible with MultiQC toolbox `hide` and `highlight` ([#1136](https://github.com/MultiQC/MultiQC/issues/1136))
- Plot config `logswitch_active` now works as advertised
- When running MultiQC modules several times, multiple data files are now created instead of overwriting one another ([#1175](https://github.com/MultiQC/MultiQC/issues/1175))
- Fixed minor bug where tables could report negative numbers of columns in their header text
- Fixed bug where numeric custom content sample names could trigger a `TypeError` ([#1091](https://github.com/MultiQC/MultiQC/issues/1091))
- Fixed custom content bug HTML data in a config file would trigger a `ValueError` ([#1071](https://github.com/MultiQC/MultiQC/issues/1071))
- Replaced deprecated 'warn()' with 'warning()' of the logging module
- Custom content now supports `section_extra` config key to add custom HTML after description.
- Barplots with `ymax` set now ignore this when you click the _Percentages_ tab.

## [MultiQC v1.8](https://github.com/MultiQC/MultiQC/releases/tag/v1.8) - 2019-11-20

#### New Modules

- [**fgbio**](http://fulcrumgenomics.github.io/fgbio/)
  - Process family size count hist data from `GroupReadsByUmi`
- [**biobambam2**](https://github.com/gt1/biobambam2)
  - Added submodule for `bamsormadup` tool
  - Totally cheating - it uses Picard MarkDuplicates but with a custom search pattern and naming
- [**SeqyClean**](https://github.com/ibest/seqyclean)
  - Adds analysis for seqyclean files
- [**mtnucratio**](https://github.com/apeltzer/MTNucRatioCalculator)
  - Added little helper tool to compute mt to nuclear ratios for NGS data.
- [**mosdepth**](https://github.com/brentp/mosdepth)
  - fast BAM/CRAM depth calculation for WGS, exome, or targeted sequencing
- [**SexDetErrmine**](https://github.com/TCLamnidis/Sex.DetERRmine)
  - Relative coverage and error rate of X and Y chromosomes
- [**SNPsplit**](https://github.com/FelixKrueger/SNPsplit)
  - Allele-specific alignment sorting

#### Module updates

- **bcl2fastq**
  - Added handling of demultiplexing of more than 2 reads
  - Allow bcl2fastq to parse undetermined barcode information in situations when lane indexes do not start at 1
- **BBMap**
  - Support for scafstats output marked as not yet implemented in docs
- **DeDup**
  - Added handling clusterfactor and JSON logfiles
- **damageprofiler**
  - Added writing metrics to data output file.
- **DeepTools**
  - Fixed Python3 bug with int() conversion ([#1057](https://github.com/MultiQC/MultiQC/issues/1057))
  - Handle varied TES boundary labels in plotProfile ([#1011](https://github.com/MultiQC/MultiQC/issues/1011))
  - Fixed bug that prevented running on only plotProfile files when no other deepTools files found.
- **fastp**
  - Fix faulty column handling for the _after filtering_ Q30 rate ([#936](https://github.com/MultiQC/MultiQC/issues/936))
- **FastQC**
  - When including a FastQC section multiple times in one report, the Per Base Sequence Content heatmaps now behave as you would expect.
  - Added heatmap showing FastQC status checks for every section report across all samples
  - Made sequence content individual plots work after samples have been renamed ([#777](https://github.com/MultiQC/MultiQC/issues/777))
  - Highlighting samples from status - respect chosen highlight colour in the toolbox ([#742](https://github.com/MultiQC/MultiQC/issues/742))
- **FastQ Screen**
  - When including a FastQ Screen section multiple times in one report, the plots now behave as you would expect.
  - Fixed MultiQC linting errors
- **fgbio**
  - Support the new output format of `ErrorRateByReadPosition` first introduced in version `1.3.0`, as well as the old output format.
- **GATK**
  - Refactored BaseRecalibrator code to be more consistent with MultiQC Python style
  - Handle zero count errors in BaseRecalibrator
- **HiC Explorer**
  - Fixed bug where module tries to parse `QC_table.txt`, a new log file in hicexplorer v2.2.
  - Updated the format of the report to fits the changes which have been applied to the QC report of hicexplorer v3.3
  - Updated code to save parsed results to `multiqc_data`
- **HTSeq**
  - Fixed bug where module would crash if a sample had zero reads ([#1006](https://github.com/MultiQC/MultiQC/issues/1006))
- **LongRanger**
  - Added support for the LongRanger Align pipeline.
- **miRTrace**
  - Fixed bug where a sample in some plots was missed. ([#932](https://github.com/MultiQC/MultiQC/issues/932))
- **Peddy**
  - Fixed bug where sample name cleaning could lead to error. ([#1024](https://github.com/MultiQC/MultiQC/issues/1024))
  - All plots (including _Het Check_ and _Sex Check_) now hidden if no data
- **Picard**
  - Modified `OxoGMetrics` so that it will find files created with GATK `CollectMultipleMetrics` and `ConvertSequencingArtifactToOxoG`.
- **QoRTs**
  - Fixed bug where `--dirs` broke certain input files. ([#821](https://github.com/MultiQC/MultiQC/issues/821))
- **Qualimap**
  - Added in mean coverage computation for general statistics report
  - Creates now tables of collected data in `multiqc_data`
- **RNA-SeQC**
  - Updated broken URL link
- **RSeQC**
  - Fixed bug where Junction Saturation plot when clicking a single sample was mislabelling the lines.
  - When including a RSeQC section multiple times in one report, clicking Junction Saturation plot now behaves as you would expect.
  - Fixed bug where exported data in `multiqc_rseqc_read_distribution.txt` files had incorrect values for `_kb` fields ([#1017](https://github.com/MultiQC/MultiQC/issues/1017))
- **Samtools**
  - Utilize in-built `read_count_multiplier` functionality to plot `flagstat` results more nicely
- **SnpEff**
  - Increased the default summary csv file-size limit from 1MB to 5MB.
- **Stacks**
  - Fixed bug where multi-population sum stats are parsed correctly ([#906](https://github.com/MultiQC/MultiQC/issues/906))
- **TopHat**
  - Fixed bug where TopHat would try to run with files from Bowtie2 or HiSAT2 and crash
- **VCFTools**
  - Fixed a bug where `tstv_by_qual.py` produced invalid json from infinity-values.
- **snpEff**
  - Added plot of effects

#### New MultiQC Features

- Added some installation docs for windows
- Added some docs about using MultiQC in bioinformatics pipelines
- Rewrote Docker image
  - New base image `czentye/matplotlib-minimal` reduces image size from ~200MB to ~80MB
  - Proper installation method ensures latest version of the code
  - New entrypoint allows easier command-line usage
- Support opening MultiQC on websites with CSP `script-src 'self'` with some sha256 exceptions
  - Plot data is no longer intertwined with javascript code so hashes stay the same
- Made `config.report_section_order` work for module sub-sections as well as just modules.
- New config options `exclude_modules` and `run_modules` to complement `-e` and `-m` cli flags.
- Command line output is now coloured by default :rainbow: (use `--no-ansi` to turn this off)
- Better launch comparability due to code refactoring by [@KerstenBreuer](https://github.com/KerstenBreuer) and [@ewels](https://github.com/ewels)
  - Windows support for base `multiqc` command
  - Support for running as a python module: `python -m multiqc .`
  - Support for running within a script: `import multiqc` and `multiqc.run('/path/to/files')`
- Config option `custom_plot_config` now works for bargraph category configs as well ([#1044](https://github.com/MultiQC/MultiQC/issues/1044))
- Config `table_columns_visible` can now be given a module namespace and it will hide all columns from that module ([#541](https://github.com/MultiQC/MultiQC/issues/541))

#### Bug Fixes

- MultiQC now ignores all `.md5` files
- Use `SafeLoader` for PyYaml load calls, avoiding recent warning messages.
- Hide `multiqc_config_example.yaml` in the `test` directory to stop people from using it without modification.
- Fixed matplotlib background colour issue (@epakarin - [#886](https://github.com/MultiQC/MultiQC/issues))
- Table rows that are empty due to hidden columns are now properly hidden on page load ([#835](https://github.com/MultiQC/MultiQC/issues/835))
- Sample name cleaning: All sample names are now truncated to their basename, without a path.
  - This includes for `regex` and `replace` (before was only the default `truncate`).
  - Only affects modules that take sample names from file contents, such as cutadapt.
  - See [#897](https://github.com/MultiQC/MultiQC/issues/897) for discussion.

## [MultiQC v1.7](https://github.com/MultiQC/MultiQC/releases/tag/v1.7) - 2018-12-21

#### New Modules

- [**BISCUIT**](https://github.com/zwdzwd/biscuit)
  - BISuilfite-seq CUI Toolkit
  - Module written by [@zwdzwd](https://github.com/zwdzwd/)
- [**DamageProfiler**](https://github.com/Integrative-Transcriptomics/DamageProfiler)
  - A tool to determine ancient DNA misincorporation rates.
  - Module written by [@apeltzer](https://github.com/apeltzer/)
- [**FLASh**](https://ccb.jhu.edu/software/FLASH/)
  - FLASH (Fast Length Adjustment of SHort reads)
  - Module written by [@pooranis](https://github.com/pooranis/)
- [**MinIONQC**](https://github.com/roblanf/minion_qc)
  - QC of reads from ONT long-read sequencing
  - Module written by [@ManavalanG](https://github.com/ManavalanG)
- [**phantompeakqualtools**](https://www.encodeproject.org/software/phantompeakqualtools)
  - A tool for informative enrichment and quality measures for ChIP-seq/DNase-seq/FAIRE-seq/MNase-seq data.
  - Module written by [@chuan-wang](https://github.com/chuan-wang/)
- [**Stacks**](http://catchenlab.life.illinois.edu/stacks/)
  - A software for analyzing restriction enzyme-based data (e.g. RAD-seq). Support for Stacks >= 2.1 only.
  - Module written by [@remiolsen](https://github.com/remiolsen/)

#### Module updates

- **AdapterRemoval**
  - Handle error when zero bases are trimmed. See [#838](https://github.com/MultiQC/MultiQC/issues/838).
- **Bcl2fastq**
  - New plot showing the top twenty of undetermined barcodes by lane.
  - Informations for R1/R2 are now separated in the General Statistics table.
  - SampleID is concatenate with SampleName because in Chromium experiments several sample have the same SampleName.
- **deepTools**
  - New PCA plots from the `plotPCA` function (written by [@chuan-wang](https://github.com/chuan-wang/))
  - New fragment size distribution plots from `bamPEFragmentSize --outRawFragmentLengths` (written by [@chuan-wang](https://github.com/chuan-wang/))
  - New correlation heatmaps from the `plotCorrelation` function (written by [@chuan-wang](https://github.com/chuan-wang/))
  - New sequence distribution profiles around genes, from the `plotProfile` function (written by [@chuan-wang](https://github.com/chuan-wang/))
  - Reordered sections
- **Fastp**
  - Fixed bug in parsing of empty histogram data. See [#845](https://github.com/MultiQC/MultiQC/issues/845).
- **FastQC**
  - Refactored _Per Base Sequence Content_ plots to show original underlying data, instead of calculating it from the page contents. Now shows original FastQC base-ranges and fixes 100% GC bug in final few pixels. See [#812](https://github.com/MultiQC/MultiQC/issues/812).
  - When including a FastQC section multiple times in one report, the summary progress bars now behave as you would expect.
- **FastQ Screen**
  - Don't hide genomes in the simple plot, even if they have zero unique hits. See [#829](https://github.com/MultiQC/MultiQC/issues/829).
- **InterOp**
  - Fixed bug where read counts and base pair yields were not displaying in tables correctly.
  - Number formatting for these fields can now be customised in the same way as with other modules, as described [in the docs](http://multiqc.info/docs/#number-base-multiplier)
- **Picard**
  - InsertSizeMetrics: You can now configure to what degree the insert size plot should be smoothed.
  - CollectRnaSeqMetrics: Add warning about missing rRNA annotation.
  - CollectRnaSeqMetrics: Add chart for counts/percentage of reads mapped to the correct strand.
  - Now parses VariantCallingMetrics reports. (Similar to GATK module's VariantEval.)
- **phantompeakqualtools**
  - Properly clean sample names
- **Trimmomatic**
  - Updated Trimmomatic module documentation to be more helpful
  - New option to use filenames instead of relying on the command line used. See [#864](https://github.com/MultiQC/MultiQC/issues/864).

#### New MultiQC Features

- Embed your custom images with a new Custom Content feature! Just add `_mqc` to the end of the filename for `.png`, `.jpg` or `.jpeg` files.
- Documentation for Custom Content reordered to make it a little more sane
- You can now add or override any config parameter for any MultiQC plot! See [the documentation](http://multiqc.info/docs/#customising-plots) for more info.
- Allow `table_columns_placement` config to work with table IDs as well as column namespaces. See [#841](https://github.com/MultiQC/MultiQC/issues/841).
- Improved visual spacing between grouped bar plots

#### Bug Fixes

- Custom content no longer clobbers `col1_header` table configs
- The option `--file-list` that refers to a text file with file paths to analyse will no longer ignore directory paths
- [Sample name directory prefixes](https://multiqc.info/docs/#sample-names-prefixed-with-directories) are now added _after_ cleanup.
- If a module is run multiple times in one report, it's CSS and JS files will only be included once (`default` template)

## [MultiQC v1.6](https://github.com/MultiQC/MultiQC/releases/tag/v1.6) - 2018-08-04

Some of these updates are thanks to the efforts of people who attended the [NASPM](https://twitter.com/NordicGenomics) 2018 MultiQC hackathon session. Thanks to everyone who attended!

#### New Modules

- [**fastp**](https://github.com/OpenGene/fastp)
  - An ultra-fast all-in-one FASTQ preprocessor (QC, adapters, trimming, filtering, splitting...)
  - Module started by [@florianduclot](https://github.com/florianduclot/) and completed by [@ewels](https://github.com/ewels/)
- [**hap.py**](https://github.com/Illumina/hap.py)
  - Hap.py is a set of programs based on htslib to benchmark variant calls against gold standard truth datasets
  - Module written by [@tsnowlan](https://github.com/tsnowlan/)
- [**Long Ranger**](https://support.10xgenomics.com/genome-exome/software/pipelines/latest/what-is-long-ranger)
  - Works with data from the 10X Genomics Chromium. Performs sample demultiplexing, barcode processing, alignment, quality control, variant calling, phasing, and structural variant calling.
  - Module written by [@remiolsen](https://github.com/remiolsen/)
- [**miRTrace**](https://github.com/friedlanderlab/mirtrace)
  - A quality control software for small RNA sequencing data.
  - Module written by [@chuan-wang](https://github.com/chuan-wang/)

#### Module updates

- **BCFtools**
  - New plot showing SNP statistics versus quality of call from bcftools stats ([@MaxUlysse](https://github.com/MaxUlysse) and [@Rotholandus](https://github.com/Rotholandus))
- **BBMap**
  - Support added for BBDuk kmer-based adapter/contaminant filtering summary stats ([@boulund](https://github.com/boulund)
- **FastQC**
  - New read count plot, split into unique and duplicate reads if possible.
  - Help text added for all sections, mostly copied from the excellent FastQC help.
  - Sequence duplication plot rescaled
- **FastQ Screen**
  - Samples in large-sample-number plot are now sorted alphabetically ([@hassanfa](https://github.com/hassanfa)
- **MACS2**
  - Output is now more tolerant of missing data (no plot if no data)
- **Peddy**
  - Background samples now shown in ancestry PCA plot ([@roryk](https://github.com/roryk))
  - New plot showing sex checks versus het ratios, supporting unknowns ([@oyvinev](https://github.com/oyvinev))
- **Picard**
  - New submodule to handle `ValidateSamFile` reports ([@cpavanrun](https://github.com/cpavanrun))
  - WGSMetrics now add the mean and standard-deviation coverage to the general stats table (hidden) ([@cpavanrun](https://github.com/cpavanrun))
- **Preseq**
  - New config option to plot preseq plots with unique old coverage on the y axis instead of read count
  - Code refactoring by [@vladsaveliev](https://github.com/vladsaveliev)
- **QUAST**
  - Null values (`-`) in reports now handled properly. Bargraphs always shown despite varying thresholds. ([@vladsaveliev](https://github.com/vladsaveliev))
- **RNA-SeQC**
  - Don't create the report section for Gene Body Coverage if no data is given
- **Samtools**
  - Fixed edge case bug where MultiQC could crash if a sample had zero count coverage with idxstats.
  - Adds % proper pairs to general stats table
- **Skewer**
  - Read length plot rescaled
- **Tophat**
  - Fixed bug where some samples could be given a blank sample name ([@lparsons](https://github.com/lparsons))
- **VerifyBamID**
  - Change column header help text for contamination to match percentage output ([@chapmanb](https://github.com/chapmanb))

#### New MultiQC Features

- New config option `remove_sections` to skip specific report sections from modules
- Add `path_filters_exclude` to exclude certain files when running modules multiple times. You could previously only include certain files.
- New `exclude_*` keys for file search patterns
  - Have a subset of patterns to exclude otherwise detected files with, by filename or contents
- Command line options all now use mid-word hyphens (not a mix of hyphens and underscores)
  - Old underscore terms still maintained for backwards compatibility
- Flag `--view-tags` now works without requiring an "analysis directory".
- Removed Python dependency for `enum34` ([@boulund](https://github.com/boulund))
- Columns can be added to `General Stats` table for custom content/module.
- New `--ignore-symlinks` flag which will ignore symlinked directories and files.
- New `--no-megaqc-upload` flag which disables automatically uploading data to MegaQC

#### Bug Fixes

- Fix path filters for `top_modules/module_order` configuration only selecting if _all_ globs match. It now filters searches that match _any_ glob.
- Empty sample names from cleaning are now no longer allowed
- Stop prepend_dirs set in the config from getting clobbered by an unpassed CLI option ([@tsnowlan](https://github.com/tsnowlan))
- Modules running multiple times now have multiple sets of columns in the General Statistics table again, instead of overwriting one another.
- Prevent tables from clobbering sorted row orders.
- Fix linegraph and scatter plots data conversion (sporadically the incorrect `ymax` was used to drop data points) ([@cpavanrun](https://github.com/cpavanrun))
- Adjusted behavior of ceiling and floor axis limits
- Adjusted multiple file search patterns to make them more specific
  - Prevents the wrong module from accidentally slurping up output from a different tool. By [@cpavanrun](https://github.com/cpavanrun) (see [PR #727](https://github.com/MultiQC/MultiQC/pull/727))
- Fixed broken report bar plots when `-p`/`--export-plots` was specified (see issue [#801](https://github.com/MultiQC/MultiQC/issues/801))

## [MultiQC v1.5](https://github.com/MultiQC/MultiQC/releases/tag/v1.5) - 2018-03-15

#### New Modules

- [**HiCPro**](https://github.com/nservant/HiC-Pro) - New module!
  - HiCPro: Quality controls and processing of Hi-C
  - Module written by [@nservant](https://github.com/nservant),
- [**DeDup**](http://www.github.com/apeltzer/DeDup) - New module!
  - DeDup: Improved Duplicate Removal for merged/collapsed reads in ancient DNA analysis
  - Module written by [@apeltzer](https://github.com/apeltzer),
- [**Clip&Merge**](http://github.com/apeltzer/ClipAndMerge) - New module!
  - Clip&Merge: Adapter clipping and read merging for ancient DNA analysis
  - Module written by [@apeltzer](https://github.com/apeltzer),

#### Module updates

- **bcl2fastq**
  - Catch `ZeroDivisionError` exceptions when there are 0 reads ([@aledj2](https://github.com/aledj2))
  - Add parsing of `TrimmedBases` and new General Stats column for % bases trimmed ([@matthdsm](https://github.com/matthdsm)).
- **BUSCO**
  - Fixed configuration bug that made all sample names become `'short'`
- **Custom Content**
  - Parsed tables now exported to `multiqc_data` files
- **Cutadapt**
  - Refactor parsing code to collect all length trimming plots
- **FastQC**
  - Fixed starting y-axis label for GC-content lineplot being incorrect.
- **HiCExplorer**
  - Updated to work with v2.0 release.
- **Homer**
  - Made parsing of `tagInfo.txt` file more resilient to variations in file format so that it works with new versions of Homer.
  - Kept order of chromosomes in coverage plot consistent.
- **Peddy**
  - Switch `Sex error` logic to `Correct sex` for better highlighting ([@aledj2](https://github.com/aledj2))
- **Picard**
  - Updated module and search patterns to recognise new output format from Picard version >= 2.16 and GATK output.
- **Qualimap BamQC**
  - Fixed bug where start of _Genome Fraction_ could have a step if target is 100% covered.
- **RNA-SeQC**
  - Added rRNA alignment stats to summary table [@Rolandde](https://github.com/Rolandde)
- **RSeqC**
  - Fixed read distribution plot by adding category for `other_intergenic` (thanks to [@moxgreen](https://github.com/moxgreen))
  - Fixed a dodgy plot title (Read GC content)
- **Supernova**
  - Added support for Supernova 2.0 reports. Fixed a TypeError bug when using txt reports only. Also a bug when parsing empty histogram files.

#### New MultiQC Features

- Invalid choices for `--module` or `--exclude` now list the available modules alphabetically.
- Linting now checks for presence in `config.module_order` and tags.

#### Bug Fixes

- Excluding modules now works in combination with using module tags.
- Fixed edge-case bug where certain combinations of `output_fn_name` and `data_dir_name` could trigger a crash
- Conditional formatting - values are now longer double-labelled
- Made config option `extra_series` work in scatter plots the same way that it works for line plots
- Locked the `matplotlib` version to `v2.1.0` and below
  - Due to [two](https://github.com/matplotlib/matplotlib/issues/10476) [bugs](https://github.com/matplotlib/matplotlib/issues/10784) that appeared in `v2.2.0` - will remove this constraint when there's a new release that works again.

## [MultiQC v1.4](https://github.com/MultiQC/MultiQC/releases/tag/v1.4) - 2018-01-11

A slightly earlier-than-expected release due to a new problem with dependency packages that is breaking MultiQC installations since 2018-01-11.

#### New Modules

- [**Sargasso**](http://statbio.github.io/Sargasso/)
  - Parses output from Sargasso - a tool to separate mixed-species RNA-seq reads according to their species of origin
  - Module written by [@hxin](https://github.com/hxin/)
- [**VerifyBAMID**](https://genome.sph.umich.edu/wiki/VerifyBamID)
  - Parses output from VerifyBAMID - a tool to detect contamination in BAM files.
  - Adds the `CHIPMIX` and `FREEMIX` columns to the general statistics table.
  - Module written by [@aledj2](https://github.com/aledj2/)

#### Module updates

- **MACS2**
  - Updated to work with output from older versions of MACS2 by [@avilella](https://github.com/avilella/)
- **Peddy**
  - Add het check plot to suggest potential contamination by [@aledj2](https://github.com/aledj2)
- **Picard**
  - Picard HsMetrics `HS_PENALTY` plot now has correct axis labels
  - InsertSizeMetrics switches commas for points if it can't convert floats. Should help some european users.
- **QoRTs**
  - Added support for new style of output generated in the v1.3.0 release
- **Qualimap**
  - New `Error rate` column in General Statistics table, added by [@Cashalow](https://github.com/Cashalow/)
    - Hidden by default - customise your MultiQC config to always show this column (see [docs](http://multiqc.info/docs/#hiding-columns))
- **QUAST**
  - New option to customise the default display of contig count and length (eg. `bp` instead of `Mbp`).
  - See [documentation](http://multiqc.info/docs/#quast). Written by [@ewels](https://github.com/ewels/) and [@Cashalow](https://github.com/Cashalow/)
- **RSeQC**
  - Removed normalisation in Junction Saturation plot. Now raw counts instead of % of total junctions.

#### New MultiQC Features

- Conditional formatting / highlighting of cell contents in tables
  - If you want to make values that match a criteria stand out more, you can now write custom rules and formatting instructions for tables.
  - For instructions, see [the documentation](http://multiqc.info/docs/#conditional-formatting)
- New `--lint` option which is strict about best-practices for writing new modules
  - Useful when writing new modules and code as it throws warnings
  - Currently only implemented for bar plots and a few other places. More linting coming soon...
- If MultiQC breaks and shows am error message, it now reports the filename of the last log it found
  - Hopefully this will help with debugging / finding dodgy input data

#### Bug Fixes

- Addressed new dependency error with conflicting package requirements
  - There was a conflict between the `networkx`, `colormath` and `spectra` releases.
  - I previously forced certain software versions to get around this, but `spectra` has now updated with the unfortunate effect of introducing a new dependency clash that halts installation.
- Fixed newly introduced bug where Custom Content MultiQC config file search patterns had been broken
- Updated pandoc command used in `--pdf` to work with new releases of Pandoc
- Made config `table_columns_visible` module name key matching case insensitive to make less frustrating

## [MultiQC v1.3](https://github.com/MultiQC/MultiQC/releases/tag/v1.3) - 2017-11-03

#### Breaking changes - custom search patterns

Only for users with custom search patterns for the `bowtie` or `star`: you will
need to update your config files - the `bowtie` search key is now `bowtie1`,
`star_genecounts` is now `star/genecounts`.

For users with custom modules - search patterns _must_ now conform to the search
pattern naming convention: `modulename` or `modulename/anything` (the search pattern
string beginning with the name of your module, anything you like after the first `/`).

#### New Modules

- [**10X Supernova**](https://support.10xgenomics.com/de-novo-assembly/software/overview/welcome)
  - Parses statistics from the _de-novo_ Supernova software.
  - Module written by [@remiolsen](https://github.com/remiolsen/)
- [**BBMap**](https://sourceforge.net/projects/bbmap/)
  - Plot metrics from a number of BBMap tools, a suite of DNA/RNA mapping tools and utilities
  - Module written by [@boulund](https://github.com/boulund/) and [@epruesse](https://github.com/epruesse/)
- [**deepTools**](https://github.com/fidelram/deepTools) - new module!
  - Parse text output from `bamPEFragmentSize`, `estimateReadFiltering`, `plotCoverage`, `plotEnrichment`, and `plotFingerprint`
  - Module written by [@dpryan79](https://github.com/dpryan79/)
- [**Homer Tag Directory**](http://homer.ucsd.edu/homer/ngs/tagDir.html) - new submodule!
  - Module written by [@rdali](https://github.com/rdali/)
- [**illumina InterOp**](http://illumina.github.io/interop/index.html)
  - Module to parse metrics from illumina sequencing runs and demultiplexing, generated by the InterOp package
  - Module written by [@matthdsm](https://github.com/matthdsm/)
- [**RSEM**](https://deweylab.github.io/RSEM/) - new module!
  - Parse `.cnt` file comming from rsem-calculate-expression and plot read repartitions (Unalignable, Unique, Multi ...)
  - Module written by [@noirot](https://github.com/noirot/)
- [**HiCExplorer**](https://github.com/maxplanck-ie/HiCExplorer)
  - New module to parse the log files of `hicBuildMatrix`.
  - Module written by [@joachimwolff](https://github.com/joachimwolff/)

#### Module updates

- **AfterQC**
  - Handle new output format where JSON summary key changed names.
- **bcl2fastq**
  - Clusters per sample plot now has tab where counts are categoried by lane.
- **GATK**
  - New submodule to handle Base Recalibrator stats, written by [@winni2k](https://github.com/winni2k/)
- **HiSAT2**
  - Fixed bug where plot title was incorrect if both SE and PE bargraphs were in one report
- **Picard HsMetrics**
  - Parsing code can now handle commas for decimal places
- **Preseq**
  - Updated odd file-search pattern that limited input files to 500kb
- **QoRTs**
  - Added new plots, new helptext and updated the module to produce a lot more output.
- **Qualimap BamQC**
  - Fixed edge-case bug where the refactored coverage plot code could raise an error from the `range` call.
- Documentation and link fixes for Slamdunk, GATK, bcl2fastq, Adapter Removal, FastQC and main docs
  - Many of these spotted and fixed by [@juliangehring](https://github.com/juliangehring/)
- Went through all modules and standardised plot titles
  - All plots should now have a title with the format _Module name: Plot name_

#### New MultiQC Features

- New MultiQC docker image
  - Ready to use docker image now available at <https://hub.docker.com/r/MultiQC/MultiQC/> (200 MB)
  - Uses automated builds - pull `:latest` to get the development version, future releases will have stable tags.
  - Written by [@MaxUlysse](https://github.com/MaxUlysse/)
- New `module_order` config options allow modules to be run multiple times
  - Filters mean that a module can be run twice with different sets of files (eg. before and after trimming)
  - Custom module config parameters can be passed to module for each run
- File search refactored to only search for running modules
  - Makes search much faster when running with lots of files and limited modules
  - For example, if using `-m star` to only use the STAR module, all other file searches now skipped
- File search now warns if an unrecognised search type is given
- MultiQC now saves nearly all parsed data to a structured output file by default
  - See `multiqc_data/multiqc_data.json`
  - This can be turned off by setting `config.data_dump_file: false`
- Verbose logging when no log files found standardised. Less duplication in code and logs easier to read!
- New documentation section describing how to use MultiQC with Galaxy
- Using `shared_key: 'read_counts'` in table header configs now applies relevant defaults

#### Bug Fixes

- Installation problem caused by changes in upstream dependencies solved by stricter installation requirements
- Minor `default_dev` directory creation bug squashed
- Don't prepend the directory separator (`|`) to sample names with `-d` when there are no subdirs
- `yPlotLines` now works even if you don't set `width`

## [MultiQC v1.2](https://github.com/MultiQC/MultiQC/releases/tag/v1.2) - 2017-08-16

#### CodeFest 2017 Contributions

We had a fantastic group effort on MultiQC at the [2017 BOSC CodeFest](https://www.open-bio.org/wiki/Codefest_2017).
Many thanks to those involved!

#### New Modules

- [**AfterQC**](https://github.com/OpenGene/AfterQC) - New module!
  - Added parsing of the _AfterQC_ json file data, with a plot of filtered reads.
  - Work by [@raonyguimaraes](https://github.com/raonyguimaraes)
- [**bcl2fastq**](https://support.illumina.com/sequencing/sequencing_software/bcl2fastq-conversion-software.html)
  - bcl2fastq can be used to both demultiplex data and convert BCL files to FASTQ file formats for downstream analysis
  - New module parses JSON output from recent versions and summarises some key statistics from the demultiplexing process.
  - Work by [@iimog](https://github.com/iimog) (with a little help from [@tbooth](https://github.com/tbooth) and [@ewels](https://github.com/ewels))
- [**leeHom**](https://github.com/grenaud/leeHom)
  - leeHom is a program for the Bayesian reconstruction of ancient DNA
- [**VCFTools**](https://vcftools.github.io)
  - Added initial support for VCFTools `relatedness2`
  - Added support for VCFTools `TsTv-by-count` `TsTv-by-qual` `TsTv-summary`
  - Module written by [@mwhamgenomics](https://github.com/mwhamgenomics)

#### Module updates

- **FastQ Screen**
  - Gracefully handle missing data from very old FastQ Screen versions.
- **RNA-SeQC**
  - Add new transcript-associated reads plot.
- **Picard**
  - New submodule to handle output from `TargetedPcrMetrics`
- **Prokka**
  - Added parsing of the `# CRISPR arrays` data from Prokka when available ([@asetGem](https://github.com/asetGem))
- **Qualimap**
  - Some code refactoring to radically improve performance and run times, especially with high coverage datasets.
  - Fixed bug where _Cumulative coverage genome fraction_ plot could be truncated.

#### New MultiQC Features

- New module help text
  - Lots of additional help text was written to make MultiQC report plots easier to interpret.
  - Updated modules:
    - Bowtie
    - Bowtie 2
    - Prokka
    - Qualimap
    - SnpEff
  - Elite team of help-writers:
    - [@tabwalsh](https://github.com/tabwalsh)
    - [@ddesvillechabrol](https://github.com/tabwalsh)
    - [@asetGem](https://github.com/asetGem)
- New config option `section_comments` allows you to add custom comments above specific sections in the report
- New `--tags` and `--view_tags` command line options
  - Modules can now be given tags (keywords) and filtered by those. So running `--tags RNA` will only run MultiQC modules related to RNA analysis.
  - Work by [@Hammarn](https://github.com/Hammarn)
- Back-end configuration options to specify the order of table columns
  - Modules and user configs can set priorities for columns to customise where they are displayed
  - Work by [@tbooth](https://github.com/tbooth)
- Added framework for proper unit testing
  - Previous start on unit tests tidied up, new blank template and tests for the `clean_sample_name` functionality.
  - Added to Travis and Appveyor for continuous integration testing.
  - Work by [@tbooth](https://github.com/tbooth)
- Bug fixes and refactoring of report configuration saving / loading
  - Discovered and fixed a bug where a report config could only be loaded once
  - Work by [@DennisSchwartz](https://github.com/DennisSchwartz)
- Table column row headers (sample names) can now be numeric-only.
  - Work by [@iimog](https://github.com/iimog)
- Improved sample name cleaning functionality
  - Added option `regex_keep` to clean filenames by _keeping_ the matching part of a pattern
  - Work by [@robinandeer](https://github.com/robinandeer)
- Handle error when invalid regexes are given in reports
  - Now have a nice toast error warning you and the invalid regexes are highlighted
  - Previously this just crashed the whole report without any warning
  - Work by [@robinandeer](https://github.com/robinandeer)
- Command line option `--dirs-depth` now sets `-d` to `True` (so now works even if `-d` isn't also specified).
- New config option `config.data_dump_file` to export as much data as possible to `multiqc_data/multiqc_data.json`
- New code to send exported JSON data to a a web server
  - This is in preparation for the upcoming MegaQC project. Stay tuned!

#### Bug Fixes

- Specifying multiple config files with `-c`/`--config` now works as expected
  - Previously this would only read the last specified
- Fixed table rendering bug that affected Chrome v60 and IE7-11
  - Table cell background bars weren't showing up. Updated CSS to get around this rendering error.
- HTML ID cleanup now properly cleans strings so that they work with jQuery as expected.
- Made bar graph sample highlighting work properly again
- Config `custom_logo` paths can now be relative to the config file (or absolute as before)
- Report doesn't keep annoyingly telling you that toolbox changes haven't been applied
  - Now uses more subtle _toasts_ and only when you close the toolbox (not every click).
- Switching report toolbox options to regex mode now enables the _Apply_ button as it should.
- Sorting table columns with certain suffixes (eg. `13X`) no works properly (numerically)
- Fixed minor bug in line plot data smoothing (now works with unsorted keys)

---

## [MultiQC v1.1](https://github.com/MultiQC/MultiQC/releases/tag/v1.1) - 2017-07-18

#### New Modules

- [**BioBloom Tools**](https://github.com/bcgsc/biobloom)
  - Create Bloom filters for a given reference and then to categorize sequences
- [**Conpair**](https://github.com/nygenome/Conpair)
  - Concordance and contamination estimator for tumor–normal pairs
- [**Disambiguate**](https://github.com/AstraZeneca-NGS/disambiguate)
  - Bargraph displaying the percentage of reads aligning to two different reference genomes.
- [**Flexbar**](https://github.com/seqan/flexbar)
  - Flexbar is a tool for flexible barcode and adapter removal.
- [**HISAT2**](https://ccb.jhu.edu/software/hisat2/)
  - New module for the HISAT2 aligner.
  - Made possible by updates to HISAT2 logging by @infphilo (requires `--new-summary` HISAT2 flag).
- [**HOMER**](http://homer.ucsd.edu/homer/)
  - Support for summary statistics from the `findPeaks` tool.
- [**Jellyfish**](http://www.cbcb.umd.edu/software/jellyfish/)
  - Histograms to estimate library complexity and coverage from k-mer content.
  - Module written by @vezzi
- [**MACS2**](https://github.com/taoliu/MACS)
  - Summary of redundant rate from MACS2 peak calling.
- [**QoRTs**](http://hartleys.github.io/QoRTs/)
  - QoRTs is toolkit for analysis, QC and data management of RNA-Seq datasets.
- [**THetA2**](http://compbio.cs.brown.edu/projects/theta/)
  - THeTA2 _(Tumor Heterogeneity Analysis)_ estimates tumour purity and clonal / subclonal copy number.

#### Module updates

- **BCFtools**
  - Option to collapse complementary changes in substitutions plot, useful for non-strand specific experiments (thanks to @vladsaveliev)
- **Bismark**
  - M-Bias plots no longer show read 2 for single-end data.
- **Custom Content**
  - New option to print raw HTML content to the report.
- **FastQ Screen**
  - Fixed edge-case bug where many-sample plot broke if total number of reads was less than the subsample number.
  - Fixed incorrect logic of config option `fastqscreen_simpleplot` (thanks to @daler)
  - Organisms now alphabetically sorted in fancy plot so that order is nonrandom (thanks to @daler)
  - Fixed bug where `%No Hits` was missed in logs from recent versions of FastQ Screen.
- **HTSeq Counts**
  - Fixed but so that module still works when `--additional-attr` is specified in v0.8 HTSeq above (thanks to @nalcala)
- **Picard**
  - CollectInsertSize: Fixed bug that could make the General Statistics _Median Insert Size_ value incorrect.
  - Fixed error in sample name regex that left trailing `]` characters and was generally broken (thanks to @jyh1 for spotting this)
- **Preseq**
  - Improved plots display (thanks to @vladsaveliev)
- **Qualimap**
  - Only calculate bases over target coverage for values in General Statistics. Should give a speed increase for very high coverage datasets.
- **QUAST**
  - Module is now compatible with runs from [MetaQUAST](http://quast.sourceforge.net/metaquast) (thanks to @vladsaveliev)
- **RSeQC**
  - Changed default order of sections
  - Added config option to reorder and hide module report sections

#### New MultiQC features

- If a report already exists, execution is no longer halted.
  - `_1` is appended to the filename, iterating if this also exists.
  - `-f`/`--force` still overwrites existing reports as before
  - Feature written by [@Hammarn](https://github.com/Hammarn)
- New ability to run modules multiple times in a single report
  - Each run can be given different configuration options, including filters for input files
  - For example, have FastQC after trimming as well as FastQC before trimming.
  - See the relevant [documentation](http://multiqc.info/docs/#order-of-modules) for more instructions.
- New option to customise the order of report _sections_
  - This is in addition / alternative to changing the order of module execution
  - Allows one module to have sections in multiple places (eg. Custom Content)
- Tables have new column options `floor`, `ceiling` and `minRange`.
- Reports show warning if JavaScript is disabled
- Config option `custom_logo` now works with file paths relative to config file directory and cwd.

#### Bug Fixes

- Table headers now sort columns again after scrolling the table
- Fixed buggy table header tooltips
- Base `clean_s_name` function now strips excess whitespace.
- Line graphs don't smooth lines if not needed (number of points < maximum number allowed)
- PDF output now respects custom output directory.

---

## [MultiQC v1.0](https://github.com/MultiQC/MultiQC/releases/tag/v1.0) - 2017-05-17

Version 1.0! This release has been a long time coming and brings with it some fairly
major improvements in speed, report filesize and report performance. There's also
a bunch of new modules, more options, features and a whole lot of bug fixes.

The version number is being bumped up to 1.0 for a couple of reasons:

1. MultiQC is now _(hopefully)_ relatively stable. A number of facilities and users
   are now using it in a production setting and it's published. It feels like it
   probably deserves v1 status now somehow.
2. This update brings some fairly major changes which will break backwards
   compatibility for plugins. As such, semantic versioning suggests a change in
   major version number.

### Breaking Changes

For most people, you shouldn't have any problems upgrading. There are two
scenarios where you may need to make changes with this update:

#### 1. You have custom file search patterns

Search patterns have been flattened and may no longer have arbitrary depth.
For example, you may need to change the following:

```yaml
fastqc:
  data:
    fn: "fastqc_data.txt"
  zip:
    fn: "*_fastqc.zip"
```

to this:

```yaml
fastqc/data:
  fn: "fastqc_data.txt"
fastqc/zip:
  fn: "*_fastqc.zip"
```

See the [documentation](http://multiqc.info/docs/#step-1-find-log-files) for instructions on how to write the new file search syntax.

See [`search_patterns.yaml`](multiqc/utils/search_patterns.yaml) for the new module search keys
and more examples.

#### 2. You have custom plugins / modules / external code

To see what changes need to applied to your custom plugin code, please see the [MultiQC docs](http://multiqc.info/docs/#v1.0-updates).

#### New Modules

- [**Adapter Removal**](https://github.com/mikkelschubert/adapterremoval)
  - AdapterRemoval v2 - rapid adapter trimming, identification, and read merging
- [**BUSCO**](http://busco.ezlab.org/)
  - New module for the `BUSCO v2` tool, used for assessing genome assembly and annotation completeness.
- [**Cluster Flow**](http://clusterflow.io)
  - Cluster Flow is a workflow tool for bioinformatics pipelines. The new module parses executed tool commands.
- [**RNA-SeQC**](http://archive.broadinstitute.org/cancer/cga/rna-seqc)
  - New module to parse output from RNA-SeQC, a java program which computes a series
    of quality control metrics for RNA-seq data.
- [**goleft indexcov**](https://github.com/brentp/goleft/tree/master/indexcov)
  - [goleft indexcov](https://github.com/brentp/goleft/tree/master/indexcov) uses the PED and ROC
    data files to create diagnostic plots of coverage per sample, helping to identify sample gender and coverage issues.
  - Thanks to @chapmanb and @brentp
- [**SortMeRNA**](http://bioinfo.lifl.fr/RNA/sortmerna/)
  - New module for `SortMeRNA`, commonly used for removing rRNA contamination from datasets.
  - Written by @bschiffthaler

#### Module updates

- **Bcftools**
  - Fixed bug with display of indels when only one sample
- **Cutadapt**
  - Now takes the filename if the sample name is `-` (stdin). Thanks to @tdido
- **FastQC**
  - Data for the Sequence content plot can now be downloaded from reports as a JSON file.
- **FastQ Screen**
  - Rewritten plotting method for high sample numbers plot (~ > 20 samples)
  - Now shows counts for single-species hits and bins all multi-species hits
  - Allows plot to show proper percentage view for each sample, much easier to interpret.
- **HTSeq**
  - Fix bug where header lines caused module to crash
- **Picard**
  - New `RrbsSummaryMetrics` Submodule!
  - New `WgsMetrics` Submodule!
  - `CollectGcBiasMetrics` module now prints summary statistics to `multiqc_data` if found. Thanks to @ahvigil
- **Preseq**
  - Now trims the x axis to the point that meets 90% of `min(unique molecules)`.
    Hopefully prevents ridiculous x axes without sacrificing too much useful information.
  - Allows to show estimated depth of coverage instead of less informative molecule counts
    (see [details](http://multiqc.info/docs/#preseq)).
  - Plots dots with externally calculated real read counts (see [details](http://multiqc.info/docs/#preseq)).
- **Qualimap**
  - RNASeq Transcript Profile now has correct axis units. Thanks to @roryk
  - BamQC module now doesn't crash if reports don't have genome gc distributions
- **RSeQC**
  - Fixed Python3 error in Junction Saturation code
  - Fixed JS error for Junction Saturation that made the single-sample combined plot only show _All Junctions_

#### Core MultiQC updates

- Change in module structure and import statements (see [details](http://multiqc.info/docs/#v1.0-updates)).
- Module file search has been rewritten (see above changes to configs)
  - Significant improvement in search speed (test dataset runs in approximately half the time)
  - More options for modules to find their logs, eg. filename and contents matching regexes (see the [docs](http://multiqc.info/docs/#step-1-find-log-files))
- Report plot data is now compressed, significantly reducing report filesizes.
- New `--ignore-samples` option to skip samples based on parsed sample name
  - Alternative to filtering by input filename, which doesn't always work
  - Also can use config vars `sample_names_ignore` (glob patterns) and `sample_names_ignore_re` (regex patterns).
- New `--sample-names` command line option to give file with alternative sample names
  - Allows one-click batch renaming in reports
- New `--cl_config` option to supply MultiQC config YAML directly on the command line.
- New config option to change numeric multiplier in General Stats
  - For example, if reports have few reads, can show `Thousands of Reads` instead of `Millions of Reads`
  - Set config options `read_count_multiplier`, `read_count_prefix` and `read_count_desc`
- Config options `decimalPoint_format` and `thousandsSep_format` now apply to tables as well as plots
  - By default, thosands will now be separated with a space and `.` used for decimal places.
- Tables now have a maximum-height by default and scroll within this.
  - Speeds up report rendering in the web browser and makes report less stupidly long with lots of samples
  - Button beneath table toggles full length if you want a zoomed-out view
  - Refactored and removed previous code to make the table header "float"
  - Set `config.collapse_tables` to `False` to disable table maximum-heights
- Bar graphs and heatmaps can now be zoomed in on
  - Interactive plots sometimes hide labels due to lack of space. These can now be zoomed in on to see specific samples in more detail.
- Report plots now load sequentially instead of all at once
  - Prevents the browser from locking up when large reports load
- Report plot and section HTML IDs are now sanitised and checked for duplicates
- New template available (called _sections_) which has faster loading
  - Only shows results from one module at a time
  - Makes big reports load in the browser much more quickly, but requires more clicking
  - Try it out by specifying `-t sections`
- Module sections tidied and refactored
  - New helper function `self.add_section()`
  - Sections hidden in nav if no title (no more need for the hacky `self.intro +=`)
  - Content broken into `description`, `help` and `plot`, with automatic formatting
  - Empty module sections are now skipped in reports. No need to check if a plot function returns `None`!
  - Changes should be backwards-compatible
- Report plot data export code refactored
  - Now doesn't export hidden samples (uses HighCharts [export-csv](https://github.com/highcharts/export-csv) plugin)
- Handle error when `git` isn't installed on the system.
- Refactored colouring of table cells
  - Was previously done in the browser using [chroma.js](http://gka.github.io/chroma.js/)
  - Now done at report generation time using the [spectra](https://pypi.python.org/pypi/spectra) package
  - Should helpfully speed up report rendering time in the web browser, especially for large reports
- Docs updates (thanks to @varemo)
- Previously hidden log file `.multiqc.log` renamed to `multiqc.log` in `multiqc_data`
- Added option to load MultiQC config file from a path specified in the environment variable `MULTIQC_CONFIG_PATH`
- New table configuration options
  - `sortRows: False` prevents table rows from being sorted alphabetically
  - `col1_header` allows the default first column header to be changed from "Sample Name"
- Tables no longer show _Configure Columns_ and _Plot_ buttons if they only have a single column
- Custom content updates
  - New `custom_content`/`order` config option to specify order of Custom Content sections
  - Tables now use the header for the first column instead of always having `Sample Name`
  - JSON + YAML tables now remember order of table columns
  - Many minor bugfixes
- Line graphs and scatter graphs axis limits
  - If limits are specified, data exceeding this is no longer saved in report
  - Visually identical, but can make report file sizes considerable smaller in some cases
- Creating multiple plots without a config dict now works (previously just gave grey boxes in report)
- All changes are now tested on a Windows system, using [AppVeyor](https://ci.appveyor.com/project/MultiQC/MultiQC/)
- Fixed rare error where some reports could get empty General Statistics tables when no data present.
- Fixed minor bug where config option `force: true` didn't work. Now you don't have to always specify `-f`!

---

## [MultiQC v0.9](https://github.com/MultiQC/MultiQC/releases/tag/v0.9) - 2016-12-21

A major new feature is released in v0.9 - support for _custom content_. This means
that MultiQC can now easily include output from custom scripts within reports without
the need for a new module or plugin. For more information, please see the
[MultiQC documentation](http://multiqc.info/docs/#custom-content).

#### New Modules

- [**HTSeq**](http://www-huber.embl.de/HTSeq/doc/count.html)
  - New module for the `htseq-count` tool, often used in RNA-seq analysis.
- [**Prokka**](http://www.vicbioinformatics.com/software.prokka.shtml)
  - Prokka is a software tool for the rapid annotation of prokaryotic genomes.
- [**Slamdunk**](http://t-neumann.github.io/slamdunk/)
  - Slamdunk is a software tool to analyze SLAMSeq data.
- [**Peddy**](https://github.com/brentp/peddy)
  - Peddy calculates genotype :: pedigree correspondence checks, ancestry checks and sex checks using VCF files.

#### Module updates

- **Cutadapt**
  - Fixed bug in General Stats table number for old versions of cutadapt (pre v1.7)
  - Added support for _really_ old cutadapt logs (eg. v.1.2)
- **FastQC**
  - New plot showing total overrepresented sequence percentages.
  - New option to parse a file containing a theoretical GC curve to display in the background.
    - Human & Mouse Genome / Transcriptome curves bundled, or make your own using
      [fastqcTheoreticalGC](https://github.com/mikelove/fastqcTheoreticalGC). See the
      [MultiQC docs](http://multiqc.info/docs/#fastqc) for more information.
- **featureCounts**
  - Added parsing checks and catch failures for when non-featureCounts files are picked up by accident
- **GATK**
  - Fixed logger error in VariantEval module.
- **Picard**
  - Fixed missing sample overwriting bug in `RnaSeqMetrics`
  - New feature to customise coverage shown from `HsMetrics` in General Statistics table
    see the [docs](http://multiqc.info/docs/#picard) for info).
  - Fixed compatibility problem with output from `CollectMultipleMetrics` for `CollectAlignmentSummaryMetrics`
- **Preseq**
  - Module now recognises output from `c_curve` mode.
- **RSeQC**
  - Made the gene body coverage plot show the percentage view by default
  - Made gene body coverage properly handle sample names
- **Samtools**
  - New module to show duplicate stats from `rmdup` logs
  - Fixed a couple of niggles in the idxstats plot
- **SnpEff**
  - Fixed swapped axis labels in the Variant Quality plot
- **STAR**
  - Fixed crash when there are 0 unmapped reads.
  - Sample name now taken from the directory name if no file prefix found.
- **Qualimap BamQC**
  - Add a line for pre-calculated reference genome GC content
  - Plot cumulative coverage for values above 50x, align with the coverage histogram.
  - New ability to customise coverage thresholds shown in General Statistics table
    (see the [docs](http://multiqc.info/docs/#qualimap) for info).

#### Core MultiQC updates

- Support for _custom content_ (see top of release notes).
- New ninja report tool: make scatter plots of any two table columns!
- Plot data now saved in `multiqc_data` when 'flat' image plots are created
  - Allows you easily re-plot the data (eg. in Excel) for further downstream investigation
- Added _'Apply'_ button to Highlight / Rename / Hide.
  - These tools can become slow with large reports. This means that you can enter several
    things without having to wait for the report to replot each change.
- Report heatmaps can now be sorted by highlight
- New config options `decimalPoint_format` and `thousandsSep_format`
  - Allows you to change the default `1 234.56` number formatting for plots.
- New config option `top_modules` allows you to specify modules that should come at the top of the report
- Fixed bar plot bug where missing categories could shift data between samples
- Report title now printed in the side navigation
- Missing plot IDs added for easier plot exporting
- Stopped giving warnings about skipping directories (now a debug message)
- Added warnings in report about missing functionality for flat plots (exporting and toolbox)
- Export button has contextual text for images / data
- Fixed a bug where user config files were loaded twice
- Fixed bug where module order was random if `--module` or `--exclude` was used.
- Refactored code so that the order of modules can be changed in the user config
- Beefed up code + docs in scatter plots back end and multiple bar plots.
- Fixed a few back end nasties for Tables
  - Shared-key columns are no longer forced to share colour schemes
  - Fixed bug in lambda modified values when format string breaks
  - Supplying just data with no header information now works as advertised
- Improvements to back end code for bar plots
  - New `tt_decimals` and `tt_suffix` options for bar plots
  - Bar plots now support `yCeiling`, `yFloor` and `yMinRange`, as with line plots.
  - New option `hide_zero_cats:False` to force legends to be shown even when all data is 0
- General Stats _Showing x of y_ columns count is fixed on page load.
- Big code whitespace cleanup

---

## [MultiQC v0.8](https://github.com/MultiQC/MultiQC/releases/tag/v0.8) - 2016-09-26

#### New Modules

- [**GATK**](https://software.broadinstitute.org/gatk/)
  - Added support for VariantEval reports, only parsing a little of the information
    in there so far, but it's a start.
  - Module originally written by @robinandeer at the [OBF Codefest](https://www.open-bio.org/wiki/Codefest_2016),
    finished off by @ewels
- [**Bcftools**](https://samtools.github.io/bcftools/)
- [**QUAST**](http://quast.bioinf.spbau.ru/)
  - QUAST is a tool for assessing de novo assemblies against reference genomes.

#### Module updates

- **Bismark** now supports reports from `bam2nuc`, giving Cytosine coverage in General Stats.
- **Bowtie1**
  - Updated to try to find bowtie command before log, handle multiple logs in one file. Same as bowtie2.
- **FastQC**
  - Sample pass/warn/fail lists now display properly even with large numbers of samples
  - Sequence content heatmap display is better with many samples
- **Kallisto**
  - Now supports logs from SE data.
- **Picard**
  - `BaseDistributionByCycle` - new submodule! Written by @mlusignan
  - `RnaSeqMetrics` - new submodule! This one by @ewels ;)
  - `AlignmentSummaryMetrics` - another new submodule!
  - Fixed truncated files crash bug for Python 3 _(#306)_
- **Qualimap RNASeqQC**
  - Fixed parsing bug affecting counts in _Genomic Origin_ plot.
  - Module now works with European style thousand separators (`1.234,56` instead of `1,234.56`)
- **RSeQC**
  - `infer_experiment` - new submodule! Written by @Hammarn
- **Samtools**
  - `stats` submodule now has separate bar graph showing alignment scores
  - `flagstat` - new submodule! Written by @HLWiencko
  - `idxstats` - new submodule! This one by @ewels again

#### Core MultiQC updates

- New `--export`/`-p` option to generate static images plot in `multiqc_plots` (`.png`, `.svg` and `.pdf`)
  - Configurable with `export_plots`, `plots_dir_name` and `export_plot_formats` config options
  - `--flat` option no longer saves plots in `multiqc_data/multiqc_plots`
- New `--comment`/`-b` flag to add a comment to the top of reports.
- New `--dirs-depth`/`-dd` flag to specify how many directories to prepend with `--dirs`/`-d`
  - Specifying a postive number will take that many directories from the end of the path
  - A negative number will take directories from the start of the path.
- Directory paths now appended before cleaning, so `fn_clean_exts` will now affect these names.
- New `custom_logo` attributes to add your own logo to reports.
- New `report_header_info` config option to add arbitrary information to the top of reports.
- New `--pdf` option to create a PDF report
  - Depends on [Pandoc](http://pandoc.org) being installed and is in a beta-stage currently.
  - Note that specifying this will make MultiQC use the `simple` template, giving a HTML report with
    much reduced functionality.
- New `fn_clean_sample_names` config option to turn off sample name cleaning
  - This will print the full filename for samples. Less pretty reports and rows
    on the General Statistics table won't line up, but can prevent overwriting.
- Table header defaults can now be set easily
- General Statistics table now hidden if empty.
- Some new defaults in the sample name cleaning
- Updated the `simple` template.
  - Now has no toolbox or nav, no JavaScript and is better suited for printing / PDFs.
  - New `config.simple_output` config flag so code knows when we're trying to avoid JS.
- Fixed some bugs with config settings (eg. template) being overwritten.
- NFS log file deletion bug fixed by @brainstorm (#265)
- Fixed bug in `--ignore` behaviour with directory names.
- Fixed nasty bug in beeswarm dot plots where sample names were mixed up (#278)
- Beeswarm header text is now more informative (sample count with more info on a tooltip)
- Beeswarm plots now work when reports have > 1000 samples
- Fixed some buggy behaviour in saving / loading report highlighting + renaming configs (#354)

Many thanks to those at the [OpenBio Codefest 2016](https://www.open-bio.org/wiki/Codefest_2016)
who worked on MultiQC projects.

---

## [MultiQC v0.7](https://github.com/MultiQC/MultiQC/releases/tag/v0.7) - 2016-07-04

#### Module updates

- [**Kallisto**](https://pachterlab.github.io/kallisto/) - new module!
- **Picard**
  - Code refactored to make maintenance and additions easier.
  - Big update to `HsMetrics` parsing - more results shown in report, new plots (by @lpantano)
  - Updated `InsertSizeMetrics` to understand logs generated by `CollectMultipleMetrics` (#215)
  - Newlines in picard output. Fixed by @dakl
- **Samtools**
  - Code refactored
  - Rewrote the `samtools stats` code to display more stats in report with a beeswarm plot.
- **Qualimap**
  - Rewritten to use latest methods and fix bugs.
  - Added _Percentage Aligned_ column to general stats for `BamQC` module.
  - Extra table thresholds added by @avilella (hidden by default)
- **General Statistics**
  - Some tweaks to the display defaults (FastQC, Bismark, Qualimap, SnpEff)
  - Now possible to skip the General Statistics section of the report with `--exclude general_stats`
- **Cutadapt** module updated to recognise logs from old versions of cutadapt (<= v1.6)
- **Trimmomatic**
  - Now handles `,` decimal places in percentage values.
  - Can cope with line breaks in log files (see issue #212)
- **FastQC** refactored
  - Now skips zip files if the sample name has already been found. Speeds up MultiQC execution.
  - Code cleaned up. Parsing and data-structures standardised.
  - New popovers on Pass / Warn / Fail status bars showing sample names. Fast highlighting and hiding.
  - New column in General Stats (hidden by default) showing percentage of FastQC modules that failed.
- **SnpEff**
  - Search pattern now more generic, should match reports from others.
  - _Counts by Effect_ plot removed (had hundreds of categories, was fairly unusable).
  - `KeyError` bug fixed.
- **Samblaster** now gets sample name from `ID` instead of `SM` (@dakl)
- **Bowtie 2**
  - Now parses overall alignment rate as intended.
  - Now depends on even less log contents to work with more inputs.
- **MethylQA** now handles variable spacing in logs
- **featureCounts** now splits columns on tabs instead of whitespace, can handle filenames with spaces

#### Core MultiQC updates

- **Galaxy**: MultiQC now available in Galax! Work by @devengineson / @yvanlebras / @cmonjeau
  - See it in the [Galaxy Toolshed](https://toolshed.g2.bx.psu.edu/view/engineson/multiqc/)
- **Heatmap**: New plot type!
- **Scatter Plot**: New plot type!
- **Download raw data** behind plots in reports! Available in the Export toolbox.
  - Choose from tab-separated, comma-separated and the complete JSON.
- **Table columns can be hidden** on page load (shown through _Configure Columns_)
  - Defaults are configurable using the `table_columns_visible` config option.
- **Beeswarm plot**: Added missing rename / highlight / hiding functionality.
- New `-l` / `--file-list` option: specify a file containing a **list of files** to search.
- **Updated HighCharts** to v4.2.5. Added option to export to JPEG.
- Can now **cancel execution** with a single `ctrl+c` rather than having to button mash
- More granular control of **skipping files** during scan (filename, dirname, path matching)
  - Fixed `--exclude` so that it works with directories as well as files
- **New _Clear_ button** in toolbox to bulk remove highlighting / renaming / hiding filters.
- Improved documentation about behaviour for large sample numbers.
- Handle YAML parsing errors for the config file more gracefully
- Removed empty columns from tables again
- Fixed bug in changing module search patterns, reported by @lweasel
- Added timeout parameter to version check to prevent hang on systems with long defaults
- Fixed table display bug in Firefox
- Fixed bug related to order in which config files are loaded
- Fixed bug that broke the _"Show only"_ toolbox feature with multiple names.
- Numerous other small bugs.

---

## [MultiQC v0.6](https://github.com/MultiQC/MultiQC/releases/tag/v0.6) - 2016-04-29

#### Module updates

- New [Salmon](http://combine-lab.github.io/salmon/) module.
- New [Trimmomatic](http://www.usadellab.org/cms/?page=trimmomatic) module.
- New [Bamtools stats](https://github.com/pezmaster31/bamtools) module.
- New beeswarm plot type. General Stats table replaced with this when many samples in report.
- New RSeQC module: Actually a suite of 8 new modules supporting various outputs from RSeQC
- Rewrote bowtie2 module: Now better at parsing logs and tries to scrape input from wrapper logs.
- Made cutadapt show counts by default instead of obs/exp
- Added percentage view to Picard insert size plot

#### Core MultiQC updates

- Dynamic plots now update their labels properly when changing datasets and to percentages
- Config files now loaded from working directory if present
- Started new docs describing how each module works
- Refactored featureCounts module. Now handles summaries describing multiple samples.
- Stopped using so many hidden files. `.multiqc.log` now called `multiqc.log`
- New `-c`/`--config` command line option to specify a MultiQC configuration file
- Can now load run-specific config files called `multiqc_config.yaml` in working directory
- Large code refactoring - moved plotting code out of `BaseModule` and into new `multiqc.plots` submodules
- Generalised code used to generate the General Stats table so that it can be used by modules
- Removed interactive report tour, replaced with a link to a youtube tutorial
- Made it possible to permanently hide the blue welcome message for all future reports
- New option to smooth data for line plots. Avoids mega-huge plots. Applied to SnpEff, RSeQC, Picard.

Bugfixes:

- Qualimap handles infinity symbol (thanks @chapmanb )
- Made SnpEff less fussy about required fields for making plots
- UTF-8 file paths handled properly in Py2.7+
- Extending two config variables wasn't working. Now fixed.
- Dragging the height bar of plots now works again.
- Plots now properly change y axis limits and labels when changing datasets
- Flat plots now have correct path in `default_dev` template

---

## [MultiQC v0.5](https://github.com/MultiQC/MultiQC/releases/tag/v0.5) - 2016-03-29

#### Module updates

- New [Skewer](https://github.com/relipmoc/skewer) module, written by @dakl
- New [Samblaster](https://github.com/GregoryFaust/samblaster) module, written by @dakl
- New [Samtools stats](http://www.htslib.org/) module, written by @lpantano
- New [HiCUP](http://www.bioinformatics.babraham.ac.uk/projects/hicup/) module
- New [SnpEff](http://snpeff.sourceforge.net/) module
- New [methylQA](http://methylqa.sourceforge.net/) module

#### Core MultiQC updates

- New "Flat" image plots, rendered at run time with MatPlotLib
  - By default, will use image plots if > 50 samples (set in config as `plots_flat_numseries`)
  - Means that _very_ large numbers of samples can be viewed in reports. _eg._ single cell data.
  - Templates can now specify their own plotting functions
  - Use `--flat` and `--interactive` to override this behaviour
- MultiQC added to `bioconda` (with help from @dakl)
- New plugin hook: `config_loaded`
- Plugins can now add new command line options (thanks to @robinandeer)
- Changed default data directory name from `multiqc_report_data` to `multiqc_data`
- Removed support for depreciated MultiQC_OSXApp
- Updated logging so that a verbose `multiqc_data/.multiqc.log` file is always written
- Now logs more stuff in verbose mode - command used, user configs and so on.
- Added a call to multiqc.info to check for new versions. Disable with config `no_version_check`
- Removed general stats manual row sorting.
- Made filename matching use glob unix style filename match patterns
- Everything (including the data directory) is now created in a temporary directory and moved when MultiQC is complete.
- A handful of performance updates for large analysis directories

---

## [MultiQC v0.4](https://github.com/MultiQC/MultiQC/releases/tag/v0.4) - 2016-02-16

- New `multiqc_sources.txt` which identifies the paths used to collect all report data for each sample
- Export parsed data as tab-delimited text, `JSON` or `YAML` using the new `-k`/`--data-format` command line option
- Updated HighCharts from `v4.2.2` to `v4.2.3`, fixes tooltip hover bug.
- Nicer export button. Now tied to the export toolbox, hopefully more intuitive.
- FastQC: Per base sequence content heatmap can now be clicked to show line graph for single sample
- FastQC: No longer show adapter contamination datasets with <= 0.1% contamination.
- Picard: Added support for `CollectOxoGMetrics` reports.
- Changed command line option `--name` to `--filename`
- `--name` also used for filename if `--filename` not specified.
- Hide samples toolbox now has switch to _show only_ matching samples
- New regex help box with examples added to report
- New button to copy general stats table to the clipboard
- General Stats table 'floating' header now sorts properly when scrolling
- Bugfix: MultiQC default_dev template now copies module assets properly
- Bufgix: General Stats table floating header now resizes properly when page width changes

---

## [MultiQC v0.3.2](https://github.com/MultiQC/MultiQC/releases/tag/v0.3.2) - 2016-02-08

- All modules now load their log file search parameters from a config
  file, allowing you to overwrite them using your user config file
  - This is useful if your analysis pipeline renames program outputs
- New Picard (sub)modules - Insert Size, GC Bias & HsMetrics
- New Qualimap (sub)module - RNA-Seq QC
- Made Picard MarkDups show percent by default instead of counts
- Added M-Bias plot to Bismark
- New option to stream report HTML to `stdout`
- Files can now be specified as well as directories
- New options to specify whether the parsed data directory should be created
  - command line flags: `--data` / `--no-data`
  - config option name: `make_data_dir`
- Fixed bug with incorrect path to installation dir config YAML file
- New toolbox drawer for bulk-exporting graph images
- Report side navigation can now be hidden to maximise horizontal space
- Mobile styling improved for narrow screen
- More vibrant colours in the general stats table
- General stats table numbers now left aligned
- Settings now saved and loaded to named localstorage locations
  - Simplified interface - no longer global / single report saving
  - Removed static file config. Solves JS error, no-one was doing this
    since we have standalone reports anyway.
- Added support for Python 3.5
- Fixed bug with module specific CSS / JS includes in some templates
- Made the 'ignore files' config use unix style file pattern matching
- Fixed some bugs in the FastQ Screen module
- Fixed some bugs in the FastQC module
- Fixed occasional general stats table bug
- Table sorting on sample names now works after renaming
- Bismark module restructure
  - Each report type now handled independently (alignment / dedup / meth extraction)
  - M-Bias plot now shows R1 and R2
- FastQC GC content plot now has option for counts or percentages
  - Allows comparison between samples with very different read counts
- Bugfix for reports javascript
  - Caused by updated to remotely loaded HighCharts export script
  - Export script now bundled with multiqc, so does not depend on internet connection
  - Other JS errors fixed in this work
- Bugfix for older FastQC reports - handle old style sequence dup data
- Bugfix for varying Tophat alignment report formats
- Bugfix for Qualimap RNA Seq reports with paired end data

---

## [MultiQC v0.3.1](https://github.com/MultiQC/MultiQC/releases/tag/v0.3.1) - 2015-11-04

- Hotfix patch to fix broken FastQC module (wasn't finding `.zip` files properly)
- General Stats table colours now flat. Should improve browser speed.
- Empty rows now hidden if appear due to column removal in general stats
- FastQC Kmer plot removed until we have something better to show.

---

## [MultiQC v0.3](https://github.com/MultiQC/MultiQC/releases/tag/v0.3) - 2015-11-04

- Lots of lovely new documentation!
- Child templates - easily customise specific parts of the default report template
- Plugin hooks - allow other tools to execute custom code during MultiQC execution
- New Preseq module
- New design for general statistics table (snazzy new background bars)
- Further development of toolbox
  - New button to clear all filters
  - Warnings when samples are hidden, plus empty plots and table cols are hidden
  - Active toolbar tab buttons are highlighted
- Lots of refactoring by @moonso to please the Pythonic gods
  - Switched to click instead of argparse to handle command line arguments
  - Code generally conforms to best practices better now.
- Now able to supply multiple directories to search for reports
- Logging output improved (now controlled by `-q` and `-v` for quiet and verbose)
- More HTML output dealt with by the base module, less left to the modules
  - Module introduction text
  - General statistics table now much easier to add to (new helper functions)
- Images, CSS and Javascript now included in HTML, meaning that there is a single
  report file to make sharing easier
- More accessible scrolling in the report - styled scrollbars and 'to top' button.
- Modules and templates now use setuptools entry points, facilitating plugins
  by other packages. Allows niche extensions whilst keeping the core codebase clean.
- The general stats table now has a sticky header row when scrolling, thanks to
  some new javascript wizardry...
- General stats columns can have a _shared key_ which allows common colour schemes
  and data ranges. For instance, all columns describing a read count will now share
  their scale across modules.
- General stats columns can be hidden and reordered with a new modal window.
- Plotting code refactored, reports with many samples (>50 by default) don't
  automatically render to avoid freezing the browser.
- Plots with highlighted and renamed samples now honour this when exporting to
  different file types.

---

## [MultiQC v0.2](https://github.com/MultiQC/MultiQC/releases/tag/v0.2) - 2015-09-18

- Code restructuring for nearly all modules. Common base module
  functions now handle many more functions (plots, config, file import)
  - See the [contributing notes](https://github.com/MultiQC/MultiQC/blob/master/CONTRIBUTING.md)
    for instructions on how to use these new helpers to make your own module
- New report toolbox - sample highlighting, renaming, hiding
  - Config is autosaved by default, can also export to a file for sharing
  - Interactive tour to help users find their way around
- New Tophat, Bowtie 2 and QualiMap modules
  - Thanks to @guillermo-carrasco for the QualiMap module
- Bowtie module now works
- New command line parameter `-d` prefixes sample names with the directory that
  they were found in. Allows duplicate filenames without being overwritten.
- Introduction walkthrough helps show what can be done in the report
- Now compatible with both Python 2 and Python 3
- Software version number now printed on command line properly, and in reports.
- Bugfix: FastQC doesn't break when only one report found
- Bugfix: FastQC seq content heatmap highlighting
- Many, many small bugfixes

---

## [MultiQC v0.1](https://github.com/MultiQC/MultiQC/releases/tag/v0.1) - 2015-09-01

- The first public release of MultiQC, after a month of development. Basic
  structure in place and modules for FastQC, FastQ Screen, Cutadapt, Bismark,
  STAR, Bowtie, Subread featureCounts and Picard MarkDuplicates. Approaching
  stability, though still under fairly heavy development.<|MERGE_RESOLUTION|>--- conflicted
+++ resolved
@@ -4,14 +4,10 @@
 
 ### MultiQC updates
 
-<<<<<<< HEAD
-- Use native clipboard API ([#2419](https://github.com/MultiQC/MultiQC/pull/2419))
-=======
-- Update Clipboard.JS ([#2396](https://github.com/MultiQC/MultiQC/pull/2396))
 - Remove CSP.txt and the linting check, move the script that prints missing hashes under `scripts`. Admins of servers with Content Security Policy can use it to print missing hashes when they install a new MultiQC version with: `python scripts/print_missing_csp.py --report full_report.html` ([#2421](https://github.com/MultiQC/MultiQC/pull/2421))
 - Remove the `highcharts` template ([#2409](https://github.com/MultiQC/MultiQC/pull/2409))
 - Do not maintain change log between releases ([#2427](https://github.com/MultiQC/MultiQC/pull/2427))
->>>>>>> 5db2953d
+- Use native clipboard API ([#2419](https://github.com/MultiQC/MultiQC/pull/2419))
 
 ### New modules
 

# MultiQC Version History

## MultiQC v1.13dev

### MultiQC updates

- Major spruce of the command line help, using the new [rich-click](https://github.com/ewels/rich-click) package
- Drop some of the Python 2k compatability code (eg. custom requirements)
<<<<<<< HEAD
- Matplotlib line plots now respect `xLog: True` and `yLog: True` in config ([#1631](https://github.com/ewels/MultiQC/issues/1631))
=======
- Improvements for running MultiQC in a Python environment, such as a Jupyter Notebook or script
  - Fixed bug raised when removing logging file handlers between calls that arose when configuring the root logger with dictConfig ([#1643](https://github.com/ewels/MultiQC/issues/1643))
- Added new config option `custom_table_header_config` to override any config for any table header
- Fixed edge-case bug in custom content where a `description` that doesn't terminate in `.` gave duplicate section descriptions.
- Tidied the verbose log to remove some very noisy statements and add summaries for skipped files in the search
>>>>>>> c91dd02f

### New Modules

_nothing yet.._

### Module updates

- **AdapterRemoval**
  - Finally merge a fix for counts of reads that are discarded/collapsed ([#1647](https://github.com/ewels/MultiQC/issues/1647))
- **VEP**
  - Fixed bug when `General Statistics` have a value of `-` ([#1656](https://github.com/ewels/MultiQC/pull/1656))
- **Custom content**
  - Only set id for custom content when id not set by metadata ([#1629](https://github.com/ewels/MultiQC/issues/1629))
- **Nanostat**
  - Removed HTML escaping of special characters in the log to fix bug in jinja2 v3.10 removing `jinja2.escape()` ([#1659](https://github.com/ewels/MultiQC/pull/1659))
- **Pangolin**
  - Updated module to handle outputs from Pangolin v4 ([#1660](https://github.com/ewels/MultiQC/pull/1660))
- **Somalier**
  - Handle zero mean X depth in _Sex_ plot ([#1670](https://github.com/ewels/MultiQC/pull/1670))

## [MultiQC v1.12](https://github.com/ewels/MultiQC/releases/tag/v1.12) - 2022-02-08

### MultiQC - new features

- Added option to customise default plot height in plot config ([#1432](https://github.com/ewels/MultiQC/issues/1432))
- Added `--no-report` flag to skip report generation ([#1462](https://github.com/ewels/MultiQC/issues/1462))
- Added support for priting tool DOI in report sections ([#1177](https://github.com/ewels/MultiQC/issues/1177))
- Added support for `--custom-css-file` / `config.custom_css_files` option to include custom CSS in the final report ([#1573](https://github.com/ewels/MultiQC/pull/1573))
- New plot config option `labelSize` to customise font size for axis labels in flat MatPlotLib charts ([#1576](https://github.com/ewels/MultiQC/pull/1576))
- Added support for customising table column names ([#1255](https://github.com/ewels/MultiQC/issues/1255))

### MultiQC - updates

- MultiQC now skips modules for which no files were found - gives a small performance boost ([#1463](https://github.com/ewels/MultiQC/issues/1463))
- Improvements for running MultiQC in a Python environment, such as a Jupyter Notebook or script
  - Fixed logger bugs when calling `multiqc.run` multiple times by removing logging file handlers between calls ([#1141](https://github.com/ewels/MultiQC/issues/1141))
  - Init/reset global state between runs ([#1596](https://github.com/ewels/MultiQC/pull/1596))
- Added commonly missing functions to several modules ([#1468](https://github.com/ewels/MultiQC/issues/1468))
- Wrote new script to check for the above function calls that should be in every module (`.github/workflows/code_checks.py`), runs on GitHub actions CI
- Make table _Conditional Formatting_ work at table level as well as column level. ([#761](https://github.com/ewels/MultiQC/issues/761))
- CSS Improvements to make printed reports more attractive / readable ([#1579](https://github.com/ewels/MultiQC/pull/1579))
- Fixed a problem with numeric filenames ([#1606](https://github.com/ewels/MultiQC/issues/1606))
- Fixed nasty bug where line charts with a categorical x-axis would take categories from the last sample only ([#1568](https://github.com/ewels/MultiQC/issues/1568))
- Ignore any files called `multiqc_data.json` ([#1598](https://github.com/ewels/MultiQC/issues/1598))
- Check that the config `path_filters` is a list, convert to list if a string is supplied ([#1539](https://github.com/ewels/MultiQC/issues/1539))

### New Modules

- [**CheckQC**](https://github.com/Molmed/checkQC)
  - A program designed to check a set of quality criteria against an Illumina runfolder
- [**pbmarkdup**](https://github.com/PacificBiosciences/pbmarkdup)
  - Mark duplicate reads from PacBio sequencing of an amplified library
- [**WhatsHap**](https://whatshap.readthedocs.io)
  - WhatsHap is a software for phasing genomic variants using DNA sequencing reads

### Module feature additions

- **BBMap**
  - Added handling for `qchist` output ([#1021](https://github.com/ewels/MultiQC/issues/1021))
- **bcftools**
  - Added a plot with samplewise number of sites, Ts/Tv, number of singletons and sequencing depth ([#1087](https://github.com/ewels/MultiQC/issues/1087))
- **Mosdepth**
  - Added mean coverage [#1566](https://github.com/ewels/MultiQC/issues/1566)
- **NanoStat**
  - Recognize FASTA and FastQ report flavors ([#1547](https://github.com/ewels/MultiQC/issues/1547))

### Module updates

- **BBMap**
  - Correctly handle adapter stats files with additional columns ([#1556](https://github.com/ewels/MultiQC/issues/1556))
- **bclconvert**
  - Handle change in output format in v3.9.3 with new `Quality_Metrics.csv` file ([#1563](https://github.com/ewels/MultiQC/issues/1563))
- **bowtie**
  - Minor update to handle new log wording in bowtie v1.3.0 ([#1615](https://github.com/ewels/MultiQC/issues/1615))
- **CCS**
  - Tolerate compound IDs generated by pbcromwell ccs in the general statistics ([#1486](https://github.com/ewels/MultiQC/pull/1486))
  - Fix report parsing. Update test on attributes ids ([#1583](https://github.com/ewels/MultiQC/issues/1583))
- **Custom content**
  - Fixed module failing when writing data to file if there is a `/` in the section name ([#1515](https://github.com/ewels/MultiQC/issues/1515))
  - Use filename for section header in files with no headers ([#1550](https://github.com/ewels/MultiQC/issues/1550))
  - Sort custom content bargraph data by default ([#1412](https://github.com/ewels/MultiQC/issues/1412))
  - Always save `custom content` data to file with a name reflecting the section name. ([#1194](https://github.com/ewels/MultiQC/issues/1194))
- **DRAGEN**
  - Fixed bug in sample name regular expression ([#1537](https://github.com/ewels/MultiQC/pull/1537))
- **Fastp**
  - Fixed % pass filter statistics ([#1574](https://github.com/ewels/MultiQC/issues/1574))
- **FastQC**
  - Fixed several bugs occuring when FastQC sections are skipped ([#1488](https://github.com/ewels/MultiQC/issues/1488), [#1533](https://github.com/ewels/MultiQC/issues/1533))
  - Clarify general statistics table header for length
- **goleft/indexcov**
  - Fix `ZeroDivisionError` if no bins are found ([#1586](https://github.com/ewels/MultiQC/issues/1586))
- **HiCPro**
  - Better handling of errors when expected data keys are not found ([#1366](https://github.com/ewels/MultiQC/issues/1366))
- **Lima**
  - Move samples that have been renamed using `--replace-names` into the _General Statistics_ table ([#1483](https://github.com/ewels/MultiQC/pull/1483))
- **miRTrace**
  - Replace hardcoded RGB colours with Hex to avoid errors with newer versions of matplotlib ([#1263](https://github.com/ewels/MultiQC/pull/1263))
- **Mosdepth**
  - Fixed issue [#1568](https://github.com/ewels/MultiQC/issues/1568)
  - Fixed a bug when reporting per contig coverage
- **Picard**
  - Update `ExtractIlluminaBarcodes` to recognise more log patterns in newer versions of Picard ([#1611](https://github.com/ewels/MultiQC/pull/1611))
- **Qualimap**
  - Fix `ZeroDivisionError` in `QM_RNASeq` and skip genomic origins plot if no aligned reads are found ([#1492](https://github.com/ewels/MultiQC/issues/1492))
- **QUAST**
  - Clarify general statistics table header for length
- **RSeQC**
  - Fixed minor bug in new TIN parsing where the sample name was not being correctly cleaned ([#1484](https://github.com/ewels/MultiQC/issues/1484))
  - Fixed bug in the `junction_saturation` submodule ([#1582](https://github.com/ewels/MultiQC/issues/1582))
  - Fixed bug where empty files caused `tin` submodule to crash ([#1604](https://github.com/ewels/MultiQC/issues/1604))
  - Fix bug in `read_distribution` for samples with zero tags ([#1571](https://github.com/ewels/MultiQC/issues/1571))
- **Sambamba**
  - Fixed issue with a change in the format of output from `sambamba markdup` 0.8.1 ([#1617](https://github.com/ewels/MultiQC/issues/1617))
- **Skewer**
  - Fix `ZeroDivisionError` if no available reads are found ([#1622](https://github.com/ewels/MultiQC/issues/1622))
- **Somalier**
  - Plot scaled X depth instead of mean for _Sex_ plot ([#1546](https://github.com/ewels/MultiQC/issues/1546))
- **VEP**
  - Handle table cells containing `-` instead of numbers ([#1597](https://github.com/ewels/MultiQC/issues/1597))

## [MultiQC v1.11](https://github.com/ewels/MultiQC/releases/tag/v1.11) - 2021-07-05

### MultiQC new features

- New interactive slider controls for controlling heatmap colour scales ([#1427](https://github.com/ewels/MultiQC/issues/1427))
- Added new `--replace-names` / config `sample_names_replace` option to replace sample names during report generation
- Added `use_filename_as_sample_name` config option / `--fn_as_s_name` command line flag ([#949](https://github.com/ewels/MultiQC/issues/949), [#890](https://github.com/ewels/MultiQC/issues/890), [#864](https://github.com/ewels/MultiQC/issues/864), [#998](https://github.com/ewels/MultiQC/issues/998), [#1390](https://github.com/ewels/MultiQC/issues/1390))
  - Forces modules to use the log filename for the sample identifier, even if the module usually takes this from the file contents
  - Required a change to the `clean_s_name()` function arguments. All core MultiQC modules updated to reflect this.
  - Should be backwards compatible for custom modules. To adopt new behaviour, supply `f` instead of `f["root"]` as the second argument.
  - See the documenation for details: [Using log filenames as sample names](https://multiqc.info/docs/#using-log-filenames-as-sample-names) and [Custom sample names](https://multiqc.info/docs/#custom-sample-names).

### MultiQC updates

- Make the module crash tracebacks much prettier using `rich`
- Refine the cli log output a little (nicely formatted header line + drop the `[INFO]`)
- Added docs describing tools for downstream analysis of MultiQC outputs.
- Added CI tests for Python 3.9, pinned `networkx` package to `>=2.5.1` ([#1413](https://github.com/ewels/MultiQC/issues/1413))
- Added patterns to `config.fn_ignore_paths` to avoid error with parsing installation dir / singularity cache ([#1416](https://github.com/ewels/MultiQC/issues/1416))
- Print a log message when flat-image plots are used due to sample size surpassing `plots_flat_numseries` config ([#1254](https://github.com/ewels/MultiQC/issues/1254))
- Fix the `mqc_colours` util function to lighten colours even when passing categorical or single-length lists.
- Bugfix for Custom Content, using YAML configuration (eg. section headers) for images should now work

### New Modules

- [**BclConvert**](https://support.illumina.com/sequencing/sequencing_software/bcl-convert.html)
  - Tool that converts / demultiplexes Illumina Binary Base Call (BCL) files to FASTQ files
- [**Bustools**](https://bustools.github.io/)
  - Tools for working with BUS files
- [**ccs**](https://github.com/PacificBiosciences/ccs)
  - Generate highly accurate single-molecule consensus reads from PacBio data
- [**GffCompare**](https://ccb.jhu.edu/software/stringtie/gffcompare.shtml)
  - GffCompare can annotate and estimate accuracy of one or more GFF files compared with a reference annotation.
- [**Lima**](https://github.com/PacificBiosciences/barcoding)
  - The PacBio Barcode Demultiplexer
- [**NanoStat**](https://github.com/wdecoster/nanostat)
  - Calculate various statistics from a long read sequencing datasets
- [**ODGI**](https://github.com/pangenome/odgi)
  - Optimized dynamic genome/graph implementation
- [**Pangolin**](https://github.com/cov-lineages/pangolin)
  - Added MultiQC support for Pangolin, the tool that determines SARS-CoV-2 lineages
- [**Sambamba Markdup**](https://lomereiter.github.io/sambamba/docs/sambamba-markdup.html)
  - Added MultiQC module to add duplicate rate calculated by Sambamba Markdup.
- [**Snippy**](https://github.com/tseemann/snippy)
  - Rapid haploid variant calling and core genome alignment.
- [**VEP**](https://www.ensembl.org/info/docs/tools/vep/index.html)
  - Added MultiQC module to add summary statistics of Ensembl VEP annotations.
  - Handle error from missing variants in VEP stats file. ([#1446](https://github.com/ewels/MultiQC/issues/1446))

### Module feature additions

- **Cutadapt**
  - Added support for linked adapters [#1329](https://github.com/ewels/MultiQC/issues/1329)]
  - Parse whether trimming was 5' or 3' for _Lengths of Trimmed Sequences_ plot where possible
- **Mosdepth**
  - Include or exclude contigs based on patterns for coverage-per-contig plots
- **Picard**
  - Add support for `CollectIlluminaBasecallingMetrics`, `CollectIlluminaLaneMetrics`, `ExtractIlluminaBarcodes` and `MarkIlluminaAdapters` ([#1336](https://github.com/ewels/MultiQC/pull/1336))
  - New `insertsize_xmax` configuration option to limit the plotted maximum insert size for `InsertSizeMetrics`
- **Qualimap**
  - Added new percentage coverage plot in `QM_RNASeq` ([#1258](https://github.com/ewels/MultiQC/issues/1258))
- **RSeQC**
  - Added a long-requested submodule to support showing the [**TIN**](http://rseqc.sourceforge.net/#tin-py) (Transcript Integrity Number) ([#737](https://github.com/ewels/MultiQC/issues/737))

### Module updates

- **biscuit**
  - Duplicate Rate and Cytosine Retention tables are now bargraphs.
  - Refactor code to only calculate alignment statistics once.
  - Fixed bug where cytosine retentions values would not be properly read if in scientific notation.
- **bcl2fastq**
  - Added sample name cleaning so that prepending directories with the `-d` flag works properly.
- **Cutadapt**
  - Plot filtered reads even when no filtering category is found ([#1328](https://github.com/ewels/MultiQC/issues/1328))
  - Don't take the last command line string for the sample name if it looks like a command-line flag ([#949](https://github.com/ewels/MultiQC/issues/949))
- **Dragen**
  - Handled MultiQC crashing when run on single-end output from Dragen ([#1374](https://github.com/ewels/MultiQC/issues/1374))
- **fastp**
  - Handle a `ZeroDivisionError` if there are zero reads ([#1444](https://github.com/ewels/MultiQC/issues/1444))
- **FastQC**
  - Added check for if `overrepresented_sequences` is missing from reports ([#1281](https://github.com/ewels/MultiQC/issues/1444))
- **Flexbar**
  - Fixed bug where reports with 0 reads would crash MultiQC ([#1407](https://github.com/ewels/MultiQC/issues/1407))
- **Kraken**
  - Handle a `ZeroDivisionError` if there are zero reads ([#1440](https://github.com/ewels/MultiQC/issues/1440))
  - Updated search patterns to handle edge case ([#1428](https://github.com/ewels/MultiQC/issues/1428))
- **Mosdepth**
  - Show barplot instead of line graph for coverage-per-contig plot if there is only one contig.
- **Picard**
  - `RnaSeqMetrics` - fix assignment barplot labels to say bases instead of reads ([#1408](https://github.com/ewels/MultiQC/issues/1408))
  - `CrosscheckFingerprints` - fix bug where LOD threshold was not detected when invoked with "new" picard cli style. fixed formatting bug ([#1414](https://github.com/ewels/MultiQC/issues/1414))
  - Made checker for comma as decimal separator in `HsMetrics` more robust ([#1296](https://github.com/ewels/MultiQC/issues/1296))
- **qc3C**
  - Updated module to not fail on older field names.
- **Qualimap**
  - Fixed wrong units in tool tip label ([#1258](https://github.com/ewels/MultiQC/issues/1258))
- **QUAST**
  - Fixed typo causing wrong number of contigs being displayed ([#1442](https://github.com/ewels/MultiQC/issues/1442))
- **Sentieon**
  - Handled `ZeroDivisionError` when input files have zero reads ([#1420](https://github.com/ewels/MultiQC/issues/1420))
- **RSEM**
  - Handled `ZeroDivisionError` when input files have zero reads ([#1040](https://github.com/ewels/MultiQC/issues/1040))
- **RSeQC**
  - Fixed double counting of some categories in `read_distribution` bar graph. ([#1457](https://github.com/ewels/MultiQC/issues/1457))

## [MultiQC v1.10.1](https://github.com/ewels/MultiQC/releases/tag/v1.10.1) - 2021-04-01

### MultiQC updates

- Dropped the `Skipping search pattern` log message from a warning to debug
- Moved directory prepending with `-d` back to before sample name cleaning (as it was before v1.7) ([#1264](https://github.com/ewels/MultiQC/issues/1264))
- If linegraph plot data goes above `ymax`, only _discard_ the data if the line doesn't come back again ([#1257](https://github.com/ewels/MultiQC/issues/1257))
- Allow scientific notation numbers in colour scheme generation
  - Fixed bug with very small minimum numbers that only revelead itself after a bugfix done in the v1.10 release
- Allow `top_modules` to be specified as empty dicts ([#1274](https://github.com/ewels/MultiQC/issues/1274))
- Require at least `rich` version `9.4.0` to avoid `SpinnerColumn` `AttributeError` ([#1393](https://github.com/ewels/MultiQC/issues/1393))
- Properly ignore `.snakemake` folders as intended ([#1395](https://github.com/ewels/MultiQC/issues/1395))

#### Module updates

- **bcftools**
  - Fixed bug where `QUAL` value `.` would crash MultiQC ([#1400](https://github.com/ewels/MultiQC/issues/1400))
- **bowtie2**
  - Fix bug where HiSAT2 paired-end bar plots were missing unaligned reads ([#1230](https://github.com/ewels/MultiQC/issues/1230))
- **Deeptools**
  - Handle `plotProfile` data where no upstream / downstream regions have been calculated around genes ([#1317](https://github.com/ewels/MultiQC/issues/1317))
  - Fix `IndexError` caused by mysterious `-1` in code.. ([#1275](https://github.com/ewels/MultiQC/issues/1275))
- **FastQC**
  - Replace `NaN` with `0` in the _Per Base Sequence Content_ plot to avoid crashing the plot ([#1246](https://github.com/ewels/MultiQC/issues/1246))
- **Picard**
  - Fixed bug in `ValidateSamFile` module where additional whitespace at the end of the file would cause MultiQC to crash ([#1397](https://github.com/ewels/MultiQC/issues/1397))
- **Somalier**
  - Fixed bug where using sample name cleaning in a config would trigger a `KeyError` ([#1234](https://github.com/ewels/MultiQC/issues/1234))

## [MultiQC v1.10](https://github.com/ewels/MultiQC/releases/tag/v1.10) - 2021-03-08

### Update for developers: Code linting

This is a big change for MultiQC developers. I have added automated code formatting and code linting
(style checks) to MultiQC. This helps to keep the MultiQC code base consistent despite having many
contributors and helps me to review pull-requests without having to consider whitespace.

Specifically, MultiQC now uses three main tools:

- [Black](https://github.com/psf/black) - Python Code
- [Prettier](https://prettier.io/) - Everything else (almost)
- [markdownlint-cli](https://github.com/igorshubovych/markdownlint-cli) - Stricter markdown rules

**All developers must run these tools when submitting changes via Pull-Requests!**
Automated CI tests now run with GitHub actions to check that all files pass the above tests.
If any files do not, that test will fail giving a red :x: next to the pull request.

For further information, please see the [documentation](https://multiqc.info/docs/#coding-with-multiqc).

### MultiQC updates

#### New MultiQC Features

- `--sample-filters` now also accepts `show_re` and `hide_re` in addition to `show` and `hide`. The `_re` options use regex, while the "normal" options use globbing.
- MultiQC config files now work with `.yml` file extension as well as `.yaml`
  - `.yaml` will take preference if both found.
- Section comments can now also be added for _General Statistics_
  - `section_comments: { general_stats: "My comment" }`
- New table header config option `bgcols` allows background colours for table cells with categorical data.
- New table header config options `cond_formatting_rules` and `cond_formatting_colours`
  - Comparable functionality to user config options `table_cond_formatting_rules` and `table_cond_formatting_colours`,
    allowes module developers to format table cell values as labels.
- New CI test looks for git merge markers in files
- Beautiful new [progress bar](https://rich.readthedocs.io/en/stable/progress.html) from the amazing [willmcgugan/rich](https://github.com/willmcgugan/rich) package.
- Added a bunch of new default sample name trimming suffixes ([see `8ac5c7b`](https://github.com/ewels/MultiQC/commit/8ac5c7b6e4ea6003ca2c9b681953ab3f22c5dd66))
- Added `timeout-minutes: 10` to the CI test workflow to check that changes aren't negatively affecting run time too much.
- New table header option `bars_zero_centrepoint` to treat `0` as zero width bars and plot bar length based on absolute values

#### New Modules

- [**EigenStratDatabaseTools**](https://github.com/TCLamnidis/EigenStratDatabaseTools)
  - Added MultiQC module to report SNP coverages from `eigenstrat_snp_coverage.py` in the general stats table.
- [**HOPS**](https://www.github.com/rhubler/HOPS)
  - Post-alignment ancient DNA analysis tool for MALT
- [**JCVI**](https://github.com/tanghaibao/jcvi)
  - Computes statistics on genome annotation.
- [**ngsderive**](https://github.com/stjudecloud/ngsderive)
  - Forensic analysis tool useful in backwards computing information from next-generation sequencing data.
- [**OptiType**](https://github.com/FRED-2/OptiType)
  - Precision HLA typing from next-generation sequencing data
- [**PURPLE**](https://github.com/hartwigmedical/hmftools/tree/master/purity-ploidy-estimator)
  - A purity, ploidy and copy number estimator for whole genome tumor data
- [**Pychopper**](https://github.com/nanoporetech/pychopper)
  - Identify, orient and trim full length Nanopore cDNA reads
- [**qc3C**](https://github.com/cerebis/qc3C)
  - Reference-free QC of Hi-C sequencing data
- [**Sentieon**](https://www.sentieon.com/products/)
  - Submodules added to catch Picard-based QC metrics files

#### Module updates

- **DRAGEN**
  - Fix issue where missing out fields could crash the module ([#1223](https://github.com/ewels/MultiQC/issues/1223))
  - Added support for whole-exome / targetted data ([#1290](https://github.com/ewels/MultiQC/issues/1290))
- **featureCounts**
  - Add support for output from [Rsubread](https://bioconductor.org/packages/release/bioc/html/Rsubread.html) ([#1022](https://github.com/ewels/MultiQC/issues/1022))
- **fgbio**
  - Fix `ErrorRateByReadPosition` to calculate `ymax` not just on the overall `error_rate`, but also specific base errors (ex. `a_to_c_error_rate`, `a_to_g_error_rate`, ...). ([#1215](https://github.com/ewels/MultiQC/pull/1251))
  - Fix `ErrorRateByReadPosition` plotted line names to no longer concatenate multiple read identifiers and no longer have off-by-one read numbering (ex. `Sample1_R2_R3` -> `Sample1_R2`) ([#[1304](https://github.com/ewels/MultiQC/pull/1304))
- **Fastp**
  - Fixed description for duplication rate (pre-filtering, not post) ([#[1313](https://github.com/ewels/MultiQC/pull/1313))
- **GATK**
  - Add support for the creation of a "Reported vs Empirical Quality" graph to the Base Recalibration module.
- **hap.py**
  - Updated module to plot both SNP and INDEL stats ([#1241](https://github.com/ewels/MultiQC/issues/1241))
- **indexcov**
  - Fixed bug when making the PED file plots ([#1265](https://github.com/ewels/MultiQC/issues/1265))
- **interop**
  - Added the `% Occupied` metric to `Read Metrics per Lane` table which is reported for NovaSeq and iSeq platforms.
- **Kaiju**
  - Fixed bug affecting inputs with taxa levels other than Phylum ([#1217](https://github.com/ewels/MultiQC/issues/1217))
  - Rework barplot, add top 5 taxons ([#1219](https://github.com/ewels/MultiQC/issues/1219))
- **Kraken**
  - Fix `ZeroDivisionError` ([#1276](https://github.com/ewels/MultiQC/issues/1276))
  - Add distinct minimizer heatmap for KrakenUniq style duplication information ([#1333](https://github.com/ewels/MultiQC/pull/1380))
- **MALT**
  - Fix y-axis labelling in bargraphs
- **MACS2**
  - Add number of peaks to the _General Statistics_ table.
- **mosdepth**
  - Enable prepending of directory to sample names
  - Display contig names in _Coverage per contig_ plot tooltip
- **Picard**
  - Fix `HsMetrics` bait percentage columns ([#1212](https://github.com/ewels/MultiQC/issues/1212))
  - Fix `ConvertSequencingArtifactToOxoG` files not being found ([#1310](https://github.com/ewels/MultiQC/issues/1310))
  - Make `WgsMetrics` histogram smoothed if more than 1000 data points (avoids huge plots that crash the browser)
  - Multiple new config options for `WgsMetrics` to customise coverage histogram and speed up MultiQC with very high coverage files.
  - Add additional datasets to Picard Alignment Summary ([#1293](https://github.com/ewels/MultiQC/issues/1293))
  - Add support for `CrosscheckFingerprints` ([#1327](https://github.com/ewels/MultiQC/issues/1327))
- **PycoQC**
  - Log10 x-axis for _Read Length_ plot ([#1214](https://github.com/ewels/MultiQC/issues/1214))
- **Rockhopper**
  - Fix issue with parsing genome names in Rockhopper summary files ([#1333](https://github.com/ewels/MultiQC/issues/1333))
  - Fix issue properly parsing multiple samples within a single Rockhopper summary file
- **Salmon**
  - Only try to generate a plot for fragment length if the data was found.
- **verifyBamID**
  - Fix `CHIP` value detection ([#1316](https://github.com/ewels/MultiQC/pull/1316)).

#### New Custom Content features

- General Stats custom content now gives a log message
- If `id` is not set in `JSON` or `YAML` files, it defaults to the sample name instead of just `custom_content`
- Data from `JSON` or `YAML` now has `data` keys (sample names) run through the `clean_s_name()` function to apply sample name cleanup
- Fixed minor bug which caused custom content YAML files with a string `data` type to not be parsed

#### Bug Fixes

- Disable preservation of timestamps / modes when copying temp report files, to help issues with network shares ([#1333](https://github.com/ewels/MultiQC/issues/1333))
- Fixed MatPlotLib warning: `FixedFormatter should only be used together with FixedLocator`
- Fixed long-standing min/max bug with shared minimum values for table columns using `shared_key`
- Made table colour schemes work with negative numbers (don't strip `-` from values when making scheme)

## [MultiQC v1.9](https://github.com/ewels/MultiQC/releases/tag/v1.9) - 2020-05-30

#### Dropped official support for Python 2

Python 2 had its [official sunset date](https://www.python.org/doc/sunset-python-2/)
on January 1st 2020, meaning that it will no longer be developed by the Python community.
Part of the [python.org statement](https://www.python.org/doc/sunset-python-2/) reads:

> That means that we will not improve it anymore after that day,
> even if someone finds a security problem in it.
> You should upgrade to Python 3 as soon as you can.

[Very many Python packages no longer support Python 2](https://python3statement.org/)
and it whilst the MultiQC code is currently compatible with both Python 2 and Python 3,
it is increasingly difficult to maintain compatibility with the dependency packages it
uses, such as MatPlotLib, numpy and more.

As of MultiQC version 1.9, **Python 2 is no longer officially supported**.
Automatic CI tests will no longer run with Python 2 and Python 2 specific workarounds
are no longer guaranteed.

Whilst it may be possible to continue using MultiQC with Python 2 for a short time by
pinning dependencies, MultiQC compatibility for Python 2 will now slowly drift and start
to break. If you haven't already, **you need to switch to Python 3 now**.

#### New MultiQC Features

- Now using [GitHub Actions](https://github.com/features/actions) for all CI testing
  - Dropped Travis and AppVeyor, everything is now just on GitHub
  - Still testing on both Linux and Windows, with multiple versions of Python
  - CI tests should now run automatically for anyone who forks the MultiQC repository
- Linting with `--lint` now checks line graphs as well as bar graphs
- New `gathered` template with no tool name sections ([#1119](https://github.com/ewels/MultiQC/issues/1119))
- Added `--sample-filters` option to add _show_/_hide_ buttons at the top of the report ([#1125](https://github.com/ewels/MultiQC/issues/1125))
  - Buttons control the report toolbox Show/Hide tool, filtering your samples
  - Allows reports to be pre-configured based on a supplied list of sample names at report-generation time.
- Line graphs can now have `Log10` buttons (same functionality as bar graphs)
- Importing and running `multiqc` in a script is now a _little_ Better
  - `multiqc.run` now returns the `report` and `config` as well as the exit code. This means that you can explore the MultiQC run time a little in the Python environment.
  - Much more refactoring is needed to make MultiQC as useful in Python scripts as it could be. Watch this space.
- If a custom module `anchor` is set using `module_order`, it's now used a bit more:
  - Prefixed to module _section_ IDs
  - Appended to files saved in `multiqc_data`
  - Should help to prevent duplicates requiring `-1` suffixes when running a module multiple times
- New heatmap plot config options `xcats_samples` and `ycats_samples`
  - If set to `False`, the report toolbox options (_highlight_, _rename_, _show/hide_) do not affect that axis.
  - Means that the _Show only matching samples_ report toolbox option works on FastQC Status Checks, for example ([#1172](https://github.com/ewels/MultiQC/issues/1172))
- Report header time and analysis paths can now be hidden
  - New config options `show_analysis_paths` and `show_analysis_time` ([#1113](https://github.com/ewels/MultiQC/issues/1113))
- New search pattern key `skip: true` to skip specific searches when modules look for a lot of different files (eg. Picard).
- New `--profile-runtime` command line option (`config.profile_runtime`) to give analysis of how long the report takes to be generated
  - Plots of the file search results and durations are added to the end of the MultiQC report as a special module called _Run Time_
  - A summary of the time taken for the major stages of MultiQC execution are printed to the command line log.
- New table config option `only_defined_headers`
  - Defaults to `true`, set to `false` to also show any data columns that are not defined as headers
  - Useful as allows table-wide defaults to be set with column-specific overrides
- New `module` key allowed for `config.extra_fn_clean_exts` and `config.fn_clean_exts`
  - Means you can limit the action of a sample name cleaning pattern to specific MultiQC modules ([#905](https://github.com/ewels/MultiQC/issues/905))

#### New Custom Content features

- Improve support for HTML files - now just end your HTML filename with `_mqc.html`
  - Native handling of HTML snippets as files, no MultiQC config or YAML file required.
  - Also with embedded custom content configuration at the start of the file as a HTML comment.
- Add ability to group custom-content files into report sections
  - Use the new `parent_id`, `parent_name` and `parent_description` config keys to group content together like a regular module ([#1008](https://github.com/ewels/MultiQC/issues/1008))
- Custom Content files can now be configured using `custom_data`, without giving search patterns or data
  - Allows you to set descriptions and nicer titles for images and other 'blunt' data types in reports ([#1026](https://github.com/ewels/MultiQC/issues/1026))
  - Allows configuration of custom content separately from files themselves (`tsv`, `csv`, `txt` formats) ([#1205](https://github.com/ewels/MultiQC/issues/1205))

#### New Modules

- [**DRAGEN**](https://www.illumina.com/products/by-type/informatics-products/dragen-bio-it-platform.html)
  - Illumina Bio-IT Platform that uses FPGA for secondary NGS analysis
- [**iVar**](https://github.com/andersen-lab/ivar)
  - Added support for iVar: a computational package that contains functions broadly useful for viral amplicon-based sequencing.
- [**Kaiju**](http://kaiju.binf.ku.dk/)
  - Fast and sensitive taxonomic classification for metagenomics
- [**Kraken**](https://ccb.jhu.edu/software/kraken2/)
  - K-mer matching tool for taxonomic classification. Module plots bargraph of counts for top-5 hits across each taxa rank. General stats summary.
- [**MALT**](https://uni-tuebingen.de/fakultaeten/mathematisch-naturwissenschaftliche-fakultaet/fachbereiche/informatik/lehrstuehle/algorithms-in-bioinformatics/software/malt/)
  - Megan Alignment Tool: Metagenomics alignment tool.
- [**miRTop**](https://github.com/miRTop/mirtop)
  - Command line tool to annotate miRNAs with a standard mirna/isomir naming (mirGFF3)
  - Module started by [@oneillkza](https://github.com/oneillkza/) and completed by [@FlorianThibord](https://github.com/FlorianThibord/)
- [**MultiVCFAnalyzer**](https://github.com/alexherbig/multivcfanalyzer)
  - Combining multiple VCF files into one coherent report and format for downstream analysis.
- **Picard** - new submodules for `QualityByCycleMetrics`, `QualityScoreDistributionMetrics` & `QualityYieldMetrics`
  - See [#1116](https://github.com/ewels/MultiQC/issues/1114)
- [**Rockhopper**](https://cs.wellesley.edu/~btjaden/Rockhopper/)
  - RNA-seq tool for bacteria, includes bar plot showing where features map.
- [**Sickle**](https://github.com/najoshi/sickle)
  - A windowed adaptive trimming tool for FASTQ files using quality
- [**Somalier**](https://github.com/brentp/somalier)
  - Relatedness checking and QC for BAM/CRAM/VCF for cancer, DNA, BS-Seq, exome, etc.
- [**VarScan2**](https://github.com/dkoboldt/varscan)
  - Variant calling and somatic mutation/CNV detection for next-generation sequencing data

#### Module updates

- **BISCUIT**
  - Major rewrite to work with new BISCUIT QC script (BISCUIT `v0.3.16+`)
    - This change breaks backwards-compatability with previous BISCUIT versions. If you are unable to upgrade BISCUIT, please use MultiQC v1.8.
  - Fixed error when missing data in log files ([#1101](https://github.com/ewels/MultiQC/issues/1101))
- **bcl2fastq**
  - Samples with multiple library preps (i.e barcodes) will now be handled correctly ([#1094](https://github.com/ewels/MultiQC/issues/1094))
- **BUSCO**
  - Updated log search pattern to match new format in v4 with auto-lineage detection option ([#1163](https://github.com/ewels/MultiQC/issues/1163))
- **Cutadapt**
  - New bar plot showing the proportion of reads filtered out for different criteria (eg. _too short_, _too many Ns_) ([#1198](https://github.com/ewels/MultiQC/issues/1198))
- **DamageProfiler**
  - Removes redundant typo in init name. This makes referring to the module's column consistent with other modules when customising general stats table.
- **DeDup**
  - Updates plots to make compatible with 0.12.6
  - Fixes reporting errors - barplot total represents _mapped_ reads, not total reads in BAM file
  - New: Adds 'Post-DeDup Mapped Reads' column to general stats table.
- **FastQC**
  - Fixed tooltip text in _Sequence Duplication Levels_ plot ([#1092](https://github.com/ewels/MultiQC/issues/1092))
  - Handle edge-case where a FastQC report was for an empty file with 0 reads ([#1129](https://github.com/ewels/MultiQC/issues/1129))
- **FastQ Screen**
  - Don't skip plotting `% No Hits` even if it's `0%` ([#1126](https://github.com/ewels/MultiQC/issues/1126))
  - Refactor parsing code. Avoids error with `-0.00 %Unmapped` ([#1126](https://github.com/ewels/MultiQC/issues/1126))
  - New plot for _Bisulfite Reads_, if data is present
  - Categories in main plot are now sorted by the total read count and hidden if 0 across all samples
- **fgbio**
  - New: Plot error rate by read position from `ErrorRateByReadPosition`
  - GroupReadsByUmi plot can now be toggled to show relative percents ([#1147](https://github.com/ewels/MultiQC/pull/1147))
- **FLASh**
  - Logs not reporting innie and outine uncombined pairs now plot combined pairs instead ([#1173](https://github.com/ewels/MultiQC/issues/1173))
- **GATK**
  - Made parsing for VariantEval more tolerant, so that it will work with output from the tool when run in different modes ([#1158](https://github.com/ewels/MultiQC/issues/1158))
- **MTNucRatioCalculator**
  - Fixed misleading value suffix in general stats table
- **Picard MarkDuplicates**
  - **Major change** - previously, if multiple libraries (read-groups) were found then only the first would be used and all others ignored. Now, values from all libraries are merged and `PERCENT_DUPLICATION` and `ESTIMATED_LIBRARY_SIZE` are recalculated. Libraries can be kept as separate samples with a new MultiQC configuration option - `picard_config: markdups_merge_multiple_libraries: False`
  - **Major change** - Updated `MarkDuplicates` bar plot to double the read-pair counts, so that the numbers stack correctly. ([#1142](https://github.com/ewels/MultiQC/issues/1142))
- **Picard HsMetrics**
  - Updated large table to use columns specified in the MultiQC config. See [docs](https://multiqc.info/docs/#hsmetrics). ([#831](https://github.com/ewels/MultiQC/issues/831))
- **Picard WgsMetrics**
  - Updated parsing code to recognise new java class string ([#1114](https://github.com/ewels/MultiQC/issues/1114))
- **QualiMap**
  - Fixed QualiMap mean coverage calculation [#1082](https://github.com/ewels/MultiQC/issues/1082), [#1077](https://github.com/ewels/MultiQC/issues/1082)
- **RSeqC**
  - Support added for output from `geneBodyCoverage2.py` script ([#844](https://github.com/ewels/MultiQC/issues/844))
  - Single sample view in the _"Junction saturation"_ plot now works with the toolbox properly _(rename, hide, highlight)_ ([#1133](https://github.com/ewels/MultiQC/issues/1133))
- **RNASeQC2**
  - Updated to handle the parsing metric files from the [newer rewrite of RNA-SeqQC](https://github.com/broadinstitute/rnaseqc).
- **Samblaster**
  - Improved parsing to handle variable whitespace ([#1176](https://github.com/ewels/MultiQC/issues/1176))
- **Samtools**
  - Removes hardcoding of general stats column names. This allows column names to indicate when a module has been run twice ([https://github.com/ewels/MultiQC/issues/1076](https://github.com/ewels/MultiQC/issues/1076)).
  - Added an observed over expected read count plot for `idxstats` ([#1118](https://github.com/ewels/MultiQC/issues/1118))
  - Added additional (by default hidden) column for `flagstat` that displays number total number of reads in a bam
- **sortmerna**
  - Fix the bug for the latest sortmerna version 4.2.0 ([#1121](https://github.com/ewels/MultiQC/issues/1121))
- **sexdeterrmine**
  - Added a scatter plot of relative X- vs Y-coverage to the generated report.
- **VerifyBAMID**
  - Allow files with column header `FREEMIX(alpha)` ([#1112](https://github.com/ewels/MultiQC/issues/1112))

#### Bug Fixes

- Added a new test to check that modules work correctly with `--ignore-samples`. A lot of them didn't:
  - `Mosdepth`, `conpair`, `Qualimap BamQC`, `RNA-SeQC`, `GATK BaseRecalibrator`, `SNPsplit`, `SeqyClean`, `Jellyfish`, `hap.py`, `HOMER`, `BBMap`, `DeepTools`, `HiCExplorer`, `pycoQC`, `interop`
  - These modules have now all been fixed and `--ignore-samples` should work as you expect for whatever data you have.
- Removed use of `shutil.copy` to avoid problems with working on multiple filesystems ([#1130](https://github.com/ewels/MultiQC/issues/1130))
- Made folder naming behaviour of `multiqc_plots` consistent with `multiqc_data`
  - Incremental numeric suffixes now added if folder already exists
  - Plots folder properly renamed if using `-n`/`--filename`
- Heatmap plotting function is now compatible with MultiQC toolbox `hide` and `highlight` ([#1136](https://github.com/ewels/MultiQC/issues/1136))
- Plot config `logswitch_active` now works as advertised
- When running MultiQC modules several times, multiple data files are now created instead of overwriting one another ([#1175](https://github.com/ewels/MultiQC/issues/1175))
- Fixed minor bug where tables could report negative numbers of columns in their header text
- Fixed bug where numeric custom content sample names could trigger a `TypeError` ([#1091](https://github.com/ewels/MultiQC/issues/1091))
- Fixed custom content bug HTML data in a config file would trigger a `ValueError` ([#1071](https://github.com/ewels/MultiQC/issues/1071))
- Replaced deprecated 'warn()' with 'warning()' of the logging module
- Custom content now supports `section_extra` config key to add custom HTML after description.
- Barplots with `ymax` set now ignore this when you click the _Percentages_ tab.

## [MultiQC v1.8](https://github.com/ewels/MultiQC/releases/tag/v1.8) - 2019-11-20

#### New Modules

- [**fgbio**](http://fulcrumgenomics.github.io/fgbio/)
  - Process family size count hist data from `GroupReadsByUmi`
- [**biobambam2**](https://github.com/gt1/biobambam2)
  - Added submodule for `bamsormadup` tool
  - Totally cheating - it uses Picard MarkDuplicates but with a custom search pattern and naming
- [**SeqyClean**](https://github.com/ibest/seqyclean)
  - Adds analysis for seqyclean files
- [**mtnucratio**](https://github.com/apeltzer/MTNucRatioCalculator)
  - Added little helper tool to compute mt to nuclear ratios for NGS data.
- [**mosdepth**](https://github.com/brentp/mosdepth)
  - fast BAM/CRAM depth calculation for WGS, exome, or targeted sequencing
- [**SexDetErrmine**](https://github.com/TCLamnidis/Sex.DetERRmine)
  - Relative coverage and error rate of X and Y chromosomes
- [**SNPsplit**](https://github.com/FelixKrueger/SNPsplit)
  - Allele-specific alignment sorting

#### Module updates

- **bcl2fastq**
  - Added handling of demultiplexing of more than 2 reads
  - Allow bcl2fastq to parse undetermined barcode information in situations when lane indexes do not start at 1
- **BBMap**
  - Support for scafstats output marked as not yet implemented in docs
- **DeDup**
  - Added handling clusterfactor and JSON logfiles
- **damageprofiler**
  - Added writing metrics to data output file.
- **DeepTools**
  - Fixed Python3 bug with int() conversion ([#1057](https://github.com/ewels/MultiQC/issues/1057))
  - Handle varied TES boundary labels in plotProfile ([#1011](https://github.com/ewels/MultiQC/issues/1011))
  - Fixed bug that prevented running on only plotProfile files when no other deepTools files found.
- **fastp**
  - Fix faulty column handling for the _after filtering_ Q30 rate ([#936](https://github.com/ewels/MultiQC/issues/936))
- **FastQC**
  - When including a FastQC section multiple times in one report, the Per Base Sequence Content heatmaps now behave as you would expect.
  - Added heatmap showing FastQC status checks for every section report across all samples
  - Made sequence content individual plots work after samples have been renamed ([#777](https://github.com/ewels/MultiQC/issues/777))
  - Highlighting samples from status - respect chosen highlight colour in the toolbox ([#742](https://github.com/ewels/MultiQC/issues/742))
- **FastQ Screen**
  - When including a FastQ Screen section multiple times in one report, the plots now behave as you would expect.
  - Fixed MultiQC linting errors
- **fgbio**
  - Support the new output format of `ErrorRateByReadPosition` first introduced in version `1.3.0`, as well as the old output format.
- **GATK**
  - Refactored BaseRecalibrator code to be more consistent with MultiQC Python style
  - Handle zero count errors in BaseRecalibrator
- **HiC Explorer**
  - Fixed bug where module tries to parse `QC_table.txt`, a new log file in hicexplorer v2.2.
  - Updated the format of the report to fits the changes which have been applied to the QC report of hicexplorer v3.3
  - Updated code to save parsed results to `multiqc_data`
- **HTSeq**
  - Fixed bug where module would crash if a sample had zero reads ([#1006](https://github.com/ewels/MultiQC/issues/1006))
- **LongRanger**
  - Added support for the LongRanger Align pipeline.
- **miRTrace**
  - Fixed bug where a sample in some plots was missed. ([#932](https://github.com/ewels/MultiQC/issues/932))
- **Peddy**
  - Fixed bug where sample name cleaning could lead to error. ([#1024](https://github.com/ewels/MultiQC/issues/1024))
  - All plots (including _Het Check_ and _Sex Check_) now hidden if no data
- **Picard**
  - Modified `OxoGMetrics` so that it will find files created with GATK `CollectMultipleMetrics` and `ConvertSequencingArtifactToOxoG`.
- **QoRTs**
  - Fixed bug where `--dirs` broke certain input files. ([#821](https://github.com/ewels/MultiQC/issues/821))
- **Qualimap**
  - Added in mean coverage computation for general statistics report
  - Creates now tables of collected data in `multiqc_data`
- **RNA-SeQC**
  - Updated broken URL link
- **RSeQC**
  - Fixed bug where Junction Saturation plot when clicking a single sample was mislabelling the lines.
  - When including a RSeQC section multiple times in one report, clicking Junction Saturation plot now behaves as you would expect.
  - Fixed bug where exported data in `multiqc_rseqc_read_distribution.txt` files had incorrect values for `_kb` fields ([#1017](https://github.com/ewels/MultiQC/issues/1017))
- **Samtools**
  - Utilize in-built `read_count_multiplier` functionality to plot `flagstat` results more nicely
- **SnpEff**
  - Increased the default summary csv file-size limit from 1MB to 5MB.
- **Stacks**
  - Fixed bug where multi-population sum stats are parsed correctly ([#906](https://github.com/ewels/MultiQC/issues/906))
- **TopHat**
  - Fixed bug where TopHat would try to run with files from Bowtie2 or HiSAT2 and crash
- **VCFTools**
  - Fixed a bug where `tstv_by_qual.py` produced invalid json from infinity-values.
- **snpEff**
  - Added plot of effects

#### New MultiQC Features

- Added some installation docs for windows
- Added some docs about using MultiQC in bioinformatics pipelines
- Rewrote Docker image
  - New base image `czentye/matplotlib-minimal` reduces image size from ~200MB to ~80MB
  - Proper installation method ensures latest version of the code
  - New entrypoint allows easier command-line usage
- Support opening MultiQC on websites with CSP `script-src 'self'` with some sha256 exceptions
  - Plot data is no longer intertwined with javascript code so hashes stay the same
- Made `config.report_section_order` work for module sub-sections as well as just modules.
- New config options `exclude_modules` and `run_modules` to complement `-e` and `-m` cli flags.
- Command line output is now coloured by default :rainbow: (use `--no-ansi` to turn this off)
- Better launch comparability due to code refactoring by [@KerstenBreuer](https://github.com/KerstenBreuer) and [@ewels](https://github.com/ewels)
  - Windows support for base `multiqc` command
  - Support for running as a python module: `python -m multiqc .`
  - Support for running within a script: `import multiqc` and `multiqc.run('/path/to/files')`
- Config option `custom_plot_config` now works for bargraph category configs as well ([#1044](https://github.com/ewels/MultiQC/issues/1044))
- Config `table_columns_visible` can now be given a module namespace and it will hide all columns from that module ([#541](https://github.com/ewels/MultiQC/issues/541))

#### Bug Fixes

- MultiQC now ignores all `.md5` files
- Use `SafeLoader` for PyYaml load calls, avoiding recent warning messages.
- Hide `multiqc_config_example.yaml` in the `test` directory to stop people from using it without modification.
- Fixed matplotlib background colour issue (@epakarin - [#886](https://github.com/ewels/MultiQC/issues))
- Table rows that are empty due to hidden columns are now properly hidden on page load ([#835](https://github.com/ewels/MultiQC/issues/835))
- Sample name cleaning: All sample names are now truncated to their basename, without a path.
  - This includes for `regex` and `replace` (before was only the default `truncate`).
  - Only affects modules that take sample names from file contents, such as cutadapt.
  - See [#897](https://github.com/ewels/MultiQC/issues/897) for discussion.

## [MultiQC v1.7](https://github.com/ewels/MultiQC/releases/tag/v1.7) - 2018-12-21

#### New Modules

- [**BISCUIT**](https://github.com/zwdzwd/biscuit)
  - BISuilfite-seq CUI Toolkit
  - Module written by [@zwdzwd](https://github.com/zwdzwd/)
- [**DamageProfiler**](https://github.com/Integrative-Transcriptomics/DamageProfiler)
  - A tool to determine ancient DNA misincorporation rates.
  - Module written by [@apeltzer](https://github.com/apeltzer/)
- [**FLASh**](https://ccb.jhu.edu/software/FLASH/)
  - FLASH (Fast Length Adjustment of SHort reads)
  - Module written by [@pooranis](https://github.com/pooranis/)
- [**MinIONQC**](https://github.com/roblanf/minion_qc)
  - QC of reads from ONT long-read sequencing
  - Module written by [@ManavalanG](https://github.com/ManavalanG)
- [**phantompeakqualtools**](https://www.encodeproject.org/software/phantompeakqualtools)
  - A tool for informative enrichment and quality measures for ChIP-seq/DNase-seq/FAIRE-seq/MNase-seq data.
  - Module written by [@chuan-wang](https://github.com/chuan-wang/)
- [**Stacks**](http://catchenlab.life.illinois.edu/stacks/)
  - A software for analyzing restriction enzyme-based data (e.g. RAD-seq). Support for Stacks >= 2.1 only.
  - Module written by [@remiolsen](https://github.com/remiolsen/)

#### Module updates

- **AdapterRemoval**
  - Handle error when zero bases are trimmed. See [#838](https://github.com/ewels/MultiQC/issues/838).
- **Bcl2fastq**
  - New plot showing the top twenty of undetermined barcodes by lane.
  - Informations for R1/R2 are now separated in the General Statistics table.
  - SampleID is concatenate with SampleName because in Chromium experiments several sample have the same SampleName.
- **deepTools**
  - New PCA plots from the `plotPCA` function (written by [@chuan-wang](https://github.com/chuan-wang/))
  - New fragment size distribution plots from `bamPEFragmentSize --outRawFragmentLengths` (written by [@chuan-wang](https://github.com/chuan-wang/))
  - New correlation heatmaps from the `plotCorrelation` function (written by [@chuan-wang](https://github.com/chuan-wang/))
  - New sequence distribution profiles around genes, from the `plotProfile` function (written by [@chuan-wang](https://github.com/chuan-wang/))
  - Reordered sections
- **Fastp**
  - Fixed bug in parsing of empty histogram data. See [#845](https://github.com/ewels/MultiQC/issues/845).
- **FastQC**
  - Refactored _Per Base Sequence Content_ plots to show original underlying data, instead of calculating it from the page contents. Now shows original FastQC base-ranges and fixes 100% GC bug in final few pixels. See [#812](https://github.com/ewels/MultiQC/issues/812).
  - When including a FastQC section multiple times in one report, the summary progress bars now behave as you would expect.
- **FastQ Screen**
  - Don't hide genomes in the simple plot, even if they have zero unique hits. See [#829](https://github.com/ewels/MultiQC/issues/829).
- **InterOp**
  - Fixed bug where read counts and base pair yields were not displaying in tables correctly.
  - Number formatting for these fields can now be customised in the same way as with other modules, as described [in the docs](http://multiqc.info/docs/#number-base-multiplier)
- **Picard**
  - InsertSizeMetrics: You can now configure to what degree the insert size plot should be smoothed.
  - CollectRnaSeqMetrics: Add warning about missing rRNA annotation.
  - CollectRnaSeqMetrics: Add chart for counts/percentage of reads mapped to the correct strand.
  - Now parses VariantCallingMetrics reports. (Similar to GATK module's VariantEval.)
- **phantompeakqualtools**
  - Properly clean sample names
- **Trimmomatic**
  - Updated Trimmomatic module documentation to be more helpful
  - New option to use filenames instead of relying on the command line used. See [#864](https://github.com/ewels/MultiQC/issues/864).

#### New MultiQC Features

- Embed your custom images with a new Custom Content feature! Just add `_mqc` to the end of the filename for `.png`, `.jpg` or `.jpeg` files.
- Documentation for Custom Content reordered to make it a little more sane
- You can now add or override any config parameter for any MultiQC plot! See [the documentation](http://multiqc.info/docs/#customising-plots) for more info.
- Allow `table_columns_placement` config to work with table IDs as well as column namespaces. See [#841](https://github.com/ewels/MultiQC/issues/841).
- Improved visual spacing between grouped bar plots

#### Bug Fixes

- Custom content no longer clobbers `col1_header` table configs
- The option `--file-list` that refers to a text file with file paths to analyse will no longer ignore directory paths
- [Sample name directory prefixes](https://multiqc.info/docs/#sample-names-prefixed-with-directories) are now added _after_ cleanup.
- If a module is run multiple times in one report, it's CSS and JS files will only be included once (`default` template)

## [MultiQC v1.6](https://github.com/ewels/MultiQC/releases/tag/v1.6) - 2018-08-04

Some of these updates are thanks to the efforts of people who attended the [NASPM](https://twitter.com/NordicGenomics) 2018 MultiQC hackathon session. Thanks to everyone who attended!

#### New Modules

- [**fastp**](https://github.com/OpenGene/fastp)
  - An ultra-fast all-in-one FASTQ preprocessor (QC, adapters, trimming, filtering, splitting...)
  - Module started by [@florianduclot](https://github.com/florianduclot/) and completed by [@ewels](https://github.com/ewels/)
- [**hap.py**](https://github.com/Illumina/hap.py)
  - Hap.py is a set of programs based on htslib to benchmark variant calls against gold standard truth datasets
  - Module written by [@tsnowlan](https://github.com/tsnowlan/)
- [**Long Ranger**](https://support.10xgenomics.com/genome-exome/software/pipelines/latest/what-is-long-ranger)
  - Works with data from the 10X Genomics Chromium. Performs sample demultiplexing, barcode processing, alignment, quality control, variant calling, phasing, and structural variant calling.
  - Module written by [@remiolsen](https://github.com/remiolsen/)
- [**miRTrace**](https://github.com/friedlanderlab/mirtrace)
  - A quality control software for small RNA sequencing data.
  - Module written by [@chuan-wang](https://github.com/chuan-wang/)

#### Module updates

- **BCFtools**
  - New plot showing SNP statistics versus quality of call from bcftools stats ([@MaxUlysse](https://github.com/MaxUlysse) and [@Rotholandus](https://github.com/Rotholandus))
- **BBMap**
  - Support added for BBDuk kmer-based adapter/contaminant filtering summary stats ([@boulund](https://github.com/boulund)
- **FastQC**
  - New read count plot, split into unique and duplicate reads if possible.
  - Help text added for all sections, mostly copied from the excellent FastQC help.
  - Sequence duplication plot rescaled
- **FastQ Screen**
  - Samples in large-sample-number plot are now sorted alphabetically ([@hassanfa](https://github.com/hassanfa)
- **MACS2**
  - Output is now more tolerant of missing data (no plot if no data)
- **Peddy**
  - Background samples now shown in ancestry PCA plot ([@roryk](https://github.com/roryk))
  - New plot showing sex checks versus het ratios, supporting unknowns ([@oyvinev](https://github.com/oyvinev))
- **Picard**
  - New submodule to handle `ValidateSamFile` reports ([@cpavanrun](https://github.com/cpavanrun))
  - WGSMetrics now add the mean and standard-deviation coverage to the general stats table (hidden) ([@cpavanrun](https://github.com/cpavanrun))
- **Preseq**
  - New config option to plot preseq plots with unique old coverage on the y axis instead of read count
  - Code refactoring by [@vladsaveliev](https://github.com/vladsaveliev)
- **QUAST**
  - Null values (`-`) in reports now handled properly. Bargraphs always shown despite varying thresholds. ([@vladsaveliev](https://github.com/vladsaveliev))
- **RNA-SeQC**
  - Don't create the report section for Gene Body Coverage if no data is given
- **Samtools**
  - Fixed edge case bug where MultiQC could crash if a sample had zero count coverage with idxstats.
  - Adds % proper pairs to general stats table
- **Skewer**
  - Read length plot rescaled
- **Tophat**
  - Fixed bug where some samples could be given a blank sample name ([@lparsons](https://github.com/lparsons))
- **VerifyBamID**
  - Change column header help text for contamination to match percentage output ([@chapmanb](https://github.com/chapmanb))

#### New MultiQC Features

- New config option `remove_sections` to skip specific report sections from modules
- Add `path_filters_exclude` to exclude certain files when running modules multiple times. You could previously only include certain files.
- New `exclude_*` keys for file search patterns
  - Have a subset of patterns to exclude otherwise detected files with, by filename or contents
- Command line options all now use mid-word hyphens (not a mix of hyphens and underscores)
  - Old underscore terms still maintained for backwards compatibility
- Flag `--view-tags` now works without requiring an "analysis directory".
- Removed Python dependency for `enum34` ([@boulund](https://github.com/boulund))
- Columns can be added to `General Stats` table for custom content/module.
- New `--ignore-symlinks` flag which will ignore symlinked directories and files.
- New `--no-megaqc-upload` flag which disables automatically uploading data to MegaQC

#### Bug Fixes

- Fix path filters for `top_modules/module_order` configuration only selecting if _all_ globs match. It now filters searches that match _any_ glob.
- Empty sample names from cleaning are now no longer allowed
- Stop prepend_dirs set in the config from getting clobbered by an unpassed CLI option ([@tsnowlan](https://github.com/tsnowlan))
- Modules running multiple times now have multiple sets of columns in the General Statistics table again, instead of overwriting one another.
- Prevent tables from clobbering sorted row orders.
- Fix linegraph and scatter plots data conversion (sporadically the incorrect `ymax` was used to drop data points) ([@cpavanrun](https://github.com/cpavanrun))
- Adjusted behavior of ceiling and floor axis limits
- Adjusted multiple file search patterns to make them more specific
  - Prevents the wrong module from accidentally slurping up output from a different tool. By [@cpavanrun](https://github.com/cpavanrun) (see [PR #727](https://github.com/ewels/MultiQC/pull/727))
- Fixed broken report bar plots when `-p`/`--export-plots` was specified (see issue [#801](https://github.com/ewels/MultiQC/issues/801))

## [MultiQC v1.5](https://github.com/ewels/MultiQC/releases/tag/v1.5) - 2018-03-15

#### New Modules

- [**HiCPro**](https://github.com/nservant/HiC-Pro) - New module!
  - HiCPro: Quality controls and processing of Hi-C
  - Module written by [@nservant](https://github.com/nservant),
- [**DeDup**](http://www.github.com/apeltzer/DeDup) - New module!
  - DeDup: Improved Duplicate Removal for merged/collapsed reads in ancient DNA analysis
  - Module written by [@apeltzer](https://github.com/apeltzer),
- [**Clip&Merge**](http://github.com/apeltzer/ClipAndMerge) - New module!
  - Clip&Merge: Adapter clipping and read merging for ancient DNA analysis
  - Module written by [@apeltzer](https://github.com/apeltzer),

#### Module updates

- **bcl2fastq**
  - Catch `ZeroDivisionError` exceptions when there are 0 reads ([@aledj2](https://github.com/aledj2))
  - Add parsing of `TrimmedBases` and new General Stats column for % bases trimmed ([@matthdsm](https://github.com/matthdsm)).
- **BUSCO**
  - Fixed configuration bug that made all sample names become `'short'`
- **Custom Content**
  - Parsed tables now exported to `multiqc_data` files
- **Cutadapt**
  - Refactor parsing code to collect all length trimming plots
- **FastQC**
  - Fixed starting y-axis label for GC-content lineplot being incorrect.
- **HiCExplorer**
  - Updated to work with v2.0 release.
- **Homer**
  - Made parsing of `tagInfo.txt` file more resilient to variations in file format so that it works with new versions of Homer.
  - Kept order of chromosomes in coverage plot consistent.
- **Peddy**
  - Switch `Sex error` logic to `Correct sex` for better highlighting ([@aledj2](https://github.com/aledj2))
- **Picard**
  - Updated module and search patterns to recognise new output format from Picard version >= 2.16 and GATK output.
- **Qualimap BamQC**
  - Fixed bug where start of _Genome Fraction_ could have a step if target is 100% covered.
- **RNA-SeQC**
  - Added rRNA alignment stats to summary table [@Rolandde](https://github.com/Rolandde)
- **RSeqC**
  - Fixed read distribution plot by adding category for `other_intergenic` (thanks to [@moxgreen](https://github.com/moxgreen))
  - Fixed a dodgy plot title (Read GC content)
- **Supernova**
  - Added support for Supernova 2.0 reports. Fixed a TypeError bug when using txt reports only. Also a bug when parsing empty histogram files.

#### New MultiQC Features

- Invalid choices for `--module` or `--exclude` now list the available modules alphabetically.
- Linting now checks for presence in `config.module_order` and tags.

#### Bug Fixes

- Excluding modules now works in combination with using module tags.
- Fixed edge-case bug where certain combinations of `output_fn_name` and `data_dir_name` could trigger a crash
- Conditional formatting - values are now longer double-labelled
- Made config option `extra_series` work in scatter plots the same way that it works for line plots
- Locked the `matplotlib` version to `v2.1.0` and below
  - Due to [two](https://github.com/matplotlib/matplotlib/issues/10476) [bugs](https://github.com/matplotlib/matplotlib/issues/10784) that appeared in `v2.2.0` - will remove this constraint when there's a new release that works again.

## [MultiQC v1.4](https://github.com/ewels/MultiQC/releases/tag/v1.4) - 2018-01-11

A slightly earlier-than-expected release due to a new problem with dependency packages that is breaking MultiQC installations since 2018-01-11.

#### New Modules

- [**Sargasso**](http://statbio.github.io/Sargasso/)
  - Parses output from Sargasso - a tool to separate mixed-species RNA-seq reads according to their species of origin
  - Module written by [@hxin](https://github.com/hxin/)
- [**VerifyBAMID**](https://genome.sph.umich.edu/wiki/VerifyBamID)
  - Parses output from VerifyBAMID - a tool to detect contamination in BAM files.
  - Adds the `CHIPMIX` and `FREEMIX` columns to the general statistics table.
  - Module written by [@aledj2](https://github.com/aledj2/)

#### Module updates

- **MACS2**
  - Updated to work with output from older versions of MACS2 by [@avilella](https://github.com/avilella/)
- **Peddy**
  - Add het check plot to suggest potential contamination by [@aledj2](https://github.com/aledj2)
- **Picard**
  - Picard HsMetrics `HS_PENALTY` plot now has correct axis labels
  - InsertSizeMetrics switches commas for points if it can't convert floats. Should help some european users.
- **QoRTs**
  - Added support for new style of output generated in the v1.3.0 release
- **Qualimap**
  - New `Error rate` column in General Statistics table, added by [@Cashalow](https://github.com/Cashalow/)
    - Hidden by default - customise your MultiQC config to always show this column (see [docs](http://multiqc.info/docs/#hiding-columns))
- **QUAST**
  - New option to customise the default display of contig count and length (eg. `bp` instead of `Mbp`).
  - See [documentation](http://multiqc.info/docs/#quast). Written by [@ewels](https://github.com/ewels/) and [@Cashalow](https://github.com/Cashalow/)
- **RSeQC**
  - Removed normalisation in Junction Saturation plot. Now raw counts instead of % of total junctions.

#### New MultiQC Features

- Conditional formatting / highlighting of cell contents in tables
  - If you want to make values that match a criteria stand out more, you can now write custom rules and formatting instructions for tables.
  - For instructions, see [the documentation](http://multiqc.info/docs/#conditional-formatting)
- New `--lint` option which is strict about best-practices for writing new modules
  - Useful when writing new modules and code as it throws warnings
  - Currently only implemented for bar plots and a few other places. More linting coming soon...
- If MultiQC breaks and shows am error message, it now reports the filename of the last log it found
  - Hopefully this will help with debugging / finding dodgy input data

#### Bug Fixes

- Addressed new dependency error with conflicting package requirements
  - There was a conflict between the `networkx`, `colormath` and `spectra` releases.
  - I previously forced certain software versions to get around this, but `spectra` has now updated with the unfortunate effect of introducing a new dependency clash that halts installation.
- Fixed newly introduced bug where Custom Content MultiQC config file search patterns had been broken
- Updated pandoc command used in `--pdf` to work with new releases of Pandoc
- Made config `table_columns_visible` module name key matching case insensitive to make less frustrating

## [MultiQC v1.3](https://github.com/ewels/MultiQC/releases/tag/v1.3) - 2017-11-03

#### Breaking changes - custom search patterns

Only for users with custom search patterns for the `bowtie` or `star`: you will
need to update your config files - the `bowtie` search key is now `bowtie1`,
`star_genecounts` is now `star/genecounts`.

For users with custom modules - search patterns _must_ now conform to the search
pattern naming convention: `modulename` or `modulename/anything` (the search pattern
string beginning with the name of your module, anything you like after the first `/`).

#### New Modules

- [**10X Supernova**](https://support.10xgenomics.com/de-novo-assembly/software/overview/welcome)
  - Parses statistics from the _de-novo_ Supernova software.
  - Module written by [@remiolsen](https://github.com/remiolsen/)
- [**BBMap**](https://sourceforge.net/projects/bbmap/)
  - Plot metrics from a number of BBMap tools, a suite of DNA/RNA mapping tools and utilities
  - Module written by [@boulund](https://github.com/boulund/) and [@epruesse](https://github.com/epruesse/)
- [**deepTools**](https://github.com/fidelram/deepTools) - new module!
  - Parse text output from `bamPEFragmentSize`, `estimateReadFiltering`, `plotCoverage`, `plotEnrichment`, and `plotFingerprint`
  - Module written by [@dpryan79](https://github.com/dpryan79/)
- [**Homer Tag Directory**](http://homer.ucsd.edu/homer/ngs/tagDir.html) - new submodule!
  - Module written by [@rdali](https://github.com/rdali/)
- [**illumina InterOp**](http://illumina.github.io/interop/index.html)
  - Module to parse metrics from illumina sequencing runs and demultiplexing, generated by the InterOp package
  - Module written by [@matthdsm](https://github.com/matthdsm/)
- [**RSEM**](https://deweylab.github.io/RSEM/) - new module!
  - Parse `.cnt` file comming from rsem-calculate-expression and plot read repartitions (Unalignable, Unique, Multi ...)
  - Module written by [@noirot](https://github.com/noirot/)
- [**HiCExplorer**](https://github.com/maxplanck-ie/HiCExplorer)
  - New module to parse the log files of `hicBuildMatrix`.
  - Module written by [@joachimwolff](https://github.com/joachimwolff/)

#### Module updates

- **AfterQC**
  - Handle new output format where JSON summary key changed names.
- **bcl2fastq**
  - Clusters per sample plot now has tab where counts are categoried by lane.
- **GATK**
  - New submodule to handle Base Recalibrator stats, written by [@winni2k](https://github.com/winni2k/)
- **HiSAT2**
  - Fixed bug where plot title was incorrect if both SE and PE bargraphs were in one report
- **Picard HsMetrics**
  - Parsing code can now handle commas for decimal places
- **Preseq**
  - Updated odd file-search pattern that limited input files to 500kb
- **QoRTs**
  - Added new plots, new helptext and updated the module to produce a lot more output.
- **Qualimap BamQC**
  - Fixed edge-case bug where the refactored coverage plot code could raise an error from the `range` call.
- Documentation and link fixes for Slamdunk, GATK, bcl2fastq, Adapter Removal, FastQC and main docs
  - Many of these spotted and fixed by [@juliangehring](https://github.com/juliangehring/)
- Went through all modules and standardised plot titles
  - All plots should now have a title with the format _Module name: Plot name_

#### New MultiQC Features

- New MultiQC docker image
  - Ready to use docker image now available at <https://hub.docker.com/r/ewels/multiqc/> (200 MB)
  - Uses automated builds - pull `:latest` to get the development version, future releases will have stable tags.
  - Written by [@MaxUlysse](https://github.com/MaxUlysse/)
- New `module_order` config options allow modules to be run multiple times
  - Filters mean that a module can be run twice with different sets of files (eg. before and after trimming)
  - Custom module config parameters can be passed to module for each run
- File search refactored to only search for running modules
  - Makes search much faster when running with lots of files and limited modules
  - For example, if using `-m star` to only use the STAR module, all other file searches now skipped
- File search now warns if an unrecognised search type is given
- MultiQC now saves nearly all parsed data to a structured output file by default
  - See `multiqc_data/multiqc_data.json`
  - This can be turned off by setting `config.data_dump_file: false`
- Verbose logging when no log files found standardised. Less duplication in code and logs easier to read!
- New documentation section describing how to use MultiQC with Galaxy
- Using `shared_key: 'read_counts'` in table header configs now applies relevant defaults

#### Bug Fixes

- Installation problem caused by changes in upstream dependencies solved by stricter installation requirements
- Minor `default_dev` directory creation bug squashed
- Don't prepend the directory separator (`|`) to sample names with `-d` when there are no subdirs
- `yPlotLines` now works even if you don't set `width`

## [MultiQC v1.2](https://github.com/ewels/MultiQC/releases/tag/v1.2) - 2017-08-16

#### CodeFest 2017 Contributions

We had a fantastic group effort on MultiQC at the [2017 BOSC CodeFest](https://www.open-bio.org/wiki/Codefest_2017).
Many thanks to those involved!

#### New Modules

- [**AfterQC**](https://github.com/OpenGene/AfterQC) - New module!
  - Added parsing of the _AfterQC_ json file data, with a plot of filtered reads.
  - Work by [@raonyguimaraes](https://github.com/raonyguimaraes)
- [**bcl2fastq**](https://support.illumina.com/sequencing/sequencing_software/bcl2fastq-conversion-software.html)
  - bcl2fastq can be used to both demultiplex data and convert BCL files to FASTQ file formats for downstream analysis
  - New module parses JSON output from recent versions and summarises some key statistics from the demultiplexing process.
  - Work by [@iimog](https://github.com/iimog) (with a little help from [@tbooth](https://github.com/tbooth) and [@ewels](https://github.com/ewels))
- [**leeHom**](https://github.com/grenaud/leeHom)
  - leeHom is a program for the Bayesian reconstruction of ancient DNA
- [**VCFTools**](https://vcftools.github.io)
  - Added initial support for VCFTools `relatedness2`
  - Added support for VCFTools `TsTv-by-count` `TsTv-by-qual` `TsTv-summary`
  - Module written by [@mwhamgenomics](https://github.com/mwhamgenomics)

#### Module updates

- **FastQ Screen**
  - Gracefully handle missing data from very old FastQ Screen versions.
- **RNA-SeQC**
  - Add new transcript-associated reads plot.
- **Picard**
  - New submodule to handle output from `TargetedPcrMetrics`
- **Prokka**
  - Added parsing of the `# CRISPR arrays` data from Prokka when available ([@asetGem](https://github.com/asetGem))
- **Qualimap**
  - Some code refactoring to radically improve performance and run times, especially with high coverage datasets.
  - Fixed bug where _Cumulative coverage genome fraction_ plot could be truncated.

#### New MultiQC Features

- New module help text
  - Lots of additional help text was written to make MultiQC report plots easier to interpret.
  - Updated modules:
    - Bowtie
    - Bowtie 2
    - Prokka
    - Qualimap
    - SnpEff
  - Elite team of help-writers:
    - [@tabwalsh](https://github.com/tabwalsh)
    - [@ddesvillechabrol](https://github.com/tabwalsh)
    - [@asetGem](https://github.com/asetGem)
- New config option `section_comments` allows you to add custom comments above specific sections in the report
- New `--tags` and `--view_tags` command line options
  - Modules can now be given tags (keywords) and filtered by those. So running `--tags RNA` will only run MultiQC modules related to RNA analysis.
  - Work by [@Hammarn](https://github.com/Hammarn)
- Back-end configuration options to specify the order of table columns
  - Modules and user configs can set priorities for columns to customise where they are displayed
  - Work by [@tbooth](https://github.com/tbooth)
- Added framework for proper unit testing
  - Previous start on unit tests tidied up, new blank template and tests for the `clean_sample_name` functionality.
  - Added to Travis and Appveyor for continuous integration testing.
  - Work by [@tbooth](https://github.com/tbooth)
- Bug fixes and refactoring of report configuration saving / loading
  - Discovered and fixed a bug where a report config could only be loaded once
  - Work by [@DennisSchwartz](https://github.com/DennisSchwartz)
- Table column row headers (sample names) can now be numeric-only.
  - Work by [@iimog](https://github.com/iimog)
- Improved sample name cleaning functionality
  - Added option `regex_keep` to clean filenames by _keeping_ the matching part of a pattern
  - Work by [@robinandeer](https://github.com/robinandeer)
- Handle error when invalid regexes are given in reports
  - Now have a nice toast error warning you and the invalid regexes are highlighted
  - Previously this just crashed the whole report without any warning
  - Work by [@robinandeer](https://github.com/robinandeer)
- Command line option `--dirs-depth` now sets `-d` to `True` (so now works even if `-d` isn't also specified).
- New config option `config.data_dump_file` to export as much data as possible to `multiqc_data/multiqc_data.json`
- New code to send exported JSON data to a a web server
  - This is in preparation for the upcoming MegaQC project. Stay tuned!

#### Bug Fixes

- Specifying multiple config files with `-c`/`--config` now works as expected
  - Previously this would only read the last specified
- Fixed table rendering bug that affected Chrome v60 and IE7-11
  - Table cell background bars weren't showing up. Updated CSS to get around this rendering error.
- HTML ID cleanup now properly cleans strings so that they work with jQuery as expected.
- Made bar graph sample highlighting work properly again
- Config `custom_logo` paths can now be relative to the config file (or absolute as before)
- Report doesn't keep annoyingly telling you that toolbox changes haven't been applied
  - Now uses more subtle _toasts_ and only when you close the toolbox (not every click).
- Switching report toolbox options to regex mode now enables the _Apply_ button as it should.
- Sorting table columns with certain suffixes (eg. `13X`) no works properly (numerically)
- Fixed minor bug in line plot data smoothing (now works with unsorted keys)

---

## [MultiQC v1.1](https://github.com/ewels/MultiQC/releases/tag/v1.1) - 2017-07-18

#### New Modules

- [**BioBloom Tools**](https://github.com/bcgsc/biobloom)
  - Create Bloom filters for a given reference and then to categorize sequences
- [**Conpair**](https://github.com/nygenome/Conpair)
  - Concordance and contamination estimator for tumor–normal pairs
- [**Disambiguate**](https://github.com/AstraZeneca-NGS/disambiguate)
  - Bargraph displaying the percentage of reads aligning to two different reference genomes.
- [**Flexbar**](https://github.com/seqan/flexbar)
  - Flexbar is a tool for flexible barcode and adapter removal.
- [**HISAT2**](https://ccb.jhu.edu/software/hisat2/)
  - New module for the HISAT2 aligner.
  - Made possible by updates to HISAT2 logging by @infphilo (requires `--new-summary` HISAT2 flag).
- [**HOMER**](http://homer.ucsd.edu/homer/)
  - Support for summary statistics from the `findPeaks` tool.
- [**Jellyfish**](http://www.cbcb.umd.edu/software/jellyfish/)
  - Histograms to estimate library complexity and coverage from k-mer content.
  - Module written by @vezzi
- [**MACS2**](https://github.com/taoliu/MACS)
  - Summary of redundant rate from MACS2 peak calling.
- [**QoRTs**](http://hartleys.github.io/QoRTs/)
  - QoRTs is toolkit for analysis, QC and data management of RNA-Seq datasets.
- [**THetA2**](http://compbio.cs.brown.edu/projects/theta/)
  - THeTA2 _(Tumor Heterogeneity Analysis)_ estimates tumour purity and clonal / subclonal copy number.

#### Module updates

- **BCFtools**
  - Option to collapse complementary changes in substitutions plot, useful for non-strand specific experiments (thanks to @vladsaveliev)
- **Bismark**
  - M-Bias plots no longer show read 2 for single-end data.
- **Custom Content**
  - New option to print raw HTML content to the report.
- **FastQ Screen**
  - Fixed edge-case bug where many-sample plot broke if total number of reads was less than the subsample number.
  - Fixed incorrect logic of config option `fastqscreen_simpleplot` (thanks to @daler)
  - Organisms now alphabetically sorted in fancy plot so that order is nonrandom (thanks to @daler)
  - Fixed bug where `%No Hits` was missed in logs from recent versions of FastQ Screen.
- **HTSeq Counts**
  - Fixed but so that module still works when `--additional-attr` is specified in v0.8 HTSeq above (thanks to @nalcala)
- **Picard**
  - CollectInsertSize: Fixed bug that could make the General Statistics _Median Insert Size_ value incorrect.
  - Fixed error in sample name regex that left trailing `]` characters and was generally broken (thanks to @jyh1 for spotting this)
- **Preseq**
  - Improved plots display (thanks to @vladsaveliev)
- **Qualimap**
  - Only calculate bases over target coverage for values in General Statistics. Should give a speed increase for very high coverage datasets.
- **QUAST**
  - Module is now compatible with runs from [MetaQUAST](http://quast.sourceforge.net/metaquast) (thanks to @vladsaveliev)
- **RSeQC**
  - Changed default order of sections
  - Added config option to reorder and hide module report sections

#### New MultiQC features

- If a report already exists, execution is no longer halted.
  - `_1` is appended to the filename, iterating if this also exists.
  - `-f`/`--force` still overwrites existing reports as before
  - Feature written by [@Hammarn](https://github.com/Hammarn)
- New ability to run modules multiple times in a single report
  - Each run can be given different configuration options, including filters for input files
  - For example, have FastQC after trimming as well as FastQC before trimming.
  - See the relevant [documentation](http://multiqc.info/docs/#order-of-modules) for more instructions.
- New option to customise the order of report _sections_
  - This is in addition / alternative to changing the order of module execution
  - Allows one module to have sections in multiple places (eg. Custom Content)
- Tables have new column options `floor`, `ceiling` and `minRange`.
- Reports show warning if JavaScript is disabled
- Config option `custom_logo` now works with file paths relative to config file directory and cwd.

#### Bug Fixes

- Table headers now sort columns again after scrolling the table
- Fixed buggy table header tooltips
- Base `clean_s_name` function now strips excess whitespace.
- Line graphs don't smooth lines if not needed (number of points < maximum number allowed)
- PDF output now respects custom output directory.

---

## [MultiQC v1.0](https://github.com/ewels/MultiQC/releases/tag/v1.0) - 2017-05-17

Version 1.0! This release has been a long time coming and brings with it some fairly
major improvements in speed, report filesize and report performance. There's also
a bunch of new modules, more options, features and a whole lot of bug fixes.

The version number is being bumped up to 1.0 for a couple of reasons:

1. MultiQC is now _(hopefully)_ relatively stable. A number of facilities and users
   are now using it in a production setting and it's published. It feels like it
   probably deserves v1 status now somehow.
2. This update brings some fairly major changes which will break backwards
   compatibility for plugins. As such, semantic versioning suggests a change in
   major version number.

### Breaking Changes

For most people, you shouldn't have any problems upgrading. There are two
scenarios where you may need to make changes with this update:

#### 1. You have custom file search patterns

Search patterns have been flattened and may no longer have arbitrary depth.
For example, you may need to change the following:

```yaml
fastqc:
  data:
    fn: "fastqc_data.txt"
  zip:
    fn: "*_fastqc.zip"
```

to this:

```yaml
fastqc/data:
  fn: "fastqc_data.txt"
fastqc/zip:
  fn: "*_fastqc.zip"
```

See the [documentation](http://multiqc.info/docs/#step-1-find-log-files) for instructions on how to write the new file search syntax.

See [`search_patterns.yaml`](multiqc/utils/search_patterns.yaml) for the new module search keys
and more examples.

#### 2. You have custom plugins / modules / external code

To see what changes need to applied to your custom plugin code, please see the [MultiQC docs](http://multiqc.info/docs/#v1.0-updates).

#### New Modules

- [**Adapter Removal**](https://github.com/mikkelschubert/adapterremoval)
  - AdapterRemoval v2 - rapid adapter trimming, identification, and read merging
- [**BUSCO**](http://busco.ezlab.org/)
  - New module for the `BUSCO v2` tool, used for assessing genome assembly and annotation completeness.
- [**Cluster Flow**](http://clusterflow.io)
  - Cluster Flow is a workflow tool for bioinformatics pipelines. The new module parses executed tool commands.
- [**RNA-SeQC**](http://archive.broadinstitute.org/cancer/cga/rna-seqc)
  - New module to parse output from RNA-SeQC, a java program which computes a series
    of quality control metrics for RNA-seq data.
- [**goleft indexcov**](https://github.com/brentp/goleft/tree/master/indexcov)
  - [goleft indexcov](https://github.com/brentp/goleft/tree/master/indexcov) uses the PED and ROC
    data files to create diagnostic plots of coverage per sample, helping to identify sample gender and coverage issues.
  - Thanks to @chapmanb and @brentp
- [**SortMeRNA**](http://bioinfo.lifl.fr/RNA/sortmerna/)
  - New module for `SortMeRNA`, commonly used for removing rRNA contamination from datasets.
  - Written by @bschiffthaler

#### Module updates

- **Bcftools**
  - Fixed bug with display of indels when only one sample
- **Cutadapt**
  - Now takes the filename if the sample name is `-` (stdin). Thanks to @tdido
- **FastQC**
  - Data for the Sequence content plot can now be downloaded from reports as a JSON file.
- **FastQ Screen**
  - Rewritten plotting method for high sample numbers plot (~ > 20 samples)
  - Now shows counts for single-species hits and bins all multi-species hits
  - Allows plot to show proper percentage view for each sample, much easier to interpret.
- **HTSeq**
  - Fix bug where header lines caused module to crash
- **Picard**
  - New `RrbsSummaryMetrics` Submodule!
  - New `WgsMetrics` Submodule!
  - `CollectGcBiasMetrics` module now prints summary statistics to `multiqc_data` if found. Thanks to @ahvigil
- **Preseq**
  - Now trims the x axis to the point that meets 90% of `min(unique molecules)`.
    Hopefully prevents ridiculous x axes without sacrificing too much useful information.
  - Allows to show estimated depth of coverage instead of less informative molecule counts
    (see [details](http://multiqc.info/docs/#preseq)).
  - Plots dots with externally calculated real read counts (see [details](http://multiqc.info/docs/#preseq)).
- **Qualimap**
  - RNASeq Transcript Profile now has correct axis units. Thanks to @roryk
  - BamQC module now doesn't crash if reports don't have genome gc distributions
- **RSeQC**
  - Fixed Python3 error in Junction Saturation code
  - Fixed JS error for Junction Saturation that made the single-sample combined plot only show _All Junctions_

#### Core MultiQC updates

- Change in module structure and import statements (see [details](http://multiqc.info/docs/#v1.0-updates)).
- Module file search has been rewritten (see above changes to configs)
  - Significant improvement in search speed (test dataset runs in approximately half the time)
  - More options for modules to find their logs, eg. filename and contents matching regexes (see the [docs](http://multiqc.info/docs/#step-1-find-log-files))
- Report plot data is now compressed, significantly reducing report filesizes.
- New `--ignore-samples` option to skip samples based on parsed sample name
  - Alternative to filtering by input filename, which doesn't always work
  - Also can use config vars `sample_names_ignore` (glob patterns) and `sample_names_ignore_re` (regex patterns).
- New `--sample-names` command line option to give file with alternative sample names
  - Allows one-click batch renaming in reports
- New `--cl_config` option to supply MultiQC config YAML directly on the command line.
- New config option to change numeric multiplier in General Stats
  - For example, if reports have few reads, can show `Thousands of Reads` instead of `Millions of Reads`
  - Set config options `read_count_multiplier`, `read_count_prefix` and `read_count_desc`
- Config options `decimalPoint_format` and `thousandsSep_format` now apply to tables as well as plots
  - By default, thosands will now be separated with a space and `.` used for decimal places.
- Tables now have a maximum-height by default and scroll within this.
  - Speeds up report rendering in the web browser and makes report less stupidly long with lots of samples
  - Button beneath table toggles full length if you want a zoomed-out view
  - Refactored and removed previous code to make the table header "float"
  - Set `config.collapse_tables` to `False` to disable table maximum-heights
- Bar graphs and heatmaps can now be zoomed in on
  - Interactive plots sometimes hide labels due to lack of space. These can now be zoomed in on to see specific samples in more detail.
- Report plots now load sequentially instead of all at once
  - Prevents the browser from locking up when large reports load
- Report plot and section HTML IDs are now sanitised and checked for duplicates
- New template available (called _sections_) which has faster loading
  - Only shows results from one module at a time
  - Makes big reports load in the browser much more quickly, but requires more clicking
  - Try it out by specifying `-t sections`
- Module sections tidied and refactored
  - New helper function `self.add_section()`
  - Sections hidden in nav if no title (no more need for the hacky `self.intro +=`)
  - Content broken into `description`, `help` and `plot`, with automatic formatting
  - Empty module sections are now skipped in reports. No need to check if a plot function returns `None`!
  - Changes should be backwards-compatible
- Report plot data export code refactored
  - Now doesn't export hidden samples (uses HighCharts [export-csv](https://github.com/highcharts/export-csv) plugin)
- Handle error when `git` isn't installed on the system.
- Refactored colouring of table cells
  - Was previously done in the browser using [chroma.js](http://gka.github.io/chroma.js/)
  - Now done at report generation time using the [spectra](https://pypi.python.org/pypi/spectra) package
  - Should helpfully speed up report rendering time in the web browser, especially for large reports
- Docs updates (thanks to @varemo)
- Previously hidden log file `.multiqc.log` renamed to `multiqc.log` in `multiqc_data`
- Added option to load MultiQC config file from a path specified in the environment variable `MULTIQC_CONFIG_PATH`
- New table configuration options
  - `sortRows: False` prevents table rows from being sorted alphabetically
  - `col1_header` allows the default first column header to be changed from "Sample Name"
- Tables no longer show _Configure Columns_ and _Plot_ buttons if they only have a single column
- Custom content updates
  - New `custom_content`/`order` config option to specify order of Custom Content sections
  - Tables now use the header for the first column instead of always having `Sample Name`
  - JSON + YAML tables now remember order of table columns
  - Many minor bugfixes
- Line graphs and scatter graphs axis limits
  - If limits are specified, data exceeding this is no longer saved in report
  - Visually identical, but can make report file sizes considerable smaller in some cases
- Creating multiple plots without a config dict now works (previously just gave grey boxes in report)
- All changes are now tested on a Windows system, using [AppVeyor](https://ci.appveyor.com/project/ewels/multiqc/)
- Fixed rare error where some reports could get empty General Statistics tables when no data present.
- Fixed minor bug where config option `force: true` didn't work. Now you don't have to always specify `-f`!

---

## [MultiQC v0.9](https://github.com/ewels/MultiQC/releases/tag/v0.9) - 2016-12-21

A major new feature is released in v0.9 - support for _custom content_. This means
that MultiQC can now easily include output from custom scripts within reports without
the need for a new module or plugin. For more information, please see the
[MultiQC documentation](http://multiqc.info/docs/#custom-content).

#### New Modules

- [**HTSeq**](http://www-huber.embl.de/HTSeq/doc/count.html)
  - New module for the `htseq-count` tool, often used in RNA-seq analysis.
- [**Prokka**](http://www.vicbioinformatics.com/software.prokka.shtml)
  - Prokka is a software tool for the rapid annotation of prokaryotic genomes.
- [**Slamdunk**](http://t-neumann.github.io/slamdunk/)
  - Slamdunk is a software tool to analyze SLAMSeq data.
- [**Peddy**](https://github.com/brentp/peddy)
  - Peddy calculates genotype :: pedigree correspondence checks, ancestry checks and sex checks using VCF files.

#### Module updates

- **Cutadapt**
  - Fixed bug in General Stats table number for old versions of cutadapt (pre v1.7)
  - Added support for _really_ old cutadapt logs (eg. v.1.2)
- **FastQC**
  - New plot showing total overrepresented sequence percentages.
  - New option to parse a file containing a theoretical GC curve to display in the background.
    - Human & Mouse Genome / Transcriptome curves bundled, or make your own using
      [fastqcTheoreticalGC](https://github.com/mikelove/fastqcTheoreticalGC). See the
      [MultiQC docs](http://multiqc.info/docs/#fastqc) for more information.
- **featureCounts**
  - Added parsing checks and catch failures for when non-featureCounts files are picked up by accident
- **GATK**
  - Fixed logger error in VariantEval module.
- **Picard**
  - Fixed missing sample overwriting bug in `RnaSeqMetrics`
  - New feature to customise coverage shown from `HsMetrics` in General Statistics table
    see the [docs](http://multiqc.info/docs/#picard) for info).
  - Fixed compatibility problem with output from `CollectMultipleMetrics` for `CollectAlignmentSummaryMetrics`
- **Preseq**
  - Module now recognises output from `c_curve` mode.
- **RSeQC**
  - Made the gene body coverage plot show the percentage view by default
  - Made gene body coverage properly handle sample names
- **Samtools**
  - New module to show duplicate stats from `rmdup` logs
  - Fixed a couple of niggles in the idxstats plot
- **SnpEff**
  - Fixed swapped axis labels in the Variant Quality plot
- **STAR**
  - Fixed crash when there are 0 unmapped reads.
  - Sample name now taken from the directory name if no file prefix found.
- **Qualimap BamQC**
  - Add a line for pre-calculated reference genome GC content
  - Plot cumulative coverage for values above 50x, align with the coverage histogram.
  - New ability to customise coverage thresholds shown in General Statistics table
    (see the [docs](http://multiqc.info/docs/#qualimap) for info).

#### Core MultiQC updates

- Support for _custom content_ (see top of release notes).
- New ninja report tool: make scatter plots of any two table columns!
- Plot data now saved in `multiqc_data` when 'flat' image plots are created
  - Allows you easily re-plot the data (eg. in Excel) for further downstream investigation
- Added _'Apply'_ button to Highlight / Rename / Hide.
  - These tools can become slow with large reports. This means that you can enter several
    things without having to wait for the report to replot each change.
- Report heatmaps can now be sorted by highlight
- New config options `decimalPoint_format` and `thousandsSep_format`
  - Allows you to change the default `1 234.56` number formatting for plots.
- New config option `top_modules` allows you to specify modules that should come at the top of the report
- Fixed bar plot bug where missing categories could shift data between samples
- Report title now printed in the side navigation
- Missing plot IDs added for easier plot exporting
- Stopped giving warnings about skipping directories (now a debug message)
- Added warnings in report about missing functionality for flat plots (exporting and toolbox)
- Export button has contextual text for images / data
- Fixed a bug where user config files were loaded twice
- Fixed bug where module order was random if `--module` or `--exclude` was used.
- Refactored code so that the order of modules can be changed in the user config
- Beefed up code + docs in scatter plots back end and multiple bar plots.
- Fixed a few back end nasties for Tables
  - Shared-key columns are no longer forced to share colour schemes
  - Fixed bug in lambda modified values when format string breaks
  - Supplying just data with no header information now works as advertised
- Improvements to back end code for bar plots
  - New `tt_decimals` and `tt_suffix` options for bar plots
  - Bar plots now support `yCeiling`, `yFloor` and `yMinRange`, as with line plots.
  - New option `hide_zero_cats:False` to force legends to be shown even when all data is 0
- General Stats _Showing x of y_ columns count is fixed on page load.
- Big code whitespace cleanup

---

## [MultiQC v0.8](https://github.com/ewels/MultiQC/releases/tag/v0.8) - 2016-09-26

#### New Modules

- [**GATK**](https://software.broadinstitute.org/gatk/)
  - Added support for VariantEval reports, only parsing a little of the information
    in there so far, but it's a start.
  - Module originally written by @robinandeer at the [OBF Codefest](https://www.open-bio.org/wiki/Codefest_2016),
    finished off by @ewels
- [**Bcftools**](https://samtools.github.io/bcftools/)
- [**QUAST**](http://quast.bioinf.spbau.ru/)
  - QUAST is a tool for assessing de novo assemblies against reference genomes.

#### Module updates

- **Bismark** now supports reports from `bam2nuc`, giving Cytosine coverage in General Stats.
- **Bowtie1**
  - Updated to try to find bowtie command before log, handle multiple logs in one file. Same as bowtie2.
- **FastQC**
  - Sample pass/warn/fail lists now display properly even with large numbers of samples
  - Sequence content heatmap display is better with many samples
- **Kallisto**
  - Now supports logs from SE data.
- **Picard**
  - `BaseDistributionByCycle` - new submodule! Written by @mlusignan
  - `RnaSeqMetrics` - new submodule! This one by @ewels ;)
  - `AlignmentSummaryMetrics` - another new submodule!
  - Fixed truncated files crash bug for Python 3 _(#306)_
- **Qualimap RNASeqQC**
  - Fixed parsing bug affecting counts in _Genomic Origin_ plot.
  - Module now works with European style thousand separators (`1.234,56` instead of `1,234.56`)
- **RSeQC**
  - `infer_experiment` - new submodule! Written by @Hammarn
- **Samtools**
  - `stats` submodule now has separate bar graph showing alignment scores
  - `flagstat` - new submodule! Written by @HLWiencko
  - `idxstats` - new submodule! This one by @ewels again

#### Core MultiQC updates

- New `--export`/`-p` option to generate static images plot in `multiqc_plots` (`.png`, `.svg` and `.pdf`)
  - Configurable with `export_plots`, `plots_dir_name` and `export_plot_formats` config options
  - `--flat` option no longer saves plots in `multiqc_data/multiqc_plots`
- New `--comment`/`-b` flag to add a comment to the top of reports.
- New `--dirs-depth`/`-dd` flag to specify how many directories to prepend with `--dirs`/`-d`
  - Specifying a postive number will take that many directories from the end of the path
  - A negative number will take directories from the start of the path.
- Directory paths now appended before cleaning, so `fn_clean_exts` will now affect these names.
- New `custom_logo` attributes to add your own logo to reports.
- New `report_header_info` config option to add arbitrary information to the top of reports.
- New `--pdf` option to create a PDF report
  - Depends on [Pandoc](http://pandoc.org) being installed and is in a beta-stage currently.
  - Note that specifying this will make MultiQC use the `simple` template, giving a HTML report with
    much reduced functionality.
- New `fn_clean_sample_names` config option to turn off sample name cleaning
  - This will print the full filename for samples. Less pretty reports and rows
    on the General Statistics table won't line up, but can prevent overwriting.
- Table header defaults can now be set easily
- General Statistics table now hidden if empty.
- Some new defaults in the sample name cleaning
- Updated the `simple` template.
  - Now has no toolbox or nav, no JavaScript and is better suited for printing / PDFs.
  - New `config.simple_output` config flag so code knows when we're trying to avoid JS.
- Fixed some bugs with config settings (eg. template) being overwritten.
- NFS log file deletion bug fixed by @brainstorm (#265)
- Fixed bug in `--ignore` behaviour with directory names.
- Fixed nasty bug in beeswarm dot plots where sample names were mixed up (#278)
- Beeswarm header text is now more informative (sample count with more info on a tooltip)
- Beeswarm plots now work when reports have > 1000 samples
- Fixed some buggy behaviour in saving / loading report highlighting + renaming configs (#354)

Many thanks to those at the [OpenBio Codefest 2016](https://www.open-bio.org/wiki/Codefest_2016)
who worked on MultiQC projects.

---

## [MultiQC v0.7](https://github.com/ewels/MultiQC/releases/tag/v0.7) - 2016-07-04

#### Module updates

- [**Kallisto**](https://pachterlab.github.io/kallisto/) - new module!
- **Picard**
  - Code refactored to make maintenance and additions easier.
  - Big update to `HsMetrics` parsing - more results shown in report, new plots (by @lpantano)
  - Updated `InsertSizeMetrics` to understand logs generated by `CollectMultipleMetrics` (#215)
  - Newlines in picard output. Fixed by @dakl
- **Samtools**
  - Code refactored
  - Rewrote the `samtools stats` code to display more stats in report with a beeswarm plot.
- **Qualimap**
  - Rewritten to use latest methods and fix bugs.
  - Added _Percentage Aligned_ column to general stats for `BamQC` module.
  - Extra table thresholds added by @avilella (hidden by default)
- **General Statistics**
  - Some tweaks to the display defaults (FastQC, Bismark, Qualimap, SnpEff)
  - Now possible to skip the General Statistics section of the report with `--exclude general_stats`
- **Cutadapt** module updated to recognise logs from old versions of cutadapt (<= v1.6)
- **Trimmomatic**
  - Now handles `,` decimal places in percentage values.
  - Can cope with line breaks in log files (see issue #212)
- **FastQC** refactored
  - Now skips zip files if the sample name has already been found. Speeds up MultiQC execution.
  - Code cleaned up. Parsing and data-structures standardised.
  - New popovers on Pass / Warn / Fail status bars showing sample names. Fast highlighting and hiding.
  - New column in General Stats (hidden by default) showing percentage of FastQC modules that failed.
- **SnpEff**
  - Search pattern now more generic, should match reports from others.
  - _Counts by Effect_ plot removed (had hundreds of categories, was fairly unusable).
  - `KeyError` bug fixed.
- **Samblaster** now gets sample name from `ID` instead of `SM` (@dakl)
- **Bowtie 2**
  - Now parses overall alignment rate as intended.
  - Now depends on even less log contents to work with more inputs.
- **MethylQA** now handles variable spacing in logs
- **featureCounts** now splits columns on tabs instead of whitespace, can handle filenames with spaces

#### Core MultiQC updates

- **Galaxy**: MultiQC now available in Galax! Work by @devengineson / @yvanlebras / @cmonjeau
  - See it in the [Galaxy Toolshed](https://toolshed.g2.bx.psu.edu/view/engineson/multiqc/)
- **Heatmap**: New plot type!
- **Scatter Plot**: New plot type!
- **Download raw data** behind plots in reports! Available in the Export toolbox.
  - Choose from tab-separated, comma-separated and the complete JSON.
- **Table columns can be hidden** on page load (shown through _Configure Columns_)
  - Defaults are configurable using the `table_columns_visible` config option.
- **Beeswarm plot**: Added missing rename / highlight / hiding functionality.
- New `-l` / `--file-list` option: specify a file containing a **list of files** to search.
- **Updated HighCharts** to v4.2.5. Added option to export to JPEG.
- Can now **cancel execution** with a single `ctrl+c` rather than having to button mash
- More granular control of **skipping files** during scan (filename, dirname, path matching)
  - Fixed `--exclude` so that it works with directories as well as files
- **New _Clear_ button** in toolbox to bulk remove highlighting / renaming / hiding filters.
- Improved documentation about behaviour for large sample numbers.
- Handle YAML parsing errors for the config file more gracefully
- Removed empty columns from tables again
- Fixed bug in changing module search patterns, reported by @lweasel
- Added timeout parameter to version check to prevent hang on systems with long defaults
- Fixed table display bug in Firefox
- Fixed bug related to order in which config files are loaded
- Fixed bug that broke the _"Show only"_ toolbox feature with multiple names.
- Numerous other small bugs.

---

## [MultiQC v0.6](https://github.com/ewels/MultiQC/releases/tag/v0.6) - 2016-04-29

#### Module updates

- New [Salmon](http://combine-lab.github.io/salmon/) module.
- New [Trimmomatic](http://www.usadellab.org/cms/?page=trimmomatic) module.
- New [Bamtools stats](https://github.com/pezmaster31/bamtools) module.
- New beeswarm plot type. General Stats table replaced with this when many samples in report.
- New RSeQC module: Actually a suite of 8 new modules supporting various outputs from RSeQC
- Rewrote bowtie2 module: Now better at parsing logs and tries to scrape input from wrapper logs.
- Made cutadapt show counts by default instead of obs/exp
- Added percentage view to Picard insert size plot

#### Core MultiQC updates

- Dynamic plots now update their labels properly when changing datasets and to percentages
- Config files now loaded from working directory if present
- Started new docs describing how each module works
- Refactored featureCounts module. Now handles summaries describing multiple samples.
- Stopped using so many hidden files. `.multiqc.log` now called `multiqc.log`
- New `-c`/`--config` command line option to specify a MultiQC configuration file
- Can now load run-specific config files called `multiqc_config.yaml` in working directory
- Large code refactoring - moved plotting code out of `BaseModule` and into new `multiqc.plots` submodules
- Generalised code used to generate the General Stats table so that it can be used by modules
- Removed interactive report tour, replaced with a link to a youtube tutorial
- Made it possible to permanently hide the blue welcome message for all future reports
- New option to smooth data for line plots. Avoids mega-huge plots. Applied to SnpEff, RSeQC, Picard.

Bugfixes:

- Qualimap handles infinity symbol (thanks @chapmanb )
- Made SnpEff less fussy about required fields for making plots
- UTF-8 file paths handled properly in Py2.7+
- Extending two config variables wasn't working. Now fixed.
- Dragging the height bar of plots now works again.
- Plots now properly change y axis limits and labels when changing datasets
- Flat plots now have correct path in `default_dev` template

---

## [MultiQC v0.5](https://github.com/ewels/MultiQC/releases/tag/v0.5) - 2016-03-29

#### Module updates

- New [Skewer](https://github.com/relipmoc/skewer) module, written by @dakl
- New [Samblaster](https://github.com/GregoryFaust/samblaster) module, written by @dakl
- New [Samtools stats](http://www.htslib.org/) module, written by @lpantano
- New [HiCUP](http://www.bioinformatics.babraham.ac.uk/projects/hicup/) module
- New [SnpEff](http://snpeff.sourceforge.net/) module
- New [methylQA](http://methylqa.sourceforge.net/) module

#### Core MultiQC updates

- New "Flat" image plots, rendered at run time with MatPlotLib
  - By default, will use image plots if > 50 samples (set in config as `plots_flat_numseries`)
  - Means that _very_ large numbers of samples can be viewed in reports. _eg._ single cell data.
  - Templates can now specify their own plotting functions
  - Use `--flat` and `--interactive` to override this behaviour
- MultiQC added to `bioconda` (with help from @dakl)
- New plugin hook: `config_loaded`
- Plugins can now add new command line options (thanks to @robinandeer)
- Changed default data directory name from `multiqc_report_data` to `multiqc_data`
- Removed support for depreciated MultiQC_OSXApp
- Updated logging so that a verbose `multiqc_data/.multiqc.log` file is always written
- Now logs more stuff in verbose mode - command used, user configs and so on.
- Added a call to multiqc.info to check for new versions. Disable with config `no_version_check`
- Removed general stats manual row sorting.
- Made filename matching use glob unix style filename match patterns
- Everything (including the data directory) is now created in a temporary directory and moved when MultiQC is complete.
- A handful of performance updates for large analysis directories

---

## [MultiQC v0.4](https://github.com/ewels/MultiQC/releases/tag/v0.4) - 2016-02-16

- New `multiqc_sources.txt` which identifies the paths used to collect all report data for each sample
- Export parsed data as tab-delimited text, `JSON` or `YAML` using the new `-k`/`--data-format` command line option
- Updated HighCharts from `v4.2.2` to `v4.2.3`, fixes tooltip hover bug.
- Nicer export button. Now tied to the export toolbox, hopefully more intuitive.
- FastQC: Per base sequence content heatmap can now be clicked to show line graph for single sample
- FastQC: No longer show adapter contamination datasets with <= 0.1% contamination.
- Picard: Added support for `CollectOxoGMetrics` reports.
- Changed command line option `--name` to `--filename`
- `--name` also used for filename if `--filename` not specified.
- Hide samples toolbox now has switch to _show only_ matching samples
- New regex help box with examples added to report
- New button to copy general stats table to the clipboard
- General Stats table 'floating' header now sorts properly when scrolling
- Bugfix: MultiQC default_dev template now copies module assets properly
- Bufgix: General Stats table floating header now resizes properly when page width changes

---

## [MultiQC v0.3.2](https://github.com/ewels/MultiQC/releases/tag/v0.3.2) - 2016-02-08

- All modules now load their log file search parameters from a config
  file, allowing you to overwrite them using your user config file
  - This is useful if your analysis pipeline renames program outputs
- New Picard (sub)modules - Insert Size, GC Bias & HsMetrics
- New Qualimap (sub)module - RNA-Seq QC
- Made Picard MarkDups show percent by default instead of counts
- Added M-Bias plot to Bismark
- New option to stream report HTML to `stdout`
- Files can now be specified as well as directories
- New options to specify whether the parsed data directory should be created
  - command line flags: `--data` / `--no-data`
  - config option name: `make_data_dir`
- Fixed bug with incorrect path to installation dir config YAML file
- New toolbox drawer for bulk-exporting graph images
- Report side navigation can now be hidden to maximise horizontal space
- Mobile styling improved for narrow screen
- More vibrant colours in the general stats table
- General stats table numbers now left aligned
- Settings now saved and loaded to named localstorage locations
  - Simplified interface - no longer global / single report saving
  - Removed static file config. Solves JS error, no-one was doing this
    since we have standalone reports anyway.
- Added support for Python 3.5
- Fixed bug with module specific CSS / JS includes in some templates
- Made the 'ignore files' config use unix style file pattern matching
- Fixed some bugs in the FastQ Screen module
- Fixed some bugs in the FastQC module
- Fixed occasional general stats table bug
- Table sorting on sample names now works after renaming
- Bismark module restructure
  - Each report type now handled independently (alignment / dedup / meth extraction)
  - M-Bias plot now shows R1 and R2
- FastQC GC content plot now has option for counts or percentages
  - Allows comparison between samples with very different read counts
- Bugfix for reports javascript
  - Caused by updated to remotely loaded HighCharts export script
  - Export script now bundled with multiqc, so does not depend on internet connection
  - Other JS errors fixed in this work
- Bugfix for older FastQC reports - handle old style sequence dup data
- Bugfix for varying Tophat alignment report formats
- Bugfix for Qualimap RNA Seq reports with paired end data

---

## [MultiQC v0.3.1](https://github.com/ewels/MultiQC/releases/tag/v0.3.1) - 2015-11-04

- Hotfix patch to fix broken FastQC module (wasn't finding `.zip` files properly)
- General Stats table colours now flat. Should improve browser speed.
- Empty rows now hidden if appear due to column removal in general stats
- FastQC Kmer plot removed until we have something better to show.

---

## [MultiQC v0.3](https://github.com/ewels/MultiQC/releases/tag/v0.3) - 2015-11-04

- Lots of lovely new documentation!
- Child templates - easily customise specific parts of the default report template
- Plugin hooks - allow other tools to execute custom code during MultiQC execution
- New Preseq module
- New design for general statistics table (snazzy new background bars)
- Further development of toolbox
  - New button to clear all filters
  - Warnings when samples are hidden, plus empty plots and table cols are hidden
  - Active toolbar tab buttons are highlighted
- Lots of refactoring by @moonso to please the Pythonic gods
  - Switched to click instead of argparse to handle command line arguments
  - Code generally conforms to best practices better now.
- Now able to supply multiple directories to search for reports
- Logging output improved (now controlled by `-q` and `-v` for quiet and verbose)
- More HTML output dealt with by the base module, less left to the modules
  - Module introduction text
  - General statistics table now much easier to add to (new helper functions)
- Images, CSS and Javascript now included in HTML, meaning that there is a single
  report file to make sharing easier
- More accessible scrolling in the report - styled scrollbars and 'to top' button.
- Modules and templates now use setuptools entry points, facilitating plugins
  by other packages. Allows niche extensions whilst keeping the core codebase clean.
- The general stats table now has a sticky header row when scrolling, thanks to
  some new javascript wizardry...
- General stats columns can have a _shared key_ which allows common colour schemes
  and data ranges. For instance, all columns describing a read count will now share
  their scale across modules.
- General stats columns can be hidden and reordered with a new modal window.
- Plotting code refactored, reports with many samples (>50 by default) don't
  automatically render to avoid freezing the browser.
- Plots with highlighted and renamed samples now honour this when exporting to
  different file types.

---

## [MultiQC v0.2](https://github.com/ewels/MultiQC/releases/tag/v0.2) - 2015-09-18

- Code restructuring for nearly all modules. Common base module
  functions now handle many more functions (plots, config, file import)
  - See the [contributing notes](https://github.com/ewels/MultiQC/blob/master/CONTRIBUTING.md)
    for instructions on how to use these new helpers to make your own module
- New report toolbox - sample highlighting, renaming, hiding
  - Config is autosaved by default, can also export to a file for sharing
  - Interactive tour to help users find their way around
- New Tophat, Bowtie 2 and QualiMap modules
  - Thanks to @guillermo-carrasco for the QualiMap module
- Bowtie module now works
- New command line parameter `-d` prefixes sample names with the directory that
  they were found in. Allows duplicate filenames without being overwritten.
- Introduction walkthrough helps show what can be done in the report
- Now compatible with both Python 2 and Python 3
- Software version number now printed on command line properly, and in reports.
- Bugfix: FastQC doesn't break when only one report found
- Bugfix: FastQC seq content heatmap highlighting
- Many, many small bugfixes

---

## [MultiQC v0.1](https://github.com/ewels/MultiQC/releases/tag/v0.1) - 2015-09-01

- The first public release of MultiQC, after a month of development. Basic
  structure in place and modules for FastQC, FastQ Screen, Cutadapt, Bismark,
  STAR, Bowtie, Subread featureCounts and Picard MarkDuplicates. Approaching
  stability, though still under fairly heavy development.<|MERGE_RESOLUTION|>--- conflicted
+++ resolved
@@ -6,15 +6,12 @@
 
 - Major spruce of the command line help, using the new [rich-click](https://github.com/ewels/rich-click) package
 - Drop some of the Python 2k compatability code (eg. custom requirements)
-<<<<<<< HEAD
 - Matplotlib line plots now respect `xLog: True` and `yLog: True` in config ([#1631](https://github.com/ewels/MultiQC/issues/1631))
-=======
 - Improvements for running MultiQC in a Python environment, such as a Jupyter Notebook or script
   - Fixed bug raised when removing logging file handlers between calls that arose when configuring the root logger with dictConfig ([#1643](https://github.com/ewels/MultiQC/issues/1643))
 - Added new config option `custom_table_header_config` to override any config for any table header
 - Fixed edge-case bug in custom content where a `description` that doesn't terminate in `.` gave duplicate section descriptions.
 - Tidied the verbose log to remove some very noisy statements and add summaries for skipped files in the search
->>>>>>> c91dd02f
 
 ### New Modules
 

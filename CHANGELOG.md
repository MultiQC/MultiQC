# MultiQC Version History

## MultiQC v1.23dev

### MultiQC updates

### New modules

### Module updates

## [MultiQC v1.22.1](https://github.com/MultiQC/MultiQC/releases/tag/v1.22) - 2024-05-17

### Fix run as a Nextflow job

This bug fix release addresses the file search problem when MultiQC executed as a typical Nextflow job. See [#2575](https://github.com/MultiQC/MultiQC/pull/2575) for detail.

## [MultiQC v1.22](https://github.com/MultiQC/MultiQC/releases/tag/v1.22) - 2024-05-14

### Highlights - notebooks and performance

Version 1.22 brings some major behind-the-scenes refactoring to MultiQC. This unlocks a number of new features, such as the ability to use MultiQC as a Python library in scripts / notebooks, and run-time validation of plot config attributes.

This release also introduces some huge performance improvements thanks to [@rhpvorderman](https://github.com/rhpvorderman). Compared to v1.21, a typical v1.22 run is **53% faster** and has a **6x smaller peak-memory footprint** - well worth updating!

Finally, support for the depreciated HighCharts plotting library is fully removed in v1.22, bringing to a close a long standing project to migrate to Plotly.

For more information, please see the MultiQC release blog article on the Seqera website: <https://seqera.io/blog/>

### MultiQC updates

- Remove the `highcharts` template and Highcharts and Matplotlib dependencies ([#2409](https://github.com/MultiQC/MultiQC/pull/2409))
- Remove CSP.txt and the linting check, move the script that prints missing hashes under `scripts`. Admins of servers with Content Security Policy can use it to print missing hashes when they install a new MultiQC version with: `python scripts/print_missing_csp.py --report full_report.html` ([#2421](https://github.com/MultiQC/MultiQC/pull/2421))
- Do not maintain change log between releases ([#2427](https://github.com/MultiQC/MultiQC/pull/2427))
- Use native clipboard API ([#2419](https://github.com/MultiQC/MultiQC/pull/2419))
- Profile runtime: visualize per-module memory and run time ([#2548](https://github.com/MultiQC/MultiQC/pull/2548), [#2547](https://github.com/MultiQC/MultiQC/pull/2547))
- Refactoring for performance:
  - Search file blocks rather than individual lines for faster results ([#2513](https://github.com/MultiQC/MultiQC/pull/2513))
  - Refactor file content search for a 40% speed increase ([#2505](https://github.com/MultiQC/MultiQC/pull/2505))
  - Sort `filepatterns` for faster searching ([#2506](https://github.com/MultiQC/MultiQC/pull/2506))
  - Use `array.array` for in-memory plot data, stream to render Jinja and dump JSON to reduce memory requirement ([#2515](https://github.com/MultiQC/MultiQC/pull/2515))
  - Speed up all modules by caching `spectra.scale` and using sets instead of lists ([#2509](https://github.com/MultiQC/MultiQC/pull/2509))
  - Stream json data to a file to save 30% of the memory ([#2510](https://github.com/MultiQC/MultiQC/pull/2510))
  - Do `replace_nan` in place rather than creating a new object ([#2529](https://github.com/MultiQC/MultiQC/pull/2529))
  - Use gzip rather than lzstring for compression and decompression of the plot data ([#2504](https://github.com/MultiQC/MultiQC/pull/2504))
  - Use gzip level 6 for faster json compression ([#2553](https://github.com/MultiQC/MultiQC/pull/2553))
  - Clean up module raw data after running each module, significantly reduces the memory footprint ([#2551](https://github.com/MultiQC/MultiQC/pull/2551))
- Refactoring for interactivity and validation:
  - Top-level functions for MultiQC use as a library ([#2442](https://github.com/MultiQC/MultiQC/pull/2442))
  - Pydantic models for plots and datasets ([#2442](https://github.com/MultiQC/MultiQC/pull/2442))
  - Validating plot configs with Pydantic ([#2534](https://github.com/MultiQC/MultiQC/pull/2534))
  - Use dataclasses for table and violin columns ([#2546](https://github.com/MultiQC/MultiQC/pull/2546))
  - Break up the main run function into submodules ([#2446](https://github.com/MultiQC/MultiQC/pull/2446))
  - Deprecate `multiqc.utils.config` and `multiqc.utils.report` in favour of `multiqc.config` and `multiqc.report` ([#2542](https://github.com/MultiQC/MultiQC/pull/2542))
  - Static typing of the report and config modules ([#2445](https://github.com/MultiQC/MultiQC/pull/2445))
  - Add type hints into core codebase ([#2434](https://github.com/MultiQC/MultiQC/pull/2434))
  - Consistent config options: rename `decimalPlaces` to `tt_decimals` ([#2451](https://github.com/MultiQC/MultiQC/pull/2451))
  - Remove encoding and shebang headers from module files ([#2425](https://github.com/MultiQC/MultiQC/pull/2425))
  - Refactor line plot categories: keep boolean throughout the code, and data points as pairs for simplicity ([#2418](https://github.com/MultiQC/MultiQC/pull/2418))
- Fixes:
  - Fix error when using default sort ([#2544](https://github.com/MultiQC/MultiQC/pull/2544))
  - Do not attempt to render flat plot when no data ([#2490](https://github.com/MultiQC/MultiQC/pull/2490))
  - Fix export plots with `--export` and always export data ([#2489](https://github.com/MultiQC/MultiQC/pull/2489))
  - Fix: make sure `modify` lambda not present in JSON dump ([#2455](https://github.com/MultiQC/MultiQC/pull/2455))
  - Enable `--export` even when writing interactive plots ([#2444](https://github.com/MultiQC/MultiQC/pull/2444))
  - Replace `NaN` with `null` in exported JSON ([#2432](https://github.com/MultiQC/MultiQC/pull/2432))
  - Fix `y_minrange` option ([#2415](https://github.com/MultiQC/MultiQC/pull/2415))
- Reduce report size: exclude plot data for sections in `remove_sections` ([#2460](https://github.com/MultiQC/MultiQC/pull/2460))
- Add `ge` and `le` to `cond_formatting_rules` ([#2494](https://github.com/MultiQC/MultiQC/pull/2494))
- CI: use `uv pip` ([#2352](https://github.com/MultiQC/MultiQC/pull/2352))
- Lint check for use of `f["content_lines"]` ([#2485](https://github.com/MultiQC/MultiQC/pull/2485))
- Allow to set style of line graph (`lines` or `lines+markers`) per plot ([#2413](https://github.com/MultiQC/MultiQC/pull/2413))
- Add `CMD` to `Dockerfile` so a default run without any parameters displays the `--help` ([#2279](https://github.com/MultiQC/MultiQC/pull/2279))

### New modules

<<<<<<< HEAD
- **Glimpse**: Add support for Glimpse concordance metrics [#2491](https://github.com/MultiQC/MultiQC/issues/2491)
=======
- [**Hostile**](https://github.com/bede/hostile) ([#2501](https://github.com/MultiQC/MultiQC/pull/2501))
  - New module: Hostile is a short and long host reads removal tool
- [**Sequali**](https://github.com/rhpvorderman/sequali) ([#2441](https://github.com/MultiQC/MultiQC/pull/2441))
  - New module: Sequali Universal sequencing QC
>>>>>>> c7f69fab

### Module updates

- **Adapter Removal**
  - Standardize module names: use the came case ([#2433](https://github.com/MultiQC/MultiQC/pull/2433))
- **Bamdst**
  - Fix chromosome reports when contig data labels are missing ([#2479](https://github.com/MultiQC/MultiQC/pull/2479))
  - Fix for the case when `chromosomes.report` is not provided ([#2477](https://github.com/MultiQC/MultiQC/pull/2477))
  - Stress file name requirements for chromosomes report ([#2478](https://github.com/MultiQC/MultiQC/pull/2478))
- **BBTools**
  - Set missing values to `None` for `bbmap qahist` ([#2411](https://github.com/MultiQC/MultiQC/pull/2411))
- **Bcftools**
  - Stats: add multialleic sites column ([#2414](https://github.com/MultiQC/MultiQC/pull/2414))
- **BCL Convert**
  - Show message when no undetermined reads instead of error ([#2526](https://github.com/MultiQC/MultiQC/pull/2526))
  - Fix for absent index reads ([#2511](https://github.com/MultiQC/MultiQC/pull/2511))
  - Add all file types to sources ([#2456](https://github.com/MultiQC/MultiQC/pull/2456))
- **Busco**
  - Fix barplot colors ([#2453](https://github.com/MultiQC/MultiQC/pull/2453))
- **Cell Ranger**
  - Fix parsing antibody tab without `antibody_treemap_plot` ([#2525](https://github.com/MultiQC/MultiQC/pull/2525))
- **Cutadapt**
  - Speed up module by caching parsing versions ([#2528](https://github.com/MultiQC/MultiQC/pull/2528))
- **DRAGEN**
  - Add ploidy estimation table ([#2496](https://github.com/MultiQC/MultiQC/pull/2496))
- **fastp**
  - When could not parse sample name from command (i.e. `stdin`), use filename and proceed ([#2536](https://github.com/MultiQC/MultiQC/pull/2536))
- **FastQC**
  - Skip per tile sequence quality section in FastQC reports for better performance ([#2552](https://github.com/MultiQC/MultiQC/pull/2552))
  - Fix a `ZeroDivisionError` error ([#2462](https://github.com/MultiQC/MultiQC/pull/2462))
  - Fix memory leak to make 7 times faster and use 10 times less memory ([#2552](https://github.com/MultiQC/MultiQC/pull/2552))
  - Do not keep intermediate data in memory to reduce memory footprint further ([#2516](https://github.com/MultiQC/MultiQC/pull/2516) )
  - Add option to ignore FastQC quality thresholds ([#2486](https://github.com/MultiQC/MultiQC/pull/2486))
- **goleft indexcov**
  - Work correctly even if no valid contigs in input ([#2540](https://github.com/MultiQC/MultiQC/pull/2540))
- **mosdepth**
  - Fix absolute coverage plot ([#2488](https://github.com/MultiQC/MultiQC/pull/2488))
- **nonpareil**
  - Change write_data_file label to be consistent with other modules ([#2472](https://github.com/MultiQC/MultiQC/pull/2472))
- **Picard**
  - WgsMetrics: coverage plot: show % based ≥x, not >x ([#2473](https://github.com/MultiQC/MultiQC/pull/2473))
  - CrosscheckFingerprints: support multiple files, preserve sample order in heatmap ([#2454](https://github.com/MultiQC/MultiQC/pull/2454))
- **qc3C**
  - Fix detecting sample name for relative path ([#2502](https://github.com/MultiQC/MultiQC/pull/2502))
- **QualiMap**
  - BamQC: when trimming long tails, keep at least 20x ([#2431](https://github.com/MultiQC/MultiQC/pull/2431))
- **Samtools**
  - Add support for `markdup` ([#2254](https://github.com/MultiQC/MultiQC/pull/2254))
  - Add violin multiple datasets & samtools flagstat percentage switch ([#2430](https://github.com/MultiQC/MultiQC/pull/2430))
- **Space Ranger**
  - fix for missing `genomic_dna` section ([#2429](https://github.com/MultiQC/MultiQC/pull/2429))
- **xengsort**
  - Fix parsing long files (do no use `content_lines`) ([#2484](https://github.com/MultiQC/MultiQC/pull/2484))

## [MultiQC v1.21](https://github.com/MultiQC/MultiQC/releases/tag/v1.21) - 2024-02-28

### Highlights

#### Box plot

Added a new plot type: box plot. It's useful to visualise a distribution when you have a set of values for each sample.

```py
from multiqc.plots import box
self.add_section(
    ...,
    plot=box.plot(
        {
            "sample 1": [4506, 4326, 3137, 1563, 1730, 3254, 2259, 3670, 2719, ...],
            "sample 2": [2145, 2011, 3368, 2132, 1673, 1993, 6635, 1635, 4984, ...],
            "sample 3": [1560, 1845, 3247, 1701, 2829, 2775, 3179, 1724, 1828, ...],
        },
        pconfig={
            "title": "Iso-Seq: Insert Length",
        },
    )
)
```

<img width="400" src="https://raw.githubusercontent.com/MultiQC/MultiQC/1e2ad5529d547ab9dc04c99274da49ad6a2e556f/docs/images/changelog/v1.21-boxplot.png">

Note the difference with the violin plot: the box plot visualises the distributions of many values within one sample, whereas the violin plot shows the distribution of one metric across many samples.

#### `pyproject.toml`

The `setup.py` file has been superseded by `pyproject.toml` for the build configuration.
Note that now for new modules, an entry point should be added to `pyproject.toml` instead of `setup.py`, e.g.:

```toml
[project.entry-points."multiqc.modules.v1"]
afterqc = "multiqc.modules.afterqc:MultiqcModule"
```

#### Heatmap

The heatmap plot now supports passing a dict as input data, and also supports a `zlab`
parameter to set the label for the z-axis:

```py
from multiqc.plots import heatmap
self.add_section(
    ...,
    plot=heatmap.plot(
        {
            "sample 1": {"sample 2": 0, "sample 3": 1},
            "sample 2": {"sample 1": 0, "sample 3": 0},
            "sample 3": {"sample 1": 1, "sample 2": 0, "sample 3": 1},
        },
        pconfig={
            "title": "Sample comparison",
            "zlab": "Match",
        },
    )
)
```

### MultiQC updates

- New plot type: box plot ([#2358](https://github.com/MultiQC/MultiQC/pull/2358))
- Add "Export to CSV" button for tables ([#2394](https://github.com/MultiQC/MultiQC/pull/2394))
- Replace `setup.py` with `pyproject.toml` ([#2353](https://github.com/MultiQC/MultiQC/pull/2353))
- Heatmap: allow a dict dicts of data ([#2386](https://github.com/MultiQC/MultiQC/pull/2386))
- Heatmap: add `zlab` config parameter. Show `xlab`, `ylab`, `zlab` in tooltip ([#2387](https://github.com/MultiQC/MultiQC/pull/2387))
- Warn if `run_modules` contains a non-existent module ([#2322](https://github.com/MultiQC/MultiQC/pull/2322))
- Catch non-hashable values (dicts, lists) passed as a table cell value ([#2348](https://github.com/MultiQC/MultiQC/pull/2348))
- Always create JSON even when MegaQC upload is disabled ([#2330](https://github.com/MultiQC/MultiQC/pull/2330))
- Use generic font family for Plotly ([#2368](https://github.com/MultiQC/MultiQC/pull/2368))
- Use a padded span with `nowrap` instead of `&nbsp;` before suffixes in table cells ([#2395](https://github.com/MultiQC/MultiQC/pull/2395))
- Refactor: fix unescaped regex strings ([#2384](https://github.com/MultiQC/MultiQC/pull/2384))

Fixes:

- Pin the required Plotly version and add a runtime version check ([#2325](https://github.com/MultiQC/MultiQC/pull/2325))
- Bar plot: preserve the sample order ([#2339](https://github.com/MultiQC/MultiQC/pull/2339))
- Bar plot: fix inner gap in group mode ([#2321](https://github.com/MultiQC/MultiQC/pull/2321))
- Violin: filter `Inf` values ([#2380](https://github.com/MultiQC/MultiQC/pull/2380))
- Table: Fix use of the `no_violin` (ex-`no_beeswarm`) table config flag ([#2376](https://github.com/MultiQC/MultiQC/pull/2376))
- Heatmap: prevent from parsing numerical sample names ([#2349](https://github.com/MultiQC/MultiQC/pull/2349))
- Work around call of `full_figure_for_development` to avoid Kaleido errors ([#2359](https://github.com/MultiQC/MultiQC/pull/2359))
- Auto-generate plot `id` when `pconfig=None` ([#2337](https://github.com/MultiQC/MultiQC/pull/2337))
- Fix: infinite `dmax` or `dmin` fail JSON dump load in JavaScript ([#2354](https://github.com/MultiQC/MultiQC/pull/2354))
- Fix: dump `pconfig` for MegaQC ([#2344](https://github.com/MultiQC/MultiQC/pull/2344))

### New modules

- [**IsoSeq**](https://github.com/PacificBiosciences/IsoSeq)
  - Iso-Seq contains the newest tools to identify transcripts in PacBio single-molecule sequencing data (HiFi reads). `cluster` and `refine` commands are supported.
- [**Space Ranger**](https://support.10xgenomics.com/spatial-gene-expression/software/pipelines/latest/what-is-space-ranger)
  - Works with data from 10X Genomics Visium. Processes sequencing reads and images created using
    the 10x Visium platform to generate count matrices with spatial information.
  - New MultiQC module parses Space Ranger quality reports.

### Module updates

- **bcl2fastq**: fix the top undetermined barcodes plot ([#2340](https://github.com/MultiQC/MultiQC/pull/2340))
- **DRAGEN**: add few coverage metrics in general stats ([#2341](https://github.com/MultiQC/MultiQC/pull/2341))
- **DRAGEN**: fix showing the number of found samples ([#2347](https://github.com/MultiQC/MultiQC/pull/2347))
- **DRAGEN**: support `gvcf_metrics` ([#2327](https://github.com/MultiQC/MultiQC/pull/2327))
- **fastp**: fix detection of JSON files ([#2334](https://github.com/MultiQC/MultiQC/pull/2334))
- **HTSeq Count**: robust file reading loop, ignore `.parquet` files ([#2364](https://github.com/MultiQC/MultiQC/pull/2364))
- **Illumina InterOp Statistics**: do not set `'scale': False` as a default ([#2350](https://github.com/MultiQC/MultiQC/pull/2350))
- **mosdepth**: fix regression in showing general stats ([#2346](https://github.com/MultiQC/MultiQC/pull/2346))
- **Picard**: Crosscheck Fingerprints updates ([#2388](https://github.com/MultiQC/MultiQC/pull/2388))
  - add a heatmap for LOD scores besides a table
  - if too many pairs in table, skip those with `Expected` status
  - use the `warn` status for `Inconclusive`
  - add a separate sample-wise table instead of general stats
  - sort tables by status, not by sample name
  - add a column "Best match" and "Best match LOD" in tables
  - hide the LOD Threshold column
- **PURPLE**: support v4.0.1 output without `version` column ([#2366](https://github.com/MultiQC/MultiQC/pull/2366))
- **Samtools**: support new `coverage` command ([#2356](https://github.com/MultiQC/MultiQC/pull/2356))
- **UMI-tools**: support new `extract` command ([#2296](https://github.com/MultiQC/MultiQC/pull/2296))
- **Whatshap**: make robust when a stdout is appended to TSV ([#2361](https://github.com/MultiQC/MultiQC/pull/2361))

## [MultiQC v1.20](https://github.com/MultiQC/MultiQC/releases/tag/v1.20) - 2024-02-12

### Highlights

#### New plotting library

MultiQC v1.20 comes with totally new plotting code for MultiQC reports. This is a huge change to the report output. We've done our best to maintain feature parity with the previous plotting code, but please do let us know if you spot any bugs or changes in behaviour by creating a GitHub issue.

This change comes with many improvements and new features, and paves the way for more in the future. To find out more, read the [associated blog post](https://seqera.io/blog/multiqc-plotly/).

For now, you can revert to the previous plotting code by using the `highcharts` report template (`multiqc --template highcharts`). This will be removed in v1.22.

Note that there are several plotting configuration options which have been removed:

- `click_func`
- `cursor`
- `tt_percentages` (use `tt_suffix: "%"`)
- Bar plot:
  - `use_legend` (automatically hidden if there is only 1 category)
- Line plot:
  - `labelSize`
  - `xDecimals`, `yDecimals` (automatic if all values can be cast to int)
  - `xLabelFormat`, `yLabelFormat` (use `tt_label`)
  - `pointFormat`
- Heatmap:
  - `datalabel_colour`
  - `borderWidth`

#### Moved GitHub and docker repositories

The v1.20 release is also the first release we've had since we moved the MultiQC repositories. Please note that the code is now at [MultiQC/MultiQC](https://github.com/MultiQC/MultiQC) (formerly [ewels/MultiQC](https://github.com/ewels/MultiQC)) and the same for the Docker repository. The GitHub repo should automatically redirect, but it's still good to update any references you may have.

### MultiQC updates

- Support Plotly as a new backend for plots ([#2079](https://github.com/MultiQC/MultiQC/pull/2079))
  - The default template now uses Plotly for all plots
  - Added a new plot type `violin` (replaces `beeswarm`)
  - Moved legacy Highcharts/Matplotlib code under an optional template `highcharts`
    ([#2292](https://github.com/MultiQC/MultiQC/pull/2292))
- Move GitHub repository to `MultiQC` organisation ([#2243](https://github.com/MultiQC/MultiQC/pull/2243))
- Update all GitHub actions to their latest versions ([#2242](https://github.com/MultiQC/MultiQC/pull/2242))
- Update docs to work with Astro 4 ([#2256](https://github.com/MultiQC/MultiQC/pull/2256))
- Remove unused dependency on `future` library ([#2258](https://github.com/MultiQC/MultiQC/pull/2258))
- Fix incorrect scale IDs caught by linting ([#2272](https://github.com/MultiQC/MultiQC/pull/2272))
- Docs: fix missing `v` prefix in docker image tags ([#2273](https://github.com/MultiQC/MultiQC/pull/2273))
- Unicode file reading errors: attempt to skip non-unicode characters ([#2275](https://github.com/MultiQC/MultiQC/pull/2275))
- Heatmap: check if value is numeric when calculating min and max ([#2276](https://github.com/MultiQC/MultiQC/pull/2276))
- Add `filesearch_file_shared` config option, remove unnecessary per-module `shared` flags in search patterns ([#2227](https://github.com/MultiQC/MultiQC/pull/2227))
- Use alternative method to walk directory using pathlib ([#2277](https://github.com/MultiQC/MultiQC/pull/2277))
- Export `config.output_dir` in MegaQC JSON ([#2287](https://github.com/MultiQC/MultiQC/pull/2287))
- Drop support for module tags ([#2278](https://github.com/MultiQC/MultiQC/pull/2278))
- Pin `Pillow` package, wrap add_logo in try-except ([#2312](https://github.com/MultiQC/MultiQC/pull/2312))
- Custom content: support multiple datasets ([#2291](https://github.com/MultiQC/MultiQC/pull/2291))
- Configuration: fix reading config.output_fn_name and --filename ([#2314](https://github.com/MultiQC/MultiQC/pull/2314))

### New modules

- [**Bamdst**](https://https://github.com/shiquan/bamdst) ([#2161](https://github.com/MultiQC/MultiQC/pull/2161))
  - Bamdst is a lightweight tool to stat the depth coverage of target regions of bam file(s).
- [**MetaPhlAn**](https://github.com/biobakery/MetaPhlAn) ([#2262](https://github.com/MultiQC/MultiQC/pull/2262))
  - MetaPhlAn is a computational tool for profiling the composition of microbial communities from metagenomic shotgun sequencing data.
- [**MEGAHIT**](https://github.com/voutcn/megahit) ([#2222](https://github.com/MultiQC/MultiQC/pull/2222))
  - MEGAHIT is an ultra-fast and memory-efficient NGS assembler
- [**Nonpareil**](https://github.com/lmrodriguezr/nonpareil) ([#2215](https://github.com/MultiQC/MultiQC/pull/2215))
  - Estimate metagenomic coverage and sequence diversity.

### Module updates

- **Bcftools**: order variant depths plot categories ([#2289](https://github.com/MultiQC/MultiQC/pull/2289))
- **Bcftools**: add missing `self.ignore_samples` in stats ([#2288](https://github.com/MultiQC/MultiQC/pull/2288))
- **BCL Convert**: add index, project names to sample statistics and calculate mean quality for lane statistics. ([#2261](https://github.com/MultiQC/MultiQC/pull/2261))
- **BCL Convert**: fix duplicated `yield` for 3.9.3+ when the yield is provided explicitly in Quality_Metrics ([#2253](https://github.com/MultiQC/MultiQC/pull/2253))
- **BCL Convert**: handle samples with zero yield ([#2297](https://github.com/MultiQC/MultiQC/pull/2297))
- **Bismark**: fix old link in docs ([#2252](https://github.com/MultiQC/MultiQC/pull/2252))
- **Cutadapt**: support JSON format ([#2281](https://github.com/MultiQC/MultiQC/pull/2281))
- **HiFiasm**: account for lines with no asterisk ([#2268](https://github.com/MultiQC/MultiQC/pull/2268))
- **HUMID**: add cluster statistics ([#2265](https://github.com/MultiQC/MultiQC/pull/2265))
- **mosdepth**: add additional summaries to general stats #2257 ([#2257](https://github.com/MultiQC/MultiQC/pull/2257))
- **Picard**: fix using multiple times in report: do not pass `module.anchor` to `self.find_log_files` ([#2255](https://github.com/MultiQC/MultiQC/pull/2255))
- **QualiMap**: address NBSP as thousands separators ([#2282](https://github.com/MultiQC/MultiQC/pull/2282))
- **Seqera Platform CLI**: updates for v0.9.2 ([#2248](https://github.com/MultiQC/MultiQC/pull/2248))
- **Seqera Platform CLI**: handle failed tasks ([#2286](https://github.com/MultiQC/MultiQC/pull/2286))

## [MultiQC v1.19](https://github.com/MultiQC/MultiQC/releases/tag/v1.19) - 2023-12-18

### MultiQC updates

- Add missing table `id` in DRAGEN modules, and require `id` in plot configs in strict mode ([#2228](https://github.com/MultiQC/MultiQC/pull/2228))
- Config `table_columns_visible` and `table_columns_name`: support flat config and `table_id` as a group ([#2191](https://github.com/MultiQC/MultiQC/pull/2191))
- Add `sort_samples: false` config option for bar graphs ([#2210](https://github.com/MultiQC/MultiQC/pull/2210))
- Upgrade the jQuery tablesorter plugin to v2 ([#1666](https://github.com/MultiQC/MultiQC/pull/1666))
- Refactor pre-Python-3.6 code, prefer f-strings over `.format()` calls ([#2224](https://github.com/MultiQC/MultiQC/pull/2224))
- Allow specifying default sort columns for tables with `defaultsort` ([#1667](https://github.com/MultiQC/MultiQC/pull/1667))
- Create CODE_OF_CONDUCT.md ([#2195](https://github.com/MultiQC/MultiQC/pull/2195))
- Add `.cram` to sample name cleaning defaults ([#2209](https://github.com/MultiQC/MultiQC/pull/2209))

### MultiQC bug fixes

- Re-add `run` into the `multiqc` namespace ([#2202](https://github.com/MultiQC/MultiQC/pull/2202))
- Fix the `"square": True` flag to scatter plot to actually make the plot square ([#2189](https://github.com/MultiQC/MultiQC/pull/2189))
- Fix running with the `--no-report` flag ([#2212](https://github.com/MultiQC/MultiQC/pull/2212))
- Fix guessing custom content plot type: do not assume first row of a bar plot data are sample names ([#2208](https://github.com/MultiQC/MultiQC/pull/2208))
- Fix detection of changed specific module in Changelog CI ([#2234](https://github.com/MultiQC/MultiQC/pull/2234))

### Module updates

- **BCLConvert**: fix mean quality, fix count-per-lane bar plot ([#2197](https://github.com/MultiQC/MultiQC/pull/2197))
- **deepTools**: handle missing data in `plotProfile` ([#2229](https://github.com/MultiQC/MultiQC/pull/2229))
- **Fastp**: search content instead of file name ([#2213](https://github.com/MultiQC/MultiQC/pull/2213))
- **GATK**: square the `BaseRecalibrator` scatter plot ([#2189](https://github.com/MultiQC/MultiQC/pull/2189))
- **HiC-Pro**: add missing search patterns and better handling of missing data ([#2233](https://github.com/MultiQC/MultiQC/pull/2233))
- **Kraken**: fix `UnboundLocalError` ([#2230](https://github.com/MultiQC/MultiQC/pull/2230))
- **Kraken**: fixed column keys in genstats ([#2205](https://github.com/MultiQC/MultiQC/pull/2205))
- **QualiMap**: fix `BamQC` for global-only stats ([#2207](https://github.com/MultiQC/MultiQC/pull/2207))
- **Picard**: add more search patterns for `MarkDuplicates`, including `MarkDuplicatesSpark` ([#2226](https://github.com/MultiQC/MultiQC/pull/2226))
- **Salmon**: add `library_types`, `compatible_fragment_ratio`, `strand_mapping_bias` to the general stats table ([#1485](https://github.com/MultiQC/MultiQC/pull/1485))

## [MultiQC v1.18](https://github.com/MultiQC/MultiQC/releases/tag/v1.18) - 2023-11-17

### Highlights

#### Better configs

As of this release, you can now set all of your config variables via environment variables! (see [docs](https://multiqc.info/docs/getting_started/config/#config-with-environment-variables)).

Better still, YAML config files can now use string interpolation to parse environment variables within strings (see [docs](https://multiqc.info/docs/getting_started/config/#referencing-environment-variables-in-yaml-configs)), eg:

```yaml
report_header_info:
  - Contact E-mail: !ENV "${NAME:info}@${DOMAIN:example.com}"
```

#### Picard refactoring

In this release, there was a significant refactoring of the Picard module.
It has been generalized for better code sharing with other Picard-based software, like Sentieon and Parabricks.
As a result of this, the standalone Sentieon module was removed: Sentieon QC files will be interpreted directly as Picard QC files.

If you were using the Sentieon module in your pipelines, make sure to update any places that reference the module name:

- MultiQC command line (e.g. replace `--module sentieon` with `--module picard`).
- MultiQC configs (e.g. replace `sentieon` with `picard` in options like `run_modules`, `exclude_modules`, `module_order`).
- Downstream code that relies on names of the files in `multiqc_data` or `multiqc_plots` saves (e.g., `multiqc_data/multiqc_sentieon_AlignmentSummaryMetrics.txt` becomes `multiqc_data/multiqc_picard_AlignmentSummaryMetrics.txt`).
- Code that parses data files like `multiqc_data/multiqc_data.json`.
- Custom plugins and templates that rely on HTML anchors (e.g. `#sentieon_aligned_reads` becomes `#picard_AlignmentSummaryMetrics`).
- Also, note that Picard fetches sample names from the commands it finds inside the QC headers (e.g. `# net.sf.picard.analysis.CollectMultipleMetrics INPUT=Szabo_160930_SN583_0215_AC9H20ACXX.bam ...` -> `Szabo_160930_SN583_0215_AC9H20ACXX`), whereas the removed Sentieon module prioritized the QC file names. To revert to the old Sentieon approach, use the [`use_filename_as_sample_name` config flag](https://multiqc.info/docs/getting_started/config/#using-log-filenames-as-sample-names).

### MultiQC updates

- Config can be set with environment variables, including env var interpolation ([#2178](https://github.com/MultiQC/MultiQC/pull/2178))
- Try find config in `~/.config` or `$XDG_CONFIG_HOME` ([#2183](https://github.com/MultiQC/MultiQC/pull/2183))
- Better sample name cleaning with pairs of input filenames ([#2181](https://github.com/MultiQC/MultiQC/pull/2181))
- Software versions: allow any string as a version tag ([#2166](https://github.com/MultiQC/MultiQC/pull/2166))
- Table columns with non-numeric values and now trigger a linting error if `scale` is set ([#2176](https://github.com/MultiQC/MultiQC/pull/2176))
- Stricter config variable typing ([#2178](https://github.com/MultiQC/MultiQC/pull/2178))
- Remove `position:absolute` CSS from table values ([#2169](https://github.com/MultiQC/MultiQC/pull/2169))
- Fix column sorting in exported TSV files from a matplotlib linegraph plot ([#2143](https://github.com/MultiQC/MultiQC/pull/2143))
- Fix custom anchors for kraken ([#2170](https://github.com/MultiQC/MultiQC/pull/2170))
- Fix logging spillover bug ([#2174](https://github.com/MultiQC/MultiQC/pull/2174))

### New Modules

- [**Seqera Platform CLI**](https://github.com/seqeralabs/tower-cli) ([#2151](https://github.com/MultiQC/MultiQC/pull/2151))
  - Seqera Platform CLI reports statistics generated by the Seqera Platform CLI.
- [**Xenome**](https://github.com/data61/gossamer/blob/master/docs/xenome.md) ([#1860](https://github.com/MultiQC/MultiQC/pull/1860))
  - A tool for classifying reads from xenograft sources.
- [**xengsort**](https://gitlab.com/genomeinformatics/xengsort) ([#2168](https://github.com/MultiQC/MultiQC/pull/2168))
  - xengsort is a fast xenograft read sorter based on space-efficient k-mer hashing

### Module updates

- **fastp**: add version parsing ([#2159](https://github.com/MultiQC/MultiQC/pull/2159))
- **fastp**: correctly parse sample name from `--in1`/`--in2` in bash command. Prefer file name if not `fastp.json`; fallback to file name when error ([#2139](https://github.com/MultiQC/MultiQC/pull/2139))
- **Kaiju**: fix `division by zero` error ([#2179](https://github.com/MultiQC/MultiQC/pull/2179))
- **Nanostat**: account for both tab and spaces in `v1.41+` search pattern ([#2155](https://github.com/MultiQC/MultiQC/pull/2155))
- **Pangolin**: update for v4: add QC Note , update tool versions columns ([#2157](https://github.com/MultiQC/MultiQC/pull/2157))
- **Picard**: Generalize to directly support Sentieon and Parabricks outputs ([#2110](https://github.com/MultiQC/MultiQC/pull/2110))
- **Sentieon**: Removed the module in favour of directly supporting parsing by the **Picard** module ([#2110](https://github.com/MultiQC/MultiQC/pull/2110))
  - Note that any code that relies on the module name needs to be updated, e.g. `-m sentieon` will no longer work
  - The exported plot and data files will be now be prefixed as `picard` instead of `sentieon`, etc.
  - Note that the Sentieon module used to fetch the sample names from the file names by default, and now it follows the Picard module's logic, and prioritizes the commands recorded in the logs. To override, use the `use_filename_as_sample_name` config flag

## [MultiQC v1.17](https://github.com/MultiQC/MultiQC/releases/tag/v1.17) - 2023-10-17

### The one with the new logo

Highlights:

- Introducing the new MultiQC logo!
- Adding support for Python 3.12 and dropping support for Python 3.7
- New `--require-logs` to fail if expected tool outputs are not found
- Rename `--lint` to `--strict`
- Modules should now use `ModuleNotFoundError` instead of `UserWarning` when no logs are found
- 2 new modules and updates to 9 modules.

### MultiQC updates

- Add CI action [changelog.yml](.github%2Fworkflows%2Fchangelog.yml) to populate the changelog from PR titles, triggered by a comment `@multiqc-bot changelog` ([#2025](https://github.com/MultiQC/MultiQC/pull/2025), [#2102](https://github.com/MultiQC/MultiQC/pull/2102), [#2115](https://github.com/MultiQC/MultiQC/pull/2115))
- Add GitHub Actions bot workflow to fix code linting from a PR comment ([#2082](https://github.com/MultiQC/MultiQC/pull/2082))
- Use custom exception type instead of `UserWarning` when no samples are found. ([#2049](https://github.com/MultiQC/MultiQC/pull/2049))
- Lint modules for missing `self.add_software_version` ([#2081](https://github.com/MultiQC/MultiQC/pull/2081))
- Strict mode: rename `config.lint` to `config.strict`, crash early on module or template error. Add `MULTIQC_STRICT=1` ([#2101](https://github.com/MultiQC/MultiQC/pull/2101))
- Matplotlib line plots now respect `xLog: True` and `yLog: True` in config ([#1632](https://github.com/MultiQC/MultiQC/pull/1632))
- Fix matplotlib linegraph and bargraph for the case when `xmax` `<` `xmin` in config ([#2124](https://github.com/MultiQC/MultiQC/pull/2124))
- Add `--require-logs` flag to error out if requested modules not used ([#2109](https://github.com/MultiQC/MultiQC/pull/2109))
- Fixes for python 3.12
  - Replace removed `distutils` ([#2113](https://github.com/MultiQC/MultiQC/pull/2113))
  - Bundle lzstring ([#2119](https://github.com/MultiQC/MultiQC/pull/2119))
- Drop Python 3.6 and 3.7 support, add 3.12 ([#2121](https://github.com/MultiQC/MultiQC/pull/2121))
- Just run CI on the oldest + newest supported Python versions ([#2074](https://github.com/MultiQC/MultiQC/pull/2074))
- <img src="./multiqc/templates/default/assets/img/favicon-16x16.png" alt="///" width="10px"/> New logo
- Set name and anchor for the custom content "module" [#2131](https://github.com/MultiQC/MultiQC/pull/2131)
- Fix use of `shutil.copytree` when overriding existing template files in `tmp_dir` ([#2133](https://github.com/MultiQC/MultiQC/pull/2133))

### New Modules

- [**Bracken**](https://ccb.jhu.edu/software/bracken/)
  - A highly accurate statistical method that computes the abundance of species in DNA sequences from a metagenomics sample.
- [**Truvari**](https://github.com/ACEnglish/truvari) ([#1751](https://github.com/MultiQC/MultiQC/pull/1751))
  - Truvari is a toolkit for benchmarking, merging, and annotating structural variants

### Module updates

- **Dragen**: make sure all inputs are recorded in multiqc_sources.txt ([#2128](https://github.com/MultiQC/MultiQC/pull/2128))
- **Cellranger**: Count submodule updated to parse Antibody Capture summary ([#2118](https://github.com/MultiQC/MultiQC/pull/2118))
- **fastp**: parse unescaped sample names with white spaces ([#2108](https://github.com/MultiQC/MultiQC/pull/2108))
- **FastQC**: Add top overrepresented sequences table ([#2075](https://github.com/MultiQC/MultiQC/pull/2075))
- **HiCPro**: Fix parsing scientific notation in hicpro-ashic. Thanks @Just-Roma ([#2126](https://github.com/MultiQC/MultiQC/pull/2126))
- **HTSeq Count**: allow counts files with more than 2 columns ([#2129](https://github.com/MultiQC/MultiQC/pull/2129))
- **mosdepth**: fix prioritizing region over global information ([#2106](https://github.com/MultiQC/MultiQC/pull/2106))
- **Picard**: Adapt WgsMetrics to parabricks bammetrics outputs ([#2127](https://github.com/MultiQC/MultiQC/pull/2127))
- **Picard**: MarkDuplicates: Fix parsing mixed strings/numbers, account for missing trailing `0` ([#2083](https://github.com/MultiQC/MultiQC/pull/2083), [#2094](https://github.com/MultiQC/MultiQC/pull/2094))
- **Samtools**: Add MQ0 reads to the Percent Mapped barplot in Stats submodule ([#2123](https://github.com/MultiQC/MultiQC/pull/2123))
- **WhatsHap**: Process truncated input with no ALL chromosome ([#2095](https://github.com/MultiQC/MultiQC/pull/2095))

## [MultiQC v1.16](https://github.com/MultiQC/MultiQC/releases/tag/v1.16) - 2023-09-22

### Highlight: Software versions

New in v1.16 - software version information can now automatically parsed from log output where available,
and added to MultiQC in a standardised manner. It's shown in the MultiQC report next to section
headings and in a dedicated report section, as well as being saved to `multiqc_data`.
Where version information is not available in logs, it can be submitted manually by using a new
special file type with filename pattern `*_mqc_versions.yml`.
There's the option of representing groups of versions, useful for a tool that uses sub-tools,
or pipelines that want to report version numbers per analysis step.

There are a handful of new config scopes to control behaviour:
`software_versions`, `skip_versions_section`, `disable_version_detection`, `versions_table_group_header`.
See the documentation for more ([writing modules](https://multiqc.info/docs/development/modules/#saving-version-information),
[supplying stand-alone](https://multiqc.info/docs/reports/customisation/#listing-software-versions))

Huge thanks to [@pontushojer](https://https://github.com/pontushojer) for the
contribution ([#1927](https://github.com/MultiQC/MultiQC/pull/1927)).
This idea goes way back to [issue #290](https://github.com/MultiQC/MultiQC/issues/290), made in 2016!

### MultiQC updates

- Removed `simplejson` unused dependency ([#1973](https://github.com/MultiQC/MultiQC/pull/1973))
- Give config `custom_plot_config` priority over column-specific settings set by modules
- When exporting plots, make a more clear error message for unsupported FastQC dot plot ([#1976](https://github.com/MultiQC/MultiQC/pull/1976))
- Fixed parsing of `plot_type: "html"` `data` in json custom content
- Replace deprecated `pkg_resources`
- [Fix](https://github.com/MultiQC/MultiQC/issues/2032) the module groups configuration for modules where the namespace is passed explicitly to `general_stats_addcols`. Namespace is now always appended to the module name in the general stats ([2037](https://github.com/MultiQC/MultiQC/pull/2037)).
- Do not call `sys.exit()` in the `multiqc.run()` function, to avoid breaking interactive environments. [#2055](https://github.com/MultiQC/MultiQC/pull/2055)
- Fixed the DOI exports in `multiqc_data` to include more than just the MultiQC paper ([#2058](https://github.com/MultiQC/MultiQC/pull/2058))
- Fix table column color scaling then there are negative numbers ([1869](https://github.com/MultiQC/MultiQC/issues/1869))
- Export plots as static images and data in a ZIP archive. Fixes the [issue](https://github.com/MultiQC/MultiQC/issues/1873) when only 10 plots maximum were downloaded due to the browser limitation.

### New Modules

- [**Bakta**](https://github.com/oschwengers/bakta)
  - Rapid and standardized annotation of bacterial genomes, MAGs & plasmids.
- [**mapDamage**](https://github.com/ginolhac/mapDamage)
  - mapDamage2 is a computational framework written in Python and R, which tracks and quantifies DNA damage patterns among ancient DNA sequencing reads generated by Next-Generation Sequencing platforms.
- [**Sourmash**](https://github.com/sourmash-bio/sourmash)
  - Quickly search, compare, and analyze genomic and metagenomic data sets.

### Module updates

- **BcfTools**
  - Stats: fix parsing multi-sample logs ([#2052](https://github.com/MultiQC/MultiQC/issues/2052))
- **Custom content**
  - Don't convert sample IDs to floats ([#1883](https://github.com/MultiQC/MultiQC/issues/1883))
- **DRAGEN**
  - Make DRAGEN module use `fn_clean_exts` instead of hardcoded file names. Fixes working with arbitrary file names ([#1994](https://github.com/MultiQC/MultiQC/pull/1994))
- **FastQC**:
  - fix `UnicodeDecodeError` when parsing `fastqc_data.txt`: try latin-1 or fail gracefully ([#2024](https://github.com/MultiQC/MultiQC/issues/2024))
- **Kaiju**:
  - Fix `UnboundLocalError` on outputs when Kanju was run with the `-e` flag ([#2023](https://github.com/MultiQC/MultiQC/pull/2023))
- **Kraken**
  - Parametrize top-N through config ([#2060](https://github.com/MultiQC/MultiQC/pull/2060))
  - Fix bug where ranks incorrectly assigned to tabs ([#1766](https://github.com/MultiQC/MultiQC/issues/1766)).
- **Mosdepth**
  - Add X/Y relative coverage plot, analogous to the one in samtools-idxstats ([#1978](https://github.com/MultiQC/MultiQC/issues/1978))
  - Added the `perchrom_fraction_cutoff` option into the config to help avoid clutter in contig-level plots
  - Fix a bug happening when both `region` and `global` coverage histograms for a sample are available (i.e. when mosdepth was run with `--by`, see [mosdepth docs](https://github.com/brentp/mosdepth#usage)). In this case, data was effectively merged. Instead, summarise it separately and add a separate report section for the region-based coverage data.
  - Do not fail when all input samples have no coverage ([#2005](https://github.com/MultiQC/MultiQC/pull/2005)).
- **NanoStat**
  - Support new format ([#1997](https://github.com/MultiQC/MultiQC/pull/1997)).
- **RSeQC**
  - Fix `max() arg is an empty sequence` error ([#1985](https://github.com/MultiQC/MultiQC/issues/1985))
  - Fix division by zero on all-zero input ([#2040](https://github.com/MultiQC/MultiQC/pull/2040))
- **Samtools**
  - Stats: fix "Percent Mapped" plot when samtools was run with read filtering ([#1972](https://github.com/MultiQC/MultiQC/pull/1972))
- **Qualimap**
  - BamQC: Include `% On Target` in General Stats table ([#2019](https://github.com/MultiQC/MultiQC/issues/2019))
- **WhatsHap**
  - Bugfix: ensure that TSV is only split on tab character. Allows sample names with spaces ([#1981](https://github.com/MultiQC/MultiQC/pull/1981))

## [MultiQC v1.15](https://github.com/MultiQC/MultiQC/releases/tag/v1.15) - 2023-08-04

#### Potential breaking change in some edge cases

This release of MultiQC introduces speed improvements to the file search.
One way it does this is by limiting the number of lines loaded by each search pattern.
For the vast majority of users, this should have no effect except faster searches.
However, in some edge cases it may break things. Hypothetically, for example:

- If you concatenate log files from multiple tools
- If you have a custom plugin module that we haven't tested

See the [troubleshooting docs](https://multiqc.info/docs/usage/troubleshooting/#long-log-files)
for more information.

### MultiQC updates

- Refactor file search for performance improvements ([#1904](https://github.com/MultiQC/MultiQC/pull/1904))
- Bump `log_filesize_limit` default (to skip large files in the search) from 10MB to 50MB.
- Table code now tolerates lambda function calls with bad data ([#1739](https://github.com/MultiQC/MultiQC/issues/1739))
- Beeswarm plot now saves data to `multiqc_data`, same as tables ([#1861](https://github.com/MultiQC/MultiQC/issues/1861))
- Don't print DOI in module if it's set to an empty string.
- Optimize parsing of 2D data dictionaries in multiqc.utils.utils_functions.write_data_file() ([#1891](https://github.com/MultiQC/MultiQC/pull/1891))
- Don't sort table headers alphabetically if we don't have an `OrderedDict` - regular dicts are fine in Py3 ([#1866](https://github.com/MultiQC/MultiQC/issues/1866))
- New back-end to preview + deploy the new website when the docs are edited.
- Fixed a _lot_ of broken links in the documentation from the new website change in structure.

### New Modules

- [**Freyja**](https://github.com/andersen-lab/Freyja)
  - Freyja is a tool to recover relative lineage abundances from mixed SARS-CoV-2 samples from a sequencing dataset.
- [**Librarian**](https://github.com/DesmondWillowbrook/Librarian)
  - A tool to predict the sequencing library type from the base composition of a supplied FastQ file.

### Module updates

- **Conpair**
  - Bugfix: allow to find and proprely parse the `concordance` output of Conpair, which may output 2 kinds of format for `concordance` depending if it's ran with or without `--outfile` ([#1851](https://github.com/MultiQC/MultiQC/issues/1851))
- **Cell Ranger**
  - Bugfix: avoid multiple `KeyError` exceptions when parsing Cell Ranger 7.x `web_summary.html` ([#1853](https://github.com/MultiQC/MultiQC/issues/1853), [#1871](https://github.com/MultiQC/MultiQC/issues/1871))
- **DRAGEN**
  - Restored functionality to show target BED coverage metrics ([#1844](https://github.com/MultiQC/MultiQC/issues/1844))
  - Update filename pattern in RNA quant metrics ([#1958](https://github.com/MultiQC/MultiQC/pull/1958))
- **filtlong**
  - Handle reports from locales that use `.` as a thousands separator ([#1843](https://github.com/MultiQC/MultiQC/issues/1843))
- **GATK**
  - Adds support for [AnalyzeSaturationMutagenesis submodule](https://gatk.broadinstitute.org/hc/en-us/articles/360037594771-AnalyzeSaturationMutagenesis-BETA-)
- **HUMID**
  - Fix bug that prevent HUMID stats files from being parsed ([#1856](https://github.com/MultiQC/MultiQC/issues/1856))
- **Mosdepth**
  - Fix data not written to `mosdepth_cumcov_dist.txt` and `mosdepth_cov_dist.txt` ([#1868](https://github.com/MultiQC/MultiQC/issues/1868))
  - Update documentation with new file `{prefix}.mosdepth.summary.txt` ([#1868](https://github.com/MultiQC/MultiQC/issues/1868))
  - Fill in missing values for general stats table ([#1868](https://github.com/MultiQC/MultiQC/issues/1868))
  - Include mosdepth/summary file paths in `multiqc_sources.txt` ([#1868](https://github.com/MultiQC/MultiQC/issues/1868))
  - Enable log switch for Coverage per contig plot ([#1868](https://github.com/MultiQC/MultiQC/issues/1868))
  - Fix y-axis scaling for Coverage distribution plot ([#1868](https://github.com/MultiQC/MultiQC/issues/1868))
  - Handle case of intermediate missing coverage x-values in the `*_dist.txt` file causing a distorted Coverage distribution plot ([#1960](https://github.com/MultiQC/MultiQC/issues/1960))
- **Picard**
  - WgsMetrics: Fix wrong column label ([#1888](https://github.com/MultiQC/MultiQC/issues/1888))
  - HsMetrics: Add missing field descriptions ([#1928](https://github.com/MultiQC/MultiQC/pull/1928))
- **Porechop**
  - Don't render bar graphs if no samples had any adapters trimmed ([#1850](https://github.com/MultiQC/MultiQC/issues/1850))
  - Added report section listing samples that had no adapters trimmed
- **RSeQC**
  - Fix `ZeroDivisionError` error for `bam_stat` results when there are 0 reads ([#1735](https://github.com/MultiQC/MultiQC/issues/1735))
- **UMI-tools**
  - Fix bug that broke the module with paired-end data ([#1845](https://github.com/MultiQC/MultiQC/issues/1845))

## [MultiQC v1.14](https://github.com/MultiQC/MultiQC/releases/tag/v1.14) - 2023-01-08

### MultiQC new features

- Rewrote the `Dockerfile` to build multi-arch images (amd64 + arm), run through a non-privileged user and build tools for non precompiled python binaries ([#1541](https://github.com/MultiQC/MultiQC/pull/1541), [#1541](https://github.com/MultiQC/MultiQC/pull/1541))
- Add a new lint test to check that colour scale names are valid ([#1835](https://github.com/MultiQC/MultiQC/pull/1835))
- Update github actions to run tests on a single module if it is the only file affected by the PR ([#915](https://github.com/MultiQC/MultiQC/issues/915))
- Add CI testing for Python 3.10 and 3.11
- Optimize line-graph generation to remove an n^2 loop ([#1668](https://github.com/MultiQC/MultiQC/pull/1668))
- Parsing output file column headers is much faster.

### MultiQC code cleanup

- Remove Python 2-3 compatability `from __future__` imports
- Remove unused `#!/usr/bin/env python` hashbangs from module files
- Add new code formatting tool [isort](https://pycqa.github.io/isort/) to standardise the order and formatting of Python module imports
- Add [Pycln](https://hadialqattan.github.io/pycln/#/) pre-commit hook to remove unused imports

### MultiQC updates

- Bugfix: Make `config.data_format` work again ([#1722](https://github.com/MultiQC/MultiQC/issues/1722))
- Bump minimum version of Jinja2 to `>=3.0.0` ([#1642](https://github.com/MultiQC/MultiQC/issues/1642))
- Disable search progress bar if running with `--quiet` or `--no-ansi` ([#1638](https://github.com/MultiQC/MultiQC/issues/1638))
- Allow path filters without full paths by trying to prefix analysis dir when filtering ([#1308](https://github.com/MultiQC/MultiQC/issues/1308))
- Fix sorting of table columns with text values
- Don't crash if a barplot is given an empty list of categories ([#1540](https://github.com/MultiQC/MultiQC/issues/1540))
- New logos! MultiQC is now developed and maintained at [Seqera Labs](https://seqera.io/). Updated logos and email addresses accordingly.

### New Modules

- [**Anglerfish**](https://github.com/remiolsen/anglerfish)
  - A tool designed to assess pool balancing, contamination and insert sizes of Illumina library dry runs on Oxford Nanopore data.
- [**BBDuk**](https://jgi.doe.gov/data-and-tools/software-tools/bbtools/bb-tools-user-guide/bbduk-guide/)
  - Combines most common data-quality-related trimming, filtering, and masking operations via kmers into a single high-performance tool.
- [**Cell Ranger**](https://support.10xgenomics.com/single-cell-gene-expression/software/pipelines/latest/what-is-cell-ranger)
  - Works with data from 10X Genomics Chromium. Processes Chromium single cell data to align reads, generate feature-barcode matrices, perform clustering and other secondary analysis, and more.
  - New MultiQC module parses Cell Ranger quality reports from VDJ and count analysis
- [**DIAMOND**](https://github.com/bbuchfink/diamond)
  - A high-throughput program for aligning DNA reads or protein sequences against a protein reference database.
- [**DRAGEN-FastQC**](https://www.illumina.com/products/by-type/informatics-products/dragen-bio-it-platform.html)
  - Illumina Bio-IT Platform that uses FPGA for accelerated primary and secondary analysis
  - Finally merged the epic 2.5-year-old pull request, with 3.5k new lines of code.
  - Please report any bugs you find!
- [**Filtlong**](https://github.com/rrwick/Filtlong)
  - A tool for filtering long reads by quality.
- [**GoPeaks**](https://github.com/maxsonBraunLab/gopeaks)
  - GoPeaks is used to call peaks in CUT&TAG/CUT&RUN datasets.
- [**HiFiasm**](https://github.com/chhylp123/hifiasm)
  - A haplotype-resolved assembler for accurate Hifi reads
- [**HUMID**](https://github.com/jfjlaros/dedup)
  - HUMID is a tool to quickly and easily remove duplicate reads from FastQ files, with or without UMIs.
- [**mOTUs**](https://motu-tool.org/)
  - Microbial profiling through marker gene (MG)-based operational taxonomic units (mOTUs)
- [**Nextclade**](https://github.com/nextstrain/nextclade)
  - Tool that assigns clades to SARS-CoV-2 samples
- [**Porechop**](https://github.com/rrwick/Porechop)
  - A tool for finding and removing adapters from Oxford Nanopore reads
- [**PRINSEQ++**](https://github.com/Adrian-Cantu/PRINSEQ-plus-plus)
  - PRINSEQ++ is a C++ of `prinseq-lite.pl` program for filtering, reformating or trimming genomic and metagenomic sequence data.
- [**UMI-tools**](https://umi-tools.readthedocs.io)
  - Work with Unique Molecular Identifiers (UMIs) / Random Molecular Tags (RMTs) and single cell RNA-Seq cell barcodes.

### Module updates

- **Bcftools stats**
  - Bugfix: Do not show empty bcftools stats variant depth plots ([#1777](https://github.com/MultiQC/MultiQC/pull/1777))
  - Bugfix: Avoid exception when `PSC nMissing` column is not present ([#1832](https://github.com/MultiQC/MultiQC/issues/1832))
- **BCL Convert**
  - Handle single-end read data correctly when setting cluster length instead of always assuming paired-end reads ([#1697](https://github.com/MultiQC/MultiQC/issues/1697))
  - Handle different R1 and R2 read-lengths correctly instead of assuming they are the same ([#1774](https://github.com/MultiQC/MultiQC/issues/1774))
  - Handle single-index paired-end data correctly
  - Added a config option to enable the creation of barplots with undetermined barcodes (`create_unknown_barcode_barplots` with `False` as default) ([#1709](https://github.com/MultiQC/MultiQC/pull/1709))
- **BUSCO**
  - Update BUSCO pass/warning/fail scheme to be more clear for users
- **Bustools**
  - Show median reads per barcode statistic
- **Custom content**
  - Create a report even if there's only Custom Content General Stats there
  - Attempt to cooerce line / scatter x-axes into floats so as not to lose labels ([#1242](https://github.com/MultiQC/MultiQC/issues/1242))
  - Multi-sample line-graph TSV files that have no sample name in row 1 column 1 now use row 1 as x-axis labels ([#1242](https://github.com/MultiQC/MultiQC/issues/1242))
- **fastp**
  - Add total read count (after filtering) to general stats table ([#1744](https://github.com/MultiQC/MultiQC/issues/1744))
  - Don't crash for invalid JSON files ([#1652](https://github.com/MultiQC/MultiQC/issues/1652))
- **FastQC**
  - Report median read-length for fastqc in addition to mean ([#1745](https://github.com/MultiQC/MultiQC/pull/1745))
- **Kaiju**
  - Don't crash if we don't have any data for the top-5 barplot ([#1540](https://github.com/MultiQC/MultiQC/issues/1540))
- **Kallisto**
  - Fix `ZeroDivisionError` when a sample has zero reads ([#1746](https://github.com/MultiQC/MultiQC/issues/1746))
- **Kraken**
  - Fix duplicate heatmap to account for missing taxons ([#1779](https://github.com/MultiQC/MultiQC/pull/1779))
  - Make heatmap full width
  - Handle empty kreports gracefully ([#1637](https://github.com/MultiQC/MultiQC/issues/1637))
  - Fix regex error with very large numbers of unclassified reads ([#1639](https://github.com/MultiQC/MultiQC/pull/1639))
- **malt**
  - Fixed division by 0 in malt module ([#1683](https://github.com/MultiQC/MultiQC/issues/1683))
- **miRTop**
  - Avoid `KeyError` - don't assume all fields present in logs ([#1778](https://github.com/MultiQC/MultiQC/issues/1778))
- **Mosdepth**
  - Don't pad the General Stats table with zeros for missing data ([#1810](https://github.com/MultiQC/MultiQC/pull/1810))
- **Picard**
  - HsMetrics: Allow custom columns in General Stats too, with `HsMetrics_genstats_table_cols` and `HsMetrics_genstats_table_cols_hidden`
- **Qualimap**
  - Added additional columns in general stats for BamQC results that displays region on-target stats if region bed has been supplied (hidden by default) ([#1798](https://github.com/MultiQC/MultiQC/pull/1798))
  - Bugfix: Remove General Stats rows for filtered samples ([#1780](https://github.com/MultiQC/MultiQC/issues/1780))
- **RSeQC**
  - Update `geneBody_coverage` to plot normalized coverages using a similar formula to that used by RSeQC itself ([#1792](https://github.com/MultiQC/MultiQC/pull/1792))
- **Sambamba Markdup**
  - Catch zero division in sambamba markdup ([#1654](https://github.com/MultiQC/MultiQC/issues/1654))
- **Samtools**
  - Added additional column for `flagstat` that displays percentage of mapped reads in a bam (hidden by default) ([#1733](https://github.com/MultiQC/MultiQC/issues/1733))
- **VEP**
  - Don't crash with `ValueError` if there are zero variants ([#1681](https://github.com/MultiQC/MultiQC/issues/1681))

## [MultiQC v1.13](https://github.com/MultiQC/MultiQC/releases/tag/v1.13) - 2022-09-08

### MultiQC updates

- Major spruce of the command line help, using the new [rich-click](https://github.com/ewels/rich-click) package
- Drop some of the Python 2k compatability code (eg. custom requirements)
- Improvements for running MultiQC in a Python environment, such as a Jupyter Notebook or script
  - Fixed bug raised when removing logging file handlers between calls that arose when configuring the root logger with dictConfig ([#1643](https://github.com/MultiQC/MultiQC/issues/1643))
- Added new config option `custom_table_header_config` to override any config for any table header
- Fixed edge-case bug in custom content where a `description` that doesn't terminate in `.` gave duplicate section descriptions.
- Tidied the verbose log to remove some very noisy statements and add summaries for skipped files in the search
- Add timezone to time in reports
- Add nix flake support
- Added automatic tweet about new releases
- Breaking: Removed `--cl_config` option. Please use `--cl-config` instead.

### Module updates

- **AdapterRemoval**
  - Finally merge a fix for counts of reads that are discarded/collapsed ([#1647](https://github.com/MultiQC/MultiQC/issues/1647))
- **VEP**
  - Fixed bug when `General Statistics` have a value of `-` ([#1656](https://github.com/MultiQC/MultiQC/pull/1656))
- **Custom content**
  - Only set id for custom content when id not set by metadata ([#1629](https://github.com/MultiQC/MultiQC/issues/1629))
  - Fix bug where module wouldn't run if all content was within a MultiQC config file ([#1686](https://github.com/MultiQC/MultiQC/issues/1686))
  - Fix crash when `info` isn't set ([#1688](https://github.com/MultiQC/MultiQC/issues/1688))
- **Nanostat**
  - Removed HTML escaping of special characters in the log to fix bug in jinja2 v3.10 removing `jinja2.escape()` ([#1659](https://github.com/MultiQC/MultiQC/pull/1659))
  - Fix bug where module would crash if input does not contain quality scores ([#1717](https://github.com/MultiQC/MultiQC/issues/1717))
- **Pangolin**
  - Updated module to handle outputs from Pangolin v4 ([#1660](https://github.com/MultiQC/MultiQC/pull/1660))
- **Somalier**
  - Handle zero mean X depth in _Sex_ plot ([#1670](https://github.com/MultiQC/MultiQC/pull/1670))
- **Fastp**
  - Include low complexity and too long reads in filtering bar chart
- **miRTop**
  - Fix module crashing when `ref_miRNA_sum` is missing in file. ([#1712](https://github.com/MultiQC/MultiQC/issues/1712))
  - Fix module crashing due to zero division ([#1719](https://github.com/MultiQC/MultiQC/issues/1719))
- **FastQC**
  - Fixed error when parsing duplicate ratio when there is `nan` values in the report. ([#1725](https://github.com/MultiQC/MultiQC/pull/1725))

## [MultiQC v1.12](https://github.com/MultiQC/MultiQC/releases/tag/v1.12) - 2022-02-08

### MultiQC - new features

- Added option to customise default plot height in plot config ([#1432](https://github.com/MultiQC/MultiQC/issues/1432))
- Added `--no-report` flag to skip report generation ([#1462](https://github.com/MultiQC/MultiQC/issues/1462))
- Added support for priting tool DOI in report sections ([#1177](https://github.com/MultiQC/MultiQC/issues/1177))
- Added support for `--custom-css-file` / `config.custom_css_files` option to include custom CSS in the final report ([#1573](https://github.com/MultiQC/MultiQC/pull/1573))
- New plot config option `labelSize` to customise font size for axis labels in flat MatPlotLib charts ([#1576](https://github.com/MultiQC/MultiQC/pull/1576))
- Added support for customising table column names ([#1255](https://github.com/MultiQC/MultiQC/issues/1255))

### MultiQC - updates

- MultiQC now skips modules for which no files were found - gives a small performance boost ([#1463](https://github.com/MultiQC/MultiQC/issues/1463))
- Improvements for running MultiQC in a Python environment, such as a Jupyter Notebook or script
  - Fixed logger bugs when calling `multiqc.run` multiple times by removing logging file handlers between calls ([#1141](https://github.com/MultiQC/MultiQC/issues/1141))
  - Init/reset global state between runs ([#1596](https://github.com/MultiQC/MultiQC/pull/1596))
- Added commonly missing functions to several modules ([#1468](https://github.com/MultiQC/MultiQC/issues/1468))
- Wrote new script to check for the above function calls that should be in every module (`.github/workflows/code_checks.py`), runs on GitHub actions CI
- Make table _Conditional Formatting_ work at table level as well as column level. ([#761](https://github.com/MultiQC/MultiQC/issues/761))
- CSS Improvements to make printed reports more attractive / readable ([#1579](https://github.com/MultiQC/MultiQC/pull/1579))
- Fixed a problem with numeric filenames ([#1606](https://github.com/MultiQC/MultiQC/issues/1606))
- Fixed nasty bug where line charts with a categorical x-axis would take categories from the last sample only ([#1568](https://github.com/MultiQC/MultiQC/issues/1568))
- Ignore any files called `multiqc_data.json` ([#1598](https://github.com/MultiQC/MultiQC/issues/1598))
- Check that the config `path_filters` is a list, convert to list if a string is supplied ([#1539](https://github.com/MultiQC/MultiQC/issues/1539))

### New Modules

- [**CheckQC**](https://github.com/Molmed/checkQC)
  - A program designed to check a set of quality criteria against an Illumina runfolder
- [**pbmarkdup**](https://github.com/PacificBiosciences/pbmarkdup)
  - Mark duplicate reads from PacBio sequencing of an amplified library
- [**WhatsHap**](https://whatshap.readthedocs.io)
  - WhatsHap is a software for phasing genomic variants using DNA sequencing reads
- [**SeqWho**](https://daehwankimlab.github.io/seqwho/)
  - Tool to determine a FASTQ(A) sequencing file identity, both source protocol and species of origin.

### Module feature additions

- **BBMap**
  - Added handling for `qchist` output ([#1021](https://github.com/MultiQC/MultiQC/issues/1021))
- **bcftools**
  - Added a plot with samplewise number of sites, Ts/Tv, number of singletons and sequencing depth ([#1087](https://github.com/MultiQC/MultiQC/issues/1087))
- **Mosdepth**
  - Added mean coverage [#1566](https://github.com/MultiQC/MultiQC/issues/1566)
- **NanoStat**
  - Recognize FASTA and FastQ report flavors ([#1547](https://github.com/MultiQC/MultiQC/issues/1547))

### Module updates

- **BBMap**
  - Correctly handle adapter stats files with additional columns ([#1556](https://github.com/MultiQC/MultiQC/issues/1556))
- **BCL Convert**
  - Handle change in output format in v3.9.3 with new `Quality_Metrics.csv` file ([#1563](https://github.com/MultiQC/MultiQC/issues/1563))
- **bowtie**
  - Minor update to handle new log wording in bowtie v1.3.0 ([#1615](https://github.com/MultiQC/MultiQC/issues/1615))
- **CCS**
  - Tolerate compound IDs generated by pbcromwell ccs in the general statistics ([#1486](https://github.com/MultiQC/MultiQC/pull/1486))
  - Fix report parsing. Update test on attributes ids ([#1583](https://github.com/MultiQC/MultiQC/issues/1583))
- **Custom content**
  - Fixed module failing when writing data to file if there is a `/` in the section name ([#1515](https://github.com/MultiQC/MultiQC/issues/1515))
  - Use filename for section header in files with no headers ([#1550](https://github.com/MultiQC/MultiQC/issues/1550))
  - Sort custom content bargraph data by default ([#1412](https://github.com/MultiQC/MultiQC/issues/1412))
  - Always save `custom content` data to file with a name reflecting the section name. ([#1194](https://github.com/MultiQC/MultiQC/issues/1194))
- **DRAGEN**
  - Fixed bug in sample name regular expression ([#1537](https://github.com/MultiQC/MultiQC/pull/1537))
- **Fastp**
  - Fixed % pass filter statistics ([#1574](https://github.com/MultiQC/MultiQC/issues/1574))
- **FastQC**
  - Fixed several bugs occuring when FastQC sections are skipped ([#1488](https://github.com/MultiQC/MultiQC/issues/1488), [#1533](https://github.com/MultiQC/MultiQC/issues/1533))
  - Clarify general statistics table header for length
- **goleft/indexcov**
  - Fix `ZeroDivisionError` if no bins are found ([#1586](https://github.com/MultiQC/MultiQC/issues/1586))
- **HiCPro**
  - Better handling of errors when expected data keys are not found ([#1366](https://github.com/MultiQC/MultiQC/issues/1366))
- **Lima**
  - Move samples that have been renamed using `--replace-names` into the _General Statistics_ table ([#1483](https://github.com/MultiQC/MultiQC/pull/1483))
- **miRTrace**
  - Replace hardcoded RGB colours with Hex to avoid errors with newer versions of matplotlib ([#1263](https://github.com/MultiQC/MultiQC/pull/1263))
- **Mosdepth**
  - Fixed issue [#1568](https://github.com/MultiQC/MultiQC/issues/1568)
  - Fixed a bug when reporting per contig coverage
- **Picard**
  - Update `ExtractIlluminaBarcodes` to recognise more log patterns in newer versions of Picard ([#1611](https://github.com/MultiQC/MultiQC/pull/1611))
- **Qualimap**
  - Fix `ZeroDivisionError` in `QM_RNASeq` and skip genomic origins plot if no aligned reads are found ([#1492](https://github.com/MultiQC/MultiQC/issues/1492))
- **QUAST**
  - Clarify general statistics table header for length
- **RSeQC**
  - Fixed minor bug in new TIN parsing where the sample name was not being correctly cleaned ([#1484](https://github.com/MultiQC/MultiQC/issues/1484))
  - Fixed bug in the `junction_saturation` submodule ([#1582](https://github.com/MultiQC/MultiQC/issues/1582))
  - Fixed bug where empty files caused `tin` submodule to crash ([#1604](https://github.com/MultiQC/MultiQC/issues/1604))
  - Fix bug in `read_distribution` for samples with zero tags ([#1571](https://github.com/MultiQC/MultiQC/issues/1571))
- **Sambamba**
  - Fixed issue with a change in the format of output from `sambamba markdup` 0.8.1 ([#1617](https://github.com/MultiQC/MultiQC/issues/1617))
- **Skewer**
  - Fix `ZeroDivisionError` if no available reads are found ([#1622](https://github.com/MultiQC/MultiQC/issues/1622))
- **Somalier**
  - Plot scaled X depth instead of mean for _Sex_ plot ([#1546](https://github.com/MultiQC/MultiQC/issues/1546))
- **VEP**
  - Handle table cells containing `-` instead of numbers ([#1597](https://github.com/MultiQC/MultiQC/issues/1597))

## [MultiQC v1.11](https://github.com/MultiQC/MultiQC/releases/tag/v1.11) - 2021-07-05

### MultiQC new features

- New interactive slider controls for controlling heatmap colour scales ([#1427](https://github.com/MultiQC/MultiQC/issues/1427))
- Added new `--replace-names` / config `sample_names_replace` option to replace sample names during report generation
- Added `use_filename_as_sample_name` config option / `--fn_as_s_name` command line flag ([#949](https://github.com/MultiQC/MultiQC/issues/949), [#890](https://github.com/MultiQC/MultiQC/issues/890), [#864](https://github.com/MultiQC/MultiQC/issues/864), [#998](https://github.com/MultiQC/MultiQC/issues/998), [#1390](https://github.com/MultiQC/MultiQC/issues/1390))
  - Forces modules to use the log filename for the sample identifier, even if the module usually takes this from the file contents
  - Required a change to the `clean_s_name()` function arguments. All core MultiQC modules updated to reflect this.
  - Should be backwards compatible for custom modules. To adopt new behaviour, supply `f` instead of `f["root"]` as the second argument.
  - See the documenation for details: [Using log filenames as sample names](https://multiqc.info/docs/#using-log-filenames-as-sample-names) and [Custom sample names](https://multiqc.info/docs/#custom-sample-names).

### MultiQC updates

- Make the module crash tracebacks much prettier using `rich`
- Refine the cli log output a little (nicely formatted header line + drop the `[INFO]`)
- Added docs describing tools for downstream analysis of MultiQC outputs.
- Added CI tests for Python 3.9, pinned `networkx` package to `>=2.5.1` ([#1413](https://github.com/MultiQC/MultiQC/issues/1413))
- Added patterns to `config.fn_ignore_paths` to avoid error with parsing installation dir / singularity cache ([#1416](https://github.com/MultiQC/MultiQC/issues/1416))
- Print a log message when flat-image plots are used due to sample size surpassing `plots_flat_numseries` config ([#1254](https://github.com/MultiQC/MultiQC/issues/1254))
- Fix the `mqc_colours` util function to lighten colours even when passing categorical or single-length lists.
- Bugfix for Custom Content, using YAML configuration (eg. section headers) for images should now work

### New Modules

- [**BCL Convert**](https://support.illumina.com/sequencing/sequencing_software/bcl-convert.html)
  - Tool that converts / demultiplexes Illumina Binary Base Call (BCL) files to FASTQ files
- [**Bustools**](https://bustools.github.io/)
  - Tools for working with BUS files
- [**ccs**](https://github.com/PacificBiosciences/ccs)
  - Generate highly accurate single-molecule consensus reads from PacBio data
- [**GffCompare**](https://ccb.jhu.edu/software/stringtie/gffcompare.shtml)
  - GffCompare can annotate and estimate accuracy of one or more GFF files compared with a reference annotation.
- [**Lima**](https://github.com/PacificBiosciences/barcoding)
  - The PacBio Barcode Demultiplexer
- [**NanoStat**](https://github.com/wdecoster/nanostat)
  - Calculate various statistics from a long read sequencing datasets
- [**ODGI**](https://github.com/pangenome/odgi)
  - Optimized dynamic genome/graph implementation
- [**Pangolin**](https://github.com/cov-lineages/pangolin)
  - Added MultiQC support for Pangolin, the tool that determines SARS-CoV-2 lineages
- [**Sambamba Markdup**](https://lomereiter.github.io/sambamba/docs/sambamba-markdup.html)
  - Added MultiQC module to add duplicate rate calculated by Sambamba Markdup.
- [**Snippy**](https://github.com/tseemann/snippy)
  - Rapid haploid variant calling and core genome alignment.
- [**VEP**](https://www.ensembl.org/info/docs/tools/vep/index.html)
  - Added MultiQC module to add summary statistics of Ensembl VEP annotations.
  - Handle error from missing variants in VEP stats file. ([#1446](https://github.com/MultiQC/MultiQC/issues/1446))

### Module feature additions

- **Cutadapt**
  - Added support for linked adapters [#1329](https://github.com/MultiQC/MultiQC/issues/1329)]
  - Parse whether trimming was 5' or 3' for _Lengths of Trimmed Sequences_ plot where possible
- **Mosdepth**
  - Include or exclude contigs based on patterns for coverage-per-contig plots
- **Picard**
  - Add support for `CollectIlluminaBasecallingMetrics`, `CollectIlluminaLaneMetrics`, `ExtractIlluminaBarcodes` and `MarkIlluminaAdapters` ([#1336](https://github.com/MultiQC/MultiQC/pull/1336))
  - New `insertsize_xmax` configuration option to limit the plotted maximum insert size for `InsertSizeMetrics`
- **Qualimap**
  - Added new percentage coverage plot in `QM_RNASeq` ([#1258](https://github.com/MultiQC/MultiQC/issues/1258))
- **RSeQC**
  - Added a long-requested submodule to support showing the [**TIN**](http://rseqc.sourceforge.net/#tin-py) (Transcript Integrity Number) ([#737](https://github.com/MultiQC/MultiQC/issues/737))

### Module updates

- **biscuit**
  - Duplicate Rate and Cytosine Retention tables are now bargraphs.
  - Refactor code to only calculate alignment statistics once.
  - Fixed bug where cytosine retentions values would not be properly read if in scientific notation.
- **bcl2fastq**
  - Added sample name cleaning so that prepending directories with the `-d` flag works properly.
- **Cutadapt**
  - Plot filtered reads even when no filtering category is found ([#1328](https://github.com/MultiQC/MultiQC/issues/1328))
  - Don't take the last command line string for the sample name if it looks like a command-line flag ([#949](https://github.com/MultiQC/MultiQC/issues/949))
- **Dragen**
  - Handled MultiQC crashing when run on single-end output from Dragen ([#1374](https://github.com/MultiQC/MultiQC/issues/1374))
- **fastp**
  - Handle a `ZeroDivisionError` if there are zero reads ([#1444](https://github.com/MultiQC/MultiQC/issues/1444))
- **FastQC**
  - Added check for if `overrepresented_sequences` is missing from reports ([#1281](https://github.com/MultiQC/MultiQC/issues/1444))
- **Flexbar**
  - Fixed bug where reports with 0 reads would crash MultiQC ([#1407](https://github.com/MultiQC/MultiQC/issues/1407))
- **Kraken**
  - Handle a `ZeroDivisionError` if there are zero reads ([#1440](https://github.com/MultiQC/MultiQC/issues/1440))
  - Updated search patterns to handle edge case ([#1428](https://github.com/MultiQC/MultiQC/issues/1428))
- **Mosdepth**
  - Show barplot instead of line graph for coverage-per-contig plot if there is only one contig.
- **Picard**
  - `RnaSeqMetrics` - fix assignment barplot labels to say bases instead of reads ([#1408](https://github.com/MultiQC/MultiQC/issues/1408))
  - `CrosscheckFingerprints` - fix bug where LOD threshold was not detected when invoked with "new" picard cli style. fixed formatting bug ([#1414](https://github.com/MultiQC/MultiQC/issues/1414))
  - Made checker for comma as decimal separator in `HsMetrics` more robust ([#1296](https://github.com/MultiQC/MultiQC/issues/1296))
- **qc3C**
  - Updated module to not fail on older field names.
- **Qualimap**
  - Fixed wrong units in tool tip label ([#1258](https://github.com/MultiQC/MultiQC/issues/1258))
- **QUAST**
  - Fixed typo causing wrong number of contigs being displayed ([#1442](https://github.com/MultiQC/MultiQC/issues/1442))
- **Sentieon**
  - Handled `ZeroDivisionError` when input files have zero reads ([#1420](https://github.com/MultiQC/MultiQC/issues/1420))
- **RSEM**
  - Handled `ZeroDivisionError` when input files have zero reads ([#1040](https://github.com/MultiQC/MultiQC/issues/1040))
- **RSeQC**
  - Fixed double counting of some categories in `read_distribution` bar graph. ([#1457](https://github.com/MultiQC/MultiQC/issues/1457))

## [MultiQC v1.10.1](https://github.com/MultiQC/MultiQC/releases/tag/v1.10.1) - 2021-04-01

### MultiQC updates

- Dropped the `Skipping search pattern` log message from a warning to debug
- Moved directory prepending with `-d` back to before sample name cleaning (as it was before v1.7) ([#1264](https://github.com/MultiQC/MultiQC/issues/1264))
- If linegraph plot data goes above `ymax`, only _discard_ the data if the line doesn't come back again ([#1257](https://github.com/MultiQC/MultiQC/issues/1257))
- Allow scientific notation numbers in colour scheme generation
  - Fixed bug with very small minimum numbers that only revelead itself after a bugfix done in the v1.10 release
- Allow `top_modules` to be specified as empty dicts ([#1274](https://github.com/MultiQC/MultiQC/issues/1274))
- Require at least `rich` version `9.4.0` to avoid `SpinnerColumn` `AttributeError` ([#1393](https://github.com/MultiQC/MultiQC/issues/1393))
- Properly ignore `.snakemake` folders as intended ([#1395](https://github.com/MultiQC/MultiQC/issues/1395))

#### Module updates

- **bcftools**
  - Fixed bug where `QUAL` value `.` would crash MultiQC ([#1400](https://github.com/MultiQC/MultiQC/issues/1400))
- **bowtie2**
  - Fix bug where HiSAT2 paired-end bar plots were missing unaligned reads ([#1230](https://github.com/MultiQC/MultiQC/issues/1230))
- **Deeptools**
  - Handle `plotProfile` data where no upstream / downstream regions have been calculated around genes ([#1317](https://github.com/MultiQC/MultiQC/issues/1317))
  - Fix `IndexError` caused by mysterious `-1` in code.. ([#1275](https://github.com/MultiQC/MultiQC/issues/1275))
- **FastQC**
  - Replace `NaN` with `0` in the _Per Base Sequence Content_ plot to avoid crashing the plot ([#1246](https://github.com/MultiQC/MultiQC/issues/1246))
- **Picard**
  - Fixed bug in `ValidateSamFile` module where additional whitespace at the end of the file would cause MultiQC to crash ([#1397](https://github.com/MultiQC/MultiQC/issues/1397))
- **Somalier**
  - Fixed bug where using sample name cleaning in a config would trigger a `KeyError` ([#1234](https://github.com/MultiQC/MultiQC/issues/1234))

## [MultiQC v1.10](https://github.com/MultiQC/MultiQC/releases/tag/v1.10) - 2021-03-08

### Update for developers: Code linting

This is a big change for MultiQC developers. I have added automated code formatting and code linting
(style checks) to MultiQC. This helps to keep the MultiQC code base consistent despite having many
contributors and helps me to review pull-requests without having to consider whitespace.

Specifically, MultiQC now uses three main tools:

- [Black](https://github.com/psf/black) - Python Code
- [Prettier](https://prettier.io/) - Everything else (almost)
- [markdownlint-cli](https://github.com/igorshubovych/markdownlint-cli) - Stricter markdown rules

**All developers must run these tools when submitting changes via Pull-Requests!**
Automated CI tests now run with GitHub actions to check that all files pass the above tests.
If any files do not, that test will fail giving a red :x: next to the pull request.

For further information, please see the [documentation](https://multiqc.info/docs/#coding-with-multiqc).

### MultiQC updates

#### New MultiQC Features

- `--sample-filters` now also accepts `show_re` and `hide_re` in addition to `show` and `hide`. The `_re` options use regex, while the "normal" options use globbing.
- MultiQC config files now work with `.yml` file extension as well as `.yaml`
  - `.yaml` will take preference if both found.
- Section comments can now also be added for _General Statistics_
  - `section_comments: { general_stats: "My comment" }`
- New table header config option `bgcols` allows background colours for table cells with categorical data.
- New table header config options `cond_formatting_rules` and `cond_formatting_colours`
  - Comparable functionality to user config options `table_cond_formatting_rules` and `table_cond_formatting_colours`,
    allowes module developers to format table cell values as labels.
- New CI test looks for git merge markers in files
- Beautiful new [progress bar](https://rich.readthedocs.io/en/stable/progress.html) from the amazing [willmcgugan/rich](https://github.com/willmcgugan/rich) package.
- Added a bunch of new default sample name trimming suffixes ([see `8ac5c7b`](https://github.com/MultiQC/MultiQC/commit/8ac5c7b6e4ea6003ca2c9b681953ab3f22c5dd66))
- Added `timeout-minutes: 10` to the CI test workflow to check that changes aren't negatively affecting run time too much.
- New table header option `bars_zero_centrepoint` to treat `0` as zero width bars and plot bar length based on absolute values

#### New Modules

- [**EigenStratDatabaseTools**](https://github.com/TCLamnidis/EigenStratDatabaseTools)
  - Added MultiQC module to report SNP coverages from `eigenstrat_snp_coverage.py` in the general stats table.
- [**HOPS**](https://www.github.com/rhubler/HOPS)
  - Post-alignment ancient DNA analysis tool for MALT
- [**JCVI**](https://github.com/tanghaibao/jcvi)
  - Computes statistics on genome annotation.
- [**ngsderive**](https://github.com/stjudecloud/ngsderive)
  - Forensic analysis tool useful in backwards computing information from next-generation sequencing data.
- [**OptiType**](https://github.com/FRED-2/OptiType)
  - Precision HLA typing from next-generation sequencing data
- [**PURPLE**](https://github.com/hartwigmedical/hmftools/tree/master/purity-ploidy-estimator)
  - A purity, ploidy and copy number estimator for whole genome tumor data
- [**Pychopper**](https://github.com/nanoporetech/pychopper)
  - Identify, orient and trim full length Nanopore cDNA reads
- [**qc3C**](https://github.com/cerebis/qc3C)
  - Reference-free QC of Hi-C sequencing data
- [**Sentieon**](https://www.sentieon.com/products/)
  - Submodules added to catch Picard-based QC metrics files

#### Module updates

- **DRAGEN**
  - Fix issue where missing out fields could crash the module ([#1223](https://github.com/MultiQC/MultiQC/issues/1223))
  - Added support for whole-exome / targetted data ([#1290](https://github.com/MultiQC/MultiQC/issues/1290))
- **featureCounts**
  - Add support for output from [Rsubread](https://bioconductor.org/packages/release/bioc/html/Rsubread.html) ([#1022](https://github.com/MultiQC/MultiQC/issues/1022))
- **fgbio**
  - Fix `ErrorRateByReadPosition` to calculate `ymax` not just on the overall `error_rate`, but also specific base errors (ex. `a_to_c_error_rate`, `a_to_g_error_rate`, ...). ([#1215](https://github.com/MultiQC/MultiQC/pull/1251))
  - Fix `ErrorRateByReadPosition` plotted line names to no longer concatenate multiple read identifiers and no longer have off-by-one read numbering (ex. `Sample1_R2_R3` -> `Sample1_R2`) ([#[1304](https://github.com/MultiQC/MultiQC/pull/1304))
- **Fastp**
  - Fixed description for duplication rate (pre-filtering, not post) ([#[1313](https://github.com/MultiQC/MultiQC/pull/1313))
- **GATK**
  - Add support for the creation of a "Reported vs Empirical Quality" graph to the Base Recalibration module.
- **hap.py**
  - Updated module to plot both SNP and INDEL stats ([#1241](https://github.com/MultiQC/MultiQC/issues/1241))
- **indexcov**
  - Fixed bug when making the PED file plots ([#1265](https://github.com/MultiQC/MultiQC/issues/1265))
- **interop**
  - Added the `% Occupied` metric to `Read Metrics per Lane` table which is reported for NovaSeq and iSeq platforms.
- **Kaiju**
  - Fixed bug affecting inputs with taxa levels other than Phylum ([#1217](https://github.com/MultiQC/MultiQC/issues/1217))
  - Rework barplot, add top 5 taxons ([#1219](https://github.com/MultiQC/MultiQC/issues/1219))
- **Kraken**
  - Fix `ZeroDivisionError` ([#1276](https://github.com/MultiQC/MultiQC/issues/1276))
  - Add distinct minimizer heatmap for KrakenUniq style duplication information ([#1333](https://github.com/MultiQC/MultiQC/pull/1380))
- **MALT**
  - Fix y-axis labelling in bargraphs
- **MACS2**
  - Add number of peaks to the _General Statistics_ table.
- **mosdepth**
  - Enable prepending of directory to sample names
  - Display contig names in _Coverage per contig_ plot tooltip
- **Picard**
  - Fix `HsMetrics` bait percentage columns ([#1212](https://github.com/MultiQC/MultiQC/issues/1212))
  - Fix `ConvertSequencingArtifactToOxoG` files not being found ([#1310](https://github.com/MultiQC/MultiQC/issues/1310))
  - Make `WgsMetrics` histogram smoothed if more than 1000 data points (avoids huge plots that crash the browser)
  - Multiple new config options for `WgsMetrics` to customise coverage histogram and speed up MultiQC with very high coverage files.
  - Add additional datasets to Picard Alignment Summary ([#1293](https://github.com/MultiQC/MultiQC/issues/1293))
  - Add support for `CrosscheckFingerprints` ([#1327](https://github.com/MultiQC/MultiQC/issues/1327))
- **PycoQC**
  - Log10 x-axis for _Read Length_ plot ([#1214](https://github.com/MultiQC/MultiQC/issues/1214))
- **Rockhopper**
  - Fix issue with parsing genome names in Rockhopper summary files ([#1333](https://github.com/MultiQC/MultiQC/issues/1333))
  - Fix issue properly parsing multiple samples within a single Rockhopper summary file
- **Salmon**
  - Only try to generate a plot for fragment length if the data was found.
- **verifyBamID**
  - Fix `CHIP` value detection ([#1316](https://github.com/MultiQC/MultiQC/pull/1316)).

#### New Custom Content features

- General Stats custom content now gives a log message
- If `id` is not set in `JSON` or `YAML` files, it defaults to the sample name instead of just `custom_content`
- Data from `JSON` or `YAML` now has `data` keys (sample names) run through the `clean_s_name()` function to apply sample name cleanup
- Fixed minor bug which caused custom content YAML files with a string `data` type to not be parsed

#### Bug Fixes

- Disable preservation of timestamps / modes when copying temp report files, to help issues with network shares ([#1333](https://github.com/MultiQC/MultiQC/issues/1333))
- Fixed MatPlotLib warning: `FixedFormatter should only be used together with FixedLocator`
- Fixed long-standing min/max bug with shared minimum values for table columns using `shared_key`
- Made table colour schemes work with negative numbers (don't strip `-` from values when making scheme)

## [MultiQC v1.9](https://github.com/MultiQC/MultiQC/releases/tag/v1.9) - 2020-05-30

#### Dropped official support for Python 2

Python 2 had its [official sunset date](https://www.python.org/doc/sunset-python-2/)
on January 1st 2020, meaning that it will no longer be developed by the Python community.
Part of the [python.org statement](https://www.python.org/doc/sunset-python-2/) reads:

> That means that we will not improve it anymore after that day,
> even if someone finds a security problem in it.
> You should upgrade to Python 3 as soon as you can.

[Very many Python packages no longer support Python 2](https://python3statement.org/)
and it whilst the MultiQC code is currently compatible with both Python 2 and Python 3,
it is increasingly difficult to maintain compatibility with the dependency packages it
uses, such as MatPlotLib, numpy and more.

As of MultiQC version 1.9, **Python 2 is no longer officially supported**.
Automatic CI tests will no longer run with Python 2 and Python 2 specific workarounds
are no longer guaranteed.

Whilst it may be possible to continue using MultiQC with Python 2 for a short time by
pinning dependencies, MultiQC compatibility for Python 2 will now slowly drift and start
to break. If you haven't already, **you need to switch to Python 3 now**.

#### New MultiQC Features

- Now using [GitHub Actions](https://github.com/features/actions) for all CI testing
  - Dropped Travis and AppVeyor, everything is now just on GitHub
  - Still testing on both Linux and Windows, with multiple versions of Python
  - CI tests should now run automatically for anyone who forks the MultiQC repository
- Linting with `--lint` now checks line graphs as well as bar graphs
- New `gathered` template with no tool name sections ([#1119](https://github.com/MultiQC/MultiQC/issues/1119))
- Added `--sample-filters` option to add _show_/_hide_ buttons at the top of the report ([#1125](https://github.com/MultiQC/MultiQC/issues/1125))
  - Buttons control the report toolbox Show/Hide tool, filtering your samples
  - Allows reports to be pre-configured based on a supplied list of sample names at report-generation time.
- Line graphs can now have `Log10` buttons (same functionality as bar graphs)
- Importing and running `multiqc` in a script is now a _little_ Better
  - `multiqc.run` now returns the `report` and `config` as well as the exit code. This means that you can explore the MultiQC run time a little in the Python environment.
  - Much more refactoring is needed to make MultiQC as useful in Python scripts as it could be. Watch this space.
- If a custom module `anchor` is set using `module_order`, it's now used a bit more:
  - Prefixed to module _section_ IDs
  - Appended to files saved in `multiqc_data`
  - Should help to prevent duplicates requiring `-1` suffixes when running a module multiple times
- New heatmap plot config options `xcats_samples` and `ycats_samples`
  - If set to `False`, the report toolbox options (_highlight_, _rename_, _show/hide_) do not affect that axis.
  - Means that the _Show only matching samples_ report toolbox option works on FastQC Status Checks, for example ([#1172](https://github.com/MultiQC/MultiQC/issues/1172))
- Report header time and analysis paths can now be hidden
  - New config options `show_analysis_paths` and `show_analysis_time` ([#1113](https://github.com/MultiQC/MultiQC/issues/1113))
- New search pattern key `skip: true` to skip specific searches when modules look for a lot of different files (eg. Picard).
- New `--profile-runtime` command line option (`config.profile_runtime`) to give analysis of how long the report takes to be generated
  - Plots of the file search results and durations are added to the end of the MultiQC report as a special module called _Run Time_
  - A summary of the time taken for the major stages of MultiQC execution are printed to the command line log.
- New table config option `only_defined_headers`
  - Defaults to `true`, set to `false` to also show any data columns that are not defined as headers
  - Useful as allows table-wide defaults to be set with column-specific overrides
- New `module` key allowed for `config.extra_fn_clean_exts` and `config.fn_clean_exts`
  - Means you can limit the action of a sample name cleaning pattern to specific MultiQC modules ([#905](https://github.com/MultiQC/MultiQC/issues/905))

#### New Custom Content features

- Improve support for HTML files - now just end your HTML filename with `_mqc.html`
  - Native handling of HTML snippets as files, no MultiQC config or YAML file required.
  - Also with embedded custom content configuration at the start of the file as a HTML comment.
- Add ability to group custom-content files into report sections
  - Use the new `parent_id`, `parent_name` and `parent_description` config keys to group content together like a regular module ([#1008](https://github.com/MultiQC/MultiQC/issues/1008))
- Custom Content files can now be configured using `custom_data`, without giving search patterns or data
  - Allows you to set descriptions and nicer titles for images and other 'blunt' data types in reports ([#1026](https://github.com/MultiQC/MultiQC/issues/1026))
  - Allows configuration of custom content separately from files themselves (`tsv`, `csv`, `txt` formats) ([#1205](https://github.com/MultiQC/MultiQC/issues/1205))

#### New Modules

- [**DRAGEN**](https://www.illumina.com/products/by-type/informatics-products/dragen-bio-it-platform.html)
  - Illumina Bio-IT Platform that uses FPGA for secondary NGS analysis
- [**iVar**](https://github.com/andersen-lab/ivar)
  - Added support for iVar: a computational package that contains functions broadly useful for viral amplicon-based sequencing.
- [**Kaiju**](http://kaiju.binf.ku.dk/)
  - Fast and sensitive taxonomic classification for metagenomics
- [**Kraken**](https://ccb.jhu.edu/software/kraken2/)
  - K-mer matching tool for taxonomic classification. Module plots bargraph of counts for top-5 hits across each taxa rank. General stats summary.
- [**MALT**](https://uni-tuebingen.de/fakultaeten/mathematisch-naturwissenschaftliche-fakultaet/fachbereiche/informatik/lehrstuehle/algorithms-in-bioinformatics/software/malt/)
  - Megan Alignment Tool: Metagenomics alignment tool.
- [**miRTop**](https://github.com/miRTop/mirtop)
  - Command line tool to annotate miRNAs with a standard mirna/isomir naming (mirGFF3)
  - Module started by [@oneillkza](https://github.com/oneillkza/) and completed by [@FlorianThibord](https://github.com/FlorianThibord/)
- [**MultiVCFAnalyzer**](https://github.com/alexherbig/multivcfanalyzer)
  - Combining multiple VCF files into one coherent report and format for downstream analysis.
- **Picard** - new submodules for `QualityByCycleMetrics`, `QualityScoreDistributionMetrics` & `QualityYieldMetrics`
  - See [#1116](https://github.com/MultiQC/MultiQC/issues/1114)
- [**Rockhopper**](https://cs.wellesley.edu/~btjaden/Rockhopper/)
  - RNA-seq tool for bacteria, includes bar plot showing where features map.
- [**Sickle**](https://github.com/najoshi/sickle)
  - A windowed adaptive trimming tool for FASTQ files using quality
- [**Somalier**](https://github.com/brentp/somalier)
  - Relatedness checking and QC for BAM/CRAM/VCF for cancer, DNA, BS-Seq, exome, etc.
- [**VarScan2**](https://github.com/dkoboldt/varscan)
  - Variant calling and somatic mutation/CNV detection for next-generation sequencing data

#### Module updates

- **BISCUIT**
  - Major rewrite to work with new BISCUIT QC script (BISCUIT `v0.3.16+`)
    - This change breaks backwards-compatability with previous BISCUIT versions. If you are unable to upgrade BISCUIT, please use MultiQC v1.8.
  - Fixed error when missing data in log files ([#1101](https://github.com/MultiQC/MultiQC/issues/1101))
- **bcl2fastq**
  - Samples with multiple library preps (i.e barcodes) will now be handled correctly ([#1094](https://github.com/MultiQC/MultiQC/issues/1094))
- **BUSCO**
  - Updated log search pattern to match new format in v4 with auto-lineage detection option ([#1163](https://github.com/MultiQC/MultiQC/issues/1163))
- **Cutadapt**
  - New bar plot showing the proportion of reads filtered out for different criteria (eg. _too short_, _too many Ns_) ([#1198](https://github.com/MultiQC/MultiQC/issues/1198))
- **DamageProfiler**
  - Removes redundant typo in init name. This makes referring to the module's column consistent with other modules when customising general stats table.
- **DeDup**
  - Updates plots to make compatible with 0.12.6
  - Fixes reporting errors - barplot total represents _mapped_ reads, not total reads in BAM file
  - New: Adds 'Post-DeDup Mapped Reads' column to general stats table.
- **FastQC**
  - Fixed tooltip text in _Sequence Duplication Levels_ plot ([#1092](https://github.com/MultiQC/MultiQC/issues/1092))
  - Handle edge-case where a FastQC report was for an empty file with 0 reads ([#1129](https://github.com/MultiQC/MultiQC/issues/1129))
- **FastQ Screen**
  - Don't skip plotting `% No Hits` even if it's `0%` ([#1126](https://github.com/MultiQC/MultiQC/issues/1126))
  - Refactor parsing code. Avoids error with `-0.00 %Unmapped` ([#1126](https://github.com/MultiQC/MultiQC/issues/1126))
  - New plot for _Bisulfite Reads_, if data is present
  - Categories in main plot are now sorted by the total read count and hidden if 0 across all samples
- **fgbio**
  - New: Plot error rate by read position from `ErrorRateByReadPosition`
  - GroupReadsByUmi plot can now be toggled to show relative percents ([#1147](https://github.com/MultiQC/MultiQC/pull/1147))
- **FLASh**
  - Logs not reporting innie and outine uncombined pairs now plot combined pairs instead ([#1173](https://github.com/MultiQC/MultiQC/issues/1173))
- **GATK**
  - Made parsing for VariantEval more tolerant, so that it will work with output from the tool when run in different modes ([#1158](https://github.com/MultiQC/MultiQC/issues/1158))
- **MTNucRatioCalculator**
  - Fixed misleading value suffix in general stats table
- **Picard MarkDuplicates**
  - **Major change** - previously, if multiple libraries (read-groups) were found then only the first would be used and all others ignored. Now, values from all libraries are merged and `PERCENT_DUPLICATION` and `ESTIMATED_LIBRARY_SIZE` are recalculated. Libraries can be kept as separate samples with a new MultiQC configuration option - `picard_config: markdups_merge_multiple_libraries: False`
  - **Major change** - Updated `MarkDuplicates` bar plot to double the read-pair counts, so that the numbers stack correctly. ([#1142](https://github.com/MultiQC/MultiQC/issues/1142))
- **Picard HsMetrics**
  - Updated large table to use columns specified in the MultiQC config. See [docs](https://multiqc.info/docs/#hsmetrics). ([#831](https://github.com/MultiQC/MultiQC/issues/831))
- **Picard WgsMetrics**
  - Updated parsing code to recognise new java class string ([#1114](https://github.com/MultiQC/MultiQC/issues/1114))
- **QualiMap**
  - Fixed QualiMap mean coverage calculation [#1082](https://github.com/MultiQC/MultiQC/issues/1082), [#1077](https://github.com/MultiQC/MultiQC/issues/1082)
- **RSeqC**
  - Support added for output from `geneBodyCoverage2.py` script ([#844](https://github.com/MultiQC/MultiQC/issues/844))
  - Single sample view in the _"Junction saturation"_ plot now works with the toolbox properly _(rename, hide, highlight)_ ([#1133](https://github.com/MultiQC/MultiQC/issues/1133))
- **RNASeQC2**
  - Updated to handle the parsing metric files from the [newer rewrite of RNA-SeqQC](https://github.com/broadinstitute/rnaseqc).
- **Samblaster**
  - Improved parsing to handle variable whitespace ([#1176](https://github.com/MultiQC/MultiQC/issues/1176))
- **Samtools**
  - Removes hardcoding of general stats column names. This allows column names to indicate when a module has been run twice ([https://github.com/MultiQC/MultiQC/issues/1076](https://github.com/MultiQC/MultiQC/issues/1076)).
  - Added an observed over expected read count plot for `idxstats` ([#1118](https://github.com/MultiQC/MultiQC/issues/1118))
  - Added additional (by default hidden) column for `flagstat` that displays number total number of reads in a bam
- **sortmerna**
  - Fix the bug for the latest sortmerna version 4.2.0 ([#1121](https://github.com/MultiQC/MultiQC/issues/1121))
- **sexdeterrmine**
  - Added a scatter plot of relative X- vs Y-coverage to the generated report.
- **VerifyBAMID**
  - Allow files with column header `FREEMIX(alpha)` ([#1112](https://github.com/MultiQC/MultiQC/issues/1112))

#### Bug Fixes

- Added a new test to check that modules work correctly with `--ignore-samples`. A lot of them didn't:
  - `Mosdepth`, `conpair`, `Qualimap BamQC`, `RNA-SeQC`, `GATK BaseRecalibrator`, `SNPsplit`, `SeqyClean`, `Jellyfish`, `hap.py`, `HOMER`, `BBMap`, `DeepTools`, `HiCExplorer`, `pycoQC`, `interop`
  - These modules have now all been fixed and `--ignore-samples` should work as you expect for whatever data you have.
- Removed use of `shutil.copy` to avoid problems with working on multiple filesystems ([#1130](https://github.com/MultiQC/MultiQC/issues/1130))
- Made folder naming behaviour of `multiqc_plots` consistent with `multiqc_data`
  - Incremental numeric suffixes now added if folder already exists
  - Plots folder properly renamed if using `-n`/`--filename`
- Heatmap plotting function is now compatible with MultiQC toolbox `hide` and `highlight` ([#1136](https://github.com/MultiQC/MultiQC/issues/1136))
- Plot config `logswitch_active` now works as advertised
- When running MultiQC modules several times, multiple data files are now created instead of overwriting one another ([#1175](https://github.com/MultiQC/MultiQC/issues/1175))
- Fixed minor bug where tables could report negative numbers of columns in their header text
- Fixed bug where numeric custom content sample names could trigger a `TypeError` ([#1091](https://github.com/MultiQC/MultiQC/issues/1091))
- Fixed custom content bug HTML data in a config file would trigger a `ValueError` ([#1071](https://github.com/MultiQC/MultiQC/issues/1071))
- Replaced deprecated 'warn()' with 'warning()' of the logging module
- Custom content now supports `section_extra` config key to add custom HTML after description.
- Barplots with `ymax` set now ignore this when you click the _Percentages_ tab.

## [MultiQC v1.8](https://github.com/MultiQC/MultiQC/releases/tag/v1.8) - 2019-11-20

#### New Modules

- [**fgbio**](http://fulcrumgenomics.github.io/fgbio/)
  - Process family size count hist data from `GroupReadsByUmi`
- [**biobambam2**](https://github.com/gt1/biobambam2)
  - Added submodule for `bamsormadup` tool
  - Totally cheating - it uses Picard MarkDuplicates but with a custom search pattern and naming
- [**SeqyClean**](https://github.com/ibest/seqyclean)
  - Adds analysis for seqyclean files
- [**mtnucratio**](https://github.com/apeltzer/MTNucRatioCalculator)
  - Added little helper tool to compute mt to nuclear ratios for NGS data.
- [**mosdepth**](https://github.com/brentp/mosdepth)
  - fast BAM/CRAM depth calculation for WGS, exome, or targeted sequencing
- [**SexDetErrmine**](https://github.com/TCLamnidis/Sex.DetERRmine)
  - Relative coverage and error rate of X and Y chromosomes
- [**SNPsplit**](https://github.com/FelixKrueger/SNPsplit)
  - Allele-specific alignment sorting

#### Module updates

- **bcl2fastq**
  - Added handling of demultiplexing of more than 2 reads
  - Allow bcl2fastq to parse undetermined barcode information in situations when lane indexes do not start at 1
- **BBMap**
  - Support for scafstats output marked as not yet implemented in docs
- **DeDup**
  - Added handling clusterfactor and JSON logfiles
- **damageprofiler**
  - Added writing metrics to data output file.
- **DeepTools**
  - Fixed Python3 bug with int() conversion ([#1057](https://github.com/MultiQC/MultiQC/issues/1057))
  - Handle varied TES boundary labels in plotProfile ([#1011](https://github.com/MultiQC/MultiQC/issues/1011))
  - Fixed bug that prevented running on only plotProfile files when no other deepTools files found.
- **fastp**
  - Fix faulty column handling for the _after filtering_ Q30 rate ([#936](https://github.com/MultiQC/MultiQC/issues/936))
- **FastQC**
  - When including a FastQC section multiple times in one report, the Per Base Sequence Content heatmaps now behave as you would expect.
  - Added heatmap showing FastQC status checks for every section report across all samples
  - Made sequence content individual plots work after samples have been renamed ([#777](https://github.com/MultiQC/MultiQC/issues/777))
  - Highlighting samples from status - respect chosen highlight colour in the toolbox ([#742](https://github.com/MultiQC/MultiQC/issues/742))
- **FastQ Screen**
  - When including a FastQ Screen section multiple times in one report, the plots now behave as you would expect.
  - Fixed MultiQC linting errors
- **fgbio**
  - Support the new output format of `ErrorRateByReadPosition` first introduced in version `1.3.0`, as well as the old output format.
- **GATK**
  - Refactored BaseRecalibrator code to be more consistent with MultiQC Python style
  - Handle zero count errors in BaseRecalibrator
- **HiC Explorer**
  - Fixed bug where module tries to parse `QC_table.txt`, a new log file in hicexplorer v2.2.
  - Updated the format of the report to fits the changes which have been applied to the QC report of hicexplorer v3.3
  - Updated code to save parsed results to `multiqc_data`
- **HTSeq**
  - Fixed bug where module would crash if a sample had zero reads ([#1006](https://github.com/MultiQC/MultiQC/issues/1006))
- **LongRanger**
  - Added support for the LongRanger Align pipeline.
- **miRTrace**
  - Fixed bug where a sample in some plots was missed. ([#932](https://github.com/MultiQC/MultiQC/issues/932))
- **Peddy**
  - Fixed bug where sample name cleaning could lead to error. ([#1024](https://github.com/MultiQC/MultiQC/issues/1024))
  - All plots (including _Het Check_ and _Sex Check_) now hidden if no data
- **Picard**
  - Modified `OxoGMetrics` so that it will find files created with GATK `CollectMultipleMetrics` and `ConvertSequencingArtifactToOxoG`.
- **QoRTs**
  - Fixed bug where `--dirs` broke certain input files. ([#821](https://github.com/MultiQC/MultiQC/issues/821))
- **Qualimap**
  - Added in mean coverage computation for general statistics report
  - Creates now tables of collected data in `multiqc_data`
- **RNA-SeQC**
  - Updated broken URL link
- **RSeQC**
  - Fixed bug where Junction Saturation plot when clicking a single sample was mislabelling the lines.
  - When including a RSeQC section multiple times in one report, clicking Junction Saturation plot now behaves as you would expect.
  - Fixed bug where exported data in `multiqc_rseqc_read_distribution.txt` files had incorrect values for `_kb` fields ([#1017](https://github.com/MultiQC/MultiQC/issues/1017))
- **Samtools**
  - Utilize in-built `read_count_multiplier` functionality to plot `flagstat` results more nicely
- **SnpEff**
  - Increased the default summary csv file-size limit from 1MB to 5MB.
- **Stacks**
  - Fixed bug where multi-population sum stats are parsed correctly ([#906](https://github.com/MultiQC/MultiQC/issues/906))
- **TopHat**
  - Fixed bug where TopHat would try to run with files from Bowtie2 or HiSAT2 and crash
- **VCFTools**
  - Fixed a bug where `tstv_by_qual.py` produced invalid json from infinity-values.
- **snpEff**
  - Added plot of effects

#### New MultiQC Features

- Added some installation docs for windows
- Added some docs about using MultiQC in bioinformatics pipelines
- Rewrote Docker image
  - New base image `czentye/matplotlib-minimal` reduces image size from ~200MB to ~80MB
  - Proper installation method ensures latest version of the code
  - New entrypoint allows easier command-line usage
- Support opening MultiQC on websites with CSP `script-src 'self'` with some sha256 exceptions
  - Plot data is no longer intertwined with javascript code so hashes stay the same
- Made `config.report_section_order` work for module sub-sections as well as just modules.
- New config options `exclude_modules` and `run_modules` to complement `-e` and `-m` cli flags.
- Command line output is now coloured by default :rainbow: (use `--no-ansi` to turn this off)
- Better launch comparability due to code refactoring by [@KerstenBreuer](https://github.com/KerstenBreuer) and [@ewels](https://github.com/ewels)
  - Windows support for base `multiqc` command
  - Support for running as a python module: `python -m multiqc .`
  - Support for running within a script: `import multiqc` and `multiqc.run('/path/to/files')`
- Config option `custom_plot_config` now works for bargraph category configs as well ([#1044](https://github.com/MultiQC/MultiQC/issues/1044))
- Config `table_columns_visible` can now be given a module namespace and it will hide all columns from that module ([#541](https://github.com/MultiQC/MultiQC/issues/541))

#### Bug Fixes

- MultiQC now ignores all `.md5` files
- Use `SafeLoader` for PyYaml load calls, avoiding recent warning messages.
- Hide `multiqc_config_example.yaml` in the `test` directory to stop people from using it without modification.
- Fixed matplotlib background colour issue (@epakarin - [#886](https://github.com/MultiQC/MultiQC/issues))
- Table rows that are empty due to hidden columns are now properly hidden on page load ([#835](https://github.com/MultiQC/MultiQC/issues/835))
- Sample name cleaning: All sample names are now truncated to their basename, without a path.
  - This includes for `regex` and `replace` (before was only the default `truncate`).
  - Only affects modules that take sample names from file contents, such as cutadapt.
  - See [#897](https://github.com/MultiQC/MultiQC/issues/897) for discussion.

## [MultiQC v1.7](https://github.com/MultiQC/MultiQC/releases/tag/v1.7) - 2018-12-21

#### New Modules

- [**BISCUIT**](https://github.com/zwdzwd/biscuit)
  - BISuilfite-seq CUI Toolkit
  - Module written by [@zwdzwd](https://github.com/zwdzwd/)
- [**DamageProfiler**](https://github.com/Integrative-Transcriptomics/DamageProfiler)
  - A tool to determine ancient DNA misincorporation rates.
  - Module written by [@apeltzer](https://github.com/apeltzer/)
- [**FLASh**](https://ccb.jhu.edu/software/FLASH/)
  - FLASH (Fast Length Adjustment of SHort reads)
  - Module written by [@pooranis](https://github.com/pooranis/)
- [**MinIONQC**](https://github.com/roblanf/minion_qc)
  - QC of reads from ONT long-read sequencing
  - Module written by [@ManavalanG](https://github.com/ManavalanG)
- [**phantompeakqualtools**](https://www.encodeproject.org/software/phantompeakqualtools)
  - A tool for informative enrichment and quality measures for ChIP-seq/DNase-seq/FAIRE-seq/MNase-seq data.
  - Module written by [@chuan-wang](https://github.com/chuan-wang/)
- [**Stacks**](http://catchenlab.life.illinois.edu/stacks/)
  - A software for analyzing restriction enzyme-based data (e.g. RAD-seq). Support for Stacks >= 2.1 only.
  - Module written by [@remiolsen](https://github.com/remiolsen/)

#### Module updates

- **AdapterRemoval**
  - Handle error when zero bases are trimmed. See [#838](https://github.com/MultiQC/MultiQC/issues/838).
- **Bcl2fastq**
  - New plot showing the top twenty of undetermined barcodes by lane.
  - Informations for R1/R2 are now separated in the General Statistics table.
  - SampleID is concatenate with SampleName because in Chromium experiments several sample have the same SampleName.
- **deepTools**
  - New PCA plots from the `plotPCA` function (written by [@chuan-wang](https://github.com/chuan-wang/))
  - New fragment size distribution plots from `bamPEFragmentSize --outRawFragmentLengths` (written by [@chuan-wang](https://github.com/chuan-wang/))
  - New correlation heatmaps from the `plotCorrelation` function (written by [@chuan-wang](https://github.com/chuan-wang/))
  - New sequence distribution profiles around genes, from the `plotProfile` function (written by [@chuan-wang](https://github.com/chuan-wang/))
  - Reordered sections
- **Fastp**
  - Fixed bug in parsing of empty histogram data. See [#845](https://github.com/MultiQC/MultiQC/issues/845).
- **FastQC**
  - Refactored _Per Base Sequence Content_ plots to show original underlying data, instead of calculating it from the page contents. Now shows original FastQC base-ranges and fixes 100% GC bug in final few pixels. See [#812](https://github.com/MultiQC/MultiQC/issues/812).
  - When including a FastQC section multiple times in one report, the summary progress bars now behave as you would expect.
- **FastQ Screen**
  - Don't hide genomes in the simple plot, even if they have zero unique hits. See [#829](https://github.com/MultiQC/MultiQC/issues/829).
- **InterOp**
  - Fixed bug where read counts and base pair yields were not displaying in tables correctly.
  - Number formatting for these fields can now be customised in the same way as with other modules, as described [in the docs](http://multiqc.info/docs/#number-base-multiplier)
- **Picard**
  - InsertSizeMetrics: You can now configure to what degree the insert size plot should be smoothed.
  - CollectRnaSeqMetrics: Add warning about missing rRNA annotation.
  - CollectRnaSeqMetrics: Add chart for counts/percentage of reads mapped to the correct strand.
  - Now parses VariantCallingMetrics reports. (Similar to GATK module's VariantEval.)
- **phantompeakqualtools**
  - Properly clean sample names
- **Trimmomatic**
  - Updated Trimmomatic module documentation to be more helpful
  - New option to use filenames instead of relying on the command line used. See [#864](https://github.com/MultiQC/MultiQC/issues/864).

#### New MultiQC Features

- Embed your custom images with a new Custom Content feature! Just add `_mqc` to the end of the filename for `.png`, `.jpg` or `.jpeg` files.
- Documentation for Custom Content reordered to make it a little more sane
- You can now add or override any config parameter for any MultiQC plot! See [the documentation](http://multiqc.info/docs/#customising-plots) for more info.
- Allow `table_columns_placement` config to work with table IDs as well as column namespaces. See [#841](https://github.com/MultiQC/MultiQC/issues/841).
- Improved visual spacing between grouped bar plots

#### Bug Fixes

- Custom content no longer clobbers `col1_header` table configs
- The option `--file-list` that refers to a text file with file paths to analyse will no longer ignore directory paths
- [Sample name directory prefixes](https://multiqc.info/docs/#sample-names-prefixed-with-directories) are now added _after_ cleanup.
- If a module is run multiple times in one report, it's CSS and JS files will only be included once (`default` template)

## [MultiQC v1.6](https://github.com/MultiQC/MultiQC/releases/tag/v1.6) - 2018-08-04

Some of these updates are thanks to the efforts of people who attended the [NASPM](https://twitter.com/NordicGenomics) 2018 MultiQC hackathon session. Thanks to everyone who attended!

#### New Modules

- [**fastp**](https://github.com/OpenGene/fastp)
  - An ultra-fast all-in-one FASTQ preprocessor (QC, adapters, trimming, filtering, splitting...)
  - Module started by [@florianduclot](https://github.com/florianduclot/) and completed by [@ewels](https://github.com/ewels/)
- [**hap.py**](https://github.com/Illumina/hap.py)
  - Hap.py is a set of programs based on htslib to benchmark variant calls against gold standard truth datasets
  - Module written by [@tsnowlan](https://github.com/tsnowlan/)
- [**Long Ranger**](https://support.10xgenomics.com/genome-exome/software/pipelines/latest/what-is-long-ranger)
  - Works with data from the 10X Genomics Chromium. Performs sample demultiplexing, barcode processing, alignment, quality control, variant calling, phasing, and structural variant calling.
  - Module written by [@remiolsen](https://github.com/remiolsen/)
- [**miRTrace**](https://github.com/friedlanderlab/mirtrace)
  - A quality control software for small RNA sequencing data.
  - Module written by [@chuan-wang](https://github.com/chuan-wang/)

#### Module updates

- **BCFtools**
  - New plot showing SNP statistics versus quality of call from bcftools stats ([@MaxUlysse](https://github.com/MaxUlysse) and [@Rotholandus](https://github.com/Rotholandus))
- **BBMap**
  - Support added for BBDuk kmer-based adapter/contaminant filtering summary stats ([@boulund](https://github.com/boulund)
- **FastQC**
  - New read count plot, split into unique and duplicate reads if possible.
  - Help text added for all sections, mostly copied from the excellent FastQC help.
  - Sequence duplication plot rescaled
- **FastQ Screen**
  - Samples in large-sample-number plot are now sorted alphabetically ([@hassanfa](https://github.com/hassanfa)
- **MACS2**
  - Output is now more tolerant of missing data (no plot if no data)
- **Peddy**
  - Background samples now shown in ancestry PCA plot ([@roryk](https://github.com/roryk))
  - New plot showing sex checks versus het ratios, supporting unknowns ([@oyvinev](https://github.com/oyvinev))
- **Picard**
  - New submodule to handle `ValidateSamFile` reports ([@cpavanrun](https://github.com/cpavanrun))
  - WGSMetrics now add the mean and standard-deviation coverage to the general stats table (hidden) ([@cpavanrun](https://github.com/cpavanrun))
- **Preseq**
  - New config option to plot preseq plots with unique old coverage on the y axis instead of read count
  - Code refactoring by [@vladsaveliev](https://github.com/vladsaveliev)
- **QUAST**
  - Null values (`-`) in reports now handled properly. Bargraphs always shown despite varying thresholds. ([@vladsaveliev](https://github.com/vladsaveliev))
- **RNA-SeQC**
  - Don't create the report section for Gene Body Coverage if no data is given
- **Samtools**
  - Fixed edge case bug where MultiQC could crash if a sample had zero count coverage with idxstats.
  - Adds % proper pairs to general stats table
- **Skewer**
  - Read length plot rescaled
- **Tophat**
  - Fixed bug where some samples could be given a blank sample name ([@lparsons](https://github.com/lparsons))
- **VerifyBamID**
  - Change column header help text for contamination to match percentage output ([@chapmanb](https://github.com/chapmanb))

#### New MultiQC Features

- New config option `remove_sections` to skip specific report sections from modules
- Add `path_filters_exclude` to exclude certain files when running modules multiple times. You could previously only include certain files.
- New `exclude_*` keys for file search patterns
  - Have a subset of patterns to exclude otherwise detected files with, by filename or contents
- Command line options all now use mid-word hyphens (not a mix of hyphens and underscores)
  - Old underscore terms still maintained for backwards compatibility
- Flag `--view-tags` now works without requiring an "analysis directory".
- Removed Python dependency for `enum34` ([@boulund](https://github.com/boulund))
- Columns can be added to `General Stats` table for custom content/module.
- New `--ignore-symlinks` flag which will ignore symlinked directories and files.
- New `--no-megaqc-upload` flag which disables automatically uploading data to MegaQC

#### Bug Fixes

- Fix path filters for `top_modules/module_order` configuration only selecting if _all_ globs match. It now filters searches that match _any_ glob.
- Empty sample names from cleaning are now no longer allowed
- Stop prepend_dirs set in the config from getting clobbered by an unpassed CLI option ([@tsnowlan](https://github.com/tsnowlan))
- Modules running multiple times now have multiple sets of columns in the General Statistics table again, instead of overwriting one another.
- Prevent tables from clobbering sorted row orders.
- Fix linegraph and scatter plots data conversion (sporadically the incorrect `ymax` was used to drop data points) ([@cpavanrun](https://github.com/cpavanrun))
- Adjusted behavior of ceiling and floor axis limits
- Adjusted multiple file search patterns to make them more specific
  - Prevents the wrong module from accidentally slurping up output from a different tool. By [@cpavanrun](https://github.com/cpavanrun) (see [PR #727](https://github.com/MultiQC/MultiQC/pull/727))
- Fixed broken report bar plots when `-p`/`--export-plots` was specified (see issue [#801](https://github.com/MultiQC/MultiQC/issues/801))

## [MultiQC v1.5](https://github.com/MultiQC/MultiQC/releases/tag/v1.5) - 2018-03-15

#### New Modules

- [**HiCPro**](https://github.com/nservant/HiC-Pro) - New module!
  - HiCPro: Quality controls and processing of Hi-C
  - Module written by [@nservant](https://github.com/nservant),
- [**DeDup**](http://www.github.com/apeltzer/DeDup) - New module!
  - DeDup: Improved Duplicate Removal for merged/collapsed reads in ancient DNA analysis
  - Module written by [@apeltzer](https://github.com/apeltzer),
- [**Clip&Merge**](http://github.com/apeltzer/ClipAndMerge) - New module!
  - Clip&Merge: Adapter clipping and read merging for ancient DNA analysis
  - Module written by [@apeltzer](https://github.com/apeltzer),

#### Module updates

- **bcl2fastq**
  - Catch `ZeroDivisionError` exceptions when there are 0 reads ([@aledj2](https://github.com/aledj2))
  - Add parsing of `TrimmedBases` and new General Stats column for % bases trimmed ([@matthdsm](https://github.com/matthdsm)).
- **BUSCO**
  - Fixed configuration bug that made all sample names become `'short'`
- **Custom Content**
  - Parsed tables now exported to `multiqc_data` files
- **Cutadapt**
  - Refactor parsing code to collect all length trimming plots
- **FastQC**
  - Fixed starting y-axis label for GC-content lineplot being incorrect.
- **HiCExplorer**
  - Updated to work with v2.0 release.
- **Homer**
  - Made parsing of `tagInfo.txt` file more resilient to variations in file format so that it works with new versions of Homer.
  - Kept order of chromosomes in coverage plot consistent.
- **Peddy**
  - Switch `Sex error` logic to `Correct sex` for better highlighting ([@aledj2](https://github.com/aledj2))
- **Picard**
  - Updated module and search patterns to recognise new output format from Picard version >= 2.16 and GATK output.
- **Qualimap BamQC**
  - Fixed bug where start of _Genome Fraction_ could have a step if target is 100% covered.
- **RNA-SeQC**
  - Added rRNA alignment stats to summary table [@Rolandde](https://github.com/Rolandde)
- **RSeqC**
  - Fixed read distribution plot by adding category for `other_intergenic` (thanks to [@moxgreen](https://github.com/moxgreen))
  - Fixed a dodgy plot title (Read GC content)
- **Supernova**
  - Added support for Supernova 2.0 reports. Fixed a TypeError bug when using txt reports only. Also a bug when parsing empty histogram files.

#### New MultiQC Features

- Invalid choices for `--module` or `--exclude` now list the available modules alphabetically.
- Linting now checks for presence in `config.module_order` and tags.

#### Bug Fixes

- Excluding modules now works in combination with using module tags.
- Fixed edge-case bug where certain combinations of `output_fn_name` and `data_dir_name` could trigger a crash
- Conditional formatting - values are now longer double-labelled
- Made config option `extra_series` work in scatter plots the same way that it works for line plots
- Locked the `matplotlib` version to `v2.1.0` and below
  - Due to [two](https://github.com/matplotlib/matplotlib/issues/10476) [bugs](https://github.com/matplotlib/matplotlib/issues/10784) that appeared in `v2.2.0` - will remove this constraint when there's a new release that works again.

## [MultiQC v1.4](https://github.com/MultiQC/MultiQC/releases/tag/v1.4) - 2018-01-11

A slightly earlier-than-expected release due to a new problem with dependency packages that is breaking MultiQC installations since 2018-01-11.

#### New Modules

- [**Sargasso**](http://statbio.github.io/Sargasso/)
  - Parses output from Sargasso - a tool to separate mixed-species RNA-seq reads according to their species of origin
  - Module written by [@hxin](https://github.com/hxin/)
- [**VerifyBAMID**](https://genome.sph.umich.edu/wiki/VerifyBamID)
  - Parses output from VerifyBAMID - a tool to detect contamination in BAM files.
  - Adds the `CHIPMIX` and `FREEMIX` columns to the general statistics table.
  - Module written by [@aledj2](https://github.com/aledj2/)

#### Module updates

- **MACS2**
  - Updated to work with output from older versions of MACS2 by [@avilella](https://github.com/avilella/)
- **Peddy**
  - Add het check plot to suggest potential contamination by [@aledj2](https://github.com/aledj2)
- **Picard**
  - Picard HsMetrics `HS_PENALTY` plot now has correct axis labels
  - InsertSizeMetrics switches commas for points if it can't convert floats. Should help some european users.
- **QoRTs**
  - Added support for new style of output generated in the v1.3.0 release
- **Qualimap**
  - New `Error rate` column in General Statistics table, added by [@Cashalow](https://github.com/Cashalow/)
    - Hidden by default - customise your MultiQC config to always show this column (see [docs](http://multiqc.info/docs/#hiding-columns))
- **QUAST**
  - New option to customise the default display of contig count and length (eg. `bp` instead of `Mbp`).
  - See [documentation](http://multiqc.info/docs/#quast). Written by [@ewels](https://github.com/ewels/) and [@Cashalow](https://github.com/Cashalow/)
- **RSeQC**
  - Removed normalisation in Junction Saturation plot. Now raw counts instead of % of total junctions.

#### New MultiQC Features

- Conditional formatting / highlighting of cell contents in tables
  - If you want to make values that match a criteria stand out more, you can now write custom rules and formatting instructions for tables.
  - For instructions, see [the documentation](http://multiqc.info/docs/#conditional-formatting)
- New `--lint` option which is strict about best-practices for writing new modules
  - Useful when writing new modules and code as it throws warnings
  - Currently only implemented for bar plots and a few other places. More linting coming soon...
- If MultiQC breaks and shows am error message, it now reports the filename of the last log it found
  - Hopefully this will help with debugging / finding dodgy input data

#### Bug Fixes

- Addressed new dependency error with conflicting package requirements
  - There was a conflict between the `networkx`, `colormath` and `spectra` releases.
  - I previously forced certain software versions to get around this, but `spectra` has now updated with the unfortunate effect of introducing a new dependency clash that halts installation.
- Fixed newly introduced bug where Custom Content MultiQC config file search patterns had been broken
- Updated pandoc command used in `--pdf` to work with new releases of Pandoc
- Made config `table_columns_visible` module name key matching case insensitive to make less frustrating

## [MultiQC v1.3](https://github.com/MultiQC/MultiQC/releases/tag/v1.3) - 2017-11-03

#### Breaking changes - custom search patterns

Only for users with custom search patterns for the `bowtie` or `star`: you will
need to update your config files - the `bowtie` search key is now `bowtie1`,
`star_genecounts` is now `star/genecounts`.

For users with custom modules - search patterns _must_ now conform to the search
pattern naming convention: `modulename` or `modulename/anything` (the search pattern
string beginning with the name of your module, anything you like after the first `/`).

#### New Modules

- [**10X Supernova**](https://support.10xgenomics.com/de-novo-assembly/software/overview/welcome)
  - Parses statistics from the _de-novo_ Supernova software.
  - Module written by [@remiolsen](https://github.com/remiolsen/)
- [**BBMap**](https://sourceforge.net/projects/bbmap/)
  - Plot metrics from a number of BBMap tools, a suite of DNA/RNA mapping tools and utilities
  - Module written by [@boulund](https://github.com/boulund/) and [@epruesse](https://github.com/epruesse/)
- [**deepTools**](https://github.com/fidelram/deepTools) - new module!
  - Parse text output from `bamPEFragmentSize`, `estimateReadFiltering`, `plotCoverage`, `plotEnrichment`, and `plotFingerprint`
  - Module written by [@dpryan79](https://github.com/dpryan79/)
- [**Homer Tag Directory**](http://homer.ucsd.edu/homer/ngs/tagDir.html) - new submodule!
  - Module written by [@rdali](https://github.com/rdali/)
- [**illumina InterOp**](http://illumina.github.io/interop/index.html)
  - Module to parse metrics from illumina sequencing runs and demultiplexing, generated by the InterOp package
  - Module written by [@matthdsm](https://github.com/matthdsm/)
- [**RSEM**](https://deweylab.github.io/RSEM/) - new module!
  - Parse `.cnt` file comming from rsem-calculate-expression and plot read repartitions (Unalignable, Unique, Multi ...)
  - Module written by [@noirot](https://github.com/noirot/)
- [**HiCExplorer**](https://github.com/maxplanck-ie/HiCExplorer)
  - New module to parse the log files of `hicBuildMatrix`.
  - Module written by [@joachimwolff](https://github.com/joachimwolff/)

#### Module updates

- **AfterQC**
  - Handle new output format where JSON summary key changed names.
- **bcl2fastq**
  - Clusters per sample plot now has tab where counts are categoried by lane.
- **GATK**
  - New submodule to handle Base Recalibrator stats, written by [@winni2k](https://github.com/winni2k/)
- **HiSAT2**
  - Fixed bug where plot title was incorrect if both SE and PE bargraphs were in one report
- **Picard HsMetrics**
  - Parsing code can now handle commas for decimal places
- **Preseq**
  - Updated odd file-search pattern that limited input files to 500kb
- **QoRTs**
  - Added new plots, new helptext and updated the module to produce a lot more output.
- **Qualimap BamQC**
  - Fixed edge-case bug where the refactored coverage plot code could raise an error from the `range` call.
- Documentation and link fixes for Slamdunk, GATK, bcl2fastq, Adapter Removal, FastQC and main docs
  - Many of these spotted and fixed by [@juliangehring](https://github.com/juliangehring/)
- Went through all modules and standardised plot titles
  - All plots should now have a title with the format _Module name: Plot name_

#### New MultiQC Features

- New MultiQC docker image
  - Ready to use docker image now available at <https://hub.docker.com/r/MultiQC/MultiQC/> (200 MB)
  - Uses automated builds - pull `:latest` to get the development version, future releases will have stable tags.
  - Written by [@MaxUlysse](https://github.com/MaxUlysse/)
- New `module_order` config options allow modules to be run multiple times
  - Filters mean that a module can be run twice with different sets of files (eg. before and after trimming)
  - Custom module config parameters can be passed to module for each run
- File search refactored to only search for running modules
  - Makes search much faster when running with lots of files and limited modules
  - For example, if using `-m star` to only use the STAR module, all other file searches now skipped
- File search now warns if an unrecognised search type is given
- MultiQC now saves nearly all parsed data to a structured output file by default
  - See `multiqc_data/multiqc_data.json`
  - This can be turned off by setting `config.data_dump_file: false`
- Verbose logging when no log files found standardised. Less duplication in code and logs easier to read!
- New documentation section describing how to use MultiQC with Galaxy
- Using `shared_key: 'read_counts'` in table header configs now applies relevant defaults

#### Bug Fixes

- Installation problem caused by changes in upstream dependencies solved by stricter installation requirements
- Minor `default_dev` directory creation bug squashed
- Don't prepend the directory separator (`|`) to sample names with `-d` when there are no subdirs
- `yPlotLines` now works even if you don't set `width`

## [MultiQC v1.2](https://github.com/MultiQC/MultiQC/releases/tag/v1.2) - 2017-08-16

#### CodeFest 2017 Contributions

We had a fantastic group effort on MultiQC at the [2017 BOSC CodeFest](https://www.open-bio.org/wiki/Codefest_2017).
Many thanks to those involved!

#### New Modules

- [**AfterQC**](https://github.com/OpenGene/AfterQC) - New module!
  - Added parsing of the _AfterQC_ json file data, with a plot of filtered reads.
  - Work by [@raonyguimaraes](https://github.com/raonyguimaraes)
- [**bcl2fastq**](https://support.illumina.com/sequencing/sequencing_software/bcl2fastq-conversion-software.html)
  - bcl2fastq can be used to both demultiplex data and convert BCL files to FASTQ file formats for downstream analysis
  - New module parses JSON output from recent versions and summarises some key statistics from the demultiplexing process.
  - Work by [@iimog](https://github.com/iimog) (with a little help from [@tbooth](https://github.com/tbooth) and [@ewels](https://github.com/ewels))
- [**leeHom**](https://github.com/grenaud/leeHom)
  - leeHom is a program for the Bayesian reconstruction of ancient DNA
- [**VCFTools**](https://vcftools.github.io)
  - Added initial support for VCFTools `relatedness2`
  - Added support for VCFTools `TsTv-by-count` `TsTv-by-qual` `TsTv-summary`
  - Module written by [@mwhamgenomics](https://github.com/mwhamgenomics)

#### Module updates

- **FastQ Screen**
  - Gracefully handle missing data from very old FastQ Screen versions.
- **RNA-SeQC**
  - Add new transcript-associated reads plot.
- **Picard**
  - New submodule to handle output from `TargetedPcrMetrics`
- **Prokka**
  - Added parsing of the `# CRISPR arrays` data from Prokka when available ([@asetGem](https://github.com/asetGem))
- **Qualimap**
  - Some code refactoring to radically improve performance and run times, especially with high coverage datasets.
  - Fixed bug where _Cumulative coverage genome fraction_ plot could be truncated.

#### New MultiQC Features

- New module help text
  - Lots of additional help text was written to make MultiQC report plots easier to interpret.
  - Updated modules:
    - Bowtie
    - Bowtie 2
    - Prokka
    - Qualimap
    - SnpEff
  - Elite team of help-writers:
    - [@tabwalsh](https://github.com/tabwalsh)
    - [@ddesvillechabrol](https://github.com/tabwalsh)
    - [@asetGem](https://github.com/asetGem)
- New config option `section_comments` allows you to add custom comments above specific sections in the report
- New `--tags` and `--view_tags` command line options
  - Modules can now be given tags (keywords) and filtered by those. So running `--tags RNA` will only run MultiQC modules related to RNA analysis.
  - Work by [@Hammarn](https://github.com/Hammarn)
- Back-end configuration options to specify the order of table columns
  - Modules and user configs can set priorities for columns to customise where they are displayed
  - Work by [@tbooth](https://github.com/tbooth)
- Added framework for proper unit testing
  - Previous start on unit tests tidied up, new blank template and tests for the `clean_sample_name` functionality.
  - Added to Travis and Appveyor for continuous integration testing.
  - Work by [@tbooth](https://github.com/tbooth)
- Bug fixes and refactoring of report configuration saving / loading
  - Discovered and fixed a bug where a report config could only be loaded once
  - Work by [@DennisSchwartz](https://github.com/DennisSchwartz)
- Table column row headers (sample names) can now be numeric-only.
  - Work by [@iimog](https://github.com/iimog)
- Improved sample name cleaning functionality
  - Added option `regex_keep` to clean filenames by _keeping_ the matching part of a pattern
  - Work by [@robinandeer](https://github.com/robinandeer)
- Handle error when invalid regexes are given in reports
  - Now have a nice toast error warning you and the invalid regexes are highlighted
  - Previously this just crashed the whole report without any warning
  - Work by [@robinandeer](https://github.com/robinandeer)
- Command line option `--dirs-depth` now sets `-d` to `True` (so now works even if `-d` isn't also specified).
- New config option `config.data_dump_file` to export as much data as possible to `multiqc_data/multiqc_data.json`
- New code to send exported JSON data to a a web server
  - This is in preparation for the upcoming MegaQC project. Stay tuned!

#### Bug Fixes

- Specifying multiple config files with `-c`/`--config` now works as expected
  - Previously this would only read the last specified
- Fixed table rendering bug that affected Chrome v60 and IE7-11
  - Table cell background bars weren't showing up. Updated CSS to get around this rendering error.
- HTML ID cleanup now properly cleans strings so that they work with jQuery as expected.
- Made bar graph sample highlighting work properly again
- Config `custom_logo` paths can now be relative to the config file (or absolute as before)
- Report doesn't keep annoyingly telling you that toolbox changes haven't been applied
  - Now uses more subtle _toasts_ and only when you close the toolbox (not every click).
- Switching report toolbox options to regex mode now enables the _Apply_ button as it should.
- Sorting table columns with certain suffixes (eg. `13X`) no works properly (numerically)
- Fixed minor bug in line plot data smoothing (now works with unsorted keys)

---

## [MultiQC v1.1](https://github.com/MultiQC/MultiQC/releases/tag/v1.1) - 2017-07-18

#### New Modules

- [**BioBloom Tools**](https://github.com/bcgsc/biobloom)
  - Create Bloom filters for a given reference and then to categorize sequences
- [**Conpair**](https://github.com/nygenome/Conpair)
  - Concordance and contamination estimator for tumor–normal pairs
- [**Disambiguate**](https://github.com/AstraZeneca-NGS/disambiguate)
  - Bargraph displaying the percentage of reads aligning to two different reference genomes.
- [**Flexbar**](https://github.com/seqan/flexbar)
  - Flexbar is a tool for flexible barcode and adapter removal.
- [**HISAT2**](https://ccb.jhu.edu/software/hisat2/)
  - New module for the HISAT2 aligner.
  - Made possible by updates to HISAT2 logging by @infphilo (requires `--new-summary` HISAT2 flag).
- [**HOMER**](http://homer.ucsd.edu/homer/)
  - Support for summary statistics from the `findPeaks` tool.
- [**Jellyfish**](http://www.cbcb.umd.edu/software/jellyfish/)
  - Histograms to estimate library complexity and coverage from k-mer content.
  - Module written by @vezzi
- [**MACS2**](https://github.com/taoliu/MACS)
  - Summary of redundant rate from MACS2 peak calling.
- [**QoRTs**](http://hartleys.github.io/QoRTs/)
  - QoRTs is toolkit for analysis, QC and data management of RNA-Seq datasets.
- [**THetA2**](http://compbio.cs.brown.edu/projects/theta/)
  - THeTA2 _(Tumor Heterogeneity Analysis)_ estimates tumour purity and clonal / subclonal copy number.

#### Module updates

- **BCFtools**
  - Option to collapse complementary changes in substitutions plot, useful for non-strand specific experiments (thanks to @vladsaveliev)
- **Bismark**
  - M-Bias plots no longer show read 2 for single-end data.
- **Custom Content**
  - New option to print raw HTML content to the report.
- **FastQ Screen**
  - Fixed edge-case bug where many-sample plot broke if total number of reads was less than the subsample number.
  - Fixed incorrect logic of config option `fastqscreen_simpleplot` (thanks to @daler)
  - Organisms now alphabetically sorted in fancy plot so that order is nonrandom (thanks to @daler)
  - Fixed bug where `%No Hits` was missed in logs from recent versions of FastQ Screen.
- **HTSeq Counts**
  - Fixed but so that module still works when `--additional-attr` is specified in v0.8 HTSeq above (thanks to @nalcala)
- **Picard**
  - CollectInsertSize: Fixed bug that could make the General Statistics _Median Insert Size_ value incorrect.
  - Fixed error in sample name regex that left trailing `]` characters and was generally broken (thanks to @jyh1 for spotting this)
- **Preseq**
  - Improved plots display (thanks to @vladsaveliev)
- **Qualimap**
  - Only calculate bases over target coverage for values in General Statistics. Should give a speed increase for very high coverage datasets.
- **QUAST**
  - Module is now compatible with runs from [MetaQUAST](http://quast.sourceforge.net/metaquast) (thanks to @vladsaveliev)
- **RSeQC**
  - Changed default order of sections
  - Added config option to reorder and hide module report sections

#### New MultiQC features

- If a report already exists, execution is no longer halted.
  - `_1` is appended to the filename, iterating if this also exists.
  - `-f`/`--force` still overwrites existing reports as before
  - Feature written by [@Hammarn](https://github.com/Hammarn)
- New ability to run modules multiple times in a single report
  - Each run can be given different configuration options, including filters for input files
  - For example, have FastQC after trimming as well as FastQC before trimming.
  - See the relevant [documentation](http://multiqc.info/docs/#order-of-modules) for more instructions.
- New option to customise the order of report _sections_
  - This is in addition / alternative to changing the order of module execution
  - Allows one module to have sections in multiple places (eg. Custom Content)
- Tables have new column options `floor`, `ceiling` and `minRange`.
- Reports show warning if JavaScript is disabled
- Config option `custom_logo` now works with file paths relative to config file directory and cwd.

#### Bug Fixes

- Table headers now sort columns again after scrolling the table
- Fixed buggy table header tooltips
- Base `clean_s_name` function now strips excess whitespace.
- Line graphs don't smooth lines if not needed (number of points < maximum number allowed)
- PDF output now respects custom output directory.

---

## [MultiQC v1.0](https://github.com/MultiQC/MultiQC/releases/tag/v1.0) - 2017-05-17

Version 1.0! This release has been a long time coming and brings with it some fairly
major improvements in speed, report filesize and report performance. There's also
a bunch of new modules, more options, features and a whole lot of bug fixes.

The version number is being bumped up to 1.0 for a couple of reasons:

1. MultiQC is now _(hopefully)_ relatively stable. A number of facilities and users
   are now using it in a production setting and it's published. It feels like it
   probably deserves v1 status now somehow.
2. This update brings some fairly major changes which will break backwards
   compatibility for plugins. As such, semantic versioning suggests a change in
   major version number.

### Breaking Changes

For most people, you shouldn't have any problems upgrading. There are two
scenarios where you may need to make changes with this update:

#### 1. You have custom file search patterns

Search patterns have been flattened and may no longer have arbitrary depth.
For example, you may need to change the following:

```yaml
fastqc:
  data:
    fn: "fastqc_data.txt"
  zip:
    fn: "*_fastqc.zip"
```

to this:

```yaml
fastqc/data:
  fn: "fastqc_data.txt"
fastqc/zip:
  fn: "*_fastqc.zip"
```

See the [documentation](http://multiqc.info/docs/#step-1-find-log-files) for instructions on how to write the new file search syntax.

See [`search_patterns.yaml`](multiqc/config/search_patterns.yaml) for the new module search keys
and more examples.

#### 2. You have custom plugins / modules / external code

To see what changes need to applied to your custom plugin code, please see the [MultiQC docs](http://multiqc.info/docs/#v1.0-updates).

#### New Modules

- [**Adapter Removal**](https://github.com/mikkelschubert/adapterremoval)
  - AdapterRemoval v2 - rapid adapter trimming, identification, and read merging
- [**BUSCO**](http://busco.ezlab.org/)
  - New module for the `BUSCO v2` tool, used for assessing genome assembly and annotation completeness.
- [**Cluster Flow**](http://clusterflow.io)
  - Cluster Flow is a workflow tool for bioinformatics pipelines. The new module parses executed tool commands.
- [**RNA-SeQC**](http://archive.broadinstitute.org/cancer/cga/rna-seqc)
  - New module to parse output from RNA-SeQC, a java program which computes a series
    of quality control metrics for RNA-seq data.
- [**goleft indexcov**](https://github.com/brentp/goleft/tree/master/indexcov)
  - [goleft indexcov](https://github.com/brentp/goleft/tree/master/indexcov) uses the PED and ROC
    data files to create diagnostic plots of coverage per sample, helping to identify sample gender and coverage issues.
  - Thanks to @chapmanb and @brentp
- [**SortMeRNA**](http://bioinfo.lifl.fr/RNA/sortmerna/)
  - New module for `SortMeRNA`, commonly used for removing rRNA contamination from datasets.
  - Written by @bschiffthaler

#### Module updates

- **Bcftools**
  - Fixed bug with display of indels when only one sample
- **Cutadapt**
  - Now takes the filename if the sample name is `-` (stdin). Thanks to @tdido
- **FastQC**
  - Data for the Sequence content plot can now be downloaded from reports as a JSON file.
- **FastQ Screen**
  - Rewritten plotting method for high sample numbers plot (~ > 20 samples)
  - Now shows counts for single-species hits and bins all multi-species hits
  - Allows plot to show proper percentage view for each sample, much easier to interpret.
- **HTSeq**
  - Fix bug where header lines caused module to crash
- **Picard**
  - New `RrbsSummaryMetrics` Submodule!
  - New `WgsMetrics` Submodule!
  - `CollectGcBiasMetrics` module now prints summary statistics to `multiqc_data` if found. Thanks to @ahvigil
- **Preseq**
  - Now trims the x axis to the point that meets 90% of `min(unique molecules)`.
    Hopefully prevents ridiculous x axes without sacrificing too much useful information.
  - Allows to show estimated depth of coverage instead of less informative molecule counts
    (see [details](http://multiqc.info/docs/#preseq)).
  - Plots dots with externally calculated real read counts (see [details](http://multiqc.info/docs/#preseq)).
- **Qualimap**
  - RNASeq Transcript Profile now has correct axis units. Thanks to @roryk
  - BamQC module now doesn't crash if reports don't have genome gc distributions
- **RSeQC**
  - Fixed Python3 error in Junction Saturation code
  - Fixed JS error for Junction Saturation that made the single-sample combined plot only show _All Junctions_

#### Core MultiQC updates

- Change in module structure and import statements (see [details](http://multiqc.info/docs/#v1.0-updates)).
- Module file search has been rewritten (see above changes to configs)
  - Significant improvement in search speed (test dataset runs in approximately half the time)
  - More options for modules to find their logs, eg. filename and contents matching regexes (see the [docs](http://multiqc.info/docs/#step-1-find-log-files))
- Report plot data is now compressed, significantly reducing report filesizes.
- New `--ignore-samples` option to skip samples based on parsed sample name
  - Alternative to filtering by input filename, which doesn't always work
  - Also can use config vars `sample_names_ignore` (glob patterns) and `sample_names_ignore_re` (regex patterns).
- New `--sample-names` command line option to give file with alternative sample names
  - Allows one-click batch renaming in reports
- New `--cl_config` option to supply MultiQC config YAML directly on the command line.
- New config option to change numeric multiplier in General Stats
  - For example, if reports have few reads, can show `Thousands of Reads` instead of `Millions of Reads`
  - Set config options `read_count_multiplier`, `read_count_prefix` and `read_count_desc`
- Config options `decimalPoint_format` and `thousandsSep_format` now apply to tables as well as plots
  - By default, thosands will now be separated with a space and `.` used for decimal places.
- Tables now have a maximum-height by default and scroll within this.
  - Speeds up report rendering in the web browser and makes report less stupidly long with lots of samples
  - Button beneath table toggles full length if you want a zoomed-out view
  - Refactored and removed previous code to make the table header "float"
  - Set `config.collapse_tables` to `False` to disable table maximum-heights
- Bar graphs and heatmaps can now be zoomed in on
  - Interactive plots sometimes hide labels due to lack of space. These can now be zoomed in on to see specific samples in more detail.
- Report plots now load sequentially instead of all at once
  - Prevents the browser from locking up when large reports load
- Report plot and section HTML IDs are now sanitised and checked for duplicates
- New template available (called _sections_) which has faster loading
  - Only shows results from one module at a time
  - Makes big reports load in the browser much more quickly, but requires more clicking
  - Try it out by specifying `-t sections`
- Module sections tidied and refactored
  - New helper function `self.add_section()`
  - Sections hidden in nav if no title (no more need for the hacky `self.intro +=`)
  - Content broken into `description`, `help` and `plot`, with automatic formatting
  - Empty module sections are now skipped in reports. No need to check if a plot function returns `None`!
  - Changes should be backwards-compatible
- Report plot data export code refactored
  - Now doesn't export hidden samples (uses HighCharts [export-csv](https://github.com/highcharts/export-csv) plugin)
- Handle error when `git` isn't installed on the system.
- Refactored colouring of table cells
  - Was previously done in the browser using [chroma.js](http://gka.github.io/chroma.js/)
  - Now done at report generation time using the [spectra](https://pypi.python.org/pypi/spectra) package
  - Should helpfully speed up report rendering time in the web browser, especially for large reports
- Docs updates (thanks to @varemo)
- Previously hidden log file `.multiqc.log` renamed to `multiqc.log` in `multiqc_data`
- Added option to load MultiQC config file from a path specified in the environment variable `MULTIQC_CONFIG_PATH`
- New table configuration options
  - `sortRows: False` prevents table rows from being sorted alphabetically
  - `col1_header` allows the default first column header to be changed from "Sample Name"
- Tables no longer show _Configure Columns_ and _Plot_ buttons if they only have a single column
- Custom content updates
  - New `custom_content`/`order` config option to specify order of Custom Content sections
  - Tables now use the header for the first column instead of always having `Sample Name`
  - JSON + YAML tables now remember order of table columns
  - Many minor bugfixes
- Line graphs and scatter graphs axis limits
  - If limits are specified, data exceeding this is no longer saved in report
  - Visually identical, but can make report file sizes considerable smaller in some cases
- Creating multiple plots without a config dict now works (previously just gave grey boxes in report)
- All changes are now tested on a Windows system, using [AppVeyor](https://ci.appveyor.com/project/MultiQC/MultiQC/)
- Fixed rare error where some reports could get empty General Statistics tables when no data present.
- Fixed minor bug where config option `force: true` didn't work. Now you don't have to always specify `-f`!

---

## [MultiQC v0.9](https://github.com/MultiQC/MultiQC/releases/tag/v0.9) - 2016-12-21

A major new feature is released in v0.9 - support for _custom content_. This means
that MultiQC can now easily include output from custom scripts within reports without
the need for a new module or plugin. For more information, please see the
[MultiQC documentation](http://multiqc.info/docs/#custom-content).

#### New Modules

- [**HTSeq**](http://www-huber.embl.de/HTSeq/doc/count.html)
  - New module for the `htseq-count` tool, often used in RNA-seq analysis.
- [**Prokka**](http://www.vicbioinformatics.com/software.prokka.shtml)
  - Prokka is a software tool for the rapid annotation of prokaryotic genomes.
- [**Slamdunk**](http://t-neumann.github.io/slamdunk/)
  - Slamdunk is a software tool to analyze SLAMSeq data.
- [**Peddy**](https://github.com/brentp/peddy)
  - Peddy calculates genotype :: pedigree correspondence checks, ancestry checks and sex checks using VCF files.

#### Module updates

- **Cutadapt**
  - Fixed bug in General Stats table number for old versions of cutadapt (pre v1.7)
  - Added support for _really_ old cutadapt logs (eg. v.1.2)
- **FastQC**
  - New plot showing total overrepresented sequence percentages.
  - New option to parse a file containing a theoretical GC curve to display in the background.
    - Human & Mouse Genome / Transcriptome curves bundled, or make your own using
      [fastqcTheoreticalGC](https://github.com/mikelove/fastqcTheoreticalGC). See the
      [MultiQC docs](http://multiqc.info/docs/#fastqc) for more information.
- **featureCounts**
  - Added parsing checks and catch failures for when non-featureCounts files are picked up by accident
- **GATK**
  - Fixed logger error in VariantEval module.
- **Picard**
  - Fixed missing sample overwriting bug in `RnaSeqMetrics`
  - New feature to customise coverage shown from `HsMetrics` in General Statistics table
    see the [docs](http://multiqc.info/docs/#picard) for info).
  - Fixed compatibility problem with output from `CollectMultipleMetrics` for `CollectAlignmentSummaryMetrics`
- **Preseq**
  - Module now recognises output from `c_curve` mode.
- **RSeQC**
  - Made the gene body coverage plot show the percentage view by default
  - Made gene body coverage properly handle sample names
- **Samtools**
  - New module to show duplicate stats from `rmdup` logs
  - Fixed a couple of niggles in the idxstats plot
- **SnpEff**
  - Fixed swapped axis labels in the Variant Quality plot
- **STAR**
  - Fixed crash when there are 0 unmapped reads.
  - Sample name now taken from the directory name if no file prefix found.
- **Qualimap BamQC**
  - Add a line for pre-calculated reference genome GC content
  - Plot cumulative coverage for values above 50x, align with the coverage histogram.
  - New ability to customise coverage thresholds shown in General Statistics table
    (see the [docs](http://multiqc.info/docs/#qualimap) for info).

#### Core MultiQC updates

- Support for _custom content_ (see top of release notes).
- New ninja report tool: make scatter plots of any two table columns!
- Plot data now saved in `multiqc_data` when 'flat' image plots are created
  - Allows you easily re-plot the data (eg. in Excel) for further downstream investigation
- Added _'Apply'_ button to Highlight / Rename / Hide.
  - These tools can become slow with large reports. This means that you can enter several
    things without having to wait for the report to replot each change.
- Report heatmaps can now be sorted by highlight
- New config options `decimalPoint_format` and `thousandsSep_format`
  - Allows you to change the default `1 234.56` number formatting for plots.
- New config option `top_modules` allows you to specify modules that should come at the top of the report
- Fixed bar plot bug where missing categories could shift data between samples
- Report title now printed in the side navigation
- Missing plot IDs added for easier plot exporting
- Stopped giving warnings about skipping directories (now a debug message)
- Added warnings in report about missing functionality for flat plots (exporting and toolbox)
- Export button has contextual text for images / data
- Fixed a bug where user config files were loaded twice
- Fixed bug where module order was random if `--module` or `--exclude` was used.
- Refactored code so that the order of modules can be changed in the user config
- Beefed up code + docs in scatter plots back end and multiple bar plots.
- Fixed a few back end nasties for Tables
  - Shared-key columns are no longer forced to share colour schemes
  - Fixed bug in lambda modified values when format string breaks
  - Supplying just data with no header information now works as advertised
- Improvements to back end code for bar plots
  - New `tt_decimals` and `tt_suffix` options for bar plots
  - Bar plots now support `yCeiling`, `yFloor` and `yMinRange`, as with line plots.
  - New option `hide_zero_cats:False` to force legends to be shown even when all data is 0
- General Stats _Showing x of y_ columns count is fixed on page load.
- Big code whitespace cleanup

---

## [MultiQC v0.8](https://github.com/MultiQC/MultiQC/releases/tag/v0.8) - 2016-09-26

#### New Modules

- [**GATK**](https://software.broadinstitute.org/gatk/)
  - Added support for VariantEval reports, only parsing a little of the information
    in there so far, but it's a start.
  - Module originally written by @robinandeer at the [OBF Codefest](https://www.open-bio.org/wiki/Codefest_2016),
    finished off by @ewels
- [**Bcftools**](https://samtools.github.io/bcftools/)
- [**QUAST**](http://quast.bioinf.spbau.ru/)
  - QUAST is a tool for assessing de novo assemblies against reference genomes.

#### Module updates

- **Bismark** now supports reports from `bam2nuc`, giving Cytosine coverage in General Stats.
- **Bowtie1**
  - Updated to try to find bowtie command before log, handle multiple logs in one file. Same as bowtie2.
- **FastQC**
  - Sample pass/warn/fail lists now display properly even with large numbers of samples
  - Sequence content heatmap display is better with many samples
- **Kallisto**
  - Now supports logs from SE data.
- **Picard**
  - `BaseDistributionByCycle` - new submodule! Written by @mlusignan
  - `RnaSeqMetrics` - new submodule! This one by @ewels ;)
  - `AlignmentSummaryMetrics` - another new submodule!
  - Fixed truncated files crash bug for Python 3 _(#306)_
- **Qualimap RNASeqQC**
  - Fixed parsing bug affecting counts in _Genomic Origin_ plot.
  - Module now works with European style thousand separators (`1.234,56` instead of `1,234.56`)
- **RSeQC**
  - `infer_experiment` - new submodule! Written by @Hammarn
- **Samtools**
  - `stats` submodule now has separate bar graph showing alignment scores
  - `flagstat` - new submodule! Written by @HLWiencko
  - `idxstats` - new submodule! This one by @ewels again

#### Core MultiQC updates

- New `--export`/`-p` option to generate static images plot in `multiqc_plots` (`.png`, `.svg` and `.pdf`)
  - Configurable with `export_plots`, `plots_dir_name` and `export_plot_formats` config options
  - `--flat` option no longer saves plots in `multiqc_data/multiqc_plots`
- New `--comment`/`-b` flag to add a comment to the top of reports.
- New `--dirs-depth`/`-dd` flag to specify how many directories to prepend with `--dirs`/`-d`
  - Specifying a postive number will take that many directories from the end of the path
  - A negative number will take directories from the start of the path.
- Directory paths now appended before cleaning, so `fn_clean_exts` will now affect these names.
- New `custom_logo` attributes to add your own logo to reports.
- New `report_header_info` config option to add arbitrary information to the top of reports.
- New `--pdf` option to create a PDF report
  - Depends on [Pandoc](http://pandoc.org) being installed and is in a beta-stage currently.
  - Note that specifying this will make MultiQC use the `simple` template, giving a HTML report with
    much reduced functionality.
- New `fn_clean_sample_names` config option to turn off sample name cleaning
  - This will print the full filename for samples. Less pretty reports and rows
    on the General Statistics table won't line up, but can prevent overwriting.
- Table header defaults can now be set easily
- General Statistics table now hidden if empty.
- Some new defaults in the sample name cleaning
- Updated the `simple` template.
  - Now has no toolbox or nav, no JavaScript and is better suited for printing / PDFs.
  - New `config.simple_output` config flag so code knows when we're trying to avoid JS.
- Fixed some bugs with config settings (eg. template) being overwritten.
- NFS log file deletion bug fixed by @brainstorm (#265)
- Fixed bug in `--ignore` behaviour with directory names.
- Fixed nasty bug in beeswarm dot plots where sample names were mixed up (#278)
- Beeswarm header text is now more informative (sample count with more info on a tooltip)
- Beeswarm plots now work when reports have > 1000 samples
- Fixed some buggy behaviour in saving / loading report highlighting + renaming configs (#354)

Many thanks to those at the [OpenBio Codefest 2016](https://www.open-bio.org/wiki/Codefest_2016)
who worked on MultiQC projects.

---

## [MultiQC v0.7](https://github.com/MultiQC/MultiQC/releases/tag/v0.7) - 2016-07-04

#### Module updates

- [**Kallisto**](https://pachterlab.github.io/kallisto/) - new module!
- **Picard**
  - Code refactored to make maintenance and additions easier.
  - Big update to `HsMetrics` parsing - more results shown in report, new plots (by @lpantano)
  - Updated `InsertSizeMetrics` to understand logs generated by `CollectMultipleMetrics` (#215)
  - Newlines in picard output. Fixed by @dakl
- **Samtools**
  - Code refactored
  - Rewrote the `samtools stats` code to display more stats in report with a beeswarm plot.
- **Qualimap**
  - Rewritten to use latest methods and fix bugs.
  - Added _Percentage Aligned_ column to general stats for `BamQC` module.
  - Extra table thresholds added by @avilella (hidden by default)
- **General Statistics**
  - Some tweaks to the display defaults (FastQC, Bismark, Qualimap, SnpEff)
  - Now possible to skip the General Statistics section of the report with `--exclude general_stats`
- **Cutadapt** module updated to recognise logs from old versions of cutadapt (<= v1.6)
- **Trimmomatic**
  - Now handles `,` decimal places in percentage values.
  - Can cope with line breaks in log files (see issue #212)
- **FastQC** refactored
  - Now skips zip files if the sample name has already been found. Speeds up MultiQC execution.
  - Code cleaned up. Parsing and data-structures standardised.
  - New popovers on Pass / Warn / Fail status bars showing sample names. Fast highlighting and hiding.
  - New column in General Stats (hidden by default) showing percentage of FastQC modules that failed.
- **SnpEff**
  - Search pattern now more generic, should match reports from others.
  - _Counts by Effect_ plot removed (had hundreds of categories, was fairly unusable).
  - `KeyError` bug fixed.
- **Samblaster** now gets sample name from `ID` instead of `SM` (@dakl)
- **Bowtie 2**
  - Now parses overall alignment rate as intended.
  - Now depends on even less log contents to work with more inputs.
- **MethylQA** now handles variable spacing in logs
- **featureCounts** now splits columns on tabs instead of whitespace, can handle filenames with spaces

#### Core MultiQC updates

- **Galaxy**: MultiQC now available in Galax! Work by @devengineson / @yvanlebras / @cmonjeau
  - See it in the [Galaxy Toolshed](https://toolshed.g2.bx.psu.edu/view/engineson/multiqc/)
- **Heatmap**: New plot type!
- **Scatter Plot**: New plot type!
- **Download raw data** behind plots in reports! Available in the Export toolbox.
  - Choose from tab-separated, comma-separated and the complete JSON.
- **Table columns can be hidden** on page load (shown through _Configure Columns_)
  - Defaults are configurable using the `table_columns_visible` config option.
- **Beeswarm plot**: Added missing rename / highlight / hiding functionality.
- New `-l` / `--file-list` option: specify a file containing a **list of files** to search.
- **Updated HighCharts** to v4.2.5. Added option to export to JPEG.
- Can now **cancel execution** with a single `ctrl+c` rather than having to button mash
- More granular control of **skipping files** during scan (filename, dirname, path matching)
  - Fixed `--exclude` so that it works with directories as well as files
- **New _Clear_ button** in toolbox to bulk remove highlighting / renaming / hiding filters.
- Improved documentation about behaviour for large sample numbers.
- Handle YAML parsing errors for the config file more gracefully
- Removed empty columns from tables again
- Fixed bug in changing module search patterns, reported by @lweasel
- Added timeout parameter to version check to prevent hang on systems with long defaults
- Fixed table display bug in Firefox
- Fixed bug related to order in which config files are loaded
- Fixed bug that broke the _"Show only"_ toolbox feature with multiple names.
- Numerous other small bugs.

---

## [MultiQC v0.6](https://github.com/MultiQC/MultiQC/releases/tag/v0.6) - 2016-04-29

#### Module updates

- New [Salmon](http://combine-lab.github.io/salmon/) module.
- New [Trimmomatic](http://www.usadellab.org/cms/?page=trimmomatic) module.
- New [Bamtools stats](https://github.com/pezmaster31/bamtools) module.
- New beeswarm plot type. General Stats table replaced with this when many samples in report.
- New RSeQC module: Actually a suite of 8 new modules supporting various outputs from RSeQC
- Rewrote bowtie2 module: Now better at parsing logs and tries to scrape input from wrapper logs.
- Made cutadapt show counts by default instead of obs/exp
- Added percentage view to Picard insert size plot

#### Core MultiQC updates

- Dynamic plots now update their labels properly when changing datasets and to percentages
- Config files now loaded from working directory if present
- Started new docs describing how each module works
- Refactored featureCounts module. Now handles summaries describing multiple samples.
- Stopped using so many hidden files. `.multiqc.log` now called `multiqc.log`
- New `-c`/`--config` command line option to specify a MultiQC configuration file
- Can now load run-specific config files called `multiqc_config.yaml` in working directory
- Large code refactoring - moved plotting code out of `BaseModule` and into new `multiqc.plots` submodules
- Generalised code used to generate the General Stats table so that it can be used by modules
- Removed interactive report tour, replaced with a link to a youtube tutorial
- Made it possible to permanently hide the blue welcome message for all future reports
- New option to smooth data for line plots. Avoids mega-huge plots. Applied to SnpEff, RSeQC, Picard.

Bugfixes:

- Qualimap handles infinity symbol (thanks @chapmanb )
- Made SnpEff less fussy about required fields for making plots
- UTF-8 file paths handled properly in Py2.7+
- Extending two config variables wasn't working. Now fixed.
- Dragging the height bar of plots now works again.
- Plots now properly change y axis limits and labels when changing datasets
- Flat plots now have correct path in `default_dev` template

---

## [MultiQC v0.5](https://github.com/MultiQC/MultiQC/releases/tag/v0.5) - 2016-03-29

#### Module updates

- New [Skewer](https://github.com/relipmoc/skewer) module, written by @dakl
- New [Samblaster](https://github.com/GregoryFaust/samblaster) module, written by @dakl
- New [Samtools stats](http://www.htslib.org/) module, written by @lpantano
- New [HiCUP](http://www.bioinformatics.babraham.ac.uk/projects/hicup/) module
- New [SnpEff](http://snpeff.sourceforge.net/) module
- New [methylQA](http://methylqa.sourceforge.net/) module

#### Core MultiQC updates

- New "Flat" image plots, rendered at run time with MatPlotLib
  - By default, will use image plots if > 50 samples (set in config as `plots_flat_numseries`)
  - Means that _very_ large numbers of samples can be viewed in reports. _eg._ single cell data.
  - Templates can now specify their own plotting functions
  - Use `--flat` and `--interactive` to override this behaviour
- MultiQC added to `bioconda` (with help from @dakl)
- New plugin hook: `config_loaded`
- Plugins can now add new command line options (thanks to @robinandeer)
- Changed default data directory name from `multiqc_report_data` to `multiqc_data`
- Removed support for depreciated MultiQC_OSXApp
- Updated logging so that a verbose `multiqc_data/.multiqc.log` file is always written
- Now logs more stuff in verbose mode - command used, user configs and so on.
- Added a call to multiqc.info to check for new versions. Disable with config `no_version_check`
- Removed general stats manual row sorting.
- Made filename matching use glob unix style filename match patterns
- Everything (including the data directory) is now created in a temporary directory and moved when MultiQC is complete.
- A handful of performance updates for large analysis directories

---

## [MultiQC v0.4](https://github.com/MultiQC/MultiQC/releases/tag/v0.4) - 2016-02-16

- New `multiqc_sources.txt` which identifies the paths used to collect all report data for each sample
- Export parsed data as tab-delimited text, `JSON` or `YAML` using the new `-k`/`--data-format` command line option
- Updated HighCharts from `v4.2.2` to `v4.2.3`, fixes tooltip hover bug.
- Nicer export button. Now tied to the export toolbox, hopefully more intuitive.
- FastQC: Per base sequence content heatmap can now be clicked to show line graph for single sample
- FastQC: No longer show adapter contamination datasets with <= 0.1% contamination.
- Picard: Added support for `CollectOxoGMetrics` reports.
- Changed command line option `--name` to `--filename`
- `--name` also used for filename if `--filename` not specified.
- Hide samples toolbox now has switch to _show only_ matching samples
- New regex help box with examples added to report
- New button to copy general stats table to the clipboard
- General Stats table 'floating' header now sorts properly when scrolling
- Bugfix: MultiQC default_dev template now copies module assets properly
- Bufgix: General Stats table floating header now resizes properly when page width changes

---

## [MultiQC v0.3.2](https://github.com/MultiQC/MultiQC/releases/tag/v0.3.2) - 2016-02-08

- All modules now load their log file search parameters from a config
  file, allowing you to overwrite them using your user config file
  - This is useful if your analysis pipeline renames program outputs
- New Picard (sub)modules - Insert Size, GC Bias & HsMetrics
- New Qualimap (sub)module - RNA-Seq QC
- Made Picard MarkDups show percent by default instead of counts
- Added M-Bias plot to Bismark
- New option to stream report HTML to `stdout`
- Files can now be specified as well as directories
- New options to specify whether the parsed data directory should be created
  - command line flags: `--data` / `--no-data`
  - config option name: `make_data_dir`
- Fixed bug with incorrect path to installation dir config YAML file
- New toolbox drawer for bulk-exporting graph images
- Report side navigation can now be hidden to maximise horizontal space
- Mobile styling improved for narrow screen
- More vibrant colours in the general stats table
- General stats table numbers now left aligned
- Settings now saved and loaded to named localstorage locations
  - Simplified interface - no longer global / single report saving
  - Removed static file config. Solves JS error, no-one was doing this
    since we have standalone reports anyway.
- Added support for Python 3.5
- Fixed bug with module specific CSS / JS includes in some templates
- Made the 'ignore files' config use unix style file pattern matching
- Fixed some bugs in the FastQ Screen module
- Fixed some bugs in the FastQC module
- Fixed occasional general stats table bug
- Table sorting on sample names now works after renaming
- Bismark module restructure
  - Each report type now handled independently (alignment / dedup / meth extraction)
  - M-Bias plot now shows R1 and R2
- FastQC GC content plot now has option for counts or percentages
  - Allows comparison between samples with very different read counts
- Bugfix for reports javascript
  - Caused by updated to remotely loaded HighCharts export script
  - Export script now bundled with multiqc, so does not depend on internet connection
  - Other JS errors fixed in this work
- Bugfix for older FastQC reports - handle old style sequence dup data
- Bugfix for varying Tophat alignment report formats
- Bugfix for Qualimap RNA Seq reports with paired end data

---

## [MultiQC v0.3.1](https://github.com/MultiQC/MultiQC/releases/tag/v0.3.1) - 2015-11-04

- Hotfix patch to fix broken FastQC module (wasn't finding `.zip` files properly)
- General Stats table colours now flat. Should improve browser speed.
- Empty rows now hidden if appear due to column removal in general stats
- FastQC Kmer plot removed until we have something better to show.

---

## [MultiQC v0.3](https://github.com/MultiQC/MultiQC/releases/tag/v0.3) - 2015-11-04

- Lots of lovely new documentation!
- Child templates - easily customise specific parts of the default report template
- Plugin hooks - allow other tools to execute custom code during MultiQC execution
- New Preseq module
- New design for general statistics table (snazzy new background bars)
- Further development of toolbox
  - New button to clear all filters
  - Warnings when samples are hidden, plus empty plots and table cols are hidden
  - Active toolbar tab buttons are highlighted
- Lots of refactoring by @moonso to please the Pythonic gods
  - Switched to click instead of argparse to handle command line arguments
  - Code generally conforms to best practices better now.
- Now able to supply multiple directories to search for reports
- Logging output improved (now controlled by `-q` and `-v` for quiet and verbose)
- More HTML output dealt with by the base module, less left to the modules
  - Module introduction text
  - General statistics table now much easier to add to (new helper functions)
- Images, CSS and Javascript now included in HTML, meaning that there is a single
  report file to make sharing easier
- More accessible scrolling in the report - styled scrollbars and 'to top' button.
- Modules and templates now use setuptools entry points, facilitating plugins
  by other packages. Allows niche extensions whilst keeping the core codebase clean.
- The general stats table now has a sticky header row when scrolling, thanks to
  some new javascript wizardry...
- General stats columns can have a _shared key_ which allows common colour schemes
  and data ranges. For instance, all columns describing a read count will now share
  their scale across modules.
- General stats columns can be hidden and reordered with a new modal window.
- Plotting code refactored, reports with many samples (>50 by default) don't
  automatically render to avoid freezing the browser.
- Plots with highlighted and renamed samples now honour this when exporting to
  different file types.

---

## [MultiQC v0.2](https://github.com/MultiQC/MultiQC/releases/tag/v0.2) - 2015-09-18

- Code restructuring for nearly all modules. Common base module
  functions now handle many more functions (plots, config, file import)
  - See the [contributing notes](https://github.com/MultiQC/MultiQC/blob/master/CONTRIBUTING.md)
    for instructions on how to use these new helpers to make your own module
- New report toolbox - sample highlighting, renaming, hiding
  - Config is autosaved by default, can also export to a file for sharing
  - Interactive tour to help users find their way around
- New Tophat, Bowtie 2 and QualiMap modules
  - Thanks to @guillermo-carrasco for the QualiMap module
- Bowtie module now works
- New command line parameter `-d` prefixes sample names with the directory that
  they were found in. Allows duplicate filenames without being overwritten.
- Introduction walkthrough helps show what can be done in the report
- Now compatible with both Python 2 and Python 3
- Software version number now printed on command line properly, and in reports.
- Bugfix: FastQC doesn't break when only one report found
- Bugfix: FastQC seq content heatmap highlighting
- Many, many small bugfixes

---

## [MultiQC v0.1](https://github.com/MultiQC/MultiQC/releases/tag/v0.1) - 2015-09-01

- The first public release of MultiQC, after a month of development. Basic
  structure in place and modules for FastQC, FastQ Screen, Cutadapt, Bismark,
  STAR, Bowtie, Subread featureCounts and Picard MarkDuplicates. Approaching
  stability, though still under fairly heavy development.<|MERGE_RESOLUTION|>--- conflicted
+++ resolved
@@ -5,6 +5,8 @@
 ### MultiQC updates
 
 ### New modules
+
+- **Glimpse**: Add support for Glimpse concordance metrics [#2491](https://github.com/MultiQC/MultiQC/issues/2491)
 
 ### Module updates
 
@@ -73,14 +75,10 @@
 
 ### New modules
 
-<<<<<<< HEAD
-- **Glimpse**: Add support for Glimpse concordance metrics [#2491](https://github.com/MultiQC/MultiQC/issues/2491)
-=======
 - [**Hostile**](https://github.com/bede/hostile) ([#2501](https://github.com/MultiQC/MultiQC/pull/2501))
   - New module: Hostile is a short and long host reads removal tool
 - [**Sequali**](https://github.com/rhpvorderman/sequali) ([#2441](https://github.com/MultiQC/MultiQC/pull/2441))
   - New module: Sequali Universal sequencing QC
->>>>>>> c7f69fab
 
 ### Module updates
 

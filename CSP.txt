--- conflicted
+++ resolved
@@ -2,36 +2,6 @@
 # (Content Security Policy), you will need the following scripts whitelisted:
 
 script-src 'self'
-<<<<<<< HEAD
-    'sha256-Q8T2P8EmA90icfsFreWNkgqXzeAUtRDu2cLsJfgN1aY=' # mqc_compressed_plotdata = document.getElementById('mqc_compressed_plotdata').inn
-    'sha256-hVVnYaiADRTO2PzUGmuLJr8BLUSjGIZsDYGmIJLv2b8=' # /*! jQuery v3.1.1 | (c) jQuery Foundation | jquery.org/license */!function(a,b){
-    'sha256-iWO8z1sbOFlW9jqHm6PDldXb2wCcqo3gBNPZxg/TBBs=' # /*! jQuery UI - v1.12.1 - 2016-12-22* http://jqueryui.com* Includes: widget.js,
-    'sha256-U5ZEeKfGNOja007MMD3YBI0A3OSZOQbeG6z2f2Y0hu8=' # /*! * Bootstrap v3.3.7 (http://getbootstrap.com) * Copyright 2011-2016 Twitter,
-    'sha256-dtGH1XcAyKopMui5x20KnPxuGuSx9Rs6piJB/4Oqu6I=' # !function(e){"function"==typeof define&&define.amd?define(["jquery"],e):"object"
-    'sha256-4XodgW4TwIJuDtf+v6vDJ39FVxI0veC/kSCCmnFp7ck=' # /*! * clipboard.js v2.0.11 * https://clipboardjs.com/ * * Licensed MIT © Zeno Ro
-    'sha256-FPJJt8nA+xL4RU6/gsriA8p8xAeLGatoyTjldvQKGdE=' # /*! @source http://purl.eligrey.com/github/FileSaver.js/blob/master/FileSaver.js
-    'sha256-nRoO8HoupfqozUr7YKBRgHXmdx40Hl/04OSBzv7e7L8=' # var LZString=function(){function o(o,r){if(!t[o]){t[o]={};for(var n=0;n<o.length
-    'sha256-v69SxdPeknzXy0hkSHL/SrchLvO8QDQS4N7V50xE0Ks=' # "function"!=typeof Object.create&&(Object.create=function(t){function o(){}retur
-    'sha256-rMfkFFWoB2W1/Zx+4bgHim0WC7vKRVrq6FTeZclH1Z4=' # /*!JSZip v3.10.1 - A JavaScript class for generating and reading zip files<http:
-=======
-    # 1.22
-    'sha256-4XodgW4TwIJuDtf+v6vDJ39FVxI0veC/kSCCmnFp7ck=' # /*! * clipboard.js v2.0.11 * https://clipboardjs.com/ * * Licensed MIT © Zeno Ro
-    'sha256-LXGlzGr/OzLRNAzg6WIbhvBcrRnP2o3by6KOsXPgODI=' # ////////////////////////////////////////////////// MultiQC Table code///////////
-
-    # 1.21
-    'sha256-bHPK47f6TsuMbS8pR8jVPzEK4orYin9an6P5OkYf+n8=' # class BarPlot extends Plot {  constructor(dump) {    super(dump);    this.filter
-    'sha256-yRjvY4tSJ5z2ggAL/i5pJj+peALSAG9PD51Z0Hf7wzQ=' # ////////////////////////////////////////////////// Plotly Plotting Code/////////
-    'sha256-gf6XBM6wOXcVJjumRhlnj7J/GEpeABZmKQla1g2feYk=' # class BoxPlot extends Plot {  constructor(dump) {    super(dump);    this.filter
-    'sha256-hT8GW76gPbw230zK0dy6dUPxVfhN9QKm3T8EyNblQjw=' # class ViolinPlot extends Plot {  constructor(dump) {    super(dump);    this.vio
-    'sha256-DrHBQbs5duODlWwXxhFtOOpsMfANjqepi9PBfA4om/8=' # ////////////////////////////////////////////////// MultiQC Table code///////////
-    'sha256-skoLPw9W6GGVScPkzbYwz7laPwL8dOpznqFPCoUHVxA=' # ////////////////////////////////////////////////// MultiQC Report Toolbox Code//
-    'sha256-ZAR6nlDF3X1oyyS2SMzxupvbW+MVuc+OzhyS2AqJmbY=' # ////////////////////////////////////////////////// MultiQC Report Toolbox Code//
-
-    # 1.20
-    'sha256-tTUP7XMWeShHDbCfkNfh2MTlcpIsSP6ybV/ChnAPZyo=' # ////////////////////////////////////////////////// Base JS for MultiQC Reports//
-    'sha256-GklszK6SQ46EiosR+K0skEd4P6blQVwOIWIXI2k1JkI=' # // Javascript for the FastQC MultiQC Mod///////////////// Per Base Sequence Cont
-    'sha256-bEI7fmPkynn/19cr8rouPnov+ZbZ7P8bsWO2AiSfIGM=' # // Javascript for the FastQC MultiQC Mod///////////////// Per Base Sequence Cont
->>>>>>> 40eecb1a
     'sha256-s+I8RWf3BWIpPmzCGLcbThkbBqyCu0jQ6bYb3ES1iDA=' # /*** plotly.js v2.27.0* Copyright 2012-2023, Plotly, Inc.* All rights reserved.*
     'sha256-ikoDwSvmg9nAMB3yNEyCJdu+jH595tp6KdhEg6RRttM=' # // multiqc.js: Base JS for MultiQC Reports//////////////////////////////////////
     'sha256-sd+TtigYbNm34HmMr0hMrSo6cVnJYAyeP7aHx2fEKGQ=' # // flat.js: Flat plots controls/////////////////////////////////////////////////

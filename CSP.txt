# If you are hosting MultiQC reports >= v1.8 on a web application with CSP
# (Content Security Policy), you will need the following scripts allowlisted:

script-src 'self'
    # 1.21
    'sha256-bHPK47f6TsuMbS8pR8jVPzEK4orYin9an6P5OkYf+n8=' # class BarPlot extends Plot {  constructor(dump) {    super(dump);    this.filter
    'sha256-yRjvY4tSJ5z2ggAL/i5pJj+peALSAG9PD51Z0Hf7wzQ=' # ////////////////////////////////////////////////// Plotly Plotting Code/////////
    'sha256-gf6XBM6wOXcVJjumRhlnj7J/GEpeABZmKQla1g2feYk=' # class BoxPlot extends Plot {  constructor(dump) {    super(dump);    this.filter
    'sha256-hT8GW76gPbw230zK0dy6dUPxVfhN9QKm3T8EyNblQjw=' # class ViolinPlot extends Plot {  constructor(dump) {    super(dump);    this.vio
<<<<<<< HEAD
    'sha256-LXGlzGr/OzLRNAzg6WIbhvBcrRnP2o3by6KOsXPgODI=' # ////////////////////////////////////////////////// MultiQC Table code///////////
    'sha256-skoLPw9W6GGVScPkzbYwz7laPwL8dOpznqFPCoUHVxA=' # ////////////////////////////////////////////////// MultiQC Report Toolbox Code//
    'sha256-4XodgW4TwIJuDtf+v6vDJ39FVxI0veC/kSCCmnFp7ck=' # /*! * clipboard.js v2.0.11 * https://clipboardjs.com/ * * Licensed MIT © Zeno Ro
=======
    'sha256-DrHBQbs5duODlWwXxhFtOOpsMfANjqepi9PBfA4om/8=' # ////////////////////////////////////////////////// MultiQC Table code///////////
    'sha256-skoLPw9W6GGVScPkzbYwz7laPwL8dOpznqFPCoUHVxA=' # ////////////////////////////////////////////////// MultiQC Report Toolbox Code//
    'sha256-ZAR6nlDF3X1oyyS2SMzxupvbW+MVuc+OzhyS2AqJmbY=' # ////////////////////////////////////////////////// MultiQC Report Toolbox Code//
>>>>>>> dfcf9c09

    # 1.20
    'sha256-tTUP7XMWeShHDbCfkNfh2MTlcpIsSP6ybV/ChnAPZyo=' # ////////////////////////////////////////////////// Base JS for MultiQC Reports//
    'sha256-GklszK6SQ46EiosR+K0skEd4P6blQVwOIWIXI2k1JkI=' # // Javascript for the FastQC MultiQC Mod///////////////// Per Base Sequence Cont
    'sha256-bEI7fmPkynn/19cr8rouPnov+ZbZ7P8bsWO2AiSfIGM=' # // Javascript for the FastQC MultiQC Mod///////////////// Per Base Sequence Cont
    'sha256-s+I8RWf3BWIpPmzCGLcbThkbBqyCu0jQ6bYb3ES1iDA=' # /*** plotly.js v2.27.0* Copyright 2012-2023, Plotly, Inc.* All rights reserved.*
    'sha256-eiGS4SJ1q6AOA5XgpkbRE5+XO2rNz+D2JjZ6lY57uwg=' # ////////////////////////////////////////////////// Flat plots controls//////////
    'sha256-VQVaSCWx7Tw7JDkvFSYrZog9dle5pp+JncGkAdO1JHQ=' # ////////////////////////////////////////////////// Plotly Plotting Code/////////
    'sha256-1OBEUwtItTLX7y6ruLkqRS+jj5o2XKFAF6Z8mp+Y/U0=' # ////////////////////////////////////////////////// MultiQC Table code///////////
    'sha256-f8lyyCxWBLVPbYs/tVc1OEs3glMEm8wimK2K0SZprlM=' # ////////////////////////////////////////////////// MultiQC Report Toolbox Code//
    'sha256-ASQylzECdP7VNkxfkmQwDp4jNK9wdjolkizZgk2Zen0=' # class BarPlot extends Plot {  constructor(dump) {    super(dump);    this.filter
    'sha256-MaWOHt3Ypx+T0eaSaDVcZaqFeYuyvtYPok/th8uU/1s=' # class LinePlot extends Plot {  activeDatasetSize() {    if (this.datasets.length
    'sha256-MoNMGbvzqWOC7dSfxHbJJYTdku35WXwcFpx5auIgvwI=' # class ScatterPlot extends Plot {  activeDatasetSize() {    if (this.datasets.len
    'sha256-4o06/K8XbqKEjPmqX0NFpD63VEZGYlgmb3wTZGE3DXE=' # class HeatmapPlot extends Plot {  constructor(dump) {    super(dump);    this.xC
    'sha256-J1hk+IJNtxaSYwkdE/OOMkkcGHFLfsxqVIcK/jAkymU=' # class ViolinPlot extends Plot {  constructor(dump) {    super(dump);    this.vio
    'sha256-L0eGKfzVDFdE34HopbSv113Z4Qv7z22YyZ3aCfFB1D4=' # // Return JS code required for plotting a single sample// RSeQC plot. Attempt to

    # 1.19
    'sha256-dtGH1XcAyKopMui5x20KnPxuGuSx9Rs6piJB/4Oqu6I=' # jquery.tablesorter.min.js
    'sha256-/C57+E7g4T7gJpkhM4cBNKuHqniEVV8thOcQDOUy640=' # multiqc/templates/default/assets/js/multiqc_plotting.js

    # 1.18
    'sha256-aY1YMeLr1IxkwxjBe0x60QzbuT4u5Mh/QC6brcAN9Do=' # multiqc/templates/default/assets/js/multiqc_tables.js

    # 1.17
    'sha256-krKzkLmKjisEgw0YGKglUFqLmEh6sK08Qw6xPmmo/10=' # ////////////////////////////////////////////////// Base JS for MultiQC Reports//
    'sha256-8k3VwupzY7v2YyNWjgl7LjJRpDHztn+213IxxMtlhGU=' # ////////////////////////////////////////////////// HighCharts Plotting Code/////
    'sha256-F/Ns5XO/YJO5xM4MiEoOb0Oo02hP7aTlfRywlFde9G4=' # ////////////////////////////////////////////////// MultiQC Report Toolbox Code//
    'sha256-lD87d8oI1kNPJlsmI02I4WwpZwxfpFZnvq5MdsR3yaE=' # // Return JS code required for plotting a single sample// RSeQC plot. Attempt to
    'sha256-Nbg17DNbGUiybFNgr6wbIU1w5j833X0XIK/iycwTXDQ=' # // Javascript for the FastQC MultiQC Mod///////////////// Per Base Sequence Cont
    'sha256-Y19Ab/rDOuOgOuoftOFGSCo6C6kLjM/LSa2eQgrOCUM=' # // Javascript for the FastQC MultiQC Mod///////////////// Per Base Sequence Cont

    # 1.16
    'sha256-wlLs2UDz7n3cvWqY0PTazlKGYhGTOPH77vsElgE7pFw=' # multiqc_fastqc.js
    'sha256-GueuiCxuV8FbnCv7Txho8dTrz3HODU6GH40tvy5kMks=' # multiqc_dragen_fastqc.js
    'sha256-rMfkFFWoB2W1/Zx+4bgHim0WC7vKRVrq6FTeZclH1Z4=' # jszip.min.js
    'sha256-TIAwTE0Bkh4IONwQfoLEBxyQjPi7q+Jr1Fs3+kiAYzY=' # multiqc_toolbox.js

    # v1.13
    'sha256-Yz8frRqxu+ckJJ0Haj9Ywhe/Siomzpq9D/Xe1WX1LrQ=' # multiqc_tables.js
    'sha256-SlWNKwqjhhmUI3hLXtLPzAl9rm5jXeeYgX1bGZ4S8D8=' # multiqc_dragen_fastqc.js

    # v1.12
    'sha256-iV6CFHoCJq7rXjscXMmCioPf05AIE/ZU98tHigtrnoE=' # multiqc.js after 9800862
    'sha256-OqdU34KpZyh/xfGLAlfEQHnEmkvk2rXMqqh2lex89QM=' # multiqc_toolbox.js after b183572
    'sha256-TUYHIjQsABv4n1G4GdIAz0ZljvuXPEvQ9T20Sok7TvE=' # multiqc.js
    'sha256-teMLGfDW72TRam2f0Fnj53uchjf3tQR9N0xo+hR2PXU=' # multiqc_tables.js
    'sha256-AEcY37NW7iIjmlzDOPZvuAorKHxXZxsECPnuSP52fB8=' # multiqc_plotting.js
    'sha256-iPIReyQyAoheerXqjtulr8WN7lPMWacMVU4awy5CTJg=' # multiqc_mpl.js
    'sha256-KGgqQTL/PWbF29mNXwFnepbDYBEnTKdMtejlNhEiXfs=' # multiqc_toolbox.js
    'sha256-RO0nmf6TEJtrp+R4JF8N4UrF+A2Hfkb8BKxyS7nM5go=' # multiqc_rseqc.js
    'sha256-kH3IklvmfvBiZprdCgEZqGuZjhiGEF5V3tHncoRciQI=' # multiqc_fastqc.js

    # v1.9
    'sha256-47DEQpj8HBSa+/TImW+5JCeuQeRkm5NMpJWZG3hSuFU='

    # v1.8 with support for multiple fastq modules
    'sha256-QikgYLXjlBzwXG+ymKSgvpKRMD9n0vZIOHtNOwYJjPo=' # multiqc_fastqc.js
    'sha256-pMsBH3T9O1Z2ybOWP9nXEnBjBiYNE7W0JnFTJc2udmw=' # fastq screen inline script
    'sha256-kvXmFPx65wSwMACCymANGTV/YPyA4cby1tDgjq1/138=' # multiqc_plotting.js
    'sha256-pSkR6mTLjv5YR+gLPA69aBzr+/34tLq+OtZ/ajFK+oE=' # multiqc_tables.js

    # v1.8
    'sha256-Q8T2P8EmA90icfsFreWNkgqXzeAUtRDu2cLsJfgN1aY=' # load mqc_compressed_plotdata and mqc_config
    'sha256-+F66a8s8ponoNnBnP06kgZ4LvQ6IBedFeTJHpTbA0O0=' # load_fastqc_passfails();
    'sha256-6Iyez8LRQbIQe12+IHNW66k9OJvzlLF1yPb2gK11T5o=' # fastq screen inline script

    'sha256-hVVnYaiADRTO2PzUGmuLJr8BLUSjGIZsDYGmIJLv2b8=' # jquery-3.1.1.min.js
    'sha256-iWO8z1sbOFlW9jqHm6PDldXb2wCcqo3gBNPZxg/TBBs=' # jquery-ui.min.js
    'sha256-U5ZEeKfGNOja007MMD3YBI0A3OSZOQbeG6z2f2Y0hu8=' # bootstrap.min.js
    'sha256-QwUrND/LJhYUBcYRAAxtMNWjZhZI+Yr8N7fpvHSFd4E=' # highcharts.js
    'sha256-X5AUZ+9MCHrVWj/x7N3Rkc/02lN9YB7fEx9RODM7A+k=' # highcharts.heatmap.js
    'sha256-+9tTm/2PzXj/LVTpB+PDvRvk7tG4QGM5YZIKs4DE45o=' # highcharts.exporting.js
    'sha256-Vndz/rd9+SJEYoVVpV/BqYrULpr5CA+pwbE6rbynp/0=' # highcharts.offline-exporting.js
    'sha256-qRzmKGpTQ9kQfjgKtYTcIxkIAwipJOcF3c6psri9FAc=' # highcharts.export-csv.js
    'sha256-AhtCowp6HzQCEXZP0Bdbk1Jg9PEYtx8/jZkfHJgXY2c=' # jquery.tablesorter.min.js
    'sha256-mYqjlBuTYmeoEFTjuPCrwns2stAp2HOJyXR5X2xjP70=' # clipboard.min.js
    'sha256-FPJJt8nA+xL4RU6/gsriA8p8xAeLGatoyTjldvQKGdE=' # FileSaver.min.js
    'sha256-nRoO8HoupfqozUr7YKBRgHXmdx40Hl/04OSBzv7e7L8=' # lz-string.min.js
    'sha256-v69SxdPeknzXy0hkSHL/SrchLvO8QDQS4N7V50xE0Ks=' # jquery.toast.min.js
    'sha256-7gUXukWB8g8TYIxnHrzoQrukADhWL1n8vcdPVzDvf9o=' # multiqc.js
    'sha256-bXJ/DLuHU3+9ybEepMTgDM965n8Cp2jD7JEJZtsWxGc=' # multiqc_tables.js
    'sha256-+pOrbPU8yLRc3gIYFSyzUfvh3zDWjv4P+WgZr3tm8yg=' # multiqc_plotting.js
    'sha256-8kPZc83fQr/qzo5ISaYAcLl4M5meLuuTzHFVRGb4GhU=' # multiqc_mpl.js
    'sha256-1pWjCVoi5AoQvT52zb72qGCpIpfJzlc9trKcbcarXUY=' # multiqc_toolbox.js
    'sha256-gB0osLOAZOyj1tcLhUs/xzf98qK3dfViuIJdX0lI8xA=' # multiqc_fastqc.js
    'unsafe-eval'
;<|MERGE_RESOLUTION|>--- conflicted
+++ resolved
@@ -2,20 +2,17 @@
 # (Content Security Policy), you will need the following scripts allowlisted:
 
 script-src 'self'
+    # 1.22
+    'sha256-4XodgW4TwIJuDtf+v6vDJ39FVxI0veC/kSCCmnFp7ck=' # /*! * clipboard.js v2.0.11 * https://clipboardjs.com/ * * Licensed MIT © Zeno Ro
+
     # 1.21
     'sha256-bHPK47f6TsuMbS8pR8jVPzEK4orYin9an6P5OkYf+n8=' # class BarPlot extends Plot {  constructor(dump) {    super(dump);    this.filter
     'sha256-yRjvY4tSJ5z2ggAL/i5pJj+peALSAG9PD51Z0Hf7wzQ=' # ////////////////////////////////////////////////// Plotly Plotting Code/////////
     'sha256-gf6XBM6wOXcVJjumRhlnj7J/GEpeABZmKQla1g2feYk=' # class BoxPlot extends Plot {  constructor(dump) {    super(dump);    this.filter
     'sha256-hT8GW76gPbw230zK0dy6dUPxVfhN9QKm3T8EyNblQjw=' # class ViolinPlot extends Plot {  constructor(dump) {    super(dump);    this.vio
-<<<<<<< HEAD
-    'sha256-LXGlzGr/OzLRNAzg6WIbhvBcrRnP2o3by6KOsXPgODI=' # ////////////////////////////////////////////////// MultiQC Table code///////////
-    'sha256-skoLPw9W6GGVScPkzbYwz7laPwL8dOpznqFPCoUHVxA=' # ////////////////////////////////////////////////// MultiQC Report Toolbox Code//
-    'sha256-4XodgW4TwIJuDtf+v6vDJ39FVxI0veC/kSCCmnFp7ck=' # /*! * clipboard.js v2.0.11 * https://clipboardjs.com/ * * Licensed MIT © Zeno Ro
-=======
     'sha256-DrHBQbs5duODlWwXxhFtOOpsMfANjqepi9PBfA4om/8=' # ////////////////////////////////////////////////// MultiQC Table code///////////
     'sha256-skoLPw9W6GGVScPkzbYwz7laPwL8dOpznqFPCoUHVxA=' # ////////////////////////////////////////////////// MultiQC Report Toolbox Code//
     'sha256-ZAR6nlDF3X1oyyS2SMzxupvbW+MVuc+OzhyS2AqJmbY=' # ////////////////////////////////////////////////// MultiQC Report Toolbox Code//
->>>>>>> dfcf9c09
 
     # 1.20
     'sha256-tTUP7XMWeShHDbCfkNfh2MTlcpIsSP6ybV/ChnAPZyo=' # ////////////////////////////////////////////////// Base JS for MultiQC Reports//

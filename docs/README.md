--- conflicted
+++ resolved
@@ -1,160 +1,3 @@
-<<<<<<< HEAD
----
-Using MultiQC:
-  Installation: installation.md
-  Running MultiQC: usage.md
-  Using Reports: reports.md
-  Configuration: config.md
-  Customising Reports: customisation.md
-  Using MultiQC in pipelines: pipelines.md
-  Downstream analysis: downstream.md
-  Common Problems: troubleshooting.md
-MultiQC Modules:
-  Pre-alignment:
-    Adapter Removal: modules/adapterRemoval.md
-    AfterQC: modules/afterqc.md
-    Anglerfish: modules/anglerfish.md
-    BBDuk: modules/bbduk.md
-    Bcl2fastq: modules/bcl2fastq.md
-    BclConvert: modules/bclconvert.md
-    BioBloom Tools: modules/biobloomtools.md
-    CCS: modules/ccs.md
-    CheckQC: modules/checkqc.md
-    ClipAndMerge: modules/clipandmerge.md
-    Cluster Flow: modules/clusterflow.md
-    Cutadapt: modules/cutadapt.md
-    DRAGEN-FastQC: modules/dragen_fastqc.md
-    Fastp: modules/fastp.md
-    FastQ Screen: modules/fastq_screen.md
-    FastQC: modules/fastqc.md
-    Filtlong: modules/filtlong.md
-    FLASh: modules/flash.md
-    Flexbar: modules/flexbar.md
-    HiFiasm: modules/hifiasm.md
-    HUMID: modules/humid.md
-    InterOp: modules/interop.md
-    iVar: modules/ivar.md
-    Jellyfish: modules/jellyfish.md
-    KAT: modules/kat.md
-    leeHom: modules/leehom.md
-    Librarian: modules/librarian.md
-    Lima: modules/lima.md
-    minionqc: modules/minionqc.md
-    prinseqplusplus: modules/prinseqplusplus.md
-    pbmarkdup: modules/pbmarkdup.md
-    Porechop: modules/porechop.md
-    Pychopper: modules/pychopper.md
-    pycoQC: modules/pycoqc.md
-    SeqyClean: modules/seqyclean.md
-    Sickle: modules/sickle.md
-    Skewer: modules/skewer.md
-    SortMeRNA: modules/sortmerna.md
-    Trimmomatic: modules/trimmomatic.md
-  Aligners:
-    BBMap: modules/bbmap.md
-    Biscuit: modules/biscuit.md
-    Bismark: modules/bismark.md
-    Bowtie 1: modules/bowtie1.md
-    Bowtie 2: modules/bowtie2.md
-    Cell Ranger: modules/cellranger.md
-    Space Ranger: modules/spaceranger.md
-    DIAMOND: modules/diamond.md
-    DRAGEN: modules/dragen.md
-    HiCPro: modules/hicpro.md
-    HiCUP: modules/hicup.md
-    HISAT2: modules/hisat2.md
-    Kallisto: modules/kallisto.md
-    Long Ranger: modules/longranger.md
-    MALT: modules/malt.md
-    mOTUs: modules/motus.md
-    Salmon: modules/salmon.md
-    STAR: modules/star.md
-    TopHat: modules/tophat.md
-  Post-alignment:
-    Bamtools: modules/bamtools.md
-    Bcftools: modules/bcftools.md
-    biobambam2: modules/biobambam2.md
-    BUSCO: modules/busco.md
-    Bustools: modules/bustools.md
-    Conpair: modules/conpair.md
-    DamageProfiler: modules/damageprofiler.md
-    DeDup: modules/dedup.md
-    deepTools: modules/deeptools.md
-    Disambiguate: modules/disambiguate.md
-    EigenStratDatabseTools: modules/eigenstratdatabasetools.md
-    featureCounts: modules/featureCounts.md
-    fgbio: modules/fgbio.md
-    GATK: modules/gatk.md
-    GffCompare: modules/gffcompare.md
-    goleft_indexcov: modules/goleft_indexcov.md
-    gopeaks: modules/gopeaks.md
-    Hap.py: modules/happy.md
-    HiCExplorer: modules/hicexplorer.md
-    HOMER: modules/homer.md
-    HOPS: modules/hops.md
-    HTSeq: modules/htseq.md
-    JCVI: modules/jcvi.md
-    Kaiju: modules/kaiju.md
-    Kraken: modules/kraken.md
-    MACS2: modules/macs2.md
-    Methyl QA: modules/methylQA.md
-    mirtop: modules/mirtop.md
-    miRTrace: modules/mirtrace.md
-    mosdepth: modules/mosdepth.md
-    MTNucRatio: modules/mtnucratio.md
-    MultiVCFAnalyzer: modules/multivcfanalyzer.md
-    NanoStat: modules/nanostat.md
-    Nextclade: modules/nextclade.md
-    ngsderive: modules/ngsderive.md
-    odgi: modules/odgi.md
-    OptiType: modules/optitype.md
-    Pangolin: modules/pangolin.md
-    Peddy: modules/peddy.md
-    phantompeakqualtools: modules/phantompeakqualtools.md
-    Picard: modules/picard.md
-    Preseq: modules/preseq.md
-    Prokka: modules/prokka.md
-    PURPLE: modules/purple.md
-    qc3C: modules/qc3C.md
-    QoRTs: modules/qorts.md
-    Qualimap: modules/qualimap.md
-    Quast: modules/quast.md
-    RNA-SeQC: modules/rna_seqc.md
-    Rockhopper: modules/rockhopper.md
-    RSEM: modules/rsem.md
-    RSeQC: modules/rseqc.md
-    Sambamba: modules/sambamba.md
-    Samblaster: modules/samblaster.md
-    Samtools: modules/samtools.md
-    Sargasso: modules/sargasso.md
-    Sentieon: modules/sentieon.md
-    SexDetErrmine: modules/sexdeterrmine.md
-    Slamdunk: modules/slamdunk.md
-    Snippy: modules/snippy.md
-    SnpEff: modules/snpeff.md
-    SNPsplit: modules/snpsplit.md
-    Somalier: modules/somalier.md
-    Stacks: modules/stacks.md
-    Supernova: modules/supernova.md
-    THeTA2: modules/theta2.md
-    UMI-tools: modules/umitools.md
-    VarScan2: modules/varscan2.md
-    VCFTools: modules/vcftools.md
-    VEP: modules/vep.md
-    verifyBAMID: modules/verifybamid.md
-    WhatsHap: modules/whatshap.md
-Custom Content:
-  Introduction: custom_content.md
-Coding with MultiQC:
-  Writing new modules: modules.md
-  Plotting Functions: plots.md
-  MultiQC Plugins: plugins.md
-  Writing new templates: templates.md
-  Updating for compatibility: compatibility.md
----
-
-=======
->>>>>>> af0bf526
 # MultiQC Documentation
 
 MultiQC is a tool to aggregate bioinformatics results across many samples

--- conflicted
+++ resolved
@@ -66,10 +66,7 @@
   Writing new modules: modules.md
   Plotting Functions: plots.md
   MultiQC Plugins: plugins.md
-<<<<<<< HEAD
-=======
   Writing new templates: templates.md
->>>>>>> 18c7d7a2
   Updating for compatibility: compatibility.md
 ---
 

---
Using MultiQC:
  Installation: installation.md
  Running MultiQC: usage.md
  Using Reports: reports.md
  Configuration: config.md
  Customising Reports: customisation.md
  Common Problems: troubleshooting.md
MultiQC Modules:
  Pre-alignment:
    Adapter Removal: modules/adapterRemoval.md
<<<<<<< HEAD
    Bcl2fastq: modules/bcl2fastq.md
=======
    AfterQC: modules/afterqc.md
>>>>>>> 3544e748
    BioBloom Tools: modules/biobloomtools.md
    Cluster Flow: modules/clusterflow.md
    Cutadapt: modules/cutadapt.md
    FastQ Screen: modules/fastq_screen.md
    FastQC: modules/fastqc.md
    Flexbar: modules/flexbar.md
    Jellyfish: modules/jellyfish.md
    leeHom: modules/leehom.md
    Skewer: modules/skewer.md
    SortMeRNA: modules/sortmerna.md
    Trimmomatic: modules/trimmomatic.md
  Aligners:
    Bismark: modules/bismark.md
    Bowtie 1: modules/bowtie1.md
    Bowtie 2: modules/bowtie2.md
    HiCUP: modules/hicup.md
    HISAT2: modules/hisat2.md
    Kallisto: modules/kallisto.md
    Salmon: modules/salmon.md
    STAR: modules/star.md
    TopHat: modules/tophat.md
  Post-alignment:
    Bamtools: modules/bamtools.md
    Bcftools: modules/bcftools.md
    BUSCO: modules/busco.md
    Conpair: modules/conpair.md
    Disambiguate: modules/disambiguate.md
    featureCounts: modules/featureCounts.md
    GATK: modules/gatk.md
    goleft_indexcov: modules/goleft_indexcov.md
    HOMER: modules/homer.md
    HTSeq: modules/htseq.md
    MACS2: modules/macs2.md
    Methyl QA: modules/methylQA.md
    Peddy: modules/peddy.md
    Picard: modules/picard.md
    Preseq: modules/preseq.md
    Prokka: modules/prokka.md
    QoRTs: modules/qorts.md
    Qualimap: modules/qualimap.md
    Quast: modules/quast.md
    RNA-SeQC: modules/rna_seqc.md
    RSeQC: modules/rseqc.md
    Samblaster: modules/samblaster.md
    Samtools: modules/samtools.md
    Slamdunk: modules/slamdunk.md
    SnpEff: modules/snpeff.md
    THeTA2: modules/theta2.md
    VCFTools: modules/vcftools.md
Custom Content:
  Introduction: custom_content.md
Coding with MultiQC:
  Writing new modules: modules.md
  Plotting Functions: plots.md
  MultiQC Plugins: plugins.md
  Writing new templates: templates.md
  Updating for compatibility: compatibility.md
---

# Welcome!

## MultiQC v1.2dev Documentation

MultiQC is a tool to aggregate bioinformatics results across many samples
into a single report. It's written in Python and contains modules for a number
of common tools.

The documentation has the following pages:

 - [Docs homepage](README.md) _(this README file)_
 - Using MultiQC
   - [Installing MultiQC](installation.md)
   - [Running MultiQC](usage.md)
   - [Using Reports](reports.md)
   - [Configuration](config.md)
   - [Customising Reports](customisation.md)
   - [Common Problems](troubleshooting.md)
 - [MultiQC Modules](modules/)
 - [Custom Content](custom_content.md)
 - Coding with MultiQC
   - [Writing new templates](templates.md)
   - [Writing new modules](modules.md)
   - [Plugins](plugins.md)
   - [MultiQC Plugins](plugins.md)
   - [Updating for compatibility](compatibility.md)

These docs can be read in any of three ways:
 - On the MultiQC Website: http://multiqc.info
 - On GitHub: https://github.com/ewels/MultiQC/
 - As part of the distributed source code (in `/docs/`)

If you're curious how the website works, check out the
[MultiQC website repository](https://github.com/ewels/MultiQC_website).

## Contributing to MultiQC

If you write a module which could be of use to others, it would be great to
merge those changes back into the core MultiQC project.

For instructions on how best to do this, please see the
[contributing instructions](https://github.com/ewels/MultiQC/blob/master/.github/CONTRIBUTING.md).<|MERGE_RESOLUTION|>--- conflicted
+++ resolved
@@ -9,11 +9,8 @@
 MultiQC Modules:
   Pre-alignment:
     Adapter Removal: modules/adapterRemoval.md
-<<<<<<< HEAD
+    AfterQC: modules/afterqc.md
     Bcl2fastq: modules/bcl2fastq.md
-=======
-    AfterQC: modules/afterqc.md
->>>>>>> 3544e748
     BioBloom Tools: modules/biobloomtools.md
     Cluster Flow: modules/clusterflow.md
     Cutadapt: modules/cutadapt.md

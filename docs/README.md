<<<<<<< HEAD
---
Using MultiQC:
  Installation: installation.md
  Running MultiQC: usage.md
  Using Reports: reports.md
  Configuration: config.md
  Customising Reports: customisation.md
  Using MultiQC in pipelines: pipelines.md
  Downstream analysis: downstream.md
  Common Problems: troubleshooting.md
MultiQC Modules:
  Pre-alignment:
    Adapter Removal: modules/adapterRemoval.md
    AfterQC: modules/afterqc.md
    Anglerfish: modules/anglerfish.md
    BBDuk: modules/bbduk.md
    Bcl2fastq: modules/bcl2fastq.md
    BclConvert: modules/bclconvert.md
    BioBloom Tools: modules/biobloomtools.md
    CCS: modules/ccs.md
    CheckQC: modules/checkqc.md
    ClipAndMerge: modules/clipandmerge.md
    Cluster Flow: modules/clusterflow.md
    Cutadapt: modules/cutadapt.md
    DRAGEN-FastQC: modules/dragen_fastqc.md
    Fastp: modules/fastp.md
    FastQ Screen: modules/fastq_screen.md
    FastQC: modules/fastqc.md
    Filtlong: modules/filtlong.md
    FLASh: modules/flash.md
    Flexbar: modules/flexbar.md
    HiFiasm: modules/hifiasm.md
    HUMID: modules/humid.md
    InterOp: modules/interop.md
    iVar: modules/ivar.md
    Jellyfish: modules/jellyfish.md
    KAT: modules/kat.md
    leeHom: modules/leehom.md
    Lima: modules/lima.md
    minionqc: modules/minionqc.md
    prinseqplusplus: modules/prinseqplusplus.md
    pbmarkdup: modules/pbmarkdup.md
    Porechop: modules/porechop.md
    Pychopper: modules/pychopper.md
    pycoQC: modules/pycoqc.md
    SeqyClean: modules/seqyclean.md
    Sickle: modules/sickle.md
    Skewer: modules/skewer.md
    SortMeRNA: modules/sortmerna.md
    Trimmomatic: modules/trimmomatic.md
  Aligners:
    BBMap: modules/bbmap.md
    Biscuit: modules/biscuit.md
    Bismark: modules/bismark.md
    Bowtie 1: modules/bowtie1.md
    Bowtie 2: modules/bowtie2.md
    Cell Ranger: modules/cellranger.md
    DIAMOND: modules/diamond.md
    DRAGEN: modules/dragen.md
    HiCPro: modules/hicpro.md
    HiCUP: modules/hicup.md
    HISAT2: modules/hisat2.md
    Kallisto: modules/kallisto.md
    Long Ranger: modules/longranger.md
    MALT: modules/malt.md
    mOTUs: modules/motus.md
    Salmon: modules/salmon.md
    STAR: modules/star.md
    TopHat: modules/tophat.md
  Post-alignment:
    Bakta: modules/bakta.md
    Bamtools: modules/bamtools.md
    Bcftools: modules/bcftools.md
    biobambam2: modules/biobambam2.md
    BUSCO: modules/busco.md
    Bustools: modules/bustools.md
    Conpair: modules/conpair.md
    DamageProfiler: modules/damageprofiler.md
    DeDup: modules/dedup.md
    deepTools: modules/deeptools.md
    Disambiguate: modules/disambiguate.md
    EigenStratDatabseTools: modules/eigenstratdatabasetools.md
    featureCounts: modules/featureCounts.md
    fgbio: modules/fgbio.md
    GATK: modules/gatk.md
    GffCompare: modules/gffcompare.md
    goleft_indexcov: modules/goleft_indexcov.md
    gopeaks: modules/gopeaks.md
    Hap.py: modules/happy.md
    HiCExplorer: modules/hicexplorer.md
    HOMER: modules/homer.md
    HOPS: modules/hops.md
    HTSeq: modules/htseq.md
    JCVI: modules/jcvi.md
    Kaiju: modules/kaiju.md
    Kraken: modules/kraken.md
    MACS2: modules/macs2.md
    Methyl QA: modules/methylQA.md
    mirtop: modules/mirtop.md
    miRTrace: modules/mirtrace.md
    mosdepth: modules/mosdepth.md
    MTNucRatio: modules/mtnucratio.md
    MultiVCFAnalyzer: modules/multivcfanalyzer.md
    NanoStat: modules/nanostat.md
    Nextclade: modules/nextclade.md
    ngsderive: modules/ngsderive.md
    odgi: modules/odgi.md
    OptiType: modules/optitype.md
    Pangolin: modules/pangolin.md
    Peddy: modules/peddy.md
    phantompeakqualtools: modules/phantompeakqualtools.md
    Picard: modules/picard.md
    Preseq: modules/preseq.md
    Prokka: modules/prokka.md
    PURPLE: modules/purple.md
    qc3C: modules/qc3C.md
    QoRTs: modules/qorts.md
    Qualimap: modules/qualimap.md
    Quast: modules/quast.md
    RNA-SeQC: modules/rna_seqc.md
    Rockhopper: modules/rockhopper.md
    RSEM: modules/rsem.md
    RSeQC: modules/rseqc.md
    Sambamba: modules/sambamba.md
    Samblaster: modules/samblaster.md
    Samtools: modules/samtools.md
    Sargasso: modules/sargasso.md
    Sentieon: modules/sentieon.md
    SexDetErrmine: modules/sexdeterrmine.md
    Slamdunk: modules/slamdunk.md
    Snippy: modules/snippy.md
    SnpEff: modules/snpeff.md
    SNPsplit: modules/snpsplit.md
    Somalier: modules/somalier.md
    Stacks: modules/stacks.md
    Supernova: modules/supernova.md
    THeTA2: modules/theta2.md
    UMI-tools: modules/umitools.md
    VarScan2: modules/varscan2.md
    VCFTools: modules/vcftools.md
    VEP: modules/vep.md
    verifyBAMID: modules/verifybamid.md
    WhatsHap: modules/whatshap.md
Custom Content:
  Introduction: custom_content.md
Coding with MultiQC:
  Writing new modules: modules.md
  Plotting Functions: plots.md
  MultiQC Plugins: plugins.md
  Writing new templates: templates.md
  Updating for compatibility: compatibility.md
---

=======
>>>>>>> c1f345da
# MultiQC Documentation

MultiQC is a tool to aggregate bioinformatics results across many samples
into a single report. It's written in Python and contains modules for a number
of common tools.

These docs can be read in any of three ways:

- On the MultiQC Website: <http://multiqc.info>
- On GitHub: <https://github.com/ewels/MultiQC/>
- As part of the distributed source code (in `/docs/`)

If you're curious how the website works, check out the
[MultiQC website repository](https://github.com/MultiQC/website).

## Contributing to MultiQC

If you write a module which could be of use to others, it would be great to
merge those changes back into the core MultiQC project.

For instructions on how best to do this, please see the
[contributing instructions](https://github.com/ewels/MultiQC/blob/master/.github/CONTRIBUTING.md).<|MERGE_RESOLUTION|>--- conflicted
+++ resolved
@@ -1,4 +1,4 @@
-<<<<<<< HEAD
+
 ---
 Using MultiQC:
   Installation: installation.md
@@ -152,8 +152,6 @@
   Updating for compatibility: compatibility.md
 ---
 
-=======
->>>>>>> c1f345da
 # MultiQC Documentation
 
 MultiQC is a tool to aggregate bioinformatics results across many samples

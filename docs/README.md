--- conflicted
+++ resolved
@@ -101,11 +101,8 @@
     MTNucRatio: modules/mtnucratio.md
     MultiVCFAnalyzer: modules/multivcfanalyzer.md
     NanoStat: modules/nanostat.md
-<<<<<<< HEAD
+    Nextclade: modules/nextclade.md
     ngsbits: modules/ngsbits.md
-=======
-    Nextclade: modules/nextclade.md
->>>>>>> bad886aa
     ngsderive: modules/ngsderive.md
     odgi: modules/odgi.md
     OptiType: modules/optitype.md

---
Using MultiQC:
  Installation: installation.md
  Running MultiQC: usage.md
  Using Reports: reports.md
  Configuration: config.md
  Customising Reports: customisation.md
  Using MultiQC in pipelines: pipelines.md
  Downstream analysis: downstream.md
  Common Problems: troubleshooting.md
MultiQC Modules:
  Pre-alignment:
    Adapter Removal: modules/adapterRemoval.md
    AfterQC: modules/afterqc.md
    Bcl2fastq: modules/bcl2fastq.md
    BclConvert: modules/bclconvert.md
    BioBloom Tools: modules/biobloomtools.md
    CCS: modules/ccs.md
    ClipAndMerge: modules/clipandmerge.md
    Cluster Flow: modules/clusterflow.md
    Cutadapt: modules/cutadapt.md
    Fastp: modules/fastp.md
    FastQ Screen: modules/fastq_screen.md
    FastQC: modules/fastqc.md
    FLASh: modules/flash.md
    Flexbar: modules/flexbar.md
    InterOp: modules/interop.md
    iVar: modules/ivar.md
    Jellyfish: modules/jellyfish.md
    KAT: modules/kat.md
    leeHom: modules/leehom.md
    Lima: modules/lima.md
    minionqc: modules/minionqc.md
    Pychopper: modules/pychopper.md
    pycoQC: modules/pycoqc.md
    SeqyClean: modules/seqyclean.md
    Sickle: modules/sickle.md
    Skewer: modules/skewer.md
    SortMeRNA: modules/sortmerna.md
    Trimmomatic: modules/trimmomatic.md
  Aligners:
    BBMap: modules/bbmap.md
    Biscuit: modules/biscuit.md
    Bismark: modules/bismark.md
    Bowtie 1: modules/bowtie1.md
    Bowtie 2: modules/bowtie2.md
    DRAGEN: modules/dragen.md
    HiCPro: modules/hicpro.md
    HiCUP: modules/hicup.md
    HISAT2: modules/hisat2.md
    Kallisto: modules/kallisto.md
    Long Ranger: modules/longranger.md
    MALT: modules/malt.md
    Salmon: modules/salmon.md
    STAR: modules/star.md
    TopHat: modules/tophat.md
  Post-alignment:
    Bamtools: modules/bamtools.md
    Bcftools: modules/bcftools.md
    biobambam2: modules/biobambam2.md
    BUSCO: modules/busco.md
    Bustools: modules/bustools.md
    Conpair: modules/conpair.md
    DamageProfiler: modules/damageprofiler.md
    DeDup: modules/dedup.md
    deepTools: modules/deeptools.md
    Disambiguate: modules/disambiguate.md
    EigenStratDatabseTools: modules/eigenstratdatabasetools.md
    featureCounts: modules/featureCounts.md
    fgbio: modules/fgbio.md
    GATK: modules/gatk.md
    GffCompare: modules/gffcompare.md
    goleft_indexcov: modules/goleft_indexcov.md
    Hap.py: modules/happy.md
    HiCExplorer: modules/hicexplorer.md
    HOMER: modules/homer.md
    HOPS: modules/hops.md
    HTSeq: modules/htseq.md
    JCVI: modules/jcvi.md
    Kaiju: modules/kaiju.md
    Kraken: modules/kraken.md
    MACS2: modules/macs2.md
    Methyl QA: modules/methylQA.md
    mirtop: modules/mirtop.md
    miRTrace: modules/mirtrace.md
    mosdepth: modules/mosdepth.md
    MTNucRatio: modules/mtnucratio.md
    MultiVCFAnalyzer: modules/multivcfanalyzer.md
<<<<<<< HEAD
    pairtools: modules/pairtools.md
    phantompeakqualtools: modules/phantompeakqualtools.md
=======
    NanoStat: modules/nanostat.md
    ngsderive: modules/ngsderive.md
    odgi: modules/odgi.md
    OptiType: modules/optitype.md
    Pangolin: modules/pangolin.md
>>>>>>> 77215c20
    Peddy: modules/peddy.md
    phantompeakqualtools: modules/phantompeakqualtools.md
    Picard: modules/picard.md
    Preseq: modules/preseq.md
    Prokka: modules/prokka.md
    PURPLE: modules/purple.md
    qc3C: modules/qc3C.md
    QoRTs: modules/qorts.md
    Qualimap: modules/qualimap.md
    Quast: modules/quast.md
    RNA-SeQC: modules/rna_seqc.md
    Rockhopper: modules/rockhopper.md
    RSEM: modules/rsem.md
    RSeQC: modules/rseqc.md
    Sambamba: modules/sambamba.md
    Samblaster: modules/samblaster.md
    Samtools: modules/samtools.md
    Sargasso: modules/sargasso.md
    Sentieon: modules/sentieon.md
    SexDetErrmine: modules/sexdeterrmine.md
    Slamdunk: modules/slamdunk.md
    Snippy: modules/snippy.md
    SnpEff: modules/snpeff.md
    SNPsplit: modules/snpsplit.md
    Somalier: modules/somalier.md
    Stacks: modules/stacks.md
    Supernova: modules/supernova.md
    THeTA2: modules/theta2.md
    VarScan2: modules/varscan2.md
    VCFTools: modules/vcftools.md
    VEP: modules/vep.md
    verifyBAMID: modules/verifybamid.md
Custom Content:
  Introduction: custom_content.md
Coding with MultiQC:
  Writing new modules: modules.md
  Plotting Functions: plots.md
  MultiQC Plugins: plugins.md
  Writing new templates: templates.md
  Updating for compatibility: compatibility.md
---

# MultiQC Documentation

MultiQC is a tool to aggregate bioinformatics results across many samples
into a single report. It's written in Python and contains modules for a number
of common tools.

The documentation has the following pages:

- [Docs homepage](README.md) _(this README file)_
- Using MultiQC
  - [Installing MultiQC](installation.md)
  - [Running MultiQC](usage.md)
  - [Using Reports](reports.md)
  - [Configuration](config.md)
  - [Customising Reports](customisation.md)
  - [Using MultiQC in pipelines](pipelines.md)
  - [Downstream analysis of MultiQC outputs](downstream.md)
  - [Common Problems](troubleshooting.md)
- [MultiQC Modules](modules/)
- [Custom Content](custom_content.md)
- Coding with MultiQC
  - [Writing new modules](modules.md)
  - [Plotting functions](plots.md)
  - [MultiQC Plugins](plugins.md)
  - [Writing new templates](templates.md)
  - [Updating for compatibility](compatibility.md)

These docs can be read in any of three ways:

- On the MultiQC Website: <http://multiqc.info>
- On GitHub: <https://github.com/ewels/MultiQC/>
- As part of the distributed source code (in `/docs/`)

If you're curious how the website works, check out the
[MultiQC website repository](https://github.com/ewels/MultiQC_website).

## Contributing to MultiQC

If you write a module which could be of use to others, it would be great to
merge those changes back into the core MultiQC project.

For instructions on how best to do this, please see the
[contributing instructions](https://github.com/ewels/MultiQC/blob/master/.github/CONTRIBUTING.md).<|MERGE_RESOLUTION|>--- conflicted
+++ resolved
@@ -86,16 +86,12 @@
     mosdepth: modules/mosdepth.md
     MTNucRatio: modules/mtnucratio.md
     MultiVCFAnalyzer: modules/multivcfanalyzer.md
-<<<<<<< HEAD
-    pairtools: modules/pairtools.md
-    phantompeakqualtools: modules/phantompeakqualtools.md
-=======
     NanoStat: modules/nanostat.md
     ngsderive: modules/ngsderive.md
     odgi: modules/odgi.md
     OptiType: modules/optitype.md
+    pairtools: modules/pairtools.md
     Pangolin: modules/pangolin.md
->>>>>>> 77215c20
     Peddy: modules/peddy.md
     phantompeakqualtools: modules/phantompeakqualtools.md
     Picard: modules/picard.md

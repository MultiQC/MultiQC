---
Using MultiQC:
  Installation: installation.md
  Running MultiQC: usage.md
  Using Reports: reports.md
  Configuration: config.md
  Customising Reports: customisation.md
  Common Problems: troubleshooting.md
MultiQC Modules:
  Pre-alignment:
    Adapter Removal: modules/adapterRemoval.md
    AfterQC: modules/afterqc.md
    Bcl2fastq: modules/bcl2fastq.md
    BioBloom Tools: modules/biobloomtools.md
    Cluster Flow: modules/clusterflow.md
    Cutadapt: modules/cutadapt.md
    ClipAndMerge: modules/clipandmerge.md
    FastQ Screen: modules/fastq_screen.md
    FastQC: modules/fastqc.md
    Fastp: modules/fastp.md
    FLASh: modules/flash.md
    Flexbar: modules/flexbar.md
    InterOp: modules/interop.md
    Jellyfish: modules/jellyfish.md
    KAT: modules/kat.md
    leeHom: modules/leehom.md
    minionqc: modules/minionqc.md
    Skewer: modules/skewer.md
    SortMeRNA: modules/sortmerna.md
    Trimmomatic: modules/trimmomatic.md
  Aligners:
    Biscuit: modules/biscuit.md
    Bismark: modules/bismark.md
    Bowtie 1: modules/bowtie1.md
    Bowtie 2: modules/bowtie2.md
    BBMap: modules/bbmap.md
    HiCUP: modules/hicup.md
    HiCPro: modules/hicpro.md
    HISAT2: modules/hisat2.md
    Kallisto: modules/kallisto.md
    Long Ranger: modules/longranger.md
    Salmon: modules/salmon.md
    STAR: modules/star.md
    TopHat: modules/tophat.md
  Post-alignment:
    Bamtools: modules/bamtools.md
    Bcftools: modules/bcftools.md
    BUSCO: modules/busco.md
    Conpair: modules/conpair.md
    DamageProfiler: modules/damageprofiler.md
    DeDup: modules/dedup.md
    deepTools: modules/deeptools.md
    Disambiguate: modules/disambiguate.md
    featureCounts: modules/featureCounts.md
    GATK: modules/gatk.md
    goleft_indexcov: modules/goleft_indexcov.md
    Hap.py: modules/happy.md
    HiCExplorer: modules/hicexplorer.md
    HOMER: modules/homer.md
    HTSeq: modules/htseq.md
    MACS2: modules/macs2.md
    Methyl QA: modules/methylQA.md
<<<<<<< HEAD
    mirtop: modules/mirtop.md
=======
    miRTrace: modules/mirtrace.md
    phantompeakqualtools: modules/phantompeakqualtools.md
>>>>>>> 0e9f1bfd
    Peddy: modules/peddy.md
    Picard: modules/picard.md
    Preseq: modules/preseq.md
    Prokka: modules/prokka.md
    QoRTs: modules/qorts.md
    Qualimap: modules/qualimap.md
    Quast: modules/quast.md
    RNA-SeQC: modules/rna_seqc.md
    RSEM: modules/rsem.md
    RSeQC: modules/rseqc.md
    Samblaster: modules/samblaster.md
    Samtools: modules/samtools.md
    Sargasso: modules/sargasso.md
    Slamdunk: modules/slamdunk.md
    SnpEff: modules/snpeff.md
    Supernova: modules/supernova.md
    Stacks: modules/stacks.md
    THeTA2: modules/theta2.md
    VCFTools: modules/vcftools.md
    verifyBAMID: modules/verifybamid.md
Custom Content:
  Introduction: custom_content.md
Coding with MultiQC:
  Writing new modules: modules.md
  Plotting Functions: plots.md
  MultiQC Plugins: plugins.md
  Writing new templates: templates.md
  Updating for compatibility: compatibility.md
---

# Welcome!

## MultiQC Documentation

MultiQC is a tool to aggregate bioinformatics results across many samples
into a single report. It's written in Python and contains modules for a number
of common tools.

The documentation has the following pages:

 - [Docs homepage](README.md) _(this README file)_
 - Using MultiQC
   - [Installing MultiQC](installation.md)
   - [Running MultiQC](usage.md)
   - [Using Reports](reports.md)
   - [Configuration](config.md)
   - [Customising Reports](customisation.md)
   - [Common Problems](troubleshooting.md)
 - [MultiQC Modules](modules/)
 - [Custom Content](custom_content.md)
 - Coding with MultiQC
   - [Writing new templates](templates.md)
   - [Writing new modules](modules.md)
   - [Plugins](plugins.md)
   - [MultiQC Plugins](plugins.md)
   - [Updating for compatibility](compatibility.md)

These docs can be read in any of three ways:
 - On the MultiQC Website: http://multiqc.info
 - On GitHub: https://github.com/ewels/MultiQC/
 - As part of the distributed source code (in `/docs/`)

If you're curious how the website works, check out the
[MultiQC website repository](https://github.com/ewels/MultiQC_website).

## Contributing to MultiQC

If you write a module which could be of use to others, it would be great to
merge those changes back into the core MultiQC project.

For instructions on how best to do this, please see the
[contributing instructions](https://github.com/ewels/MultiQC/blob/master/.github/CONTRIBUTING.md).<|MERGE_RESOLUTION|>--- conflicted
+++ resolved
@@ -60,12 +60,9 @@
     HTSeq: modules/htseq.md
     MACS2: modules/macs2.md
     Methyl QA: modules/methylQA.md
-<<<<<<< HEAD
     mirtop: modules/mirtop.md
-=======
     miRTrace: modules/mirtrace.md
     phantompeakqualtools: modules/phantompeakqualtools.md
->>>>>>> 0e9f1bfd
     Peddy: modules/peddy.md
     Picard: modules/picard.md
     Preseq: modules/preseq.md

---
title: Custom Content
description: Report on your data, even without a MultiQC module
---

# Introduction

Bioinformatics projects often include non-standardised analyses, with results from custom
scripts or in-house packages. It can be frustrating to have a MultiQC report describing
results from 90% of your pipeline but missing the final key plot. To help with this,
MultiQC has a special _"custom content"_ module.

Custom content parsing is a little more restricted than standard modules. Specifically:

- Only one plot per section is possible
- Plot customisation is more limited

All plot types can be generated using custom content - see the
[test files](https://github.com/ewels/MultiQC_TestData/tree/master/data/custom_content)
for examples of how data should be structured.

:::note
Use the name `custom_content` to refer to this module within configuration
settings that require a module name, such as [`module_order`](../reports/customisation.md#order-of-modules) or
[`run_modules`](../reports/customisation.md#removing-modules-or-sections).
:::

## Data from a released tool

If your data comes from a released bioinformatics tool, you shouldn't be using this
feature of MultiQC! Sure, you can probably get it to work, but it's better if a
fully-fledged core MultiQC module is written instead. That way, other users of MultiQC
can also benefit from results parsing.

Note that proper MultiQC modules are more robust and powerful than this custom-content
feature. You can also [write modules](../development/modules.md)
in [MultiQC plugins](../development/plugins.md) if they're not suitable for
general release.

## Images

As of MultiQC v1.7, you can import custom images into your MultiQC reports.
Simply add `_mqc` to the end of the filename for `.png`, `.jpg` or `.jpeg` files, for example:
`my_image_file_mqc.png` or `summmary_diagram.jpeg`.

Images will be embedded within the HTML file, so will be self contained.
Note that this means that it's very possible to make the HTML file very very large if abused!

The report section name and description will be automatically based on the filename.

Note that if you are using `sp:` to take in images with a custom filename you need to also set `ignore_images: false` in your config. For example:

```yaml
custom_data:
  my_custom_content_image:
    section_name: "My nice image"
sp:
  my_custom_content_image:
    fn: "*.png"
ignore_images: false
```

## MultiQC-specific data file

If you can choose exactly how your data output looks, then the easiest way to parse it
is to use a MultiQC-specific format. If the filename ends in `*_mqc.(yaml|yml|json|txt|csv|tsv|log|out|png|jpg|jpeg|html)`
then it will be found by any standard MultiQC installation with no additional customisation
required (v0.9 onwards).

These files contain configuration information specifying how the data should be parsed,
alongside the data. If you want to use YAML, this is an example of how it should look:

```yaml
id: "my_pca_section"
section_name: "PCA Analysis"
description: "This plot shows the first two components from a principal component analysis."
plot_type: "scatter"
pconfig:
  id: "pca_scatter_plot"
  title: "PCA Plot"
  xlab: "PC1"
  ylab: "PC2"
data:
  sample_1: { x: 12, y: 14 }
  sample_2: { x: 8, y: 6 }
  sample_3: { x: 5, y: 11 }
  sample_4: { x: 9, y: 12 }
```

:::note
This example YAML file is data only, and is not to be confused with a config file (though the two look very similar).
See the docs [Data as part of MultiQC config](#data-as-part-of-multiqc-config) for more on that.
:::

The file format can also be JSON:

```json
{
  "id": "custom_data_lineplot",
  "section_name": "Custom JSON File",
  "description": "This plot is a self-contained JSON file.",
  "plot_type": "linegraph",
  "pconfig": {
    "id": "custom_data_linegraph",
    "title": "Output from my JSON file",
    "ylab": "Number of things",
    "xDecimals": false
  },
  "data": {
    "sample_1": { "1": 12, "2": 14, "3": 10, "4": 7, "5": 16 },
    "sample_2": { "1": 9, "2": 11, "3": 15, "4": 18, "5": 21 }
  }
}
```

Note that if you're using `plot_type: html` then `data` just takes a string, with no sample keys.

For maximum compatibility with other tools, you can also use comma-separated or tab-separated files.
Include commented header lines with plot configuration in YAML format:

```bash
# id: "Output from my script'
# section_name: 'Custom data file'
# description: 'This output is described in the file header. Any MultiQC installation will understand it without prior configuration.'
# format: 'tsv'
# plot_type: 'bargraph'
# pconfig:
#    id: 'custom_bargraph_w_header'
#    ylab: 'Number of things'
Category_1    374
Category_2    229
Category_3    39
Category_4    253
```

You can easily inject custom HTML snippets by ending the filename with `_mqc.html` - again the
embedded config works in a similar way, but with a HTML comment:

```html
<!--
id: 'custom-html'
section_name: 'Custom HTML'
description: 'This section is created using a custom HTML file'
-->
<p>Some custom HTML content here.</p>
```

If no configuration is given, MultiQC will do its best to guess how to visualise your data appropriately.
To see examples of typical file structures which are understood, see the
[test data](https://github.com/ewels/MultiQC_TestData/tree/master/data/custom_content/no_config)
used to develop this code. Something will be probably be shown, but it may produce unexpected results.

:::note
Check [Tricky extras](#tricky-extras) for certain caveats about formatting headers for custom
`tsv` or `csv` files, particularly for the first column.
:::

## Data as part of MultiQC config

If you are already using a MultiQC config file to add data to your report (for example,
[titles / introductory text](../getting_started/config.md)), you can
give data within this file too. This can be in any MultiQC config file (for example,
passed on the command line with `-c my_yaml_file.yaml` or in your launch directory as
`multiqc_config.yml` - see [Configuration](../getting_started/config.md)).

:::note
This is not to be confused with the YAML data files described in the above section,
[MultiQC-specific data file](#multiqc-specific-data-file).
For example, MultiQC config files will _not_ be found with `_mqc.yml` file extensions.
:::

This is useful as you can
keep everything contained within a single file (including stuff unrelated to this
specific _custom content_ feature of MultiQC).

To be understood by MultiQC, the `custom_data` key must be found.
This must contain a section with a unique id, specific to your new report section.
Finally, the contents of this second dictionary will look the same as the above
stand-alone `YAML` files. For example:

```yaml
custom_data:
  my_data_type:
    id: "mqc_config_file_section"
    section_name: "My Custom Section"
    description: "This data comes from a single multiqc_config.yaml file"
    plot_type: "bargraph"
    pconfig:
      id: "barplot_config_only"
      title: "MultiQC Config Data Plot"
      ylab: "Number of things"
    data:
      sample_a:
        first_thing: 12
        second_thing: 14
      sample_b:
        first_thing: 8
        second_thing: 6
      sample_c:
        first_thing: 11
        second_thing: 5
      sample_d:
        first_thing: 12
        second_thing: 9
```

Or to add data to the General Statistics table:

```yaml
custom_data:
  my_genstats:
    plot_type: "generalstats"
    pconfig:
      - col_1:
          max: 100
          min: 0
          scale: "RdYlGn"
          suffix: "%"
      - col_2:
          min: 0
    data:
      sample_a:
        col_1: 14.32
        col_2: 1.2
      sample_b:
        col_1: 84.84
        col_2: 1.9
```

:::note
Use a **list** of headers in `pconfig` (keys prepended with `-`) to specify the order
of columns in the General Statistics table.
:::

See the [general statistics docs](../development/modules.md#step-3---adding-to-the-general-statistics-table)
for more information about configuring data for the General Statistics table.

## Separate configuration and data files

It's not always possible or desirable to include MultiQC configuration within a data file.
If this is the case, you can add to the MultiQC configuration to specify how input files
should be parsed.

As described in the [Data as part of MultiQC config](#data-as-part-of-multiqc-config) section,
this configuration should be held within a section called `custom_data` with a section-specific id.
The only difference is that no `data` subsection is given and a search pattern for the given id must
be supplied.

Search patterns are added [as with any other module](../getting_started/config.md#module-search-patterns).
Ensure that the search pattern key is the same as your `custom_data` section ID.

For example, a MultiQC config file could look as follows:

```yaml
# Other MultiQC config stuff here
custom_data:
  example_files:
    file_format: "tsv"
    section_name: "Coverage Decay"
    description: "This plot comes from files acommpanied by a mutliqc_config.yaml file for configuration"
    plot_type: "linegraph"
    pconfig:
      id: "example_coverage_lineplot"
      title: "Coverage Decay"
      ylab: "X Coverage"
      ymax: 100
      ymin: 0
sp:
  example_files:
    fn: "example_files_*"
```

And work with the following data file:
`example_files_Sample_1.txt`:

```bash
0	98.22076066
1	97.96764159
2	97.78227175
3	97.61262195
# [...]
```

This kind of customisation should work with most Custom Content types.
For example, using an image called `some_science_mqc.jpeg` gives us a report section `some_science`,
which we can then add a nicer name and description to:

```yaml
custom_data:
  some_science:
    section_name: "Some real science"
    description: "This description comes from multiqc_config.yaml and helps to annotate the Custom Content image."
```

If no configuration is given, MultiQC will do its best to guess how to visualise
your data appropriately. To see examples of typical file structures which are understood, see the
[test data](https://github.com/ewels/MultiQC_TestData/tree/master/data/custom_content/no_config)
used to develop this code.

# Configuration

## Grouping sections and subsections

If you have multiple content types that you would like to group together with MultiQC sub-sections,
you can do so using the following keys:

```yaml
parent_id: custom_section
parent_name: "Some grouped data"
parent_description: "This parent section contains one or more sub-sections below it"
```

Any custom-content files that share the same `parent_id` will be grouped.

Note that some things, such as `parent_name` are taken from the first file that MultiQC finds
with this `parent_id`. So it's a good idea to specify this in every file.
`parent_description` and `extra` is taken from the first file where it is set.

:::warning
`parent_id` only works within Custom Content.
It is not currently possible to add custom content output into a report section
from a core MultiQC module.
:::

## Order of sections

If you have multiple different Custom Content sections, their order will be random
and may vary between runs. To avoid this, you can specify an order in your MultiQC
config as follows:

```yaml
custom_content:
  order:
    - first_cc_section
    - second_cc_section
```

Each section name should be the ID assigned to that section. You can explicitly set
this (see below), or the Custom Content module will automatically assign an ID.
To find out what your custom content section ID is, generate a report and click
the side navigation to your section. The browser URL should update and show something
that looks like this:

```
multiqc_report.html#my_cc_section
```

The section ID is the part after the `#` (`my_cc_section` in the above section).

Note that any Custom Content sections found that are _not_ specified in the config
will be placed at the top of the report.

## Section configuration

See below for how these config options can be specified (either within the data file
or in a MultiQC config file). All of these configuration parameters
are optional, and MultiQC will do its best to guess sensible defaults if they are
not specified.

All possible configuration keys and their default values are shown below:

```yaml
id: null # Unique ID for report section.
section_anchor: <id> # Used in report section #soft-links
section_name: <id> # Nice name used for the report section header
section_href: null # External URL for the data, to find more information
description: null # Introductory text to be printed under the section header
section_extra: null # Custom HTML to add after the section description
file_format: null # File format of the data (eg. csv / tsv)
plot_type:
  null # The plot type to visualise the data with.
  # generalstats | table | bargraph | linegraph | scatter | heatmap | beeswarm
pconfig: {} # Configuration for the plot.
```

:::info
Data types `generalstats` and `beeswarm` are _only_ possible by setting the above
configuration keys (these can't be guessed by data format).
:::

Note that any _custom content_ data found with the same section `id` will be merged
into the same report section / plot. The other section configuration keys are merged
for each file, with identical keys overwriting what was previously parsed.

This approach means that it's possible to have a single file containing data for multiple
samples, but it's also possible to have one file per sample and still have all of them
summarised.

:::note
If you're using `plot_type: 'generalstats'` then a report section will not be created and
most of the configuration keys above are ignored.
:::

## Plot configuration

Configuration of specific plots follows the same syntax as used when writing modules.
To find out more, please see the later docs. Specifically, the plot config docs for
[bar graphs](../development/plots.md#bar-graphs),
[line graphs](../development/plots.md#line-graphs),
[scatter plots](../development/plots.md#scatter-plots),
[tables](../development/plots.md#creating-a-table),
[beeswarm plots](../development/plots.md#beeswarm-plots-dot-plots) and
[heatmaps](../development/plots.md#heatmaps).

Wherever you see `pconfig`, any key can be used within the above syntax.

## Tricky extras

Because of the way this module works, there are a few specifics that can trip you up.
Most of these should probably be fixed one day. Feel free to ask for help on the [community forum](https://community.seqera.io/c/multiqc/6), or submit a pull request!
I'll try to keep a list here to help the wary...

### Differences between Tables and General Stats

Although they're both tables, note that general stats configures columns with a list
in the `pconfig` scope (see above example). Files that are just tables use `headers` instead.

### First columns in tables are special

The first column in every table is reserved for the sample name. As such, it shouldn't contain data.
All header configuration will be ignored for the first column. The only exception is name:
this can be tweaked using the somewhat tricky `col1_header` field in the `pconfig` scope (see table docs).
Alternatively, you can customise the column name by including a 'header row' in the first line of the `tsv`
or `csv` itself specifying the column names, with the first column with the name of your choice, and
subsequent columns including the key(s) defined in the header.

## Linting

MultiQC has been developed to be as forgiving as possible and will handle lots of
invalid or ignored configurations. This is useful for most users but can make life
difficult when getting MultiQC to work with a new custom content format.

<<<<<<< HEAD
To help with this, you can run with the `--strict` flag, which will give explicit
warnings about anything that is not optimally configured. For example:
=======
To help with this, you can run MultiQC with the `--strict` flag, which will give
explicit warnings about anything that is not optimally configured. For example:
>>>>>>> cda87f8e

```bash
multiqc --strict test_data
```

You can alternatively enable the strict mode by setting the environment variable
`MULTIQC_STRICT`, or by setting it into the [config](http://multiqc.info/docs/#configuring-multiqc): `strict: true`.

# Examples

Probably the best way to get to grips with Custom Content is to see some examples.
The MultiQC automated testing runs with a bunch of different files, and I try to add to
these all the time.

You can see these examples here: <https://github.com/ewels/MultiQC_TestData/tree/master/data/custom_content>

For example, to see a file which generates a table in a report by itself, you can
have a look at `embedded_config/table_headers_mqc.txt` ([link](https://github.com/ewels/MultiQC_TestData/blob/master/data/custom_content/embedded_config/table_headers_mqc.txt)).<|MERGE_RESOLUTION|>--- conflicted
+++ resolved
@@ -430,13 +430,8 @@
 invalid or ignored configurations. This is useful for most users but can make life
 difficult when getting MultiQC to work with a new custom content format.
 
-<<<<<<< HEAD
-To help with this, you can run with the `--strict` flag, which will give explicit
-warnings about anything that is not optimally configured. For example:
-=======
 To help with this, you can run MultiQC with the `--strict` flag, which will give
 explicit warnings about anything that is not optimally configured. For example:
->>>>>>> cda87f8e
 
 ```bash
 multiqc --strict test_data

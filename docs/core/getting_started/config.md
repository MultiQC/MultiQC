---
title: Configuration
description: Settings to tweak how MultiQC works
---

# Configuring MultiQC

Whilst most MultiQC settings can be specified on the command line, MultiQC
is also able to parse system-wide and personal config files. At run time,
it collects the configuration settings from the following places in this order
(overwriting at each step if a conflicting config variable is found):

1. Hardcoded defaults in MultiQC code
1. System-wide config in `<installation_dir>/multiqc_config.yaml`
   - Manual installations only, not `pip` or `conda`
1. User config in `$XDG_CONFIG_HOME/multiqc_config.yaml` (or `~/.config/multiqc_config.yaml` if `$XDG_CONFIG_HOME` is not set)
1. User config in `~/.multiqc_config.yaml`
1. File path set in environment variable `$MULTIQC_CONFIG_PATH`
   - For example, define this in your `~/.bashrc` file and keep the file anywhere you like
<<<<<<< HEAD
5. Environment variables prefixed with `MULTIQC_` (e.g. `MULTIQC_TITLE`, `MULTIQC_TEMPLATE`, etc.)
6. Config file in the current working directory: `multiqc_config.yaml`
7. Config file paths specified in the command with `--config` / `-c`
   - You can specify multiple files like this, they can have any filename.
8. Command line config (`--cl-config`)
9. Specific command line options (_e.g._ `--force`)
=======
1. Environment variables prefixed with `MULTIQC_`
   - For example, `$MULTIQC_TITLE`, `$MULTIQC_TEMPLATE` - see [docs below](#config-with-environment-variables)
1. Config file in the current working directory: `multiqc_config.yaml`
1. Config file paths specified in the command with `--config` / `-c`
   - You can specify multiple files like this, they can have any filename.
1. Command line config (`--cl-config`)
1. Specific command line options (_e.g._ `--force`)
>>>>>>> 0ae8f1eb

## Sample name cleaning

MultiQC typically generates sample names by taking the input or log file name,
and 'cleaning' it.

### Cleaning extensions

To do this, it uses the `fn_clean_exts` settings and looks for any matches. If it finds any matches, everything to the right is removed.

:::info{title=Example}

```yaml
fn_clean_exts:
  - ".gz"
  - ".fastq"
```

| Input                                    | Cleaned sample name |
| ---------------------------------------- | ------------------- |
| `mysample.fastq.gz`                      | `mysample`          |
| `secondsample.fastq.gz_trimming_log.txt` | `secondsample`      |
| `thirdsample.vcf.gz_report.txt`          | `thirdsample.vcf`   |

:::

To add to the MultiQC defaults instead of overwriting them, use `extra_fn_clean_exts`:

```yaml
extra_fn_clean_exts:
  - ".myformat"
  - "_processedFile"
```

### Trimming extensions

To remove a substring only if it is at the start or end of a sample name, rather than trimming it and everything after it, use `fn_clean_trim`.

:::info{title=Example}

```yaml
fn_clean_trim:
  - ".fastq.gz"
  - "_report.txt"
```

| Input                                    | Cleaned sample name                      |
| ---------------------------------------- | ---------------------------------------- |
| `mysample.fastq.gz`                      | `mysample`                               |
| `secondsample.fastq.gz_trimming_log.txt` | `secondsample.fastq.gz_trimming_log.txt` |
| `thirdsample.vcf.gz_report.txt`          | `thirdsample.vcf.gz`                     |

:::

Again, to add to the MultiQC defaults instead of overwriting them, use `extra_fn_clean_trim`:

```yaml
extra_fn_clean_trim:
  - "#"
  - ".myext"
```

### Other search types

If needed, you can specify different string matching methods to `fn_clean_exts` and `extra_fn_clean_exts` for more complex sample name cleaning:

#### `truncate` (default)

This is the default method as described above. The two examples below are equivalent:

```yaml
extra_fn_clean_exts:
  - ".fastq"
```

```yaml
extra_fn_clean_exts:
  - type: "truncate"
    pattern: ".fastq"
```

#### `remove`

The `remove` type allows you to remove an exact match from the filename.
This includes removing a subtring within the middle of a sample name.

:::info{title=Example}

```yaml
extra_fn_clean_exts:
  - type: remove
    pattern: .sorted
```

| Input                               | Cleaned sample name         |
| ----------------------------------- | --------------------------- |
|  `secondsample.sorted.deduplicated` | `secondsample.deduplicated` |

:::

#### `regex`

You can also remove a substring with a regular expression.
A useful website to work with writing regexes is <https://regex101.com>.

:::info{title=Example}

```yaml
extra_fn_clean_exts:
  - type: regex
    pattern: "^processed."
```

| Input                             | Cleaned sample name     |
| --------------------------------- | ----------------------- |
| `processed.thirdsample.processed` | `thirdsample.processed` |

:::

#### `regex_keep`

If you'd rather like to only _keep_ the match of a regular expression and discard everything else, you can use the `regex_keep` type.
This is particularly useful if you have predictable sample names or identifiers.

:::info{title=Example}

```yaml
extra_fn_clean_exts:
  - type: regex_keep
    pattern: "[A-Z]{3}[1-9]{2}"
```

| Input                                     | Cleaned sample name |
| ----------------------------------------- | ------------------- |
| `merged.recalibrated.XZY97.alignment.bam` | `XZY97`             |

:::

#### `module`

This key will tell MultiQC to only apply the pattern to a specific MultiQC module.
This should be a string that matches the module's `anchor` - the `#module` bit when you click the main module heading in the sidebar (remove the `#`).

For example, to truncate all sample names to 5 characters for just Kallisto:

```yaml
extra_fn_clean_exts:
  - type: regex_keep
    pattern: "^.{5}"
    module: kallisto
```

You can also supply a list of multiple module anchors if you wish:

```yaml
extra_fn_clean_exts:
  - type: regex_keep
    pattern: "^.{5}"
    module:
      - kallisto
      - cutadapt
```

### Clashing sample names

This process of cleaning sample names can sometimes result in exact duplicates.
A duplicate sample name will overwrite previous results. Warnings showing these events
can be seen with verbose logging using the `--verbose`/`-v` flag, or in `multiqc_data/multiqc.log`.

Problems caused by this will typically be discovered be fewer results than expected. If you're ever
unsure about where the data from results within MultiQC reports come from, have a look at
`multiqc_data/multiqc_sources.txt`, which lists the path to the file used for every section
of the report.

#### Directory names

One scenario where clashing names can occur is when the same file is processed in different directories.
For example, if `sample_1.fastq` is processed with four sets of parameters in four different
directories, they will all have the same name - `sample_1`. Only the last will be shown.
If the directories are different, this can be avoided with the `--dirs`/`-d` flag.

For example, given the following files:

```
├── analysis_1
│   └── sample_1.fastq.gz.aligned.log
├── analysis_2
│   └── sample_1.fastq.gz.aligned.log
└── analysis_3
    └── sample_1.fastq.gz.aligned.log
```

Running `multiqc -d .` will give the following sample names:

```
analysis_1 | sample_1
analysis_2 | sample_1
analysis_3 | sample_1
```

#### Filename truncation

If the problem is with filename truncation, you can also use the `--fullnames`/`-s` flag,
which disables all sample name cleaning. For example:

```
├── sample_1.fastq.gz.aligned.log
└── sample_1.fastq.gz.subsampled.fastq.gz.aligned.log
```

Running `multiqc -s .` will give the following sample names:

```
sample_1.fastq.gz.aligned.log
sample_1.fastq.gz.subsampled.fastq.gz.aligned.log
```

You can turn off sample name cleaning permanently by setting
`fn_clean_sample_names` to `false` in your config file.

## Module search patterns

Many bioinformatics tools have standard output formats, filenames and other
signatures. MultiQC uses these to find output; for example, the FastQC module
looks for files that end in `_fastqc.zip`.

This works well most of the time, until someone has an automated processing
pipeline that renames things. For this reason, as of version v0.3.2 of MultiQC,
the file search patterns are loaded as part of the main config. This means that
they can be overwritten in `<installation_dir>/multiqc_config.yaml` or
`~/.multiqc_config.yaml`. So if you always rename your `_fastqc.zip` files to
`_qccheck.zip`, MultiQC can still work.

To see the default search patterns, check a given module in the MultiQC documentation.
Each module has its search patterns listed beneath any free-text docs.
Alternatively, see the [`search_patterns.yaml`](https://github.com/MultiQC/MultiQC/blob/main/multiqc/utils/search_patterns.yaml)
file in the MultiQC source code. Copy the section for the program that you want to modify and paste this
into your config file. Make sure you make it part of a dictionary called `sp`
as follows:

```yaml
sp:
  mqc_module:
    fn: _mysearch.txt
```

Search patterns can specify a filename match (`fn`) or a file contents
match (`contents`), as well as a number of additional search keys.
See [below](../development/modules.md#step-1---find-log-files) for the full reference.

## Using log filenames as sample names

A substantial number of MultiQC modules take the sample name identifiers that you
see in the report from the file contents - typically the filename of the input file.
This is because log files can often be called things like `mytool.log` or even concatenated.
Using the input filename used by the tool is typically safer and more consistent across modules.

However, sometimes this does not work well. For example, if the input filename is not
relevant (eg. using a temporary file or FIFO, process substitution or stdin etc.).
In these cases your log files may have useful filenames but MultiQC will not be using them.

To force MultiQC to use the log filename as the sample identifier, you can use the
`--fn_as_s_name` command line flag or set the `use_filename_as_sample_name`:

```yaml
use_filename_as_sample_name: true
```

This affects all modules and all search patterns. If you want to limit this to just
one or more specific search patterns, you can do by giving a list:

```yaml
use_filename_as_sample_name:
  - cutadapt
  - picard/gcbias
  - picard/markdups
```

Note that this should be the search pattern key and not just the module name.
This is because some modules search for multiple files.

The log filename will still be cleaned. To use the raw log filenames,
combine with the `--fullnames`/`-s` flag or `fn_clean_sample_names` config option described above.

## Ignoring Files

MultiQC begins by indexing all of the files that you specified and building a list
of the ones it will use. You can specify files and directories to skip on the command
line using `-x`/`--ignore`, or for more permanent memory, with the following config file
options: `fn_ignore_files`, `fn_ignore_dirs` and `fn_ignore_paths` (the command line
option simply adds to all of these).

For example, given the following files:

```
├── analysis_1
│   └── sample_1.fastq.gz.aligned.log
├── analysis_2
│   └── sample_1.fastq.gz.aligned.log
└── analysis_3
    └── sample_1.fastq.gz.aligned.log
```

You could specify the following relevant config options:

```yaml
fn_ignore_files:
  - "*.log"
fn_ignore_dirs:
  - "analysis_1"
  - "analysis_2"
fn_ignore_paths:
  - "*/analysis_*/sample_1*"
```

Note that the searched file paths will usually be relative to the working
directory and can be highly variable, so you'll typically want to start patterns
with a `*` to match any preceding directory structure.

## Ignoring samples

Some modules get sample names from the contents of the file and not the filename
(for example, `stdout` logs can contain multiple samples). You can skip samples
by their resolved sample names (after cleaning) with two config options:
`sample_names_ignore` and `sample_names_ignore_re`. The first takes a list of
strings to be used for glob pattern matching (same behaviour as the command line
option `--ignore-samples`), the latter takes a list of regex patterns. For example:

```yaml
sample_names_ignore:
  - "SRR*"
sample_names_ignore_re:
  - '^SR{2}\d{7}_1$'
```

## Large sample numbers

MultiQC has been written with the intention of being used for any number of samples.
This means that it _should_ work well with 6 samples or 6000. Very large sample numbers
are becoming increasingly common, for example with single cell data.

Producing reports with data from many hundreds or thousands of samples provides some
challenges, both technically and also in terms of data visualisation and report usability.

### Disabling on-load plotting

One problem with large reports is that the browser can hang when the report is first loaded.
This is because it loading and processing the data for all plots at once. To mitigate this,
large reports may show plots as grey boxes with a _"Show Plot"_ button. Clicking this will
render the plot as normal and prevents the browser from trying to do everything at once.

By default this behaviour kicks in when a plot has 50 samples or more. This can be customised
by changing the `num_datasets_plot_limit` config option.

### Flat / interactive plots

Reports with many samples start to need a lot of data for plots. This results in inconvenient
report file sizes (can be 100s of megabytes) and worse, web browser crashes. To allow MultiQC
to scale to these sample numbers, most plot types have two plotting functions in the code base -
interactive (using HighCharts) and flat (rendered with MatPlotLib). Flat plots take up the
same disk space irrespective of sample number and do not consume excessive resources to display.

By default, MultiQC generates flat plots when there are 100 or more samples. This cutoff
can be changed by changing the `plots_flat_numseries` config option. This behaviour can also
be changed by running MultiQC with the `--flat` / `--interactive` command line options or by
setting the `plots_force_flat` / `plots_force_interactive` config options to `True`.

### Tables / Beeswarm plots

Report tables with thousands of samples (table rows) can quickly become impossible to use.
To avoid this, tables with large numbers of rows are instead plotted as a Beeswarm plot
(aka. a strip chart / jitter plot). These plots have fixed dimensions with any number
of samples. Hovering on a dot will highlight the same sample in other rows.

By default, MultiQC starts using beeswarm plots when a table has 500 rows or more. This
can be changed by setting the `max_table_rows` config option.

## Coloured log output

As of MultiQC version 1.8, log output is coloured using the [coloredlogs](https://pypi.org/project/coloredlogs/)
Python package. The code attempts to detect if the logs on the terminal are being redirected to a file
or piped to another tool and will disable colours if so. If the colours annoy you or you're ending
up with weird characters in your MultiQC output, you can disable this feature with the command line
flag `--no-ansi`. Sadly it's not possible to set this in a config file, as the logger is initilised
before configs are loaded.

## Checks for new versions

When MultiQC runs it automatically checks to see if there is a new version available to download.
If so, a log message is printed at the top of the run saying where to download it
(_MultiQC Version v0.6 now available!_).
This helps people stay up to date and reduces the number of bug reports that are
due to outdated MultiQC versions.

The timeout for the version check is set to 5 seconds, so if you're running offline it should
fail silently and add negligable run time.
However, if you prefer you can explicitly disable the version check by adding
`no_version_check: true` to your MultiQC config.

The check is done with the main MultiQC website (<https://multiqc.info>).
The only statistics that are collected are the number of checks and the version of MultiQC
that is being run. No identifiable information (eg. IP address etc) is stored.

## Command-line config

Sometimes it's useful to specify a single small config option just once, where creating
a config file for the occasion may be overkill. In these cases you can use the
`--cl-config` option to supply additional config values on the command line.

Config variables should be given as a YAML string. You will usually need to enclose
this in quotes. If MultiQC is unable to understand your config you will get an error message
saying `Could not parse command line config`.

As an example, the following command configures the coverage levels to use for the
Qualimap module: _(as [described in the docs](https://multiqc.info/modules/qualimap/))_

```bash
multiqc ./datadir --cl-config "qualimap_config: { general_stats_coverage: [20,40,200] }"
```

## Config with environment variables

Config parameters can be set through environment variables prefixed with `MULTIQC_`.
For example, setting:

```bash
export MULTIQC_TITLE="My report"
export MULTIQC_FILESEARCH_LINES_LIMIT=10
```

Is equivalent to setting these in YAML:

```yaml
title: "My report"
filesearch_lines_limit: 10
```

:::tip
Some variables such as `title` can be also directly set through the command line
options: `--title "My report"`. For a list of all parameters, run `multiqc --help`.
:::

Note that it is _not_ possible to set nested config parameters through environment
variables, such as those that expect lists or dicts as values (e.g. `fn_clean_exts`).

## Referencing environment variables in YAML configs

It is also supported to interpolate environment variables with config files. For
example, if you have a config file `multiqc_config.yaml` with the following content:

```yaml
title: !ENV "${TITLE}"
report_header_info:
  - Contact E-mail: !ENV "${NAME:info}@${DOMAIN:example.com}"
```

And you have the following environment variables set:

```bash
export TITLE="My report"
export NAME="John"
```

You will get the following report header:

```
*My report*
Contact E-mail: John@example.com
```

See that the `$DOMAIN` environment variable was not set, and the default value
`"example.com"` is used instead.

For more details on environment variable interpolation, refer to the documentation
of [pyaml_env](https://github.com/mkaranasou/pyaml_env), that is used by MultiQC
internally to process user YAML files.

## Optimising run-time

Usually, MultiQC run time is fairly insignificant - in the order of seconds.
Unless you are running MultiQC on many thousands of analysis files, the optimisations
described below will have limited practical benefit.

In other words, if you're running with 15 RNAseq samples, you may as well save yourself
some time and stick with the defaults.

### Profile your MultiQC run time

As of version 1.9, MultiQC has a command line option to profile what it spends its time
doing: `--profile-runtime` (`config.profile_runtime`). Whilst you're working with writing
your pipeline / setting up your analysis, you can specify and MultiQC will add a section
to the bottom of your report describing how much time it spent searching files and
what it did with those files. You'll also get a breakdown in the command-line log
of how long the different steps of MultiQC execution took:

```
[INFO   ]         multiqc : MultiQC complete
[INFO   ]         multiqc : Run took 35.28 seconds
[INFO   ]         multiqc :  - 31.01s: Searching files
[INFO   ]         multiqc :  - 1.75s: Running modules
[INFO   ]         multiqc :  - 0.96s: Compressing report data
[INFO   ]         multiqc : For more information, see the 'Run Time' section in multiqc_report.html
```

If MultiQC is finishing in a few seconds or minutes, you probably don't need to do anything.
If you are working with huge numbers of files then it may be worth looking into these
results to see if you can speed up MultiQC. The documentation below explains how to do this.

### Be picky with which modules are run

Probably the easiest way to speed up MultiQC is to only use the modules that you
know you have files for. MultiQC supports a _lot_ of different tools and searches
for matching files for all of them every time you run it.

You can do this with the `-m` / `--module` flag (can be repeated) or in a MultiQC
config file by using `config.module_order`. See [Order of modules](../reports/customisation.md#order-of-modules).

### Optimise file search patterns

Secondly, think about customising the search patterns of the slowest searches.

As an example, logs from Picard are published to `STDOUT` and so can have any file name.
Some people concatenate logs, so the contents can be anywhere in the file and the files
must also be searched by subsequent tools in case they contain multiple outputs.
If you know that all of your Picard MarkDuplicate log files have the filename
`mysamplename_markduplicates.log` then you can safely customise that search pattern
with the following MultiQC config:

```yaml
sp:
  picard/markdups:
    fn: "*_markduplicates.log"
```

If you know that this is the only type of Picard output that you're interested in,
you can also change all of the other Picard search patterns to use `skip: True`:

```yaml
sp:
  picard/markdups:
    fn: "*_markduplicates.log"
  picard/alignment_metrics:
    skip: true
  picard/basedistributionbycycle:
    skip: true
  picard/gcbias:
    skip: true
  picard/hsmetrics:
    skip: true
  picard/insertsize:
    skip: true
  picard/oxogmetrics:
    skip: true
  picard/pcr_metrics:
    skip: true
  picard/quality_by_cycle:
    skip: true
  picard/quality_score_distribution:
    skip: true
  picard/quality_yield_metrics:
    skip: true
  picard/rnaseqmetrics:
    skip: true
  picard/rrbs_metrics:
    skip: true
  picard/sam_file_validation:
    skip: true
  picard/variant_calling_metrics:
    skip: true
  picard/wgs_metrics:
    skip: true
```

This can speed up execution a bit if you really want to squeeze that running time.
The [MultiQC Modules documentation](../development/modules.md) shows the search patterns for every module.

:::tip
Note that it's only worth using `skip: true` on search patterns if you want to use one from a module that has several.
Usually it's better to just [specify which modules you want to run](#be-picky-with-which-modules-are-run) instead.
:::

### Force interactive plots

One step that can take some time is running MatPlotLib to generate static-image plots
(see [Flat / interactive plots](#flat--interactive-plots)).
You can force MultiQC to skip this and only use interactive plots by using the `--interactive`
command line option (`config.plots_force_interactive`).

This approach is **not recommended if you have a very large number of samples**, as this can
produce a huge report file with all of the embedded plot data and crash your browser when opening it.
If you are running MultiQC for the `multiqc_data` folder and never intend to look at the report, it
speed things up though.

### Skip the report if you don't need it

If you're running MultiQC just to get parsed data / exported plots (`multiqc_data`) or the output for MegaQC
and don't actually need the report, you can skip it with `--no-report`.
This prevents any HTML report from being generated, including the data compression step that precedes it.
This can cut a few seconds off the MultiQC execution time.

## Custom CSS files

MultiQC generates HTML reports. You can include custom CSS in your final report if you wish.
Simply add CSS files to the `custom_css_files` config option:

```yaml
custom_css_files:
  - myfile.css
```

Or pass `--custom-css-file` (can be specified multiple times) and MultiQC will include
them in the final report HTML.<|MERGE_RESOLUTION|>--- conflicted
+++ resolved
@@ -17,14 +17,6 @@
 1. User config in `~/.multiqc_config.yaml`
 1. File path set in environment variable `$MULTIQC_CONFIG_PATH`
    - For example, define this in your `~/.bashrc` file and keep the file anywhere you like
-<<<<<<< HEAD
-5. Environment variables prefixed with `MULTIQC_` (e.g. `MULTIQC_TITLE`, `MULTIQC_TEMPLATE`, etc.)
-6. Config file in the current working directory: `multiqc_config.yaml`
-7. Config file paths specified in the command with `--config` / `-c`
-   - You can specify multiple files like this, they can have any filename.
-8. Command line config (`--cl-config`)
-9. Specific command line options (_e.g._ `--force`)
-=======
 1. Environment variables prefixed with `MULTIQC_`
    - For example, `$MULTIQC_TITLE`, `$MULTIQC_TEMPLATE` - see [docs below](#config-with-environment-variables)
 1. Config file in the current working directory: `multiqc_config.yaml`
@@ -32,7 +24,6 @@
    - You can specify multiple files like this, they can have any filename.
 1. Command line config (`--cl-config`)
 1. Specific command line options (_e.g._ `--force`)
->>>>>>> 0ae8f1eb
 
 ## Sample name cleaning
 

---
title: Plotting functions
description: Visualising your data
---

# Plotting functions

MultiQC plotting functions are held within `multiqc.plots` submodules.
To use them, simply import the modules you want, e.g.:

```python
from multiqc.plots import bargraph, linegraph
```

Once you've done that, you will have access to the corresponding plotting
functions:

```python
from multiqc.plots import bargraph, linegraph, scatter, table, violin, heatmap, box
bargraph.plot(data=..., cats=..., pconfig=...)
linegraph.plot(data=..., pconfig=...)
scatter.plot(data=..., pconfig=...)
table.plot(data=..., headers=..., pconfig=...)
violin.plot(data=..., headers=..., pconfig=...)
heatmap.plot(data=..., xcats=..., ycats=..., pconfig=...)
box.plot(list_of_data_by_sample=..., pconfig=...)
```

These have been designed to work in a similar manner to each other - you
pass a data structure to them, along with optional extras such as categories
and configuration options, and they return a string of HTML to add to the
report. You can add this to the module introduction or sections as described
above. For example:

```python
from multiqc.plots import bargraph
from multiqc import BaseMultiqcModule

class MultiqcModule(BaseMultiqcModule):
    def __init__(self):
        super().__init__(...)
        data = ...
        self.add_section(
            name="Module Section",
            anchor="mymod_section",
            description="This plot shows some really nice data.",
            helptext="This longer string (can be **markdown**) helps explain how to interpret the plot",
            plot=bargraph.plot(data, cats=..., pconfig=...)
        )
```

## Common options

All plots should as a minimum have a config with an `id` and a `title`.
MultiQC is written to work with sensible defaults, so won't complain if you
don't supply these, but it's good practice for usability (the ID is used as
a filename when exporting plots, and all plots should have a title when exported).

Plot titles should use the format _Module name: Plot name_ (this is partly for
ease of use within MegaQC and other downstream tools).

### Plotly themes

MultiQC plots use Plotly for visualization. You can customize the appearance of all plots by setting a Plotly theme using the `plot_theme` configuration option. This option accepts any [registered Plotly theme](https://plotly.com/python/templates/#view-available-themes)
name as a string.

```yaml
plot_theme: "plotly_dark"
```

## Bar graphs

Simple data can be plotted in bar graphs. Many MultiQC modules make use
of stacked bar graphs. Here, the `bargraph.plot()` function comes to
the rescue. A basic example is as follows:

```python
from multiqc.plots import bargraph
data = {
    'sample 1': {
        'aligned': 23542,
        'not_aligned': 343,
    },
    'sample 2': {
        'not_aligned': 7328,
        'aligned': 1275,
    }
}
html = bargraph.plot(data, pconfig=...)
```

To specify the order of categories in the plot, you can supply a list of
dictionary keys. This can also be used to exclude a key from the plot.

```python
from multiqc.plots import bargraph
cats = ['aligned', 'not_aligned']
html = bargraph.plot(..., cats, pconfig=...)
```

If `cats` is given as a dict instead of a list, you can specify a nice name
and a colour too:

```python
cats = {
    "aligned": {
        'name': 'Aligned Reads',
        'color': '#8bbc21'
    },
    "not_aligned": {
        'name': 'Unaligned Reads',
        'color': '#f7a35c'
    }
}
```

Finally, a third variable should be supplied with configuration variables for
the plot. The defaults are as follows:

```python
config = {
    # Building the plot
    "id": "<random string>",                  # HTML ID used for the plot
    "cpswitch": True,                         # Show the 'Counts / Percentages' switch?
    "cpswitch_c_active": True,                # Initial display with 'Counts' specified? False for percentages.
    "cpswitch_counts_label": "Counts",        # Label for 'Counts' button
    "cpswitch_percent_label": "Percentages",  # Label for 'Percentages' button
    "logswitch": False,                       # Show the 'Log10' switch?
    "logswitch_active": False,                # Initial display with 'Log10' active?
    "logswitch_label": "Log10",               # Label for 'Log10' button
    "hide_zero_cats": True,                   # Hide categories where data for all samples is 0
    # Customising the plot
    "title": None,                            # Plot title - should be in format "Module Name: Plot Title"
    "ylab": None,                             # Y axis label
    "ymax": None,                             # Max bar size limit (default is calculated from data)
    "xsuffix": "%",                           # Suffix for the X-axis values and labels. Parsed from tt_label by default
    "tt_label": "{x}: {y:.2f}%",              # Customise tooltip label, e.g. '{point.x} base pairs'
    "stacking": "relative",                   # Set to "group" to have category bars side by side
    "sort_samples": True,                     # Sort samples by name
    "tt_decimals": 0,                         # Number of decimal places to use in the tooltip number
    "tt_suffix": "",                          # Suffix to add after tooltip number
    "height": 500                             # The default height of the plot, in pixels
}
```

:::note
The keys `id` and `title` should always be passed as a minimum.

The `id` is used for the plot name when exporting.
If left unset the Plot Export panel will call the filename
`mqc_hcplot_gtucwirdzx.png` (with some other random string).

Plots should always have titles, especially as they can stand by themselves
when exported. The title should have the format `Modulename: Plot Name`
:::

### Switching datasets

It's possible to have single plot with buttons to switch between different
datasets. To do this, give a list of data objects to the `plot` function
and specify the `data_labels` config option with the text to be used for the buttons:

```python
from multiqc.plots import bargraph
pconfig = {
    'data_labels': ['Reads', 'Bases']
}
data1 = ...
data2 = ...
html = bargraph.plot([data1, data2], pconfig=pconfig)
```

You can also customise any plot configuration per-dataset, for example,
the y-axis label, min/max values, or title:

```python
pconfig = {
    "data_labels": [
        {
            "name": "Reads",  # Button label
            "ylab": "Reads",  # Y-axis label
        },
        {
            "name": "Base Pairs",
            "ylab": "Base Pairs",
            "ymax": 100,
            "title": "Number of Base Pairs",  # Plot title
        },
    ]
}
```

If supplying multiple datasets, you can also supply a list of category
objects. Make sure that they are in the same order as the data.

Categories should contain data keys, so if you're supplying a list of two datasets,
you should supply a list of two sets of keys for the categories. MultiQC will try to
guess categories from the data keys if categories are missing.

For example, with two datasets supplied as above:

```python
cats = [
    ["aligned_reads", "unaligned_reads"],
    ["aligned_base_pairs", "unaligned_base_pairs"],
]
```

Or with additional customisation such as name and colour:

```python
from multiqc.plots import bargraph
cats = [
    {
        "aligned_reads": {"name": "Aligned Reads", "color": "#8bbc21"},
        "unaligned_reads": {"name": "Unaligned Reads", "color": "#f7a35c"},
    },
    {
        "aligned_base_pairs": {"name": "Aligned Base Pairs", "color": "#8bbc21"},
        "unaligned_base_pairs": {"name": "Unaligned Base Pairs", "color": "#f7a35c"},
    },
]
data = ...
html = bargraph.plot([data, data], cats, pconfig=...)
```

Note that, as in this example, the plot data can be the same dictionary supplied twice.

### Grouped stacked bar charts

<<<<<<< HEAD
Use `sample_groups` to create grouped stacked bar charts where bars are organized into visual groups on the y-axis. The config is a dict mapping group labels to lists of `(sample_name, offset_group)` tuples:

- **Group label** (dict key): Displayed on the y-axis (e.g., read lengths like "25nt", "26nt")
- **sample_name**: The key in the data dict identifying this sample
- **offset_group**: Determines the visual "lane" within each group. Samples with the same `offset_group` are aligned vertically across different group labels, making it easy to compare the same sample across conditions.
=======
Use `sample_groups` to create grouped stacked bar charts where bars are organized into visual groups on the y-axis. The config is a dict mapping group labels to lists of `[sample name, group ID]` pairs:

- **Group label** (dict key): Displayed on the y-axis
- **Sample name**: The key in the data dict identifying this sample
- **Group ID**: Determines the visual "lane" within each group. Samples with the same ID are aligned vertically across different group labels.
>>>>>>> 373da0ac

```python
from multiqc.plots import bargraph

data = {
    'sample1_25nt': {'Frame0': 50, 'Frame1': 30, 'Frame2': 20},
    'sample1_26nt': {'Frame0': 60, 'Frame1': 25, 'Frame2': 15},
    'sample2_25nt': {'Frame0': 55, 'Frame1': 28, 'Frame2': 17},
    'sample2_26nt': {'Frame0': 65, 'Frame1': 22, 'Frame2': 13},
}

pconfig = {
    'id': 'my_bargraph',
    'title': 'My Bar Graph',
    'sample_groups': {
<<<<<<< HEAD
        '25nt': [('sample1_25nt', 'sample1'), ('sample2_25nt', 'sample2')],
        '26nt': [('sample1_26nt', 'sample1'), ('sample2_26nt', 'sample2')],
=======
        '25nt': [['sample1_25nt', 'sample1'], ['sample2_25nt', 'sample2']],
        '26nt': [['sample1_26nt', 'sample1'], ['sample2_26nt', 'sample2']],
>>>>>>> 373da0ac
    }
}

html = bargraph.plot(data, cats, pconfig=pconfig)
```

In this example, for each read length group (`25nt`, `26nt`), bars with the same `offset_group` (`sample1` or `sample2`) are aligned at the same horizontal position, allowing direct visual comparison of sample1 vs sample2 across read lengths.

<<<<<<< HEAD
=======
![bargraph sample groups](../../../docs/images/bargraph_sample_groups.png)

See the [custom content example file](https://github.com/MultiQC/test-data/blob/main/data/custom_content/embedded_config/frame_bargraph_mqc.csv) to reproduce this plot.

>>>>>>> 373da0ac
## Line graphs

This base function works much like the above, but for two-dimensional
data, to produce line graphs. It expects a dictionary with sample identifiers,
each containing numeric `x:y` points. For example:

```python
from multiqc.plots import linegraph
data = {
    "sample 1": {
        "<x val 1>": "<y val 1>",
        "<x val 2>": "<y val 2>",
    },
    "sample 2": {
        "<x val 1>": "<y val 1>",
        "<x val 2>": "<y val 2>",
    },
}

html = linegraph.plot(data)
```

Additionally, a configuration dict can be supplied. The defaults are as follows:

```python
from multiqc.plots import linegraph
pconfig = {
    # Building the plot
    "id": "<random string>",     # HTML ID used for plot
    "categories": False,         # Set to True to use x values as categories instead of numbers.
    "colors": dict(),            # Provide dict with keys = sample names and values colours
    "smooth_points": None,       # Supply a number to limit number of points / smooth data
    "smooth_points_sumcounts": True,  # Sum counts in bins, or average? Can supply list for multiple datasets
    "logswitch": False,          # Show the 'Log10' switch?
    "logswitch_active": False,   # Initial display with 'Log10' active?
    "logswitch_label": "Log10",  # Label for 'Log10' button
    "extra_series": None,        # See section below
    # Plot configuration
    "title": None,               # Plot title - should be in format "Module Name: Plot Title"
    "xlab": None,                # X axis label
    "ylab": None,                # Y axis label
    "xmax": None,                # Hard max x limit
    "xmin": None,                # Hard min x limit
    "ymax": None,                # Hard max y limit
    "ymin": None,                # Hard min y limit
    "x_clipmax": None,           # Max value allowed for automatic axis limit
    "x_clipmin": None,           # Min value allowed for automatic axis limit
    "y_clipmax": None,           # Max value allowed for automatic axis limit
    "y_clipmin": None,           # Min value allowed for automatic axis limit
    "x_minrange": None,          # Min range for x-axis (5 would allow 0..5, but also 15..20, etc.)
    "y_minrange": None,          # Min range for y-axis (5 would allow 0..5, but also 15..20, etc.)
    "xlog": False,               # Use log10 for the x-axis
    "ylog": False,               # Use log10 scale for the y-axis
    "y_bands": None,             # Horizontal colored background bands
    "x_bands": None,             # Vertical colored background bands
    "y_lines": None,             # Extra horizontal lines
    "x_lines": None,             # Extra vertical lines
    "xsuffix": "%",              # Suffix for the X-axis values and labels. Parsed from tt_label by default
    "ysuffix": "%",              # Suffix for the Y-axis values and labels. Parsed from tt_label by default
    "tt_label": "{x}: {y:.2f}",  # Customise tooltip label, e.g. '{point.x} base pairs'
    "tt_decimals": None,         # Tooltip decimals when categories = True (when false use tt_label)
    "height": 500,               # The default height of the plot, in pixels
    "style": "line",             # The style of the line. Can be "line" or "lines+markers"
}
html = linegraph.plot(..., pconfig)
```

:::note
The keys `id` and `title` should always be passed as a minimum.

The `id` is used for the plot name when exporting.
If left unset the Plot Export panel will call the filename
`mqc_hcplot_gtucwirdzx.png` (with some other random string).

Plots should always have titles, especially as they can stand by themselves
when exported. The title should have the format `Modulename: Plot Name`
:::

### X-axis format

Plotly will try to automatically parse the X-axis values. Strings that look like a
number will be interpreted as numbers (e.g. `"13"` and `"2.0"` will turn into `13` and `2.0`
and get ordered numerically: `2.0`, `13`); dates in ISO format will be parsed as datestamps
(e.g. `"2021-01-01"` will turn into a `datetime` object and ordered chronologically).

If you want to force the X-axis to be treated as plain strings, set `categories=True` in the plot config.

### Switching datasets

You can also have a single plot with buttons to switch between different
datasets. To do this, just supply a list of data dicts instead (same
formats as described above). For example:

```python
data = [
    {
        "sample 1": {"<x val 1>": "<y val 1>", "<x val 2>": "<y val 2>"},
        "sample 2": {"<x val 1>": "<y val 1>", "<x val 2>": "<y val 2>"},
    },
    {
        "sample 1": {"<x val 1>": "<y val 1>", "<x val 2>": "<y val 2>"},
        "sample 2": {"<x val 1>": "<y val 1>", "<x val 2>": "<y val 2>"},
    },
]
```

You'll also want to add the following configuration options to
give names to the buttons and graph labels:

```python
config = {
    "data_labels": [
        {
            "name": "DS 1",  # Button label
            "ylab": "y axis 1",  # Y-axis label
            "xlab": "x axis 1",  # X-axis label
        },
        {
            "name": "DS 2",
            "ylab": "y axis 2",
            "xlab": "x axis 2",
        },
    ]
}
```

All of these config values are optional, the function will default
to sensible values if things are missing.

### Additional data series

Sometimes, it's good to be able to specify specific data series manually.
To do this, use `config['extra_series']`. For a single extra line this can
be a dict (as below). For multiple lines, use a list of dicts. For multiple
dataset plots, use a list of list of dicts.

For example, to add a dotted `x = y` reference line:

```python
from multiqc.plots import linegraph
max_x_val = ...
max_y_val = ...
pconfig = {
    "extra_series": {
        "name": "x = y",
        "data": [[0, 0], [max_x_val, max_y_val]],
        "dash": "dash",
        "width": 1,
        "color": "#000000",
        "marker": {"enabled": False},
        "showlegend": False,
    }
}
html = linegraph.plot(..., pconfig)
```

### Background bands and lines

Line graphs can include background bands and reference lines to highlight specific regions or thresholds. These are configured using the `x_bands`, `y_bands`, `x_lines`, and `y_lines` options.

#### Background bands

Background bands are colored rectangular regions that span across the plot. They can be used to highlight acceptable ranges, warning zones, or other meaningful regions in your data.

```python
from multiqc.plots import linegraph
pconfig = {
    "y_bands": [
        {"from": 0, "to": 5, "color": "#009500", "opacity": 0.13},           # Good range (green)
        {"from": 5, "to": 20, "color": "#a07300", "opacity": 0.13},          # Warning range (yellow)
        {"from": 20, "to": 100, "color": "#990101", "opacity": 0.13},        # Bad range (red)
    ],
    "x_bands": [
        {"from": 10, "to": 50, "color": "#f0f0f0", "opacity": 0.3},   # Highlighted region
    ]
}
html = linegraph.plot(data, pconfig)
```

Each band definition supports the following options:

- `from`: Start value for the band
- `to`: End value for the band
- `color`: Background color (any valid CSS color)
- `opacity`: Transparency level from 0.0 (fully transparent) to 1.0 (fully opaque). Defaults to 1.0 if not specified.

#### Reference lines

Reference lines are single horizontal or vertical lines that can mark specific thresholds or reference points.

```python
pconfig = {
    "y_lines": [
        {"value": 30, "color": "#ff0000", "width": 2, "dash": "dash", "label": "Threshold"}
    ],
    "x_lines": [
        {"value": 25, "color": "#0000ff", "width": 1, "dash": "solid"}
    ]
}
```

Each line definition supports:

- `value`: Position of the line on the respective axis
- `color`: Line color (any valid CSS color)
- `width`: Line thickness in pixels (default: 2)
- `dash`: Line style - "solid", "dash", "dot", "dashdot", etc. (default: "solid")
- `label`: Optional text label for the line

## Box plots

Box plots take similar data structure as line plots, but better visualize the
underlying data distribution by emphasizing quartiles, mean, median, standard
deviation, the extreme values and the outliers.

Instead of x:y pairs, the box plot take a flat list of points for each sample:

```python
from multiqc.plots import box
data = {
    "sample 1": [9, 1, 2, 3, 4, 5, 6, 7, 8, 9, 10],
    "sample 2": [2, 4, 6, 6, 6, 10, 0, 1],
}
html = box.plot(data, pconfig=...)
```

Similarly to other plot types, multiple datasets can be passed as `data`, along with
dataset-specific configurations provided with the `pconfig["data_labels"]` option.

### Box plot outlier display

Box plots now dynamically control outlier display based on the number of samples, similar to violin plots. The behavior is determined by two configuration thresholds:

```yaml
box_min_threshold_outliers: 100 # For more than this number of samples, show only outliers
box_min_threshold_no_points: 1000 # For more than this number of samples, show no points
```

**Dynamic behavior:**

- **≤ 100 samples**: Show all data points (`"all"`)
- **101-1000 samples**: Show only outliers (`"outliers"`)
- **> 1000 samples**: Show no points (`false`)

**Manual override:**
You can still manually control the behavior using the `boxplot_boxpoints` configuration option, which will override the dynamic logic:

```yaml
boxplot_boxpoints: "outliers" # Override dynamic behavior
```

Available options (as defined by [Plotly's box trace reference](https://plotly.com/python/reference/box/#box-boxpoints)):

- `"outliers"`: Show only outlier points beyond the whiskers
- `"all"`: Show all data points
- `"suspectedoutliers"`: Show only suspected outliers (points beyond 1.5 × IQR but within 3 × IQR)
- `false`: Hide all data points, showing only the box and whiskers

This dynamic approach helps to:

- Reduce visual clutter when dealing with many samples
- Maintain interactivity for smaller datasets
- Automatically optimize performance for large datasets
- Highlight specific outlier patterns when appropriate

## Scatter plots

Scatter plots work in almost exactly the same way as line plots. Most (if not all)
config options are shared between the two. The data structure is similar but not identical:

```python
from multiqc.plots import scatter
data = {
    "sample 1": {
        "x": "<x val>",
        "y": "<y val>",
    },
    "sample 2": {
        "x": "<x val>",
        "y": "<y val>",
    },
}
html = scatter.plot(data)
```

Note that you must use the keys `x` and `y` for each data point.

If you want more than one data point per sample, you can supply a list of
dictionaries instead. You can also optionally specify point colours and
sample name suffixes (these are appended to the sample name):

```python
data = {
    "sample 1": [
        {"x": "<x val>", "y": "<y val>", "color": "#a6cee3", "name": "Type 1"},
        {"x": "<x val>", "y": "<y val>", "color": "#1f78b4", "name": "Type 2"},
    ],
    "sample 2": [
        {"x": "<x val>", "y": "<y val>", "color": "#b2df8a", "name": "Type 1"},
        {"x": "<x val>", "y": "<y val>", "color": "#33a02c", "name": "Type 2"},
    ],
}
```

Remember that MultiQC reports can contain large numbers of samples, so this plot type
is **not** suitable for large quantities of data - 20,000 genes might look good
for one sample, but when someone runs MultiQC with 500 samples, it will crash
the browser and be impossible to interpret.

See the documentation about line plots for most config options. The scatter plot
has a handful of unique ones in addition:

```python
pconfig = {
    "square": False,  # Force the plot to stay square? (Maintain aspect ratio)
    "xmin": None,  # Hard min x limit
    "xmax": None,  # Hard max x limit
    "ymin": None,  # Hard min y limit
    "ymax": None,  # Hard max y limit
    "x_clipmin": None,  # Min value allowed for automatic axis limit
    "x_clipmax": None,  # Max value allowed for automatic axis limit
    "y_clipmin": None,  # Min value allowed for automatic axis limit
    "y_clipmax": None,  # Max value allowed for automatic axis limit
}
```

## Creating a table

Tables should work just like the functions above (most like the bar
graph function). As a minimum, the function takes a dictionary containing
data - the first keys will be sample names (row headers) and each key
contained within will be a table column header.

You can also supply a list of key names to restrict the data in the table
to certain keys / columns. This also specifies the order that columns
should be displayed in.

For more customisation, the headers can be supplied as a dictionary. Each
key should match the keys used in the data dictionary, but values can
customise the output.

Finally, the function accepts a config dictionary as a third parameter.
This can set global options for the table (e.g. a title) and can also hold
default values to customise the output of all table columns.

The default header keys are:

```python
single_header = {
    "namespace": "",                 # Name for grouping. Prepends desc and is in Config Columns modal
    "title": "[ dict key ]",         # Short title, table column title
    "description": "[ dict key ]",   # Longer description, goes in mouse hover text
    "max": None,                     # Minimum value in range, for bar / colour coding
    "min": None,                     # Maximum value in range, for bar / colour coding
    "ceiling": None,                 # Maximum value for automatic bar limit
    "floor": None,                   # Minimum value for automatic bar limit
    "minrange": None,                # Minimum range for automatic bar
    "scale": "GnBu",                 # Colour scale for colour coding. False to disable.
    "bgcols": None,                  # Dict with values: background colours for categorical data.
    "colour": "<auto>",              # Colour for column grouping
    "suffix": None,                  # Suffix for value (e.g. '%')
    "format": "{:,.1f}",             # Value format string - default 1 decimal place
    "cond_formatting_rules": None,   # Rules for conditional formatting table cell values - see docs below
    "cond_formatting_colours": None, # Styles for conditional formatting of table cell values
    "shared_key": None,              # See below for description
    "modify": None,                  # Lambda function to modify values
    "hidden": False,                 # Set to True to hide the column on page load
}
```

A third parameter can be specified with settings for the whole table:

```python
table_config = {
    "namespace": "",                           # Name for grouping. Prepends desc and is in Config Columns modal
    "id": "<string>",                          # ID used for the table
    "title": "<table title>",                  # Title of the table. Used in the column config modal
    "save_file": False,                        # Whether to save the table data to a file
    "raw_data_fn": "multiqc_<table_id>_table", # File basename to use for raw data file
    "sort_rows": True,                         # Whether to sort rows alphabetically
    "only_defined_headers": True,              # Only show columns that are defined in the headers config
    "col1_header": "Sample Name",              # The header used for the first column
    "no_violin": False,                        # Force a table to always be plotted (beeswarm by default if many rows)
}
```

Most of the header keys can also be specified in the table config
(`namespace`, `scale`, `format`, `colour`, `hidden`, `max`, `min`, `ceiling`, `floor`, `minrange`, `shared_key`, `modify`).
These will then be applied to all columns prior to applying column-specific heading config.

A very basic example of creating a table is shown below:

```python
from multiqc.plots import table
data = {
    "sample 1": {
        "aligned": 23542,
        "not_aligned": 343,
    },
    "sample 2": {
        "aligned": 1275,
        "not_aligned": 7328,
    },
}
html = table.plot(data, headers=..., pconfig=...)
```

A more complicated version with ordered columns, defaults and column-specific
settings (e.g. no decimal places):

```python
from multiqc.plots import table
from multiqc import config
data = {
    "sample 1": {
        "aligned": 23542,
        "not_aligned": 343,
        "aligned_percent": 98.563952271,
    },
    "sample 2": {
        "aligned": 1275,
        "not_aligned": 7328,
        "aligned_percent": 14.820411484,
    },
}
headers = {
    "aligned_percent": {
        "title": "% Aligned",
        "description": "Percentage of reads that aligned",
        "suffix": "%",
        "max": 100,
        "format": "{:,.0f}",  # No decimal places please
    },
    "aligned": {
        "title": "Aligned",
        "description": f"Aligned Reads ({config.read_count_desc})",
        "shared_key": "read_count",
        "suffix": f" {config.read_count_prefix}",
        "modify": lambda x: x * config.read_count_multiplier,
    },
    "config": {
        "namespace": "My Module",
        "min": 0,
        "scale": "GnBu",
    },
}
html = table.plot(data, headers=headers, pconfig=...)
```

### Table decimal places

You can customise how many decimal places a number has by using the `format` config
key for that column. The default format string is `"{:,.1f}"`, which specifies a
float number with a single decimal place. To remove decimals use `"{:,d}"`.
To have two decimal places, use `"{:,.2f}"`.

### Table colour scales

Colour scales are taken from [ColorBrewer2](http://colorbrewer2.org/).
Colour scales can be reversed by adding the suffix `-rev` to the name. For example, `RdYlGn-rev`.

The following scales are available:

![color brewer](../../../docs/images/cbrewer_scales.png)

### Custom cell background colours

You can specify custom background colours for specific values using the `bgcols`
header config. This takes precedence over `scale`.

For example, a header config for a column could look like this:

```python
headers = {
    "col": {
        "title": "My table column",
        "bgcols": {
            "bad data": "#f8d7da",
            "ok data": "#fff3cd",
            "good data": "#d1e7dd"
        }
    }
}
```

### Zero centrepoints

If you set the header config `bars_zero_centrepoint` to `True`, the background bars
will use the absolute values to calculate bar width. So a value of `0` will have a bar
width of `0`, `20` a width of `20` and `-30` a width of `30`.

This works well with a divergent colour-scheme as the bar width shows the magnitude
of the value properly, whilst the colour scheme shows the difference between positive
and negative values.

For example:

```python
headers = {
    "col": {
        "title": "My table column",
        "scale": "RdYlGn",
        "bars_zero_centrepoint": True,
    }
}
```

### Conditional formatting of data values

MultiQC has configuration options to allow users to configure
["Conditional formatting"](../reports/customisation.md#conditional-formatting),
with highlighted values in table cells.

Developers can also make use of this functionality within the header config dictionaries
for formatting data values.

The functionality follows the same logic as for user configs with the parameters
`cond_formatting_rules` and `cond_formatting_colours`. These correspond to the
user config options `table_cond_formatting_rules` and `table_cond_formatting_colours`,
with the exception that no column ID is needed for `table_cond_formatting_rules`.

For example, a simple header config could look as follows:

```python
headers = {
    "col": {
        "title": "My table column",
        "cond_formatting_rules": {
            "pass": [{"s_eq": "good data"}],
            "warn": [{"s_eq": "ok data"}],
            "fail": [{"s_eq": "bad data"}],
        }
    }
}
```

A more complex version with multiple rules could be:

```python
headers = {
    "col": {
        "title": "My table column",
        "cond_formatting_rules": {
            "brightgreen": [
                {"s_contains": "amazing"},
                {"s_contains": "incredible"},
            ],
            "brown": [{"s_ne": "rubbish-data"}],
            "turquoise": [
                {"gt": 4},
                {"lt": 12},
            ],
        },
        "cond_formatting_colours": [
            {"brightgreen": "#39FF14"},
            {"brown": "#A52A2A"},
            {"turquoise": "#30D5C8"},
        ]
    }
}
```

### Specifying sorting of columns

By default, each table is sorted by sample name alphabetically. You can override the
sorting order using the `defaultsort` option. Here is an example:

```yaml
custom_plot_config:
  general_stats_table:
    defaultsort:
      - column: "Mean Insert Length"
        direction: asc
      - column: "Starting Amount (ng)"
  quast_table:
    defaultsort:
      - column: "Largest contig"
```

In this case, the general stats table will be sorted by "Mean Insert Length" first,
in ascending order, then by "Starting Amount (ng)", in descending (default) order. The
table with the ID `quast_table` (which you can find by clicking the "Configure Columns"
button above the table in the report) will be sorted by "Largest contig".

### Configurable columns

Table columns can be reodered and change visibility using the "Configure Columns" button
in the report. However, for very wide tables, the performance degrades, so the button is disabled when the number of rows exceeds `config.max_configurable_table_columns` (default is 200). You can adjust this value in the config file.

## Violin plots

Violin plots work from the exact same data structure as tables, so the
usage is just the same. Moreover, a for every table, a switch button is available
to view a corresponding violin plot for the underlying data.

```python
from multiqc.plots import violin
data = {
    "sample 1": {
        "aligned": 23542,
        "not_aligned": 343,
    },
    "sample 2": {
        "not_aligned": 7328,
        "aligned": 1275,
    },
}
html = not violin.plot(data, headers=..., pconfig=...)
```

The function also accepts the same headers and config parameters.

## Heatmaps

Heatmaps expect data in the structure of a list of lists. Then, a list
of sample names for the x-axis, and optionally for the y-axis (defaults
to the same as the x-axis).

```python
from multiqc.plots import heatmap
heatmap.plot(data=..., xcats=..., ycats=..., pconfig=...)
```

A simple example:

```python
from multiqc.plots import heatmap
data = [
    [0.9, 0.87, 0.73, 0.6, 0.2, 0.3],
    [0.87, 1, 0.7, 0.6, 0.9, 0.3],
    [0.73, 0.8, 1, 0.6, 0.9, 0.3],
    [0.6, 0.8, 0.7, 1, 0.9, 0.3],
    [0.2, 0.8, 0.7, 0.6, 1, 0.3],
    [0.3, 0.8, 0.7, 0.6, 0.9, 1],
]
names = ["one", "two", "three", "four", "five", "six"]
html = heatmap.plot(data, xcats=names, pconfig=...)
```

Alternatively you can supply a dictionary of dictionaries, in which case
xcats and ycats are optional:

```python
data = {
    "sample 1": {
        "one": 0.9,
        "two": 0.87,
        "three": 0.73,
        "four": 0.6,
        "five": 0.2,
    },
    "sample 2": {
        "two": 1,
        "three": 0.7,
        "four": 0.6,
        "six": 0.3,
    },
}
from multiqc.plots import heatmap
html = heatmap.plot(data, pconfig=...)
```

Much like the other plots, you can change the way that the heatmap looks
using a config dictionary:

```python
pconfig = {
    "title": None,                 # Plot title - should be in format "Module Name: Plot Title"
    "xlab": None,                  # X-axis title
    "ylab": None,                  # Y-axis title
    "zlab": None,                  # Z-axis title, shown in the hover tooltip
    "min": None,                   # Minimum value (when unset, derived automatically)
    "max": None,                   # Maximum value (when unset, derived automatically)
    "square": True,                # Force the plot to stay square? (maintain aspect ratio)
    "xcats_samples": True,         # Is the x-axis sample names? Set to "False" to prevent report toolbox from affecting.
    "ycats_samples": True,         # Is the y-axis sample names? Set to "False" to prevent report toolbox from affecting.
    "colstops": [],                # Scale colour stops. See below.
    "reverse_colors": False,        # Reverse the order of the colour axis
    "tt_decimals": 2,              # Number of decimal places for tooltip
    "legend": True,                # Colour axis key enabled or not
    "display_values": True,        # Show values in each cell. Defaults True when less than 20 samples.
    "height": 500                  # The default height of the interactive plot, in pixels
}
```

The colour stops are a bit special and can be used to define a custom colour
scheme. These should be defined as a list of lists, with a number between 0 and 1
and a HTML colour. The default is `RdYlBu` from [ColorBrewer](http://colorbrewer2.org/):

```python
pconfig = {
    "colstops": [
        [0, "#313695"],
        [0.1, "#4575b4"],
        [0.2, "#74add1"],
        [0.3, "#abd9e9"],
        [0.4, "#e0f3f8"],
        [0.5, "#ffffbf"],
        [0.6, "#fee090"],
        [0.7, "#fdae61"],
        [0.8, "#f46d43"],
        [0.9, "#d73027"],
        [1, "#a50026"],
    ]
}
```

## Interactive / Flat image plots

Note that the all plotting functions except for `table` can generate both interactive
JavaScript-powered report plots _and_ flat image plots. This choice is made
depending on the presence of the `--flat` (`config.plots_flat`) flag.

Note that both plot types should come out looking pretty much identical. If
you spot something that's missing in the flat image plots, let me know.<|MERGE_RESOLUTION|>--- conflicted
+++ resolved
@@ -228,19 +228,11 @@
 
 ### Grouped stacked bar charts
 
-<<<<<<< HEAD
-Use `sample_groups` to create grouped stacked bar charts where bars are organized into visual groups on the y-axis. The config is a dict mapping group labels to lists of `(sample_name, offset_group)` tuples:
-
-- **Group label** (dict key): Displayed on the y-axis (e.g., read lengths like "25nt", "26nt")
-- **sample_name**: The key in the data dict identifying this sample
-- **offset_group**: Determines the visual "lane" within each group. Samples with the same `offset_group` are aligned vertically across different group labels, making it easy to compare the same sample across conditions.
-=======
 Use `sample_groups` to create grouped stacked bar charts where bars are organized into visual groups on the y-axis. The config is a dict mapping group labels to lists of `[sample name, group ID]` pairs:
 
 - **Group label** (dict key): Displayed on the y-axis
 - **Sample name**: The key in the data dict identifying this sample
 - **Group ID**: Determines the visual "lane" within each group. Samples with the same ID are aligned vertically across different group labels.
->>>>>>> 373da0ac
 
 ```python
 from multiqc.plots import bargraph
@@ -256,13 +248,8 @@
     'id': 'my_bargraph',
     'title': 'My Bar Graph',
     'sample_groups': {
-<<<<<<< HEAD
-        '25nt': [('sample1_25nt', 'sample1'), ('sample2_25nt', 'sample2')],
-        '26nt': [('sample1_26nt', 'sample1'), ('sample2_26nt', 'sample2')],
-=======
         '25nt': [['sample1_25nt', 'sample1'], ['sample2_25nt', 'sample2']],
         '26nt': [['sample1_26nt', 'sample1'], ['sample2_26nt', 'sample2']],
->>>>>>> 373da0ac
     }
 }
 
@@ -271,13 +258,10 @@
 
 In this example, for each read length group (`25nt`, `26nt`), bars with the same `offset_group` (`sample1` or `sample2`) are aligned at the same horizontal position, allowing direct visual comparison of sample1 vs sample2 across read lengths.
 
-<<<<<<< HEAD
-=======
 ![bargraph sample groups](../../../docs/images/bargraph_sample_groups.png)
 
 See the [custom content example file](https://github.com/MultiQC/test-data/blob/main/data/custom_content/embedded_config/frame_bargraph_mqc.csv) to reproduce this plot.
 
->>>>>>> 373da0ac
 ## Line graphs
 
 This base function works much like the above, but for two-dimensional

--- conflicted
+++ resolved
@@ -1,22 +1,6 @@
 import logging
-<<<<<<< HEAD
-import warnings
-
-logger = logging.getLogger(__name__)
-
-config = version = None
-
-try:
-    from pkg_resources import get_distribution
-    from multiqc.utils import config
-    __version__ = get_distribution("multiqc").version
-    config.version = __version__
-except:
-    warnings.warn("Cannot determine MultiQC version. Configuration problem?")
-=======
 from multiqc.utils import config
 
 config.logger = logging.getLogger(__name__)
 
-__version__ = config.version
->>>>>>> 42c37e91
+__version__ = config.version
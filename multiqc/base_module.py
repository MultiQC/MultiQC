--- conflicted
+++ resolved
@@ -456,19 +456,11 @@
         based on the patterns in config.sample_merge_groups.
         """
         if not config.generalstats_merge:
-<<<<<<< HEAD
-            return SampleGroupT(s_name), None
-
-        matched_label: Optional[str] = None
-        grouping_exts: List[CleanPatternT]
-        group_name = SampleGroupT(s_name)
-=======
             return SampleGroup(s_name), None
 
         matched_label: Optional[str] = None
         grouping_exts: List[CleanPatternT]
         group_name = SampleGroup(s_name)
->>>>>>> fa4d483d
         for label, grouping_exts in config.generalstats_merge.items():
             if isinstance(grouping_exts, (str, dict)):
                 grouping_exts = [grouping_exts]
@@ -861,11 +853,7 @@
         if self.skip_generalstats:
             return
 
-<<<<<<< HEAD
-        rows_by_group: Dict[SampleGroupT, List[InputRowT]]
-=======
         rows_by_group: Dict[SampleGroup, List[InputRow]]
->>>>>>> fa4d483d
         if config.generalstats_merge:
             rows_by_group = self.group_samples_and_average_metrics(
                 data_by_sample,

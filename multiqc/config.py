--- conflicted
+++ resolved
@@ -7,10 +7,6 @@
 """
 
 import itertools
-<<<<<<< HEAD
-
-=======
->>>>>>> c7a5a8a5
 import logging
 import os
 import subprocess

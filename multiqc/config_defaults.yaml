--- conflicted
+++ resolved
@@ -560,12 +560,9 @@
   - xengsort
   - metaphlan
   - seqwho
-<<<<<<< HEAD
   - telseq
   - ataqv
-=======
   - mgikit
->>>>>>> 233b9599
 
 # Preserves `saved_raw_data` section in modules - default for interactive runs
 preserve_module_raw_data: false
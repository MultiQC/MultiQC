#################################################################
# MultiQC Defaults
#################################################################
# This file contains the default configuration options
# for MultiQC. IT SHOULD NOT BE EDITED. If you want to
# change any of these config options, create a new file
# in any of the following locations:
#  1. <installation_dir>/multiqc_config.yaml (not pip or conda)
#  2. ~/.multiqc_config.yaml
#  3. <working directory>/multiqc_config.yaml
#################################################################

title: null
subtitle: null
intro_text: null
report_comment: null
report_header_info: null
show_analysis_paths: True
show_analysis_time: True
custom_logo: null
custom_logo_url: null
custom_logo_title: null
custom_css_files: []
simple_output: false
template: "default"
profile_runtime: false
profile_memory: false
pandoc_template: null
read_count_multiplier: 0.000001
read_count_prefix: "M"
read_count_desc: "millions"
long_read_count_multiplier: 0.001
long_read_count_prefix: "K"
long_read_count_desc: "thousands"
base_count_multiplier: 0.000001
base_count_prefix: "Mb"
base_count_desc: "millions"
output_fn_name: "multiqc_report.html"
data_dir_name: "multiqc_data"
plots_dir_name: "multiqc_plots"
data_format: "tsv"
force: false
verbose: false
no_ansi: false
quiet: false
prepend_dirs: false
prepend_dirs_depth: 0
prepend_dirs_sep: " | "
file_list: false
require_logs: false
version_check_url: https://api.multiqc.info/version

make_data_dir: true
zip_data_dir: false
data_dump_file: true
data_dump_file_write_raw: true # Write the `saved_raw_data` section in multiqc_data.json - useful to set to
# false for large datasets as the raw data can be prohibitively large
megaqc_url: false
megaqc_access_token: null
megaqc_timeout: 30
export_plots: false
make_report: true
make_pdf: false

plots_force_flat: false
plots_export_font_scale: 1.0 # set to 1.5 for bigger fonts
plots_force_interactive: false
plots_flat_numseries: 2000
plots_defer_loading_numseries: 100 # lot will require user to press button to render plot
num_datasets_plot_limit: 100 # DEPRECATED in favour of plots_defer_loading_numseries
lineplot_number_of_points_to_hide_markers: 50 # sum of data points in all samples
barplot_legend_on_bottom: false # place legend at the bottom of the bar plot (not recommended)
violin_downsample_after: 2000 # downsample data for violin plot starting from this number os samples
violin_min_threshold_outliers: 100 # for more than this number of samples, show only outliers
violin_min_threshold_no_points: 1000 # for more than this number of samples, show no points

collapse_tables: true
max_table_rows: 500
table_columns_visible: {}
table_columns_placement: {}
table_columns_name: {}
table_cond_formatting_colours:
  - blue: "#337ab7"
  - lbue: "#5bc0de"
  - pass: "#5cb85c"
  - warn: "#f0ad4e"
  - fail: "#d9534f"
  - male: "#5bc0de"
  - female: "#d9534f"
table_cond_formatting_rules:
  all_columns:
    pass:
      - s_eq: "pass"
      - s_eq: "true"
      - s_eq: "yes"
      - s_eq: "ok"
    warn:
      - s_eq: "warn"
      - s_eq: "unknown"
    fail:
      - s_eq: "fail"
      - s_eq: "false"
      - s_eq: "no"
    male:
      - s_eq: "male"
      - s_eq: "M"
    female:
      - s_eq: "female"
      - s_eq: "F"
  # PURPLE module - QC Status column
  # TODO: Should update the table plotting code so that this can go in pconfig
  QCStatus:
    fail:
      - s_contains: "fail"
decimalPoint_format: null
thousandsSep_format: null
remove_sections: []
section_comments: {}
lint: False # Deprecated since v1.17
strict: False
development: False
custom_plot_config: {}
custom_table_header_config: {}
software_versions: {}

ignore_symlinks: false
ignore_images: true
fn_ignore_dirs:
  - "multiqc_data"
  - ".git"
  - "icarus_viewers" # quast
  - "runs_per_reference" # quast
  - "not_aligned" # quast
  - "contigs_reports" # quast

fn_ignore_paths:
  - "*/work/??/??????????????????????????????" # Nextflow work directories - always same hash lengths
  - "*/.snakemake"
  - "*/.singularity" # Singularity cache path
  - "*/__pycache__"
  - "*/site-packages/multiqc" # MultiQC installation directory
sample_names_ignore: []
sample_names_ignore_re: []
sample_names_rename_buttons: []
sample_names_replace: {}
sample_names_replace_regex: False
sample_names_replace_exact: False
sample_names_replace_complete: False
sample_names_rename: []
show_hide_buttons: []
show_hide_patterns: []
show_hide_regex: []
show_hide_mode: []
no_version_check: false
log_filesize_limit: 50000000
filesearch_lines_limit: 1000
filesearch_file_shared: []
report_readerrors: false
skip_generalstats: false
skip_versions_section: false
disable_version_detection: false
versions_table_group_header: "Group"
data_format_extensions:
  tsv: "txt"
  csv: "csv"
  json: "json"
  yaml: "yaml"
export_plot_formats:
  - "png"
  - "svg"
  - "pdf"

# Custom Config settings
custom_content:
  order: []

# Option to disable sample name cleaning if desired
fn_clean_sample_names: true

# Option to use the filename as the sample name if desired
# Set to True to apply for all modules. Define a list of search pattern keys to be specific.
use_filename_as_sample_name: false

# Used for cleaning sample names. Should be strings.
# NB: These are removed in order!
fn_clean_exts:
  - ".gz"
  - ".fastq"
  - ".fq"
  - ".bam"
  - ".cram"
  - ".sam"
  - ".sra"
  - ".vcf"
  - ".dat"
  - "_tophat"
  - ".pbmarkdup.log"
  - ".log"
  - ".stderr"
  - ".out"
  - ".spp"
  - ".fa"
  - ".fasta"
  - ".png"
  - ".jpg"
  - ".jpeg"
  - ".html"
  - "Log.final"
  - "ReadsPerGene"
  - ".flagstat"
  - "_star_aligned"
  - "_fastqc"
  - ".hicup"
  - ".counts"
  - "_counts"
  - ".txt"
  - ".tsv"
  - ".csv"
  - ".aligned"
  - "Aligned"
  - ".merge"
  - ".deduplicated"
  - ".dedup"
  - ".clean"
  - ".sorted"
  - ".report"
  - "| stdin"
  - ".geneBodyCoverage"
  - ".inner_distance_freq"
  - ".junctionSaturation_plot.r"
  - ".pos.DupRate.xls"
  - ".GC.xls"
  - "_slamdunk"
  - "_bismark"
  - ".conpair"
  - ".concordance"
  - ".contamination"
  - ".BEST.results"
  - "_peaks.xls"
  - ".relatedness"
  - ".cnt"
  - ".aqhist"
  - ".bhist"
  - ".bincov"
  - ".bqhist"
  - ".covhist"
  - ".covstats"
  - ".ehist"
  - ".gchist"
  - ".idhist"
  - ".ihist"
  - ".indelhist"
  - ".lhist"
  - ".mhist"
  - ".qahist"
  - ".qchist"
  - ".qhist"
  - ".rpkm"
  - ".selfSM"
  - ".extendedFrags"
  - "_SummaryStatistics"
  - ".purple.purity"
  - ".purple.qc"
  - ".trim"
  - ".bowtie2"
  - ".mkD"
  - ".highfreq"
  - ".lowfreq"
  - ".consensus"
  - ".snpEff"
  - ".snpeff"
  - ".scaffolds"
  - ".contigs"
  - ".kraken2"
  - ".ccurve"
  - ".hisat2"
  - "_duprate"
  - ".markdup"
  - ".read_distribution"
  - ".junction_annotation"
  - ".infer_experiment"
  - ".biotype"
  - ".ivar"
  - ".mpileup"
  - ".primer_trim"
  - ".mapped"
  - ".vep"
  - "_vep"
  - "ccs"
  - "_NanoStats"
  - ".cutadapt"
  - ".qcML"
  - ".mosdepth"
  - "_gopeaks"
  - ".readCounts"
  - ".wgs_contig_mean_cov"
  - "_overall_mean_cov"
  - "_coverage_metrics"
  - ".wgs_fine_hist"
  - ".wgs_coverage_metrics"
  - ".wgs_hist"
  - ".vc_metrics"
  - ".gvcf_metrics"
  - ".ploidy_estimation_metrics"
  - "_overall_mean_cov"
  - ".fragment_length_hist"
  - ".mapping_metrics"
  - ".gc_metrics"
  - ".trimmer_metrics"
  - ".time_metrics"
  - ".quant_metrics"
  - ".quant.metrics"
  - ".quant.transcript_coverage"
  - ".scRNA_metrics"
  - ".scRNA.metrics"
  - ".scATAC_metrics"
  - ".scATAC.metrics"
  - ".fastqc_metrics"
  - ".labels"
  - ".bammetrics.metrics"
  - ".filter_summary"
  - ".cluster_report"
  - ".error.spl"
  - ".error.grp"
  - ".vgstats"

# Search patterns for grouping paired samples in general stats (e.g. fastq R1/R2)
# Affects all modules that support it (e.g. fastqc, cutadapt)
table_sample_merge:
#   "R1":
#     - "_R1"
#     - type: regex
#       pattern: "[_.-][rR]?1$"
#   "R2":
#     - "_R2"
#     - type: regex
#       pattern: "[_.-][rR]?2$"

# These are removed after the above, only if sample names
# start or end with this string. Again, removed in order.
fn_clean_trim:
  - "."
  - ":"
  - "_"
  - "-"
  - ".r"
  - "_val"
  - ".idxstats"
  - "_trimmed"
  - ".trimmed"
  - ".csv"
  - ".yaml"
  - ".yml"
  - ".json"
  - "_mqc"
  - "short_summary_"
  - "_summary"
  - ".summary"
  - ".align"
  - ".h5"
  - "_matrix"
  - ".stats"
  - ".hist"
  - ".phased"
  - ".tar"
  - "runs_"

# Files to ignore when indexing files.
# Grep file match patterns.
fn_ignore_files:
  - ".DS_Store"
  - ".py[cod]"
  - "*.bam"
  - "*.bai"
  - "*.sam"
  - "*.fq.gz"
  - "*.fastq.gz"
  - "*.fq"
  - "*.fastq"
  - "*.fa"
  - "*.gtf"
  - "*.bed"
  - "*.vcf"
  - "*.tbi"
  - "*.txt.gz"
  - "*.pdf"
  - "*.md5"
  - "*.parquet"
  - "*[!s][!u][!m][!_\\.m][!mva][!qer][!cpy].html" # Allow _mqc.html, _vep.html and summary.html files
  - "multiqc_data.json"
  - "*.gam"
  - "*.gamp"

# Favourite modules that should appear at the top in preference
# This is in addition to those below. These appear above _all_ other
# modules (even those not present in the below list).
top_modules: []

# Order that modules should appear in report. Try to list in order of analysis.
module_order:
  # MultiQC general module for catching output from custom scripts
  - custom_content
  # Post-alignment QC
  - ccs
  - ngsderive
  - purple
  - conpair
  - isoseq
  - lima
  - peddy
  - haplocheck
  - somalier
  - methylqa
  - mosdepth
  - phantompeakqualtools
  - qualimap
  - bamdst
  - preseq
  - hifiasm
  - quast
  - qorts
  - rna_seqc
  - rockhopper
  - rsem
  - rseqc
  - busco
  - checkm
  - bustools
  - goleft_indexcov
  - gffcompare
  - disambiguate
  - supernova
  - deeptools
  - sargasso
  - verifybamid
  - mirtrace
  - happy
  - mirtop
  - glimpse
  # Post-alignment processing
  - gopeaks
  - homer
  - hops
  - macs2
  - theta2
  - snpeff
  - gatk
  - htseq
  - bcftools
  - featurecounts
  - fgbio
  - dragen
  - dragen_fastqc
  - dedup
  - pbmarkdup
  - damageprofiler
  - mapdamage
  - biobambam2
  - jcvi
  - mtnucratio
  - picard
  - vep
  - bakta
  - prokka
  - checkm2
  - qc3C
  - nanoq
  - nanostat
  - samblaster
  - samtools
  - bamtools
  - sambamba
  - ngsbits
  - pairtools
  - sexdeterrmine
  - seqera_cli
  - eigenstratdatabasetools
  - jellyfish
  - vcftools
  - longranger
  - stacks
  - varscan2
  - snippy
  - umicollapse
  - umitools
  - truvari
  - megahit
  - ganon
  - gtdbtk
  # Alignment tool stats
  - bbmap
  - bismark
  - biscuit
  - diamond
  - hicexplorer
  - hicup
  - hicpro
  - salmon
  - kallisto
  - slamdunk
  - star
  - hisat2
  - tophat
  - bowtie2
  - bowtie1
  - hostile
  - cellranger
  - snpsplit
  - odgi
  - vg
  - pangolin
  - nextclade
  - freyja
  # Pre-alignment QC
  - humid
  - kat
  - leehom
  - librarian
  - nonpareil
  - adapterremoval
  - bbduk
  - clipandmerge
  - cutadapt
  - flexbar
  - sourmash
  - kaiju
  - kraken
  - malt
  - motus
  - trimmomatic
  - sickle
  - skewer
  - sortmerna
  - biobloomtools
  - fastq_screen
  - afterqc
  - fastp
  - fastqc
  - sequali
  - filtlong
  - prinseqplusplus
  - pychopper
  - porechop
  - pycoqc
  - minionqc
  - anglerfish
  - multivcfanalyzer
  - clusterflow
  - checkqc
  - bcl2fastq
  - bclconvert
  - interop
  - ivar
  - flash
  - seqyclean
  - optitype
  - whatshap
  - spaceranger
  - xenome
  - xengsort
  - metaphlan
  - seqwho
  - telseq
  - ataqv
<<<<<<< HEAD
  - mgikit
=======
  - mosaicatcher
>>>>>>> da53a477

# Preserves `saved_raw_data` section in modules - default for interactive runs
preserve_module_raw_data: false<|MERGE_RESOLUTION|>--- conflicted
+++ resolved
@@ -562,11 +562,8 @@
   - seqwho
   - telseq
   - ataqv
-<<<<<<< HEAD
   - mgikit
-=======
   - mosaicatcher
->>>>>>> da53a477
 
 # Preserves `saved_raw_data` section in modules - default for interactive runs
 preserve_module_raw_data: false
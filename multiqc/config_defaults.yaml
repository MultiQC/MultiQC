--- conflicted
+++ resolved
@@ -560,12 +560,7 @@
   - xengsort
   - metaphlan
   - seqwho
-<<<<<<< HEAD
   - mgikit
-# Set to "false" to trade the `saved_raw_data` section in multiqc_data.json for memory
-preserve_module_raw_data: true
-=======
 
 # Preserves `saved_raw_data` section in modules - default for interactive runs
-preserve_module_raw_data: false
->>>>>>> 746adcb4
+preserve_module_raw_data: false
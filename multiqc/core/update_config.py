--- conflicted
+++ resolved
@@ -8,11 +8,8 @@
 
 from multiqc import config, report
 from multiqc.core import log_and_rich, plugin_hooks
-<<<<<<< HEAD
 from multiqc.utils.config_schema import AiProviderLiteral
-=======
 from multiqc.core.exceptions import RunError
->>>>>>> 2f7836e8
 
 logger = logging.getLogger(__name__)
 

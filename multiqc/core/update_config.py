--- conflicted
+++ resolved
@@ -2,22 +2,13 @@
 import os
 import sys
 from pathlib import Path
-<<<<<<< HEAD
-from typing import Dict, List, Literal, Optional, Set, Union, cast
-=======
-from typing import List, Literal, Optional, Union, Dict, cast
->>>>>>> 9194fa9a
+from typing import Dict, List, Literal, Optional, Union
 
 from pydantic import BaseModel
 
 from multiqc import config, report
 from multiqc.core import log_and_rich, plugin_hooks
-<<<<<<< HEAD
 from multiqc.core.exceptions import RunError
-from multiqc.types import Anchor
-from multiqc.utils import util_functions
-=======
->>>>>>> 9194fa9a
 
 logger = logging.getLogger(__name__)
 
@@ -79,7 +70,12 @@
     unknown_options: Optional[Dict] = None
 
 
-def update_config(*analysis_dir, cfg: Optional[ClConfig] = None, log_to_file=False, print_intro_fn=None):
+def update_config(
+    *analysis_dir,
+    cfg: Optional[ClConfig] = None,
+    log_to_file=False,
+    print_intro_fn=None,
+):
     """
     Update config and re-initialize logger.
 

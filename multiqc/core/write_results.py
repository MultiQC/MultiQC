--- conflicted
+++ resolved
@@ -12,12 +12,8 @@
 import time
 import traceback
 from pathlib import Path
-<<<<<<< HEAD
 from typing import Optional, cast
-=======
-from typing import Optional
 import uuid
->>>>>>> 31968709
 
 import jinja2
 
@@ -29,10 +25,6 @@
 from multiqc.core.tmp_dir import rmtree_with_retries
 from multiqc.plots import table
 from multiqc.plots.plotly.plot import Plot
-<<<<<<< HEAD
-from multiqc.plots.violin import ViolinPlot
-=======
->>>>>>> 31968709
 from multiqc.types import Anchor
 from multiqc.utils import util_functions
 
@@ -330,7 +322,7 @@
     )
 
 
-def _render_general_stats_table(plots_dir_name: str) -> Optional[Plot]:
+def _render_general_stats_table(plots_dir_name: str):
     """
     Construct HTML for the general stats table.
     """
@@ -363,30 +355,19 @@
         }
         # Check if plot data is loaded from previous session
         p = table.plot(report.general_stats_data, report.general_stats_headers, pconfig)  # type: ignore
-<<<<<<< HEAD
         if isinstance(p, str):
             report.general_stats_html = p
         else:
-            report.plot_by_id[Anchor("general_stats_table")] = p
+            report.plot_by_id[p.anchor] = p
 
     if p := report.plot_by_id.get(Anchor("general_stats_table")):
-        report.general_stats_html = p.add_to_report(plots_dir_name=plots_dir_name)
-=======
-        report.general_stats_plot = p
-        report.plot_by_id[p.anchor] = p
-        report.general_stats_html = (
-            p.add_to_report(
-                plots_dir_name=plots_dir_name,
-                module_anchor=Anchor("general_stats_table"),
-                section_anchor=Anchor("general_stats_table"),
-            )
-            if isinstance(p, Plot)
-            else p
+        report.general_stats_html = p.add_to_report(
+            plots_dir_name=plots_dir_name,
+            module_anchor=Anchor("general_stats_table"),
+            section_anchor=Anchor("general_stats_table"),
         )
->>>>>>> 31968709
     else:
         config.skip_generalstats = True
-    return None
 
 
 def _write_data_files(data_dir: Path) -> None:

--- conflicted
+++ resolved
@@ -14,10 +14,6 @@
 import uuid
 from pathlib import Path
 from typing import Optional
-<<<<<<< HEAD
-=======
-import uuid
->>>>>>> 9194fa9a
 
 import jinja2
 
@@ -28,11 +24,7 @@
 from multiqc.core.log_and_rich import iterate_using_progress_bar
 from multiqc.core.tmp_dir import rmtree_with_retries
 from multiqc.plots import table
-<<<<<<< HEAD
 from multiqc.plots.plot import Plot
-=======
-from multiqc.plots.plotly.plot import Plot
->>>>>>> 9194fa9a
 from multiqc.types import Anchor
 from multiqc.utils import util_functions
 
@@ -333,11 +325,7 @@
     )
 
 
-<<<<<<< HEAD
-def _render_general_stats_table(plots_dir_name: str):
-=======
 def _render_general_stats_table(plots_dir_name: str) -> Optional[Plot]:
->>>>>>> 9194fa9a
     """
     Construct HTML for the general stats table.
     """
@@ -372,7 +360,6 @@
         }
         # Check if plot data is loaded from previous session
         p = table.plot(report.general_stats_data, report.general_stats_headers, pconfig)  # type: ignore
-<<<<<<< HEAD
         if isinstance(p, str):
             report.general_stats_html = p
         else:
@@ -383,18 +370,6 @@
             plots_dir_name=plots_dir_name,
             module_anchor=Anchor("general_stats_table"),
             section_anchor=Anchor("general_stats_table"),
-=======
-        report.general_stats_plot = p
-        report.plot_by_id[p.anchor] = p
-        report.general_stats_html = (
-            p.add_to_report(
-                plots_dir_name=plots_dir_name,
-                module_anchor=Anchor("general_stats_table"),
-                section_anchor=Anchor("general_stats_table"),
-            )
-            if isinstance(p, Plot)
-            else p
->>>>>>> 9194fa9a
         )
     else:
         config.skip_generalstats = True

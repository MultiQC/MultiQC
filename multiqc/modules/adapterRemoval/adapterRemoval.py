#!/usr/bin/env python

""" MultiQC module to parse output from Adapter Removal """

from __future__ import print_function
from collections import OrderedDict
import logging

from multiqc import config
from multiqc.plots import bargraph, linegraph
from multiqc.modules.base_module import BaseMultiqcModule

# Initialise the logger
log = logging.getLogger(__name__)


class MultiqcModule(BaseMultiqcModule):
    def __init__(self):

        # Initialise the parent object
        super(MultiqcModule, self).__init__(
            name="Adapter Removal",
            anchor="adapterRemoval",
            target="Adapter Removal",
            href="https://github.com/MikkelSchubert/adapterremoval",
            info=" rapid adapter trimming, identification, and read merging ",
        )

        self.__read_type = None
        self.__any_paired = False
        self.__collapsed = None
        self.__any_collapsed = False
        self.s_name = None
        self.adapter_removal_data = {}

        self.len_dist_plot_data = {
            "mate1": dict(),
            "mate2": dict(),
            "singleton": dict(),
            "collapsed": dict(),
            "collapsed_truncated": dict(),
            "discarded": dict(),
            "all": dict(),
        }

        parsed_data = None
        for f in self.find_log_files("adapterRemoval", filehandles=True):
            self.s_name = f["s_name"]
            try:
                parsed_data = self.parse_settings_file(f)
            except UserWarning:
                continue
            if parsed_data is not None:
                self.adapter_removal_data[self.s_name] = parsed_data

        # Filter to strip out ignored sample names
        self.adapter_removal_data = self.ignore_samples(self.adapter_removal_data)

        if len(self.adapter_removal_data) == 0:
            raise UserWarning

        log.info("Found {} reports".format(len(self.adapter_removal_data)))

        # Write parsed report data to a file
        self.write_data_file(self.adapter_removal_data, "multiqc_adapter_removal")

        # add data to Basic Stats Table
        self.adapter_removal_stats_table()

        self.adapter_removal_retained_chart()
        self.adapter_removal_length_dist_plot()

    def parse_settings_file(self, f):

        self.result_data = {
            "total": None,
            "unaligned": None,
            "aligned": None,
            "reads_total": None,
            "retained": None,
            "percent_aligned": None,
        }

        settings_data = {"header": []}

        block_title = None
        for i, line in enumerate(f["f"]):

            line = line.rstrip("\n")
            if line == "":
                continue

            if not block_title:
                block_title = "header"
                settings_data[block_title].append(str(line))
                continue

            if line.startswith("["):
                block_title = str(line.strip("[]"))
                settings_data[block_title] = []
                continue

            settings_data[block_title].append(str(line))

        # set data for further working
        self.set_result_data(settings_data)

        return self.result_data

    def set_result_data(self, settings_data):
        # set read and collapsed type
        self.set_ar_type(settings_data["Length distribution"])

        # set result_data
        self.set_trim_stat(settings_data["Trimming statistics"])
        self.set_len_dist(settings_data["Length distribution"])

    def set_ar_type(self, len_dist_data):
        head_line = len_dist_data[0].rstrip("\n").split("\t")

        self.__read_type = "paired" if head_line[2] == "Mate2" else "single"
        if not self.__any_paired:
            self.__any_paired = True if head_line[2] == "Mate2" else False

        self.__collapsed = True if head_line[-3] == "CollapsedTruncated" else False
        if not self.__any_collapsed:
            self.__any_collapsed = True if head_line[-3] == "CollapsedTruncated" else False

        # biological/technical relevance is not clear -> skip
        if self.__read_type == "single" and self.__collapsed:
            log.warning("Case single-end and collapse is not " "implemented -> File %s skipped" % self.s_name)
            raise UserWarning

    def set_trim_stat(self, trim_data):
        required = [
            "total",
            "unaligned",
            "aligned",
            "discarded_m1",
            "singleton_m1",
            "retained",
            "discarded_m2",
            "singleton_m2",
            "full-length_cp",
            "truncated_cp",
        ]
        data_pattern = {"total": 0, "unaligned": 1, "aligned": 2, "discarded_m1": 3, "singleton_m1": 4, "retained": 6}

        if self.__read_type == "paired":
            data_pattern["discarded_m2"] = 5
            data_pattern["singleton_m2"] = 6
            if not self.__collapsed:
                data_pattern["retained"] = 8
            else:
                data_pattern["full-length_cp"] = 8
                data_pattern["truncated_cp"] = 9
                data_pattern["retained"] = 10

        for field in required:
            if field in data_pattern:
                tmp = trim_data[data_pattern[field]]
                value = tmp.split(": ")[1]
                self.result_data[field] = int(value)
            else:
                self.result_data[field] = 0

<<<<<<< HEAD
        reads_total = self.result_data["total"]
        aligned_total = self.result_data["aligned"]
        unaligned_total = self.result_data["unaligned"]
        if self.__read_type == "paired":
            reads_total = self.result_data["total"] * 2
            aligned_total = self.result_data["aligned"] * 2
            unaligned_total = self.result_data["unaligned"] * 2

        self.result_data["aligned_total"] = aligned_total
        self.result_data["unaligned_total"] = unaligned_total
        self.result_data["reads_total"] = reads_total
        self.result_data["discarded_total"] = reads_total - self.result_data["retained"]

        self.result_data["retained_reads"] = (
            self.result_data["retained"] - self.result_data["singleton_m1"] - self.result_data["singleton_m2"]
        )
=======
        reads_total = self.result_data['total']
        aligned_total = self.result_data['aligned']
        unaligned_total = self.result_data['unaligned']
        if self.__read_type == 'paired':
            reads_total = self.result_data['total'] * 2
            aligned_total = self.result_data['aligned'] * 2
            unaligned_total = self.result_data['unaligned'] * 2

        self.result_data['aligned_total'] = aligned_total
        self.result_data['unaligned_total'] = unaligned_total
        self.result_data['reads_total'] = reads_total
        if self.__collapsed:
            self.result_data['discarded_total'] = reads_total - self.result_data['retained'] - self.result_data['full-length_cp'] - self.result_data['truncated_cp']
            self.result_data['retained_reads'] = self.result_data['retained'] - self.result_data['singleton_m1'] - self.result_data['singleton_m2'] - self.result_data['full-length_cp'] - self.result_data['truncated_cp']
        else:
            self.result_data['discarded_total'] = reads_total - self.result_data['retained']
            self.result_data['retained_reads'] = self.result_data['retained'] - self.result_data['singleton_m1'] - self.result_data['singleton_m2']

>>>>>>> 78628f03
        try:
            self.result_data["percent_aligned"] = (
                float(self.result_data["aligned"]) * 100.0 / float(self.result_data["total"])
            )
        except ZeroDivisionError:
            self.result_data["percent_aligned"] = 0

    def set_len_dist(self, len_dist_data):

        for line in len_dist_data[1:]:
            l_data = line.rstrip("\n").split("\t")
            l_data = list(map(int, l_data))

            # initialize file name
            if self.s_name not in self.len_dist_plot_data["mate1"]:
                self.len_dist_plot_data["mate1"][self.s_name] = dict()
                self.len_dist_plot_data["mate2"][self.s_name] = dict()
                self.len_dist_plot_data["singleton"][self.s_name] = dict()
                self.len_dist_plot_data["collapsed"][self.s_name] = dict()
                self.len_dist_plot_data["collapsed_truncated"][self.s_name] = dict()
                self.len_dist_plot_data["discarded"][self.s_name] = dict()
                self.len_dist_plot_data["all"][self.s_name] = dict()

            if self.__read_type == "single":
                if not self.__collapsed:
                    self.len_dist_plot_data["mate1"][self.s_name][l_data[0]] = l_data[1]
                    self.len_dist_plot_data["mate2"][self.s_name][l_data[0]] = None
                    self.len_dist_plot_data["singleton"][self.s_name][l_data[0]] = None
                    self.len_dist_plot_data["collapsed"][self.s_name][l_data[0]] = None
                    self.len_dist_plot_data["collapsed_truncated"][self.s_name][l_data[0]] = None
                    self.len_dist_plot_data["discarded"][self.s_name][l_data[0]] = l_data[2]
                    self.len_dist_plot_data["all"][self.s_name][l_data[0]] = l_data[3]
                else:
                    # this case should not be reached (see case at method set_ar_type())
                    pass
            else:
                if not self.__collapsed:
                    self.len_dist_plot_data["mate1"][self.s_name][l_data[0]] = l_data[1]
                    self.len_dist_plot_data["mate2"][self.s_name][l_data[0]] = l_data[2]
                    self.len_dist_plot_data["singleton"][self.s_name][l_data[0]] = l_data[3]
                    self.len_dist_plot_data["collapsed"][self.s_name][l_data[0]] = None
                    self.len_dist_plot_data["collapsed_truncated"][self.s_name][l_data[0]] = None
                    self.len_dist_plot_data["discarded"][self.s_name][l_data[0]] = l_data[4]
                    self.len_dist_plot_data["all"][self.s_name][l_data[0]] = l_data[5]
                else:
                    self.len_dist_plot_data["mate1"][self.s_name][l_data[0]] = l_data[1]
                    self.len_dist_plot_data["mate2"][self.s_name][l_data[0]] = l_data[2]
                    self.len_dist_plot_data["singleton"][self.s_name][l_data[0]] = l_data[3]
                    self.len_dist_plot_data["collapsed"][self.s_name][l_data[0]] = l_data[4]
                    self.len_dist_plot_data["collapsed_truncated"][self.s_name][l_data[0]] = l_data[5]
                    self.len_dist_plot_data["discarded"][self.s_name][l_data[0]] = l_data[6]
                    self.len_dist_plot_data["all"][self.s_name][l_data[0]] = l_data[7]

    def adapter_removal_stats_table(self):

        headers = OrderedDict()
        headers["percent_aligned"] = {
            "title": "% Trimmed",
            "description": "% trimmed reads",
            "max": 100,
            "min": 0,
            "suffix": "%",
            "scale": "RdYlGn-rev",
            "shared_key": "percent_aligned",
        }
        headers["aligned_total"] = {
            "title": "{} Reads Trimmed".format(config.read_count_prefix),
            "description": "Total trimmed reads ({})".format(config.read_count_desc),
            "modify": lambda x: x * config.read_count_multiplier,
            "min": 0,
            "scale": "PuBu",
            "shared_key": "read_count",
        }
        self.general_stats_addcols(self.adapter_removal_data, headers)

    def adapter_removal_retained_chart(self):

        pconfig = {
            "title": "Adapter Removal: Discarded Reads",
            "id": "ar_retained_plot",
            "ylab": "# Reads",
            "hide_zero_cats": False,
            "cpswitch_counts_label": "Number of Reads",
        }

        cats_pec = OrderedDict()

        if self.__any_paired:
            cats_pec["retained_reads"] = {"name": "Retained Read Pairs"}

        cats_pec["singleton_m1"] = {"name": "Singleton R1"}

        if self.__any_paired:
            cats_pec["singleton_m2"] = {"name": "Singleton R2"}

            if self.__any_collapsed:
                cats_pec["full-length_cp"] = {"name": "Full-length Collapsed Pairs"}
                cats_pec["truncated_cp"] = {"name": "Truncated Collapsed Pairs"}

        cats_pec["discarded_m1"] = {"name": "Discarded R1"}

        if self.__any_paired:
            cats_pec["discarded_m2"] = {"name": "Discarded R2"}

        self.add_section(
            name="Retained and Discarded Paired-End Collapsed",
            anchor="adapter_removal_retained_plot",
            description="The number of retained and discarded reads.",
            plot=bargraph.plot(self.adapter_removal_data, cats_pec, pconfig),
        )

    def adapter_removal_length_dist_plot(self):

        pconfig = {
            "title": "Adapter Removal: Length Distribution",
            "id": "ar_length_count_plot",
            "ylab": "Counts",
            "xlab": "read length",
            "xDecimals": False,
            "ymin": 0,
            "tt_label": "<b>{point.x} bp trimmed</b>: {point.y:.0f}",
            "data_labels": None,
        }

        lineplot_data = [self.len_dist_plot_data["all"], self.len_dist_plot_data["mate1"]]
        data_labels = [
            {"name": "All", "ylab": "Count"},
            {"name": "Mate1", "ylab": "Count"},
        ]
        if self.__any_paired:
            lineplot_data.extend([self.len_dist_plot_data["mate2"], self.len_dist_plot_data["singleton"]])
            data_labels.extend(
                [
                    {"name": "Mate2", "ylab": "Count"},
                    {"name": "Singleton", "ylab": "Count"},
                ]
            )
            if self.__any_collapsed:
                lineplot_data.extend(
                    [self.len_dist_plot_data["collapsed"], self.len_dist_plot_data["collapsed_truncated"]]
                )
                data_labels.extend(
                    [{"name": "Collapsed", "ylab": "Count"}, {"name": "Collapsed Truncated", "ylab": "Count"}]
                )
        lineplot_data.append(self.len_dist_plot_data["discarded"])
        data_labels.append({"name": "Discarded", "ylab": "Count"})

        pconfig["data_labels"] = data_labels

        self.add_section(
            name="Length Distribution Paired End Collapsed",
            anchor="ar_length_count",
            description="The length distribution of reads after processing adapter alignment.",
            plot=linegraph.plot(lineplot_data, pconfig),
        )<|MERGE_RESOLUTION|>--- conflicted
+++ resolved
@@ -164,24 +164,6 @@
             else:
                 self.result_data[field] = 0
 
-<<<<<<< HEAD
-        reads_total = self.result_data["total"]
-        aligned_total = self.result_data["aligned"]
-        unaligned_total = self.result_data["unaligned"]
-        if self.__read_type == "paired":
-            reads_total = self.result_data["total"] * 2
-            aligned_total = self.result_data["aligned"] * 2
-            unaligned_total = self.result_data["unaligned"] * 2
-
-        self.result_data["aligned_total"] = aligned_total
-        self.result_data["unaligned_total"] = unaligned_total
-        self.result_data["reads_total"] = reads_total
-        self.result_data["discarded_total"] = reads_total - self.result_data["retained"]
-
-        self.result_data["retained_reads"] = (
-            self.result_data["retained"] - self.result_data["singleton_m1"] - self.result_data["singleton_m2"]
-        )
-=======
         reads_total = self.result_data['total']
         aligned_total = self.result_data['aligned']
         unaligned_total = self.result_data['unaligned']
@@ -200,7 +182,6 @@
             self.result_data['discarded_total'] = reads_total - self.result_data['retained']
             self.result_data['retained_reads'] = self.result_data['retained'] - self.result_data['singleton_m1'] - self.result_data['singleton_m2']
 
->>>>>>> 78628f03
         try:
             self.result_data["percent_aligned"] = (
                 float(self.result_data["aligned"]) * 100.0 / float(self.result_data["total"])

--- conflicted
+++ resolved
@@ -149,11 +149,7 @@
                 "format": "{:.0f}",
             },
             "mean_read_len": {
-<<<<<<< HEAD
-                "title": "Read  Length",
-=======
                 "title": "Read Length",
->>>>>>> ab6147ba
                 "description": "Mean read length",
                 "min": 0,
                 "scale": "RdYlGn",

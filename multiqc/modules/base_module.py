""" MultiQC modules base class, contains helper functions """


import fnmatch
import io
import itertools
import logging
import mimetypes
import os
import re
import textwrap
from collections import OrderedDict, defaultdict

import markdown

from multiqc.utils import config, report, software_versions, util_functions

logger = logging.getLogger(__name__)


class ModuleNoSamplesFound(Exception):
    """Module checked all input files but couldn't find any data to use"""


class BaseMultiqcModule(object):
    def __init__(
        self,
        name="base",
        anchor="base",
        target=None,
        href=None,
        info=None,
        comment=None,
        extra=None,
        autoformat=True,
        autoformat_type="markdown",
        doi=None,
    ):
        # Custom options from user config that can overwrite base module values
        mod_cust_config = getattr(self, "mod_cust_config", {})
        self.name = mod_cust_config.get("name", name)
        self.anchor = mod_cust_config.get("anchor", anchor)
        target = mod_cust_config.get("target", target)
        self.href = mod_cust_config.get("href", href)
        self.info = mod_cust_config.get("info", info)
        self.comment = mod_cust_config.get("comment", comment)
        self.extra = mod_cust_config.get("extra", extra)
        self.doi = mod_cust_config.get("doi", (doi or []))

        # List of software version(s) for module. Don't append directly, use add_software_version()
        self.versions = defaultdict(list)

        # Specific module level config to overwrite (e.g. config.bcftools, config.fastqc)
        config.update({anchor: mod_cust_config.get("custom_config", {})})

        # Sanitise anchor ID and check for duplicates
        self.anchor = report.save_htmlid(self.anchor)

        # See if we have a user comment in the config
        if self.anchor in config.section_comments:
            self.comment = config.section_comments[self.anchor]

        if self.info is None:
            self.info = ""
        # Always finish with a ".", as we may add a DOI after the intro.
        if len(self.info) > 0 and self.info[-1] != ".":
            self.info += "."
        if self.extra is None:
            self.extra = ""
        self.doi_link = ""
        if type(self.doi) is str:
            self.doi = [self.doi]
        self.doi = [i for i in self.doi if i != ""]
        if len(self.doi) > 0:
            doi_links = []
            for doi in self.doi:
                # Build the HTML link for the DOI
                doi_links.append(
                    f' <a class="module-doi" data-doi="{doi}" data-toggle="popover" href="https://doi.org/{doi}" target="_blank">{doi}</a>'
                )
            self.doi_link = '<em class="text-muted small" style="margin-left: 1rem;">DOI: {}.</em>'.format(
                "; ".join(doi_links)
            )

        if target is None:
            target = self.name
        if self.href is not None:
            self.mname = '<a href="{}" target="_blank">{}</a>'.format(self.href, target)
        else:
            self.mname = target
        if self.href or self.info or self.extra or self.doi_link:
            self.intro = "<p>{} {}{}</p>{}".format(self.mname, self.info, self.doi_link, self.extra)

        # Format the markdown strings
        if autoformat:
            if self.comment is not None:
                self.comment = textwrap.dedent(self.comment)
                if autoformat_type == "markdown":
                    self.comment = markdown.markdown(self.comment)

        self.sections = list()

    def find_log_files(self, sp_key, filecontents=True, filehandles=False):
        """
        Return matches log files of interest.
        :param sp_key: Search pattern key specified in config
        :param filehandles: Set to true to return a file handle instead of slurped file contents
        :return: Yields a dict with filename (fn), root directory (root), cleaned sample name
                 generated from the filename (s_name) and either the file contents or file handle
                 for the current matched file (f).
                 As yield is used, the results can be iterated over without loading all files at once
        """

        # Pick up path filters if specified.
        # Allows modules to be called multiple times with different sets of files
        path_filters = getattr(self, "mod_cust_config", {}).get("path_filters")
        path_filters_exclude = getattr(self, "mod_cust_config", {}).get("path_filters_exclude")
        if type(path_filters) == str:
            path_filters = [path_filters]
        if type(path_filters_exclude) == str:
            path_filters_exclude = [path_filters_exclude]

        # Old, depreciated syntax support. Likely to be removed in a future version.
        if isinstance(sp_key, dict):
            report.files[self.name] = list()
            for sf in report.searchfiles:
                if report.search_file(sp_key, {"fn": sf[0], "root": sf[1]}, module_key=None):
                    report.files[self.name].append({"fn": sf[0], "root": sf[1]})
            sp_key = self.name
            logwarn = "Depreciation Warning: {} - Please use new style for find_log_files()".format(self.name)
            if len(report.files[self.name]) > 0:
                logger.warning(logwarn)
            else:
                logger.debug(logwarn)
        elif not isinstance(sp_key, str):
            logger.warning("Did not understand find_log_files() search key")
            return

        for f in report.files[sp_key]:
            # Make a note of the filename so that we can report it if something crashes
            report.last_found_file = os.path.join(f["root"], f["fn"])

            # Filter out files based on exclusion patterns
            if path_filters_exclude and len(path_filters_exclude) > 0:
                # Try both the given path and also the path prefixed with the analyis dirs
                exlusion_hits = itertools.chain(
                    (fnmatch.fnmatch(report.last_found_file, pfe) for pfe in path_filters_exclude),
                    *(
                        (
                            fnmatch.fnmatch(report.last_found_file, os.path.join(analysis_dir, pfe))
                            for pfe in path_filters_exclude
                        )
                        for analysis_dir in config.analysis_dir
                    ),
                )
                if any(exlusion_hits):
                    logger.debug(
                        f"{sp_key} - Skipping '{report.last_found_file}' as it matched the path_filters_exclude for '{self.name}'"
                    )
                    continue

            # Filter out files based on inclusion patterns
            if path_filters and len(path_filters) > 0:
                # Try both the given path and also the path prefixed with the analyis dirs
                inclusion_hits = itertools.chain(
                    (fnmatch.fnmatch(report.last_found_file, pf) for pf in path_filters),
                    *(
                        (fnmatch.fnmatch(report.last_found_file, os.path.join(analysis_dir, pf)) for pf in path_filters)
                        for analysis_dir in config.analysis_dir
                    ),
                )
                if not any(inclusion_hits):
                    logger.debug(
                        f"{sp_key} - Skipping '{report.last_found_file}' as it didn't match the path_filters for '{self.name}'"
                    )
                    continue
                else:
                    logger.debug(
                        f"{sp_key} - Selecting '{report.last_found_file}' as it matched the path_filters for '{self.name}'"
                    )

            # Make a sample name from the filename
            f["sp_key"] = sp_key
            f["s_name"] = self.clean_s_name(f["fn"], f)
            if filehandles or filecontents:
                try:
                    # Custom content module can now handle image files
                    (ftype, encoding) = mimetypes.guess_type(os.path.join(f["root"], f["fn"]))
                    if ftype is not None and ftype.startswith("image"):
                        with io.open(os.path.join(f["root"], f["fn"]), "rb") as fh:
                            # always return file handles
                            f["f"] = fh
                            yield f
                    else:
                        # Everything else - should be all text files
                        with io.open(os.path.join(f["root"], f["fn"]), "r", encoding="utf-8") as fh:
                            if filehandles:
                                f["f"] = fh
                                yield f
                            elif filecontents:
                                f["f"] = fh.read()
                                yield f
                except (IOError, OSError, ValueError, UnicodeDecodeError) as e:
                    logger.debug("Couldn't open filehandle when returning file: {}\n{}".format(f["fn"], e))
                    f["f"] = None
            else:
                yield f

    def add_section(
        self,
        name=None,
        anchor=None,
        description="",
        comment="",
        helptext="",
        plot="",
        content="",
        autoformat=True,
        autoformat_type="markdown",
    ):
        """Add a section to the module report output"""

        # Default anchor
        if anchor is None:
            if name is not None:
                nid = name.lower().strip().replace(" ", "-")
                anchor = "{}-{}".format(self.anchor, nid)
            else:
                sl = len(self.sections) + 1
                anchor = "{}-section-{}".format(self.anchor, sl)

        # Append custom module anchor to the section if set
        mod_cust_config = getattr(self, "mod_cust_config", {})
        if "anchor" in mod_cust_config:
            anchor = "{}_{}".format(mod_cust_config["anchor"], anchor)

        # Sanitise anchor ID and check for duplicates
        anchor = report.save_htmlid(anchor)

        # Skip if user has a config to remove this module section
        if anchor in config.remove_sections:
            logger.debug("Skipping section '{}' because specified in user config".format(anchor))
            return

        # See if we have a user comment in the config
        if anchor in config.section_comments:
            comment = config.section_comments[anchor]

        # Format the content
        if autoformat:
            if len(description) > 0:
                description = textwrap.dedent(description)
                if autoformat_type == "markdown":
                    description = markdown.markdown(description)
            if len(comment) > 0:
                comment = textwrap.dedent(comment)
                if autoformat_type == "markdown":
                    comment = markdown.markdown(comment)
            if len(helptext) > 0:
                helptext = textwrap.dedent(helptext)
                if autoformat_type == "markdown":
                    helptext = markdown.markdown(helptext)

        # Strip excess whitespace
        description = description.strip()
        comment = comment.strip()
        helptext = helptext.strip()

<<<<<<< HEAD
        self.sections.append({
            'name': name,
            'anchor': anchor,
            'description': description,
            'comment': comment,
            'helptext': helptext,
            'plot': plot,
            'content': content,
            'print_section': any([ n is not None and len(n) > 0 for n in [description, comment, helptext, plot, content] ])
        })

    def clean_s_name(self, s_name, root=None, patterns=None, trim_patterns=None, prepend_dirs=None):
        """ Helper function to take a long file name and strip it
=======
        self.sections.append(
            {
                "name": name,
                "anchor": anchor,
                "description": description,
                "comment": comment,
                "helptext": helptext,
                "plot": plot,
                "content": content,
                "print_section": any(
                    [n is not None and len(n) > 0 for n in [description, comment, helptext, plot, content]]
                ),
            }
        )

    def clean_s_name(self, s_name, f=None, root=None, filename=None, seach_pattern_key=None):
        """Helper function to take a long file name and strip it
>>>>>>> 0ff8ec32
        back to a clean sample name. Somewhat arbitrary.
        :param s_name: The sample name to clean
        :param root: The directory path that this file is within
        :patterns: list of list of patterns to use for cleaning (default: config.fn_clean_exts)
        :trim_patterns: list of list of patterns to use for trimming (default: config.fn_clean_trim)
        :prepend_dirs: boolean, whether to prepend dir name to s_name (default: config.prepend_dirs)
        :return: The cleaned sample name, ready to be used
        """
        s_name_original = s_name

        # Backwards compatability - if f is a string, it's probably the root (this used to be the second argument)
        if isinstance(f, str):
            root = f
            f = None

        # Set string variables from f if it was a dict from find_log_files()
        if isinstance(f, dict):
            if "root" in f and root is None:
                root = f["root"]
            if "fn" in f and filename is None:
                filename = f["fn"]
            if "sp_key" in f and seach_pattern_key is None:
                seach_pattern_key = f["sp_key"]

        # For modules setting s_name from file contents, set s_name back to the filename
        # (if wanted in the config)
        if filename is not None and (
            config.use_filename_as_sample_name is True
            or (
                isinstance(config.use_filename_as_sample_name, list)
                and seach_pattern_key is not None
                and seach_pattern_key in config.use_filename_as_sample_name
            )
        ):
            s_name = filename

        # Set root to empty string if not known
        if root is None:
<<<<<<< HEAD
            root = ''
        if patterns is None:
            patterns = config.fn_clean_exts
        if trim_patterns is None:
            trim_patterns = config.fn_clean_trim
        if prepend_dirs is None:
            prepend_dirs = config.prepend_dirs
        if prepend_dirs:
=======
            root = ""

        # if s_name comes from file contents, it may have a file path
        # For consistency with other modules, we keep just the basename
        s_name = os.path.basename(s_name)

        # Prepend sample name with directory
        if config.prepend_dirs:
>>>>>>> 0ff8ec32
            sep = config.prepend_dirs_sep
            root = root.lstrip(".{}".format(os.sep))
            dirs = [d.strip() for d in root.split(os.sep) if d.strip() != ""]
            if config.prepend_dirs_depth != 0:
                d_idx = config.prepend_dirs_depth * -1
                if config.prepend_dirs_depth > 0:
                    dirs = dirs[d_idx:]
                else:
                    dirs = dirs[:d_idx]
            if len(dirs) > 0:
                s_name = "{}{}{}".format(sep.join(dirs), sep, s_name)

        if config.fn_clean_sample_names:
            # Split then take first section to remove everything after these matches
<<<<<<< HEAD
            for ext in patterns:
=======
            for ext in config.fn_clean_exts:
                # Check if this config is limited to a module
                if "module" in ext:
                    if type(ext["module"]) is str:
                        ext["module"] = [ext["module"]]
                    if not any([m == self.anchor for m in ext["module"]]):
                        continue

                # Go through different filter types
>>>>>>> 0ff8ec32
                if type(ext) is str:
                    ext = {"type": "truncate", "pattern": ext}
                if ext.get("type") == "truncate":
                    s_name = s_name.split(ext["pattern"], 1)[0]
                elif ext.get("type") in ("remove", "replace"):
                    if ext["type"] == "replace":
                        logger.warning(
                            "use 'config.fn_clean_sample_names.remove' instead "
                            "of 'config.fn_clean_sample_names.replace' [deprecated]"
                        )
                    s_name = s_name.replace(ext["pattern"], "")
                elif ext.get("type") == "regex":
                    s_name = re.sub(ext["pattern"], "", s_name)
                elif ext.get("type") == "regex_keep":
                    match = re.search(ext["pattern"], s_name)
                    s_name = match.group() if match else s_name
                elif ext.get("type") is None:
                    logger.error('config.fn_clean_exts config was missing "type" key: {}'.format(ext))
                else:
<<<<<<< HEAD
                    logger.error('Unrecognised sample name cleaning pattern type: {}'.format(ext['type']))
=======
                    logger.error("Unrecognised config.fn_clean_exts type: {}".format(ext.get("type")))
>>>>>>> 0ff8ec32
            # Trim off characters at the end of names
            for chrs in trim_patterns:
                if s_name.endswith(chrs):
                    s_name = s_name[: -len(chrs)]
                if s_name.startswith(chrs):
                    s_name = s_name[len(chrs) :]

        # Remove trailing whitespace
        s_name = s_name.strip()

        # If we cleaned back to an empty string, just use the original value
        if s_name == "":
            s_name = s_name_original

        # Do any hard replacements that are set with --replace-names
        if config.sample_names_replace:
            for s_name_search, s_name_replace in config.sample_names_replace.items():
                try:
                    # Skip if we're looking for exact matches only
                    if config.sample_names_replace_exact:
                        # Simple strings
                        if not config.sample_names_replace_regex and s_name != s_name_search:
                            continue
                        # regexes
                        if config.sample_names_replace_regex and not re.fullmatch(s_name_search, s_name):
                            continue
                    # Replace - regex
                    if config.sample_names_replace_regex:
                        s_name = re.sub(s_name_search, s_name_replace, s_name)
                    # Replace - simple string
                    else:
                        # Complete name swap
                        if config.sample_names_replace_complete:
                            if s_name_search in s_name:
                                s_name = s_name_replace
                        # Partial substring replace
                        else:
                            s_name = s_name.replace(s_name_search, s_name_replace)
                except re.error as e:
                    logger.error("Error with sample name replacement regex: {}".format(e))

        return s_name

    def group_samples(self, samples, group):
        """
        Takes a list of sample names and groups according to a named
        set of patterns defined in the config
        :param samples (list): List of sample names
        :param group (str): The name of the grouping patterns from the config
        :return: Returns a dict where the keys are the cleaned basename for
                each group, containing a list of the original sample names
                that are members.
        """
        # Get the cleaning patterns
        c_patterns = config.sample_merge_groups.get(group)
        if c_patterns is None:
            logger.warn("self.group_samples() group not found: '{}'".format(group))
            return { s_name:[s_name] for s_name in samples }
        # Go through the samples
        sample_groups = dict()
        for s_name in sorted(samples):
            g_name = self.clean_s_name(s_name, patterns=c_patterns, trim_patterns=[], prepend_dirs=False)
            if g_name not in sample_groups:
                sample_groups[g_name] = []
            sample_groups[g_name].append(s_name)
        return sample_groups

    def split_data_by_group(self, s_groups, data):
        """
        Takes output from self.group_samples along with a regular MultiQC data structure
        (dict where each key is a sample name) and returns the data organised into lists.
        Sample names are sorted and the first member of each each group is returned in the
        first list item. The second of each group in the second and so on.
        """
        gdata = list()
        for n in range(max(len(k) for k in s_groups.values())):
            gdata.append(dict())
        for s_names in s_groups.values():
            for idx, s_name in enumerate(s_names):
                gdata[idx][s_name] = data[s_name]
        return gdata

    def ignore_samples(self, data):
        """Strip out samples which match `sample_names_ignore`"""
        try:
            if isinstance(data, OrderedDict):
                newdata = OrderedDict()
            elif isinstance(data, dict):
                newdata = dict()
            else:
                return data
            for s_name, v in data.items():
                if not self.is_ignore_sample(s_name):
                    newdata[s_name] = v
            return newdata
        except (TypeError, AttributeError):
            return data

    def is_ignore_sample(self, s_name):
        """Should a sample name be ignored?"""
        glob_match = any(fnmatch.fnmatch(s_name, sn) for sn in config.sample_names_ignore)
        re_match = any(re.match(sn, s_name) for sn in config.sample_names_ignore_re)
        return glob_match or re_match

    def general_stats_addcols(self, data, headers=None, namespace=None):
        """Helper function to add to the General Statistics variable.
        Adds to report.general_stats and does not return anything. Fills
        in required config variables if not supplied.
        :param data: A dict with the data. First key should be sample name,
                     then the data key, then the data.
        :param headers: Dict / OrderedDict with information for the headers,
                        such as colour scales, min and max values etc.
                        See docs/writing_python.md for more information.
        :param namespace: Append to the module name in the table column description.
                          Can be e.g. a submodule name.
        :return: None
        """
        if headers is None:
            headers = {}
        # Deepish copy of headers so that we can modify it in place
        headers = {k: v.copy() for k, v in headers.items()}

        # Guess the column headers from the data if not supplied
        if headers is None or len(headers) == 0:
            hs = set()
            for d in data.values():
                hs.update(d.keys())
            hs = list(hs)
            hs.sort()
            headers = OrderedDict()
            for k in hs:
                headers[k] = dict()

        # Add the module name to the description if not already done
        keys = headers.keys()
        for k in keys:
            # Prepend the namespace displayed in the table with the module name
            namespace = headers[k].get("namespace", namespace)
            headers[k]["namespace"] = self.name
            if namespace:
                headers[k]["namespace"] = self.name + " " + namespace
            if "description" not in headers[k]:
                headers[k]["description"] = headers[k].get("title", k)

        # Append to report.general_stats for later assembly into table
        report.general_stats_data.append(data)
        report.general_stats_headers.append(headers)

    def add_data_source(self, f=None, s_name=None, source=None, module=None, section=None):
        try:
            if module is None:
                module = self.name
            if section is None:
                section = "all_sections"
            if s_name is None:
                s_name = f["s_name"]
            if source is None:
                source = os.path.abspath(os.path.join(f["root"], f["fn"]))
            report.data_sources[module][section][s_name] = source
        except AttributeError:
            logger.warning("Tried to add data source for {}, but was missing fields data".format(self.name))

    def add_software_version(self, version: str = None, sample: str = None, software_name: str = None):
        """Save software versions for module."""
        # Don't add if version is None. This allows every module to call this function
        # even those without a version to add. This is useful to check that all modules
        # are calling this function.
        if version is None:
            return

        # Don't add if version detection is disabled
        if config.disable_version_detection:
            return

        # Don't add if sample is ignored
        if sample is not None and self.is_ignore_sample(sample):
            return

        # Use module name as software name if not specified
        if software_name is None:
            software_name = self.name

        # Check if version string is PEP 440 compliant to enable version normalization and proper ordering.
        # Otherwise use raw string is used for version.
        # - https://peps.python.org/pep-0440/
        version = software_versions.parse_version(version)

        if version in self.versions[software_name]:
            return

        self.versions[software_name].append(version)

        # Sort version in order newest --> oldest
        self.versions[software_name] = software_versions.sort_versions(self.versions[software_name])

        # Update version list for report section.
        group_name = self.name
        report.software_versions[group_name][software_name] = self.versions[software_name]

    def write_data_file(self, data, fn, sort_cols=False, data_format=None):
        """Saves raw data to a dictionary for downstream use, then redirects
        to report.write_data_file() to create the file in the report directory"""

        # Append custom module anchor if set
        mod_cust_config = getattr(self, "mod_cust_config", {})
        if "anchor" in mod_cust_config:
            fn = "{}_{}".format(fn, mod_cust_config["anchor"])

        # Generate a unique filename if the file already exists (running module multiple times)
        i = 1
        base_fn = fn
        while fn in report.saved_raw_data:
            fn = "{}_{}".format(base_fn, i)
            i += 1

        # Save the file
        report.saved_raw_data[fn] = data
        util_functions.write_data_file(data, fn, sort_cols, data_format)

    ##################################################
    #### DEPRECATED FORWARDERS
    def plot_bargraph(self, data, cats=None, pconfig=None):
        """Depreciated function. Forwards to new location."""
        from multiqc.plots import bargraph

        if pconfig is None:
            pconfig = {}
        return bargraph.plot(data, cats, pconfig)

    def plot_xy_data(self, data, pconfig=None):
        """Depreciated function. Forwards to new location."""
        from multiqc.plots import linegraph

        if pconfig is None:
            pconfig = {}
        return linegraph.plot(data, pconfig)<|MERGE_RESOLUTION|>--- conflicted
+++ resolved
@@ -266,21 +266,6 @@
         comment = comment.strip()
         helptext = helptext.strip()
 
-<<<<<<< HEAD
-        self.sections.append({
-            'name': name,
-            'anchor': anchor,
-            'description': description,
-            'comment': comment,
-            'helptext': helptext,
-            'plot': plot,
-            'content': content,
-            'print_section': any([ n is not None and len(n) > 0 for n in [description, comment, helptext, plot, content] ])
-        })
-
-    def clean_s_name(self, s_name, root=None, patterns=None, trim_patterns=None, prepend_dirs=None):
-        """ Helper function to take a long file name and strip it
-=======
         self.sections.append(
             {
                 "name": name,
@@ -296,9 +281,18 @@
             }
         )
 
-    def clean_s_name(self, s_name, f=None, root=None, filename=None, seach_pattern_key=None):
+    def clean_s_name(
+        self,
+        s_name,
+        f=None,
+        root=None,
+        filename=None,
+        seach_pattern_key=None,
+        patterns=None,
+        trim_patterns=None,
+        prepend_dirs=None,
+    ):
         """Helper function to take a long file name and strip it
->>>>>>> 0ff8ec32
         back to a clean sample name. Somewhat arbitrary.
         :param s_name: The sample name to clean
         :param root: The directory path that this file is within
@@ -335,10 +329,13 @@
         ):
             s_name = filename
 
+        # if s_name comes from file contents, it may have a file path
+        # For consistency with other modules, we keep just the basename
+        s_name = os.path.basename(s_name)
+
         # Set root to empty string if not known
         if root is None:
-<<<<<<< HEAD
-            root = ''
+            root = ""
         if patterns is None:
             patterns = config.fn_clean_exts
         if trim_patterns is None:
@@ -346,16 +343,6 @@
         if prepend_dirs is None:
             prepend_dirs = config.prepend_dirs
         if prepend_dirs:
-=======
-            root = ""
-
-        # if s_name comes from file contents, it may have a file path
-        # For consistency with other modules, we keep just the basename
-        s_name = os.path.basename(s_name)
-
-        # Prepend sample name with directory
-        if config.prepend_dirs:
->>>>>>> 0ff8ec32
             sep = config.prepend_dirs_sep
             root = root.lstrip(".{}".format(os.sep))
             dirs = [d.strip() for d in root.split(os.sep) if d.strip() != ""]
@@ -370,10 +357,7 @@
 
         if config.fn_clean_sample_names:
             # Split then take first section to remove everything after these matches
-<<<<<<< HEAD
             for ext in patterns:
-=======
-            for ext in config.fn_clean_exts:
                 # Check if this config is limited to a module
                 if "module" in ext:
                     if type(ext["module"]) is str:
@@ -382,7 +366,6 @@
                         continue
 
                 # Go through different filter types
->>>>>>> 0ff8ec32
                 if type(ext) is str:
                     ext = {"type": "truncate", "pattern": ext}
                 if ext.get("type") == "truncate":
@@ -402,11 +385,7 @@
                 elif ext.get("type") is None:
                     logger.error('config.fn_clean_exts config was missing "type" key: {}'.format(ext))
                 else:
-<<<<<<< HEAD
-                    logger.error('Unrecognised sample name cleaning pattern type: {}'.format(ext['type']))
-=======
-                    logger.error("Unrecognised config.fn_clean_exts type: {}".format(ext.get("type")))
->>>>>>> 0ff8ec32
+                    logger.error("Unrecognised sample name cleaning pattern type: {}".format(ext.get("type")))
             # Trim off characters at the end of names
             for chrs in trim_patterns:
                 if s_name.endswith(chrs):
@@ -464,7 +443,7 @@
         c_patterns = config.sample_merge_groups.get(group)
         if c_patterns is None:
             logger.warn("self.group_samples() group not found: '{}'".format(group))
-            return { s_name:[s_name] for s_name in samples }
+            return {s_name: [s_name] for s_name in samples}
         # Go through the samples
         sample_groups = dict()
         for s_name in sorted(samples):
@@ -478,7 +457,7 @@
         """
         Takes output from self.group_samples along with a regular MultiQC data structure
         (dict where each key is a sample name) and returns the data organised into lists.
-        Sample names are sorted and the first member of each each group is returned in the
+        Sample names are sorted and the first member of each group is returned in the
         first list item. The second of each group in the second and so on.
         """
         gdata = list()

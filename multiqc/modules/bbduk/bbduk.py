--- conflicted
+++ resolved
@@ -82,11 +82,7 @@
                     "Result",
                 ]
                 for cat in cats:
-<<<<<<< HEAD
-                    matches = re.search(f"{cat}:\s+(\d+) reads \(([\d\.]+)%\)\s+(\d+) bases \(([\d\.]+)%\)", line)
-=======
                     matches = re.search(rf"{cat}:\s+(\d+) reads \(([\d\.]+)%\)\s+(\d+) bases \(([\d\.]+)%\)", line)
->>>>>>> ab6147ba
                     if matches:
                         self.bbduk_data[s_name][cat + " reads"] = int(matches.group(1))
                         self.bbduk_data[s_name][cat + " reads percent"] = float(matches.group(2))

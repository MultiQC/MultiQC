""" MultiQC submodule to parse output from Bcftools stats """

import logging
import re

from multiqc import config
from multiqc.plots import bargraph, linegraph, table

# Initialise the logger
log = logging.getLogger(__name__)

VERSION_REGEX = r"# This file was produced by bcftools stats \(([\d\.]+)"
HTSLIB_REGEX = r"\+htslib-([\d\.]+)"


class StatsReportMixin:
    """Mixin loaded by the bcftools MultiqcModule class"""

    def parse_bcftools_stats(self):
        """
        Find bcftools stats logs and parse their data
          Bcftools stats reports contain 'sets' of data, which can
          have multiple vcf files each (but usually don't). Here,
          we treat each 'set' as a MultiQC sample, taking the first
          input filename for each set as the name.
        """
        collapse_complementary = getattr(config, "bcftools", {}).get("collapse_complementary_changes", False)
        if collapse_complementary:
            types = ["A>C", "A>G", "A>T", "C>A", "C>G", "C>T"]
        else:
            types = ["A>C", "A>G", "A>T", "C>A", "C>G", "C>T", "G>A", "G>C", "G>T", "T>A", "T>C", "T>G"]

        self.bcftools_stats = dict()
        self.bcftools_stats_indels = dict()
        self.bcftools_stats_vqc_snp = dict()
        self.bcftools_stats_sample_variants = dict()
        self.bcftools_stats_sample_tstv = dict()
        self.bcftools_stats_sample_singletons = dict()
        self.bcftools_stats_sample_depth = dict()
        self.bcftools_stats_vqc_transi = dict()
        self.bcftools_stats_vqc_transv = dict()
        self.bcftools_stats_vqc_indels = dict()
        self.bcftools_stats_depth_data = dict()
        for f in self.find_log_files("bcftools/stats"):
            s_names = list()
            for line in f["f"].splitlines():
                # Get version number from file contents
                if line.startswith("# This file was produced by bcftools stats"):
                    # Look for BCFtools version
                    version_match = re.search(VERSION_REGEX, line)
                    if version_match is None:
                        continue

                    # Add BCFtools version
                    bcftools_version = version_match.group(1)
                    self.add_software_version(bcftools_version, f["s_name"])

                    # Look for HTSlib version
                    htslib_version_match = re.search(HTSLIB_REGEX, line)
                    if htslib_version_match is None:
                        continue

                    # Add HTSlib version if different from BCFtools version
                    htslib_version = htslib_version_match.group(1)
                    if htslib_version != bcftools_version:
                        self.add_software_version(htslib_version, f["s_name"], "HTSlib")

                s = line.split("\t")
                # Get the sample names - one per 'set'
                if s[0] == "ID":
                    s_name = self.clean_s_name(s[2], f)
                    s_names.append(s_name)
                    if s_name in self.bcftools_stats:
                        log.debug(f"Duplicate sample name found! Overwriting: {s_name}")
                    self.add_data_source(f, s_name, section="stats")
                    self.bcftools_stats[s_name] = dict()
                    self.bcftools_stats_indels[s_name] = dict()
                    self.bcftools_stats_sample_variants[s_name] = dict()
                    self.bcftools_stats_sample_tstv[s_name] = dict()
                    self.bcftools_stats_sample_singletons[s_name] = dict()
                    self.bcftools_stats_sample_depth[s_name] = dict()
                    self.bcftools_stats_vqc_snp[s_name] = dict()
                    self.bcftools_stats_vqc_transi[s_name] = dict()
                    self.bcftools_stats_vqc_transv[s_name] = dict()
                    self.bcftools_stats_vqc_indels[s_name] = dict()
                    self.bcftools_stats_depth_data[s_name] = {}
                    self.bcftools_stats_indels[s_name][0] = None  # Avoid joining line across missing 0

                # Parse key stats
                if s[0] == "SN" and len(s_names) > 0:
                    s_name = s_names[int(s[1])]
                    field = s[2].strip()[:-1]
                    field = field.replace(" ", "_")
                    value = float(s[3].strip())
                    self.bcftools_stats[s_name][field] = value

                # Parse transitions/transversions stats
                if s[0] == "TSTV" and len(s_names) > 0:
                    s_name = s_names[int(s[1])]
                    fields = ["ts", "tv", "tstv", "ts_1st_ALT", "tv_1st_ALT", "tstv_1st_ALT"]
                    for i, field in enumerate(fields):
                        value = float(s[i + 2].strip())

                        self.bcftools_stats[s_name][field] = value

                # Parse substitution types
                if s[0] == "ST" and len(s_names) > 0:
                    s_name = s_names[int(s[1])]

                    rc = {"A": "T", "C": "G", "G": "C", "T": "A"}
                    change = s[2].strip()
                    if change not in types:
                        change = ">".join(rc[n] for n in change.split(">"))

                    field = f"substitution_type_{change}"
                    value = float(s[3].strip())
                    if field not in self.bcftools_stats[s_name]:
                        self.bcftools_stats[s_name][field] = 0
                    self.bcftools_stats[s_name][field] += value

                # Indel length distributions
                if s[0] == "IDD" and len(s_names) > 0:
                    s_name = s_names[int(s[1])]
                    length = float(s[2].strip())
                    count = float(s[3].strip())
                    self.bcftools_stats_indels[s_name][length] = count

                # Per-sample counts
                if s[0] == "PSC" and len(s_names) > 0:
                    s_name = s_names[int(s[1])]
                    fields = ["variations_hom", "variations_het"]
                    for i, field in enumerate(fields):
                        self.bcftools_stats[s_name][field] = int(s[i + 4].strip())

                # Per-sample variant stats
                if s[0] == "PSC" and len(s_names) > 0:
                    s_name = s_names[int(s[1])]
                    sample = self.clean_s_name(s[2].strip(), f)
                    self.bcftools_stats_sample_variants[s_name][sample] = dict()
                    self.bcftools_stats_sample_variants[s_name][sample]["nSNPs"] = (
                        int(s[3].strip()) + int(s[4].strip()) + int(s[5].strip())
                    )
                    self.bcftools_stats_sample_variants[s_name][sample]["nIndels"] = int(s[8].strip())
                    if len(s) >= 14:
                        nMissing = int(s[13].strip())
                    else:
                        nMissing = 0
                    nPresent = self.bcftools_stats[s_name]["number_of_records"] - nMissing
                    self.bcftools_stats_sample_variants[s_name][sample]["nOther"] = (
                        nPresent
                        - self.bcftools_stats_sample_variants[s_name][sample]["nSNPs"]
                        - self.bcftools_stats_sample_variants[s_name][sample]["nIndels"]
                    )

                # Per-sample ts/tv stats
                if s[0] == "PSC" and len(s_names) > 0:
                    s_name = s_names[int(s[1])]
                    sample = self.clean_s_name(s[2].strip(), f)
                    self.bcftools_stats_sample_tstv[s_name][sample] = dict()
                    if int(s[7].strip()) != 0:
                        self.bcftools_stats_sample_tstv[s_name][sample]["tstv"] = float(
                            int(s[6].strip()) / int(s[7].strip())
                        )
                    else:
                        self.bcftools_stats_sample_tstv[s_name][sample]["tstv"] = 0

                # Per-sample singletons stats
                if s[0] == "PSC" and len(s_names) > 0:
                    s_name = s_names[int(s[1])]
                    sample = self.clean_s_name(s[2].strip(), f)
                    self.bcftools_stats_sample_singletons[s_name][sample] = dict()
                    self.bcftools_stats_sample_singletons[s_name][sample]["singletons"] = int(s[10].strip())
                    self.bcftools_stats_sample_singletons[s_name][sample]["rest"] = (
                        int(s[3].strip()) + int(s[4].strip()) + int(s[5].strip()) - int(s[10].strip())
                    )

                # Per-sample coverage stats
                if s[0] == "PSC" and len(s_names) > 0:
                    s_name = s_names[int(s[1])]
                    sample = self.clean_s_name(s[2].strip(), f)
                    self.bcftools_stats_sample_depth[s_name][sample] = dict()
                    self.bcftools_stats_sample_depth[s_name][sample]["depth"] = float(s[9].strip())

                # Depth plots
                if s[0] == "DP" and len(s_names) > 0:
                    s_name = s_names[int(s[1])]
                    bin_name = s[2].strip()
                    percent_sites = float(s[-1].strip())
                    self.bcftools_stats_depth_data[s_name][bin_name] = percent_sites

                # Variant Qualities
                if s[0] == "QUAL" and len(s_names) > 0:
                    s_name = s_names[int(s[1])]
                    quality = float("0" + s[2].strip())
                    self.bcftools_stats_vqc_snp[s_name][quality] = float(s[3].strip())
                    self.bcftools_stats_vqc_transi[s_name][quality] = float(s[4].strip())
                    self.bcftools_stats_vqc_transv[s_name][quality] = float(s[5].strip())
                    self.bcftools_stats_vqc_indels[s_name][quality] = float(s[6].strip())

        # Remove empty samples
        self.bcftools_stats = {k: v for k, v in self.bcftools_stats.items() if len(v) > 0}
        self.bcftools_stats_indels = {k: v for k, v in self.bcftools_stats_indels.items() if len(v) > 0}
        self.bcftools_stats_sample_variants = {
            k: v for k, v in self.bcftools_stats_sample_variants.items() if len(v) > 0
        }
        self.bcftools_stats_sample_tstv = {k: v for k, v in self.bcftools_stats_sample_tstv.items() if len(v) > 0}
        self.bcftools_stats_sample_singletons = {
            k: v for k, v in self.bcftools_stats_sample_singletons.items() if len(v) > 0
        }
        self.bcftools_stats_sample_depth = {k: v for k, v in self.bcftools_stats_sample_depth.items() if len(v) > 0}
        self.bcftools_stats_vqc_snp = {k: v for k, v in self.bcftools_stats_vqc_snp.items() if len(v) > 0}
        self.bcftools_stats_vqc_transi = {k: v for k, v in self.bcftools_stats_vqc_transi.items() if len(v) > 0}
        self.bcftools_stats_vqc_transv = {k: v for k, v in self.bcftools_stats_vqc_transv.items() if len(v) > 0}
        self.bcftools_stats_vqc_indels = {k: v for k, v in self.bcftools_stats_vqc_indels.items() if len(v) > 0}
        self.bcftools_stats_depth_data = {k: v for k, v in self.bcftools_stats_depth_data.items() if len(v) > 0}

        # Filter to strip out ignored sample names
        self.bcftools_stats = self.ignore_samples(self.bcftools_stats)
        self.bcftools_stats_indels = self.ignore_samples(self.bcftools_stats_indels)
        self.bcftools_stats_vqc_snp = self.ignore_samples(self.bcftools_stats_vqc_snp)
        self.bcftools_stats_sample_variants = self.ignore_samples(self.bcftools_stats_sample_variants)
        self.bcftools_stats_sample_tstv = self.ignore_samples(self.bcftools_stats_sample_tstv)
        self.bcftools_stats_sample_singletons = self.ignore_samples(self.bcftools_stats_sample_singletons)
        self.bcftools_stats_sample_depth = self.ignore_samples(self.bcftools_stats_sample_depth)
        self.bcftools_stats_vqc_transi = self.ignore_samples(self.bcftools_stats_vqc_transi)
        self.bcftools_stats_vqc_transv = self.ignore_samples(self.bcftools_stats_vqc_transv)
        self.bcftools_stats_vqc_indels = self.ignore_samples(self.bcftools_stats_vqc_indels)
        self.bcftools_stats_depth_data = self.ignore_samples(self.bcftools_stats_depth_data)
        if len(self.bcftools_stats) == 0:
            return 0

        # Write parsed report data to a file
        self.write_data_file(self.bcftools_stats, "multiqc_bcftools_stats")

        # Stats Table
        stats_headers = self.bcftools_stats_genstats_headers()
        if getattr(config, "bcftools", {}).get("write_general_stats", True):
            self.general_stats_addcols(self.bcftools_stats, stats_headers, "Stats")
        if getattr(config, "bcftools", {}).get("write_separate_table", False):
            self.add_section(
                name="Bcftools Stats",
                anchor="bcftools-stats_stats",
                plot=table.plot(
                    self.bcftools_stats,
                    stats_headers,
                    {
                        "namespace": "Stats",
                        "id": "bcftools-stats-table",
                    },
                ),
            )

        # Make bargraph plot of substitution types
        keys = {}
        for t in types:
            keys[f"substitution_type_{t}"] = {"name": t}
        pconfig = {
            "id": "bcftools-stats-subtypes",
            "title": "Bcftools Stats: Substitutions",
            "ylab": "# Substitutions",
            "cpswitch_counts_label": "Number of Substitutions",
        }
        self.add_section(
            name="Variant Substitution Types",
            anchor="bcftools-stats_variant_sub_types",
            plot=bargraph.plot(self.bcftools_stats, keys, pconfig),
        )

        # Make histograms of variant quality
        if len(self.bcftools_stats_vqc_snp) > 0:
            pconfig = {
                "id": "bcftools_stats_vqc",
                "title": "Bcftools Stats: Variant Quality Count",
                "ylab": "Count",
                "xlab": "Quality",
                "xDecimals": False,
                "ymin": 0,
                "smooth_points": 600,
                "data_labels": [
                    {"name": "Count SNP", "ylab": "Quality"},
                    {"name": "Count Transitions", "ylab": "Quality"},
                    {"name": "Count Transversions", "ylab": "Quality"},
                    {"name": "Count Indels", "ylab": "Quality"},
                ],
            }
            self.add_section(
                name="Variant Quality",
                anchor="bcftools-stats_variant_quality_plot",
                plot=linegraph.plot(
                    [
                        self.bcftools_stats_vqc_snp,
                        self.bcftools_stats_vqc_transi,
                        self.bcftools_stats_vqc_transv,
                        self.bcftools_stats_vqc_indels,
                    ],
                    pconfig,
                ),
            )

<<<<<<< HEAD
            # Make histograms of variant quality
            if len(self.bcftools_stats_vqc_snp) > 0:
                pconfig = {
                    "id": "bcftools_stats_vqc",
                    "title": "Bcftools Stats: Variant Quality Count",
                    "ylab": "Count",
                    "xlab": "Quality",
                    "xDecimals": False,
                    "ymin": 0,
                    "smooth_points": 600,
                    "data_labels": [
                        {"name": "Count SNP", "ylab": "Quality"},
                        {"name": "Count Transitions", "ylab": "Quality"},
                        {"name": "Count Transversions", "ylab": "Quality"},
                        {"name": "Count Indels", "ylab": "Quality"},
                    ],
                }
                self.add_section(
                    name="Variant Quality",
                    anchor="bcftools-stats_variant_quality_plot",
                    plot=linegraph.plot(
                        [
                            self.bcftools_stats_vqc_snp,
                            self.bcftools_stats_vqc_transi,
                            self.bcftools_stats_vqc_transv,
                            self.bcftools_stats_vqc_indels,
                        ],
                        pconfig,
                    ),
                )

            # Make line graph of indel lengths
            if len(self.bcftools_stats_indels) > 0:
                pconfig = {
                    "id": "bcftools_stats_indel-lengths",
                    "title": "Bcftools Stats: Indel Distribution",
                    "ylab": "Count",
                    "xlab": "InDel Length (bp)",
                    "xDecimals": False,
                    "ymin": 0,
                }
                self.add_section(
                    name="Indel Distribution",
                    anchor="bcftools-stats_indel_plot",
                    plot=linegraph.plot(self.bcftools_stats_indels, pconfig),
                )
            # Make line graph of variants per depth
            if len(depth_data) > 0:
                pconfig = {
                    "id": "bcftools_stats_depth",
                    "title": "Bcftools Stats: Variant depths",
                    "ylab": "Fraction of sites (%)",
                    "xlab": "Variant depth",
                    "ymin": 0,
                    "ymax": 100,
                    "categories": True,
                    "tt_decimals": 1,
                }
                self.add_section(
                    name="Variant depths",
                    anchor="bcftools-stats_depth_plot",
                    description="Read depth support distribution for called variants",
                    plot=linegraph.plot(depth_data, pconfig),
                )

            # Make bargraph plot of missing sites
            if len(self.bcftools_stats_sample_variants) > 0:
                pconfig = {
                    "id": "bcftools-stats-sites",
                    "title": "Bcftools Stats: Sites per sample",
                    "ylab": "# Sites",
                    "cpswitch_counts_label": "Number of sites",
                    "data_labels": list(self.bcftools_stats_sample_variants),
                }
                self.add_section(
                    name="Sites per sample",
                    anchor="bcftools-stats_sites_per_sample",
                    plot=bargraph.plot(
                        list(self.bcftools_stats_sample_variants.values()), ["nSNPs", "nIndels", "nOther"], pconfig
                    ),
                )

            # Make bargraph plot of ts/tv stats
            if len(self.bcftools_stats_sample_tstv) > 0:
                pconfig = {
                    "id": "bcftools-stats-tstv",
                    "title": "Bcftools Stats: Ts/Tv",
                    "ylab": "Ts/Tv",
                    "cpswitch_counts_label": "Ts/Tv",
                    "cpswitch": False,
                    "data_labels": list(self.bcftools_stats_sample_tstv),
                }
                self.add_section(
                    name="Ts/Tv",
                    anchor="bcftools-stats_ts_tv",
                    plot=bargraph.plot(list(self.bcftools_stats_sample_tstv.values()), ["tstv"], pconfig),
                )

            # Make bargraph plot of singletons stats
            if len(self.bcftools_stats_sample_singletons) > 0:
                pconfig = {
                    "id": "bcftools-stats-singletons",
                    "title": "Bcftools Stats: Singletons",
                    "ylab": "# Singletons",
                    "cpswitch_counts_label": "Singletons",
                    "cpswitch_c_active": False,
                    "data_labels": list(self.bcftools_stats_sample_singletons),
                }
                self.add_section(
                    name="Number of Singletons",
                    anchor="bcftools-stats_singletones",
                    plot=bargraph.plot(
                        list(self.bcftools_stats_sample_singletons.values()), ["singletons", "rest"], pconfig
                    ),
                )

            # Make bargraph plot of sequencing depth stats
            if len(self.bcftools_stats_sample_depth) > 0:
                pconfig = {
                    "id": "bcftools-stats-depth",
                    "title": "Bcftools Stats: Sequencing depth",
                    "ylab": "Sequencing depth",
                    "cpswitch_counts_label": "Sequencing depth",
                    "cpswitch": False,
                    "data_labels": list(self.bcftools_stats_sample_depth),
                }
                self.add_section(
                    name="Sequencing depth",
                    anchor="bcftools-stats_sequencing_depth",
                    plot=bargraph.plot(list(self.bcftools_stats_sample_depth.values()), ["depth"], pconfig),
                )
=======
        # Make line graph of indel lengths
        if len(self.bcftools_stats_indels) > 0:
            pconfig = {
                "id": "bcftools_stats_indel-lengths",
                "title": "Bcftools Stats: Indel Distribution",
                "ylab": "Count",
                "xlab": "InDel Length (bp)",
                "xDecimals": False,
                "ymin": 0,
            }
            self.add_section(
                name="Indel Distribution",
                anchor="bcftools-stats_indel_plot",
                plot=linegraph.plot(self.bcftools_stats_indels, pconfig),
            )
        # Make line graph of variants per depth
        if len(self.bcftools_stats_depth_data) > 0:
            pconfig = {
                "id": "bcftools_stats_variant_depths",
                "title": "Bcftools Stats: Variant depths",
                "ylab": "Fraction of sites (%)",
                "xlab": "Variant depth",
                "ymin": 0,
                "ymax": 100,
                "categories": True,
                "tt_decimals": 1,
            }
            self.add_section(
                name="Variant depths",
                anchor="bcftools-stats_depth_plot",
                description="Read depth support distribution for called variants",
                plot=linegraph.plot(self.bcftools_stats_depth_data, pconfig),
            )

        # Make bargraph plot of missing sites
        if len(self.bcftools_stats_sample_variants) > 0:
            pconfig = {
                "id": "bcftools-stats-sites",
                "title": "Bcftools Stats: Sites per sample",
                "ylab": "# Sites",
                "cpswitch_counts_label": "Number of sites",
                "data_labels": list(self.bcftools_stats_sample_variants),
            }
            self.add_section(
                name="Sites per sample",
                anchor="bcftools-stats_sites_per_sample",
                plot=bargraph.plot(
                    list(self.bcftools_stats_sample_variants.values()), ["nSNPs", "nIndels", "nOther"], pconfig
                ),
            )

        # Make bargraph plot of ts/tv stats
        if len(self.bcftools_stats_sample_tstv) > 0:
            pconfig = {
                "id": "bcftools-stats-tstv",
                "title": "Bcftools Stats: Ts/Tv",
                "ylab": "Ts/Tv",
                "cpswitch_counts_label": "Ts/Tv",
                "cpswitch": False,
                "data_labels": list(self.bcftools_stats_sample_tstv),
            }
            self.add_section(
                name="Ts/Tv",
                anchor="bcftools-stats_ts_tv",
                plot=bargraph.plot(list(self.bcftools_stats_sample_tstv.values()), ["tstv"], pconfig),
            )

        # Make bargraph plot of singletons stats
        if len(self.bcftools_stats_sample_singletons) > 0:
            pconfig = {
                "id": "bcftools-stats-singletons",
                "title": "Bcftools Stats: Singletons",
                "ylab": "# Singletons",
                "cpswitch_counts_label": "Singletons",
                "cpswitch_c_active": False,
                "data_labels": list(self.bcftools_stats_sample_singletons),
            }
            self.add_section(
                name="Number of Singletons",
                anchor="bcftools-stats_singletones",
                plot=bargraph.plot(
                    list(self.bcftools_stats_sample_singletons.values()), ["singletons", "rest"], pconfig
                ),
            )

        # Make bargraph plot of sequencing depth stats
        if len(self.bcftools_stats_sample_depth) > 0:
            pconfig = {
                "id": "bcftools-stats-sequencing-depth",
                "title": "Bcftools Stats: Sequencing depth",
                "ylab": "Sequencing depth",
                "cpswitch_counts_label": "Sequencing depth",
                "cpswitch": False,
                "data_labels": list(self.bcftools_stats_sample_depth),
            }
            self.add_section(
                name="Sequencing depth",
                anchor="bcftools-stats_sequencing_depth",
                plot=bargraph.plot(list(self.bcftools_stats_sample_depth.values()), ["depth"], pconfig),
            )
>>>>>>> f6216fd6

        # Return the number of logs that were found
        return len(self.bcftools_stats)

    @staticmethod
    def bcftools_stats_genstats_headers():
        """Add key statistics to the General Stats table"""
        stats_headers = {
            "number_of_records": {
                "title": "Vars",
                "description": "Variations total",
                "min": 0,
                "format": "{:,.0f}",
            },
            "variations_hom": {
                "title": "Hom",
                "description": "Variations homozygous",
                "min": 0,
                "format": "{:,.0f}",
            },
            "variations_het": {
                "title": "Het",
                "description": "Variations heterozygous",
                "min": 0,
                "format": "{:,.0f}",
            },
            "number_of_SNPs": {
                "title": "SNP",
                "description": "Variation SNPs",
                "min": 0,
                "format": "{:,.0f}",
            },
            "number_of_indels": {
                "title": "Indel",
                "description": "Variation Insertions/Deletions",
                "min": 0,
                "format": "{:,.0f}",
            },
            "tstv": {
                "title": "Ts/Tv",
                "description": "Variant SNP transition / transversion ratio",
                "min": 0,
                "format": "{:,.2f}",
            },
            "number_of_MNPs": {
                "title": "MNP",
                "description": "Variation multinucleotide polymorphisms",
                "min": 0,
                "format": "{:,.0f}",
                "hidden": True,
            },
        }
        return stats_headers<|MERGE_RESOLUTION|>--- conflicted
+++ resolved
@@ -297,139 +297,6 @@
                 ),
             )
 
-<<<<<<< HEAD
-            # Make histograms of variant quality
-            if len(self.bcftools_stats_vqc_snp) > 0:
-                pconfig = {
-                    "id": "bcftools_stats_vqc",
-                    "title": "Bcftools Stats: Variant Quality Count",
-                    "ylab": "Count",
-                    "xlab": "Quality",
-                    "xDecimals": False,
-                    "ymin": 0,
-                    "smooth_points": 600,
-                    "data_labels": [
-                        {"name": "Count SNP", "ylab": "Quality"},
-                        {"name": "Count Transitions", "ylab": "Quality"},
-                        {"name": "Count Transversions", "ylab": "Quality"},
-                        {"name": "Count Indels", "ylab": "Quality"},
-                    ],
-                }
-                self.add_section(
-                    name="Variant Quality",
-                    anchor="bcftools-stats_variant_quality_plot",
-                    plot=linegraph.plot(
-                        [
-                            self.bcftools_stats_vqc_snp,
-                            self.bcftools_stats_vqc_transi,
-                            self.bcftools_stats_vqc_transv,
-                            self.bcftools_stats_vqc_indels,
-                        ],
-                        pconfig,
-                    ),
-                )
-
-            # Make line graph of indel lengths
-            if len(self.bcftools_stats_indels) > 0:
-                pconfig = {
-                    "id": "bcftools_stats_indel-lengths",
-                    "title": "Bcftools Stats: Indel Distribution",
-                    "ylab": "Count",
-                    "xlab": "InDel Length (bp)",
-                    "xDecimals": False,
-                    "ymin": 0,
-                }
-                self.add_section(
-                    name="Indel Distribution",
-                    anchor="bcftools-stats_indel_plot",
-                    plot=linegraph.plot(self.bcftools_stats_indels, pconfig),
-                )
-            # Make line graph of variants per depth
-            if len(depth_data) > 0:
-                pconfig = {
-                    "id": "bcftools_stats_depth",
-                    "title": "Bcftools Stats: Variant depths",
-                    "ylab": "Fraction of sites (%)",
-                    "xlab": "Variant depth",
-                    "ymin": 0,
-                    "ymax": 100,
-                    "categories": True,
-                    "tt_decimals": 1,
-                }
-                self.add_section(
-                    name="Variant depths",
-                    anchor="bcftools-stats_depth_plot",
-                    description="Read depth support distribution for called variants",
-                    plot=linegraph.plot(depth_data, pconfig),
-                )
-
-            # Make bargraph plot of missing sites
-            if len(self.bcftools_stats_sample_variants) > 0:
-                pconfig = {
-                    "id": "bcftools-stats-sites",
-                    "title": "Bcftools Stats: Sites per sample",
-                    "ylab": "# Sites",
-                    "cpswitch_counts_label": "Number of sites",
-                    "data_labels": list(self.bcftools_stats_sample_variants),
-                }
-                self.add_section(
-                    name="Sites per sample",
-                    anchor="bcftools-stats_sites_per_sample",
-                    plot=bargraph.plot(
-                        list(self.bcftools_stats_sample_variants.values()), ["nSNPs", "nIndels", "nOther"], pconfig
-                    ),
-                )
-
-            # Make bargraph plot of ts/tv stats
-            if len(self.bcftools_stats_sample_tstv) > 0:
-                pconfig = {
-                    "id": "bcftools-stats-tstv",
-                    "title": "Bcftools Stats: Ts/Tv",
-                    "ylab": "Ts/Tv",
-                    "cpswitch_counts_label": "Ts/Tv",
-                    "cpswitch": False,
-                    "data_labels": list(self.bcftools_stats_sample_tstv),
-                }
-                self.add_section(
-                    name="Ts/Tv",
-                    anchor="bcftools-stats_ts_tv",
-                    plot=bargraph.plot(list(self.bcftools_stats_sample_tstv.values()), ["tstv"], pconfig),
-                )
-
-            # Make bargraph plot of singletons stats
-            if len(self.bcftools_stats_sample_singletons) > 0:
-                pconfig = {
-                    "id": "bcftools-stats-singletons",
-                    "title": "Bcftools Stats: Singletons",
-                    "ylab": "# Singletons",
-                    "cpswitch_counts_label": "Singletons",
-                    "cpswitch_c_active": False,
-                    "data_labels": list(self.bcftools_stats_sample_singletons),
-                }
-                self.add_section(
-                    name="Number of Singletons",
-                    anchor="bcftools-stats_singletones",
-                    plot=bargraph.plot(
-                        list(self.bcftools_stats_sample_singletons.values()), ["singletons", "rest"], pconfig
-                    ),
-                )
-
-            # Make bargraph plot of sequencing depth stats
-            if len(self.bcftools_stats_sample_depth) > 0:
-                pconfig = {
-                    "id": "bcftools-stats-depth",
-                    "title": "Bcftools Stats: Sequencing depth",
-                    "ylab": "Sequencing depth",
-                    "cpswitch_counts_label": "Sequencing depth",
-                    "cpswitch": False,
-                    "data_labels": list(self.bcftools_stats_sample_depth),
-                }
-                self.add_section(
-                    name="Sequencing depth",
-                    anchor="bcftools-stats_sequencing_depth",
-                    plot=bargraph.plot(list(self.bcftools_stats_sample_depth.values()), ["depth"], pconfig),
-                )
-=======
         # Make line graph of indel lengths
         if len(self.bcftools_stats_indels) > 0:
             pconfig = {
@@ -530,7 +397,6 @@
                 anchor="bcftools-stats_sequencing_depth",
                 plot=bargraph.plot(list(self.bcftools_stats_sample_depth.values()), ["depth"], pconfig),
             )
->>>>>>> f6216fd6
 
         # Return the number of logs that were found
         return len(self.bcftools_stats)

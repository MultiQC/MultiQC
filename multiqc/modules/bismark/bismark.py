--- conflicted
+++ resolved
@@ -8,11 +8,7 @@
 import re
 
 from multiqc import config
-<<<<<<< HEAD
-from multiqc.plots import beeswarm, linegraph
-=======
 from multiqc.plots import beeswarm, linegraph, bargraph
->>>>>>> 42c37e91
 from multiqc.modules.base_module import BaseMultiqcModule
 
 # Initialise the logger
@@ -375,11 +371,7 @@
             'cpswitch_counts_label': 'Number of Reads'
         }
 
-<<<<<<< HEAD
-        return plots.bargraph.plot(self.bismark_data['alignment'], keys, config)
-=======
         return bargraph.plot(self.bismark_data['alignment'], keys, config)
->>>>>>> 42c37e91
 
 
     def bismark_strand_chart (self):
@@ -414,11 +406,7 @@
             'cpswitch_counts_label': 'Number of Reads'
         }
 
-<<<<<<< HEAD
-        return d_mode + plots.bargraph.plot(self.bismark_data['alignment'], keys, config)
-=======
         return d_mode + bargraph.plot(self.bismark_data['alignment'], keys, config)
->>>>>>> 42c37e91
 
 
     def bismark_dedup_chart (self):
@@ -438,11 +426,7 @@
             'cpswitch_counts_label': 'Number of Reads'
         }
 
-<<<<<<< HEAD
-        return plots.bargraph.plot(self.bismark_data['dedup'], keys, config)
-=======
         return bargraph.plot(self.bismark_data['dedup'], keys, config)
->>>>>>> 42c37e91
 
 
 

--- conflicted
+++ resolved
@@ -197,13 +197,7 @@
         for s_name, d in self.bracken_raw_data.items():
             tdata[s_name] = {}
             for row in d:
-<<<<<<< HEAD
                 percent = (row['counts_rooted'] / self.bracken_sample_total_readcounts[s_name]) * 100
-=======
-                percent = (row["counts_rooted"] / self.bracken_sample_total_readcounts[s_name]) * 100
-                if row["rank_code"] == "U":
-                    tdata[s_name]["% Unclassified"] = percent
->>>>>>> 89c366fb
                 if row["rank_code"] == top_rank_code and row["classif"] in top_five:
                     tdata[s_name]["% Top 5"] = percent + tdata[s_name].get("% Top 5", 0)
                 if row["rank_code"] == top_rank_code and row["classif"] == top_five[0]:

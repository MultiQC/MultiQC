""" MultiQC module to parse output from Cluster Flow """


import datetime
import logging
import os
import re
import time

from multiqc.modules.base_module import BaseMultiqcModule, ModuleNoSamplesFound
from multiqc.plots import table

# Initialise the logger
log = logging.getLogger(__name__)


class MultiqcModule(BaseMultiqcModule):
    """
    Cluster Flow module class, parses run logs.
    """

    def __init__(self):
        # Initialise the parent object
        super(MultiqcModule, self).__init__(
            name="Cluster Flow",
            anchor="clusterflow",
            href="http://clusterflow.io",
            info="is a simple and flexible bioinformatics pipeline tool.",
            doi="10.12688/f1000research.10335.2",
        )

        # Find and load any Cluster Flow reports
        self.clusterflow_commands = dict()
        self.clusterflow_runfiles = dict()

        for f in self.find_log_files("clusterflow/logs", filehandles=True):
            self.parse_clusterflow_logs(f)
            self.add_data_source(f, "log")

        for f in self.find_log_files("clusterflow/runfiles", filehandles=True):
            parsed_data = self.parse_clusterflow_runfiles(f)
            if parsed_data is not None:
                self.clusterflow_runfiles[f["s_name"]] = parsed_data
                self.add_data_source(f, "runfile")

        # Filters to strip out ignored sample names
        self.clusterflow_commands = self.ignore_samples(self.clusterflow_commands)
        self.clusterflow_runfiles = self.ignore_samples(self.clusterflow_runfiles)

        if len(self.clusterflow_commands) == 0 and len(self.clusterflow_runfiles) == 0:
            raise ModuleNoSamplesFound

        # Superfluous function call to confirm that it is used in this module
        # Replace None with actual version if it is available
        self.add_software_version(None)

        # Count pipelines
        num_log_pipelines = len(self.clusterflow_commands)
        num_runfile_pipelines = len(set(d.get("pipeline_id", "unknown") for d in self.clusterflow_runfiles.values()))
        log.info("Found {} pipelines".format(max(num_log_pipelines, num_runfile_pipelines)))
        log.debug("Found {} log pipelines".format(num_log_pipelines))
        log.debug("Found {} runfile pipelines".format(num_runfile_pipelines))

        # Pipeline Info
        if len(self.clusterflow_runfiles) > 0:
            self.clusterflow_pipelines_section()

            # Write data to file
            self.write_data_file(self.clusterflow_runfiles, "clusterflow_runfiles")

        # Commands
        if len(self.clusterflow_commands) > 0:
            self.clusterflow_commands_table()

            # Write data to file
            self.write_data_file(self.clusterflow_runfiles, "clusterflow_commands")

    def parse_clusterflow_logs(self, f):
        """Parse Clusterflow logs"""
        module = None
        job_id = None
        pipeline_id = None
        for line in f["f"]:
            # Get pipeline ID
            module_r = re.match(r"Module:\s+(.+)$", line)
            if module_r:
                module = module_r.group(1)
            job_id_r = re.match(r"Job ID:\s+(.+)$", line)
            if job_id_r:
                job_id = job_id_r.group(1)
                if module is not None:
                    pipeline_r = re.match(r"(cf_.+)_" + re.escape(module) + r"_\d+$", job_id)
                    if pipeline_r:
                        pipeline_id = pipeline_r.group(1)

            # Get commands that have been run
            if line.startswith("###CFCMD"):
                if pipeline_id is None:
                    pipeline_id = "unknown"
                if pipeline_id not in self.clusterflow_commands.keys():
                    self.clusterflow_commands[pipeline_id] = list()
                self.clusterflow_commands[pipeline_id].append(line[8:])

    def clusterflow_commands_table(self):
        """Make a table of the Cluster Flow commands"""

        # I wrote this when I was tired. Sorry if it's incomprehensible.

        desc = """Every Cluster Flow run will have many different commands.
            MultiQC splits these by whitespace, collects by the tool name
            and shows the first command found. Any terms not found in <em>all</em> subsequent
            calls are replaced with <code>[variable]</code>
            <em>(typically input and ouput filenames)</em>. Each column is for one Cluster Flow run."""

        # Loop through pipelines
        tool_cmds = dict()
        headers = dict()
        for pipeline_id, commands in self.clusterflow_commands.items():
            headers[pipeline_id] = {"scale": False}
            self.var_html = '<span style="background-color:#dedede; color:#999;">[variable]</span>'
            tool_cmd_parts = dict()
            for cmd in commands:
                s = cmd.split()
                tool = self._guess_cmd_name(s)
                if tool not in tool_cmd_parts.keys():
                    tool_cmd_parts[tool] = list()
                tool_cmd_parts[tool].append(s)

            for tool, cmds in tool_cmd_parts.items():
                cons_cmd = self._replace_variable_chunks(cmds)
                # Try again with first two blocks if all variable
                variable_count = cons_cmd.count(self.var_html)
                if variable_count == len(cmds[0]) - 1 and len(cmds[0]) > 2:
                    for subcmd in set([x[1] for x in cmds]):
                        sub_cons_cmd = self._replace_variable_chunks([cmd for cmd in cmds if cmd[1] == subcmd])
                        tool = "{} {}".format(tool, subcmd)
                        if tool not in tool_cmds:
                            tool_cmds[tool] = dict()
                        tool_cmds[tool][pipeline_id] = '<code style="white-space:nowrap;">{}</code>'.format(
                            " ".join(sub_cons_cmd)
                        )
                else:
                    if tool not in tool_cmds:
                        tool_cmds[tool] = dict()
                    tool_cmds[tool][pipeline_id] = '<code style="white-space:nowrap;">{}</code>'.format(
                        " ".join(cons_cmd)
                    )

        table_config = {
            "namespace": "Cluster Flow",
            "id": "clusterflow-commands-table",
            "table_title": "Cluster Flow Commands",
            "col1_header": "Tool",
            "sortRows": False,
            "no_beeswarm": True,
        }
        self.add_section(
            name="Commands",
            anchor="clusterflow-commands",
            description=desc,
            plot=table.plot(tool_cmds, headers, table_config),
        )

    def _replace_variable_chunks(self, cmds):
        """List through a list of command chunks. Return a single list
        with any variable bits blanked out."""

        cons_cmd = None
        while cons_cmd is None:
            for cmd in cmds:
                if cons_cmd is None:
                    cons_cmd = cmd[:]
                else:
                    for idx, s in enumerate(cons_cmd):
                        if s not in cmd:
                            cons_cmd[idx] = self.var_html
        return cons_cmd

    def _guess_cmd_name(self, cmd):
        """Manually guess some known command names, where we can
        do a better job than the automatic parsing."""

        # zcat to bowtie
        if cmd[0] == "zcat" and "bowtie" in cmd:
            return "bowtie"
        # samtools
        if cmd[0] == "samtools":
            return " ".join(cmd[0:2])
        # java (eg. picard)
        if cmd[0] == "java":
            jars = [s for s in cmd if ".jar" in s]
            return os.path.basename(jars[0].replace(".jar", ""))
        return cmd[0]

    def parse_clusterflow_runfiles(self, f):
        """Parse run files generated by Cluster Flow.
        Currently gets pipeline IDs and associated steps."""

        data = dict()
        in_comment = False
        seen_pipeline = False
        cf_file = False
        for line in f["f"]:
            line = line.rstrip()
            # Check that this is from Cluster Flow
            if "Cluster Flow" in line:
                cf_file = True
            # Header
            if line.startswith("Pipeline: "):
                data["pipeline_name"] = line[10:]
            if line.startswith("Pipeline ID: "):
                data["pipeline_id"] = line[13:]
            if line.startswith("Created at "):
                data["pipeline_start"] = line[11:]
            # Config settings
            if line.startswith("@"):
                s = line.split(None, 1)
                key = s[0].replace("@", "").strip()
                try:
                    data[key] = "\t".join(s[1:])
                except IndexError:
                    data[key] = True
            # Comments
            if line.startswith("/*"):
                in_comment = True
            if line.startswith("*/"):
                in_comment = False
            if in_comment:
                if "comment" not in data:
                    data["comment"] = ""
                data["comment"] += line + "\n"
            # Pipeline steps
            if line.strip().startswith("#"):
                if "pipeline_steps" not in data:
                    data["pipeline_steps"] = []
                data["pipeline_steps"].append(line)
                seen_pipeline = True
            # Step output files
            elif seen_pipeline:
                s = line.split("\t")
                if len(s) > 1:
                    if "files" not in data:
                        data["files"] = dict()
                    if s[0] not in data["files"]:
                        data["files"][s[0]] = []
                    data["files"][s[0]].append(s[1:])
        # Parse the start date
        dt = None
        if "pipeline_id" in data:
            s = data["pipeline_id"].split("_")
            dt = datetime.datetime.fromtimestamp(int(s[-1]))
        elif "pipeline_start" in data:
            dt_r = re.match(r"(\d{2}):(\d{2}), (\d{2})-(\d{2})-(\d{4})", data["pipeline_start"])
            if dt_r:
                dt = datetime.datetime(
                    int(dt_r.group(5)),  # year
                    int(dt_r.group(4)),  # month
                    int(dt_r.group(3)),  # day
                    int(dt_r.group(1)),  # hour
                    int(dt_r.group(2)),  # minute
                )

        # Not a Cluster Flow file (eg. Nextflow .run file)
        if not cf_file:
            return None

        if dt is not None:
            data["pipeline_start_dateparts"] = {
                "year": dt.year,
                "month": dt.month,
                "day": dt.day,
                "hour": dt.hour,
                "minute": dt.minute,
                "second": dt.second,
                "microsecond": dt.microsecond,
                "timestamp": time.mktime(dt.timetuple()),
            }
        # Cluster Flow v0.4 and before did not print the pipeline ID in run files
        # Try to guess - will be wrong as no microsecond info, but hopefully unique
        # and reproducible for other run files
        if "pipeline_id" not in data:
            if "pipeline_name" in data and "pipeline_start_dateparts" in data:
                log.debug('Trying to guess pipeline ID for file "{}"'.format(f["fn"]))
                data["pipeline_id"] = "cf_{}_{}".format(
                    data["pipeline_name"], data["pipeline_start_dateparts"]["timestamp"]
                )
        return data

    def clusterflow_pipelines_section(self):
        """Generate HTML for section about pipelines, generated from
        information parsed from run files."""
        data = dict()
        pids_guessed = ""
        for f, d in self.clusterflow_runfiles.items():
            pid = d.get("pipeline_id", "unknown")
            if d.get("pipeline_id_guess", False) is True:
                pid += "*"
                pids_guessed = " Project IDs with an asterisk may be inaccurate."
            # Count the number of files going into the first module
            num_starting_files = 0
            for step_name, files in d.get("files", {}).items():
                if step_name.startswith("start"):
                    num_starting_files += len(files)
            # Reformat the date so that column sorting works nicely
            if "pipeline_start_dateparts" in d:
                dt = d["pipeline_start_dateparts"]
                d["pipeline_start"] = "{}-{:02d}-{:02d} {:02d}:{:02d}".format(
                    dt["year"], dt["month"], dt["day"], dt["hour"], dt["minute"]
                )
            if pid not in data:
                data[pid] = d
                data[pid]["num_starting_files"] = int(num_starting_files)
            else:
                data[pid]["num_starting_files"] += int(num_starting_files)

        headers = {
            "pipeline_name": {"title": "Pipeline Name"},
            "pipeline_start": {
                "title": "Date Started",
                "description": "Date and time that pipeline was started (YYYY-MM-DD HH:SS)",
<<<<<<< HEAD
            },
            "genome": {"title": "Genome ID", "description": "ID of reference genome used"},
=======
                "scale": False,
            },
            "genome": {
                "title": "Genome ID",
                "description": "ID of reference genome used",
            },
>>>>>>> ab6147ba
            "num_starting_files": {
                "title": "# Starting Files",
                "format": "{:,.0f}",
                "description": "Number of input files at start of pipeline run.",
<<<<<<< HEAD
=======
                "scale": False,
>>>>>>> ab6147ba
            },
        }
        table_config = {
            "namespace": "Cluster Flow",
            "id": "clusterflow-pipelines-table",
            "table_title": "Cluster Flow Pipelines",
            "col1_header": "Pipeline ID",
            "no_beeswarm": True,
            "save_file": True,
        }
        self.add_section(
            name="Pipelines",
            anchor="clusterflow-pipelines",
            description="Information about pipelines is parsed from <code>*.run</code> files. {}".format(pids_guessed),
            plot=table.plot(data, headers, table_config),
            content=self.clusterflow_pipelines_printout(),
        )

    def clusterflow_pipelines_printout(self):
        """Print the steps used in each Cluster Flow pipeline"""
        data = dict()
        html = ""
        for f, d in self.clusterflow_runfiles.items():
            pid = d.get("pipeline_id", "unknown")
            data[pid] = [d.get("pipeline_name"), "\n".join(d.get("pipeline_steps", []))]
        for pid, d in data.items():
            html += """
                <div class="panel panel-default">
                    <div class="panel-heading"><h3 class="panel-title">Pipeline Steps: {} (<code>{}</code>)</h3></div>
                    <pre class="panel-body" style="border:0; background-color:transparent; padding:0 15px; margin:0; color:#666; font-size:90%;">{}</pre>
                </div>
                """.format(pid, d[0], d[1])
        return html<|MERGE_RESOLUTION|>--- conflicted
+++ resolved
@@ -318,25 +318,17 @@
             "pipeline_start": {
                 "title": "Date Started",
                 "description": "Date and time that pipeline was started (YYYY-MM-DD HH:SS)",
-<<<<<<< HEAD
-            },
-            "genome": {"title": "Genome ID", "description": "ID of reference genome used"},
-=======
                 "scale": False,
             },
             "genome": {
                 "title": "Genome ID",
                 "description": "ID of reference genome used",
             },
->>>>>>> ab6147ba
             "num_starting_files": {
                 "title": "# Starting Files",
                 "format": "{:,.0f}",
                 "description": "Number of input files at start of pipeline run.",
-<<<<<<< HEAD
-=======
                 "scale": False,
->>>>>>> ab6147ba
             },
         }
         table_config = {

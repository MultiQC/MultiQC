--- conflicted
+++ resolved
@@ -179,11 +179,7 @@
                             if conf.get("id") is not None:
                                 c_id = conf.get("id")
                             # heatmap - special data type
-<<<<<<< HEAD
-                            if not isinstance(parsed_data, list):
-=======
                             if isinstance(parsed_data, list):
->>>>>>> ab6147ba
                                 cust_mods[c_id]["data"] = parsed_data
                             elif conf.get("plot_type") == "html":
                                 cust_mods[c_id]["data"] = parsed_data

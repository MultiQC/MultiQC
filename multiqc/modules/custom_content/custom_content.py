"""Core MultiQC module to parse output from custom script output"""

import base64
import json
import logging
import os
import re
from collections import defaultdict
<<<<<<< HEAD
from typing import Any, Dict, List, Mapping, Optional, Set, Tuple, TypeVar, TypedDict, Union, cast
=======
from io import BufferedReader
from token import OP
from typing import Any, Dict, List, Optional, Set, Tuple, TypedDict, TypeVar, Union, cast
>>>>>>> c7a5a8a5

import yaml
from pydantic import BaseModel

from multiqc import Plot, config, report
from multiqc.base_module import BaseMultiqcModule, ModuleNoSamplesFound
from multiqc.plots import bargraph, box, heatmap, linegraph, scatter, table, violin
from multiqc.plots.table import TableConfig
from multiqc.types import Anchor, LoadedFileDict, ModuleId, PlotType, SectionId
from multiqc.validation import ModuleConfigValidationError

# Initialise the logger
log = logging.getLogger(__name__)


class CcDict(BaseModel):
    config: Dict[str, Any] = {}
    data: Union[Dict[str, Any], List[Dict[str, Any]], str] = {}


class ParsedDict(TypedDict, total=False):
    id: str
    plot_type: Optional[str]
    data: Union[str, Dict[str, Dict[str, Any]]]
    config: Dict[str, Any]
    section_name: Optional[str]


def custom_module_classes() -> List[BaseMultiqcModule]:
    """
    MultiQC Custom Content class. This module does a lot of different
    things depending on the input and is as flexible as possible.

    NB: THIS IS TOTALLY DIFFERENT TO ALL OTHER MODULES
    """

    # Dict to hold parsed data. Each key should contain a custom data type
    # e.g. output from a particular script. Note that this script may pick
    # up many different types of data from many different sources.
    # Second level keys should be 'config' and 'data'. Data key should then
    # contain sample names, and finally data.
    ccdict_by_id: Dict[ModuleId, CcDict] = {}

    # Dictionary to hold search patterns - start with those defined in the config
    search_pattern_keys: List[ModuleId] = [ModuleId("custom_content")]

    # First - find files using patterns described in the config
    mod_cust_config = {}
    config_custom_data_id: ModuleId
    for config_custom_data_id, config_custom_data_item in config.custom_data.items():
        # Check that we have a dictionary
        if not isinstance(config_custom_data_item, dict):
            log.debug(f"config.custom_data row was not a dictionary: {config_custom_data_id}")
            continue
        cc_id: ModuleId = config_custom_data_item.get("id", config_custom_data_id)
        cc_mod_anchor: Anchor = config_custom_data_item.get("anchor", config_custom_data_id)

        # Data supplied in with config (e.g. from a multiqc_config.yaml file in working directory)
        if "data" in config_custom_data_item:
            ccdict: CcDict
            if cc_id in ccdict_by_id:
                ccdict = ccdict_by_id[cc_id]
                if isinstance(ccdict.data, dict):
                    assert isinstance(ccdict.data, dict)
                    ccdict.data.update(config_custom_data_item["data"])
                else:
                    # HTML plot type doesn't have a data sample-id key, so just take the whole chunk of data
                    ccdict.data = config_custom_data_item["data"]
            else:
                ccdict = CcDict(config={}, data=config_custom_data_item["data"])
                ccdict_by_id[cc_id] = ccdict

            assert isinstance(ccdict.config, dict)
            ccdict.config.update({k: v for k, v in config_custom_data_item.items() if k != "data"})
            if "id" not in ccdict.config:
                ccdict.config["id"] = cc_id
            if "anchor" not in ccdict.config:
                ccdict.config["anchor"] = cc_mod_anchor
            continue

        # Custom Content ID has search patterns in the config
        if report.files.get(cc_id):
            if "id" not in config_custom_data_item:
                config_custom_data_item["id"] = cc_id
            if "anchor" not in config_custom_data_item:
                config_custom_data_item["anchor"] = cc_mod_anchor
            if cc_id not in ccdict_by_id:
                ccdict_by_id[cc_id] = CcDict(config=config_custom_data_item)
            else:
                ccdict_by_id[cc_id].config = config_custom_data_item
            search_pattern_keys.append(cc_id)
            continue

        # Must just be configuration for a separate custom-content class
        mod_cust_config[cc_id] = config_custom_data_item

    bm: BaseMultiqcModule = BaseMultiqcModule(name="Custom content", anchor=Anchor("custom_content"))

    # Now go through each of the file search patterns
    for config_custom_data_id in search_pattern_keys:
        num_sp_found_files = 0
        for f in bm.find_log_files(config_custom_data_id):
            num_sp_found_files += 1

            f_extension = os.path.splitext(f["fn"])[1]

            # YAML and JSON files are the easiest
            parsed_dict: Optional[ParsedDict] = None
            if f_extension == ".yaml" or f_extension == ".yml":
                try:
                    parsed_dict = yaml.safe_load(f["f"])
                except Exception as e:
                    log.warning(f"Error parsing YAML file '{f['fn']}' (probably invalid YAML)")
                    log.debug(f"YAML error: {e}", exc_info=True)
                    break
                assert parsed_dict is not None
                parsed_dict["id"] = parsed_dict.get("id", f["s_name"])
            elif f_extension == ".json":
                try:
                    parsed_dict = json.loads(f["f"])
                except Exception as e:
                    log.warning(f"Error parsing JSON file '{f['fn']}' (probably invalid JSON)")
                    log.warning(f"JSON error: {e}")
                    break
                assert parsed_dict is not None
                parsed_dict["id"] = parsed_dict.get("id", f["s_name"])
            elif f_extension in [".png", ".jpeg", ".jpg", ".gif", ".webp", ".tiff"]:
                # image is an exception - will return a file handler
                image_string = base64.b64encode(cast(BufferedReader, f["f"]).read()).decode("utf-8")
                image_format = "jpg" if f_extension in [".jpeg", ".jpg"] else f_extension[1:]
                img_html = '<div class="mqc-custom-content-image"><img src="data:image/{};base64,{}" /></div>'.format(
                    image_format, image_string
                )
                parsed_dict = {
                    "id": f["s_name"],
                    "plot_type": "image",
                    "section_name": f["s_name"]
                    .rstrip(f_extension)
                    .rstrip("_mqc")
                    .replace("_", " ")
                    .replace("-", " ")
                    .replace(".", " "),
                    "data": img_html,
                }
                # If the search pattern 'k' has an associated custom content section config, use it:
                if config_custom_data_id in ccdict_by_id:
                    parsed_dict.update(ccdict_by_id[config_custom_data_id].config)  # type: ignore
            elif f_extension == ".html":
                parsed_dict = {"id": f["s_name"], "plot_type": "html", "data": str(f["f"])}
                parsed_dict.update(_find_html_file_header(f))

            if parsed_dict is not None:
                parsed_item: Union[str, Dict, List, None] = parsed_dict.get("data", {})
                parsed_item_with_clean_sn: Dict[str, Dict[str, Any]] = {}
                if isinstance(parsed_item, dict):
                    # Run sample-name cleaning on the data keys
                    for sn, val_by_metric in parsed_item.items():
                        sn = bm.clean_s_name(sn, f)
                        if sn not in parsed_item_with_clean_sn:
                            parsed_item_with_clean_sn[sn] = val_by_metric
                        else:
                            parsed_item_with_clean_sn[sn].update(val_by_metric)
                    parsed_dict["data"] = parsed_item_with_clean_sn

                _c_id = parsed_dict.get("id", config_custom_data_id)
                parsed_item = parsed_dict.get("data", {})
                if parsed_item:
                    if _c_id not in ccdict_by_id:
                        ccdict_by_id[ModuleId(_c_id)] = CcDict()
                    _ccdict = ccdict_by_id[ModuleId(_c_id)]
                    if isinstance(parsed_item, dict) and isinstance(_ccdict.data, dict):
                        _ccdict.data.update(parsed_item)
                    else:
                        _ccdict.data = parsed_item
                    assert isinstance(_ccdict.config, dict)
                    _ccdict.config.update({j: k for j, k in parsed_dict.items() if j != "data"})
                else:
                    log.warning(f"No data found in {f['fn']}")

            # txt, csv, tsv etc
            else:
                # Look for configuration details in the header
                m_config: Optional[Dict[str, Any]]
                m_config, non_header_lines = _find_file_header(f)
                s_name = None
                c_id: ModuleId
                if m_config is not None:
                    c_id = m_config.get("id", config_custom_data_id)
                    # Update the base config with anything parsed from the file
                    b_config = ccdict_by_id.get(c_id, CcDict()).config
                    assert isinstance(b_config, dict)
                    b_config.update(m_config)
                    # Now set the module config to the merged dict
                    m_config = dict(b_config)
                    s_name = m_config.get("sample_name")
                else:
                    c_id = config_custom_data_id
                    m_config = (ccdict_by_id.get(c_id) or CcDict()).config

                # Guess sample name if not given
                if s_name is None:
                    s_name = f["s_name"]

                # Guess c_id if no information known
                if config_custom_data_id == "custom_content":
                    c_id = ModuleId(s_name)
                    if not m_config.get("id"):
                        m_config["id"] = c_id

                # Merge with config from a MultiQC config file if we have it
                m_config.update(mod_cust_config.get(c_id, {}))

                # Add information about the file to the config dict
                if "files" not in m_config:
                    m_config["files"] = dict()
                m_config["files"].update({s_name: {"fn": f["fn"], "root": f["root"]}})

                # Guess file format if not given
                if m_config.get("file_format") is None:
                    m_config["file_format"] = _guess_file_format(f)

                # Parse data and optionally guess plot type from data
                parsed_item, m_config, plot_type = _parse_txt(f, m_config, non_header_lines)
                m_config["plot_type"] = plot_type
                if parsed_item is None or len(parsed_item) == 0:
                    log.warning(f"Not able to parse custom data in {f['fn']}")
                else:
                    # Did we get a new section id from the file?
                    if m_config.get("id") is not None:
                        c_id = ModuleId(m_config["id"])
                    if c_id not in ccdict_by_id:
                        ccdict_by_id[c_id] = CcDict()
                    # heatmap - special data type
                    if isinstance(parsed_item, list):
                        ccdict_by_id[c_id].data = parsed_item
                    elif plot_type == PlotType.HTML:
                        ccdict_by_id[c_id].data = parsed_item
                    else:
                        assert isinstance(parsed_item, dict)
                        d = ccdict_by_id[c_id].data
                        assert isinstance(d, dict), (c_id, f["fn"], f["root"])
                        d.update(parsed_item)
                    assert isinstance(ccdict_by_id[c_id].config, dict)
                    ccdict_by_id[c_id].config.update(m_config)

        # Give log message if no files found for search pattern
        if num_sp_found_files == 0 and config_custom_data_id != "custom_content":
            log.debug(f"No samples found: custom content ({config_custom_data_id})")

    # Filter to strip out ignored sample names
    for config_custom_data_id in ccdict_by_id:
        ccdict = ccdict_by_id[config_custom_data_id]
        if isinstance(ccdict.data, dict):
            ccdict.data = bm.ignore_samples(ccdict.data)

    # Remove any configs that have no data
    remove_cids = [k for k in ccdict_by_id if len(ccdict_by_id[k].data) == 0]
    for config_custom_data_id in remove_cids:
        del ccdict_by_id[config_custom_data_id]

    if len(ccdict_by_id) == 0:
        raise ModuleNoSamplesFound

    # Go through each data type
    parsed_modules: Dict[ModuleId, MultiqcModule] = dict()
    mod_id: ModuleId
    for mod_id, ccdict in ccdict_by_id.items():
        # General Stats
        assert isinstance(ccdict.config, dict)
        plot_type = PlotType.from_str(ccdict.config.get("plot_type"))
        if plot_type == PlotType.GENERALSTATS:
            assert isinstance(ccdict.data, dict), ccdict.data
            if (gs_headers := ccdict.config.get("headers", ccdict.config.get("pconfig", {}))) is None:
                headers_set: Set[str] = set()
                for _hd in ccdict.data.values():
                    headers_set.update(_hd.keys())
                headers = list(headers_set)
                headers.sort()
                gs_headers = dict()
                for h in headers:
                    gs_headers[h] = dict()

            # Headers is a list of dicts
            if isinstance(gs_headers, list):
                gs_headers_dict = dict()
                for gs_header in gs_headers:
                    for col_id, col_data in gs_header.items():
                        gs_headers_dict[col_id] = col_data
                gs_headers = gs_headers_dict

            # Add namespace and description if not specified
            for m_id in gs_headers:
                if "namespace" not in gs_headers[m_id]:
                    gs_headers[m_id]["namespace"] = ccdict.config.get("namespace", mod_id)
            log.info(f"{mod_id}: Found {len(ccdict.data)} General Statistics columns")
            bm.general_stats_addcols(ccdict.data, gs_headers)

        # Initialise this new module class and append to list
        else:
            # Is this file asking to be a sub-section under a parent section?
            mod_id = ccdict.config.get("parent_id", ccdict.config.get("id", mod_id))
            section_id: SectionId = ccdict.config.get("section_id", mod_id)

            mod_anchor: Optional[Anchor] = None
            if "parent_anchor" in ccdict.config:
                mod_anchor = ccdict.config["parent_anchor"]

            section_anchor: Optional[Anchor] = None
            if "section_anchor" in ccdict.config:
                section_anchor = ccdict.config["section_anchor"]
            elif "anchor" in ccdict.config:
                section_anchor = ccdict.config["anchor"]

            # Assuring anchors are unique, but prioritizing section over module
            if not section_anchor:
                section_anchor = Anchor(section_id)
            if not mod_anchor:
                mod_anchor = Anchor(mod_id)
            if section_anchor == mod_anchor:
                section_anchor = Anchor(f"{section_anchor}-section")

            # If we have any custom configuration from a MultiQC config file, update here
            # This is done earlier for tsv files too, but we do it here so that it overwrites what was in the file
            if mod_id in mod_cust_config:
                ccdict.config.update(mod_cust_config[mod_id])

            if mod_id in parsed_modules:
                # We've seen this module section before
                parsed_modules[mod_id].update_init(ccdict)
            else:
                parsed_modules[mod_id] = MultiqcModule(mod_id, anchor=mod_anchor, cc_dict=ccdict)

            parsed_modules[mod_id].add_cc_section(section_id, section_anchor=section_anchor, ccdict=ccdict)

            if plot_type == PlotType.HTML:
                log.info(f"{section_id}: Found 1 sample (html)")
            elif plot_type == PlotType.IMAGE:
                log.info(f"{section_id}: Found 1 sample (image)")
            else:
                log.info(f"{section_id}: Found {len(ccdict.data)} samples ({plot_type})")

    # Sort sections if we have a config option for order
    mod_order = getattr(config, "custom_content", {}).get("order", [])
    # after each element, also add a version with a "-module" next to it for back-compat with < 1.24
    mod_order = [x for x in mod_order for x in [x, re.sub("-module$", "", x), f"{x}-module"]]
    # remove duplicates, but keep order
    mod_order = list(dict.fromkeys(mod_order))
    modules__not_in_order: List[BaseMultiqcModule] = [
        parsed_mod for parsed_mod in parsed_modules.values() if parsed_mod.anchor not in mod_order
    ]
    modules_in_order = [
        parsed_mod for mod_id in mod_order for parsed_mod in parsed_modules.values() if parsed_mod.anchor == mod_id
    ]
    sorted_modules = modules_in_order + modules__not_in_order

    # If we only have General Stats columns then there are no module outputs
    if len(sorted_modules) == 0:
        cfgs: List[Dict] = []
        for ccdict in ccdict_by_id.values():
            assert isinstance(ccdict.config, dict)
            cfgs.append(ccdict.config)
        if len(ccdict_by_id) >= 1 and all(
            PlotType.from_str(cfg.get("plot_type")) == PlotType.GENERALSTATS for cfg in cfgs
        ):
            sorted_modules = [bm]
        else:
            raise ModuleNoSamplesFound

    return sorted_modules


class MultiqcModule(BaseMultiqcModule):
    """Module class, used for each custom content type"""

    def __init__(self, id: ModuleId, anchor: Anchor, cc_dict: CcDict):
        modname: str = id.replace("_", " ").title()
        if modname == "":
            modname = "Custom Content"

        assert isinstance(cc_dict.config, dict)
        mod_info = cc_dict.config.get("description")
        if "parent_name" in cc_dict.config:
            assert isinstance(cc_dict.config["parent_name"], str)
            modname = cc_dict.config["parent_name"]
            mod_info = cc_dict.config.get("parent_description")
        elif "section_name" in cc_dict.config:
            assert isinstance(cc_dict.config["section_name"], str)
            modname = cc_dict.config["section_name"]

        super(MultiqcModule, self).__init__(
            name=modname,
            anchor=anchor,
            href=cc_dict.config.get("section_href"),
            info=mod_info,
            extra=cc_dict.config.get("extra"),
            doi=cc_dict.config.get("doi"),
        )
        self.id = id

        if "custom_content" in config.run_modules:
            # To allow file_search.include_or_exclude_modules() correctly filter these modules
            config.custom_content_modules.append(anchor)

    def update_init(self, ccdict: CcDict):
        """
        This function runs when we have already initialised a module
        and this is a subsequent file that will be another subsection.

        So most info should already be initialised properly.
        We check if anything is empty and if we have it set in this file
        we set it here.
        """

        if self.info is None or self.info == "":
            _cc_desc = ccdict.config.get("description")
            if _cc_desc is not None:
                self.info = str(_cc_desc)
        if self.extra is None or self.info == "":
            _cc_extra = ccdict.config.get("extra")
            if _cc_extra is not None:
                self.extra = str(_cc_extra)
        # This needs overwriting again as it has already run on init
        self.intro = self._get_intro()

    def add_cc_section(self, section_id: SectionId, section_anchor: Anchor, ccdict: CcDict):
        plot: Optional[Union[Plot[Any, Any], str]] = None
        content = None

        # Set section and plot id and anchor
        section_name: str = ccdict.config.get("section_name", section_id.replace("_", " ").title())
        if section_name == "":
            section_name = "Custom Content"

        pconfig = ccdict.config.get("pconfig", {})
        if pconfig.get("anchor") is None:
            if pconfig.get("id") is not None:
                pconfig["anchor"] = pconfig["id"]
                if pconfig["anchor"] == self.anchor or pconfig["anchor"] == section_anchor:
                    # making sure plot anchor is globally unique
                    pconfig["anchor"] += "-plot"
            else:
                pconfig["anchor"] = section_anchor + "-plot"  # making sure anchor is globally unique
        if pconfig.get("id") is None:
            pconfig["id"] = section_id
        if pconfig.get("title") is None:
            pconfig["title"] = section_name

        # But don't repeat header if it's the same title as the module title
        if section_name == self.name:
            section_name = ""

        plot_type: Optional[PlotType] = None
        _pt = ccdict.config.get("plot_type")
        if _pt is None:
            log.warning(f"'plot_type' value is not sepcified for content ID '{section_id}'")
        else:
            plot_type = PlotType.from_str(_pt)
            if plot_type is None:
                log.warning(f"Error: custom content plot type '{_pt}' not recognised for content ID {section_id}")

        plot_datasets: List[Any]  # to save after rendering

        # Heatmap
        if plot_type == PlotType.HEATMAP:
            plot = heatmap.plot(
                ccdict.data,  # type: ignore
                ccdict.config.get("xcats"),
                ccdict.config.get("ycats"),
                pconfig=heatmap.HeatmapConfig(**pconfig),
            )
            plot_datasets = [ccdict.data]  # to save after rendering
        else:
            plot_datasets = [ccdict.data] if not isinstance(ccdict.data, list) else ccdict.data

            # Try to coerce x-axis to numeric
            if plot_type in [PlotType.LINE, PlotType.SCATTER]:
                try:
                    ccdict.data = [{k: {float(x): v[x] for x in v} for k, v in ds.items()} for ds in plot_datasets]
                except ValueError:
                    pass

            # Table
            if plot_type in [PlotType.TABLE, PlotType.VIOLIN]:
                headers = ccdict.config.get("headers")

                # handle some legacy fields for backwards compat
                sort_rows = pconfig.pop("sortRows", None)
                if sort_rows is not None:
                    pconfig["sort_rows"] = sort_rows
                no_violin = pconfig.pop("no_beeswarm", None)
                if no_violin is not None:
                    pconfig["no_violin"] = no_violin
                pconfig["parse_numeric"] = False

                plot = (table if plot_type == PlotType.TABLE else violin).plot(
                    plot_datasets, headers=headers, pconfig=pconfig
                )

            # Bar plot
            elif plot_type == PlotType.BAR:
                ccdict.data = [{str(k): v for k, v in ds.items()} for ds in plot_datasets]
                plot = bargraph.plot(
                    plot_datasets, ccdict.config.get("categories"), pconfig=bargraph.BarPlotConfig(**pconfig)
                )

            # Line plot
            elif plot_type == PlotType.LINE:
                plot = linegraph.plot(plot_datasets, pconfig=linegraph.LinePlotConfig(**pconfig))

            # Scatter plot
            elif plot_type == PlotType.SCATTER:
                scatter_data = cast(Mapping[str, Any], ccdict.data)
                plot = scatter.plot(scatter_data, pconfig=scatter.ScatterConfig(**pconfig))

            # Box plot
            elif plot_type == PlotType.BOX:
                plot = box.plot(plot_datasets, pconfig=box.BoxPlotConfig(**pconfig))

            # Violin plot
            elif plot_type == PlotType.VIOLIN:
                violin_data = cast(List[Mapping[str, Any]], plot_datasets)
                plot = violin.plot(violin_data, pconfig=violin.TableConfig(**pconfig))

            # Raw HTML
            elif plot_type == PlotType.HTML:
                if isinstance(ccdict.data, list) and len(ccdict.data) > 1:
                    log.warning(f"HTML plot type found with more than one dataset in {section_id}")
                content = cast(str, ccdict.data)

            # Raw image file as html
            elif plot_type == PlotType.IMAGE:
                if isinstance(ccdict.data, list) and len(ccdict.data) > 1:
                    log.warning(f"Image plot type found with more than one dataset in {section_id}")
                content = cast(str, ccdict.data)

        if plot is not None:
            for i, ds in enumerate(plot_datasets):
                # Save the data if it's not a html string
                if not isinstance(plot, str):
                    did = plot.pconfig.id
                    if i > 0:
                        did = f"{did}_{i}"
                    self.write_data_file(ds, f"multiqc_{did}")
                    plot.pconfig.save_data_file = False

        if plot is not None or content:
            self.add_section(
                name=section_name,
                anchor=section_anchor,
                id=section_id,
                plot=plot,
                content=content or "",
            )


def _find_file_header(f: LoadedFileDict[str]) -> Tuple[Optional[Dict[str, Any]], List[str]]:
    # Collect commented out header lines
    hlines: List[str] = []
    other_lines: List[str] = []
    line: str
    for line in f["f"].splitlines():
        if line.startswith("#"):
            hlines.append(line[1:])
        else:
            other_lines.append(line)

    # Check if the last header line is the '#'-commented column names
    sep = None
    if f["fn"].endswith(".tsv"):
        sep = "\t"
    elif f["fn"].endswith(".csv"):
        sep = ","
    if (
        sep
        and len(hlines) > 0
        and len(other_lines) > 0
        and ":" not in hlines[-1]
        and len(hlines[-1].split(sep)) == len(other_lines[0].split(sep))
    ):
        other_lines = [hlines.pop()] + other_lines

    if len(hlines) == 0:
        return None, other_lines

    try:
        hconfig = yaml.safe_load("\n".join(hlines))
    except yaml.YAMLError:
        raise ModuleConfigValidationError(
            f"Could not parse comment file header for MultiQC custom content: {f['fn']}. "
            + "Note that everything behind a comment character '#' is expected to in YAML format. "
            + "To provide column names in a TSV or CSV file, put them as the first raw without fencing it with a '#'.",
            "custom_content",
        )
    if not isinstance(hconfig, dict):
        raise ModuleConfigValidationError(
            "Custom Content comment file header looked wrong. It's expected to "
            + f"be parsed to a dict, got {type(hconfig)}: {hconfig}",
            "custom_content",
        )
    return cast(Dict[str, Any], hconfig), other_lines


def _find_html_file_header(f):
    """Look for a HTML comment config at the start of a custom content HTML file"""
    if f["f"].lstrip().startswith("<!--"):
        match = re.search(r"^\<\!\-\-((?:.|\n|\r)*?)-->", f["f"].lstrip())
        if match:
            comment = match.group(1)
            if comment:
                try:
                    return yaml.load(comment, Loader=yaml.SafeLoader)
                except Exception as e:
                    log.debug(f"Found Custom Content HTML comment, but couldn't load as YAML: {e}", exc_info=True)
                    log.debug(f"Comment:\n{comment}")
    return {}


def _guess_file_format(f):
    """
    Tries to guess file format, first based on file extension (csv / tsv),
    then by looking for common column separators in the first 10 non-commented lines.
    Splits by tab / comma / space and counts resulting number of columns. Finds the most
    common column count, then compared how many lines had this number.
    e.g. if tab, all 10 lines should have x columns when split by tab.
    Returns: csv | tsv | spaces   (spaces by default if all else fails)
    """
    filename, file_extension = os.path.splitext(f["fn"])
    tabs = []
    commas = []
    spaces = []
    j = 0
    for line in f["f"].splitlines():
        if not line.startswith("#"):
            j += 1
            tabs.append(len(line.split("\t")))
            commas.append(len(line.split(",")))
            spaces.append(len(line.split()))
        if j == 10:
            break

    # Handle empty files
    if not tabs:
        return "spaces"  # default format for empty files

    tab_mode = max(set(tabs), key=tabs.count)
    commas_mode = max(set(commas), key=commas.count)
    spaces_mode = max(set(spaces), key=spaces.count)
    tab_lc = tabs.count(tab_mode) if tab_mode > 1 else 0
    commas_lc = commas.count(commas_mode) if commas_mode > 1 else 0
    spaces_lc = spaces.count(spaces_mode) if spaces_mode > 1 else 0
    if tab_lc == j:
        return "tsv"
    elif commas_lc == j:
        return "csv"
    else:
        if tab_lc > commas_lc and tab_lc > spaces_lc:
            return "tsv"
        elif commas_lc > tab_lc and commas_lc > spaces_lc:
            return "csv"
        elif spaces_lc > tab_lc and spaces_lc > commas_lc:
            return "spaces"
        else:
            if tab_mode == commas_lc and tab_mode > spaces_lc:
                if tab_mode > commas_mode:
                    return "tsv"
                else:
                    return "csv"
    return "spaces"


T = TypeVar("T")


def unquote(s: T) -> T:
    """Remove quotes from the start and end of a string if present"""
    if isinstance(s, str) and (s.startswith('"') and s.endswith('"') or s.startswith("'") and s.endswith("'")):
        return s[1:-1]  # type: ignore
    return s


def isnumber(val: Any) -> bool:
    """Check if a value is a number"""
    return isinstance(val, float) or isinstance(val, int)


def _parse_txt(
    f, conf: Dict, non_header_lines: List[str]
) -> Tuple[Union[str, Dict, List, None], Dict, Optional[PlotType]]:
    """
    Parse data and optionally guess plot type
    """

    # Split the data into a list of lists by column
    sep = None
    if conf.get("file_format") == "csv":
        sep = ","
    if conf.get("file_format") == "tsv":
        sep = "\t"

    plot_type: Optional[PlotType] = None
    _pt: Optional[str] = conf.get("plot_type")
    if _pt is not None:
        plot_type = PlotType.from_str(_pt)

    # Check for special case - HTML
    if plot_type == PlotType.HTML:
        lines: List[str] = []
        for line in non_header_lines:
            if line:
                lines.append(line)
        return "\n".join(lines), conf, plot_type

    # Not HTML, need to parse data
    ncols = None
    matrix_str: List[List[str]] = []
    row_str: List[str]
    for line in non_header_lines:
        if line.rstrip():
            row_str = line.rstrip("\n").split(sep)
            matrix_str.append(row_str)
            if ncols is None:
                ncols = len(row_str)
            elif ncols != len(row_str):
                log.warning(
                    f"Inconsistent number of columns found in {f['fn']}.\n"
                    + f"Expected {ncols} columns as in first row:\n{matrix_str[0]}\n"
                    + f"Got {len(row_str)} columns as in current row:\n{row_str}\nSkipping.."
                )
                return None, conf, plot_type

    # Convert values to floats if we can
    matrix: List[List[Union[str, float, int]]] = []
    first_row_all_strings = True
    inner_cells_all_numeric = True
    v_str: str
    v: Union[str, float, int]
    for i, row_str in enumerate(matrix_str):
        matrix.append([])
        for j, v_str in enumerate(row_str):
            # Count strings in first row (header?)
            if (v := unquote(v_str)) != v_str:
                # do not parse quoted strings
                matrix_str[i][j] = v
            else:
                # parse strings to numbers to count numerics
                if v_str.isdigit():
                    v = int(v_str)
                else:
                    try:
                        v = float(v_str)
                    except ValueError:
                        pass
            matrix[i].append(v)
            if i == 0 and not isinstance(v, str):
                first_row_all_strings = False
            if i != 0 and j != 0 and isinstance(v, str):
                inner_cells_all_numeric = False

    # Return None for empty files
    if len(matrix) == 0:
        return None, conf, plot_type

    # General stat info files - expected to have at least 2 rows (first row always being the header)
    # and have at least 2 columns (first column always being sample name)
    if plot_type == PlotType.GENERALSTATS and len(matrix) >= 2 and ncols and ncols >= 2:
        data_ddict: Dict[str, Dict] = defaultdict(dict)
        for i, row in enumerate(matrix[1:], 1):
            for j, v in enumerate(row[1:], 1):
                s_name = matrix_str[i][0]
                col_name = matrix_str[0][j]
                data_ddict[s_name][col_name] = v
        return data_ddict, conf, plot_type

    # Heatmap: square, all inner cells numeric, all headers strings
    if plot_type is None and first_row_all_strings and len(matrix[0]) == len(matrix) and inner_cells_all_numeric:
        plot_type = PlotType.HEATMAP
    if plot_type == PlotType.HEATMAP:
        conf["xcats"] = matrix_str[0][1:]
        conf["ycats"] = [row_str[0] for row_str in matrix_str[1:]]
        data_list: List = [row[1:] for row in matrix[1:]]
        return data_list, conf, plot_type

    # Header row of strings box plot
    if first_row_all_strings and plot_type == PlotType.BOX:
        box_ddict: Dict[str, List[float]] = dict()
        for sidx, s_name in enumerate(matrix_str[0]):
            box_ddict[s_name] = []
            for row in matrix[1:]:
                try:
                    val = float(row[sidx])
                except ValueError:
                    pass
                else:
                    box_ddict[s_name].append(val)
        return box_ddict, conf, plot_type

    # Header row of strings, or configured as table
    if first_row_all_strings or plot_type in [PlotType.TABLE, PlotType.VIOLIN]:
        data_ddict = dict()
        for i, row in enumerate(matrix[1:], 1):
            s_name = matrix_str[i][0]
            data_ddict[s_name] = dict()
            for j, v in enumerate(row[1:]):
                col_name = matrix_str[0][j + 1]
                data_ddict[s_name][col_name] = v
        # Bar graph or table - if numeric data, go for bar graph
        if plot_type is None:
            if inner_cells_all_numeric:
                plot_type = PlotType.BAR
            else:
                plot_type = PlotType.TABLE
        # Set table col_1 header
        col_name = matrix_str[0][0]
        if plot_type in [PlotType.TABLE, PlotType.VIOLIN] and col_name.strip() != "":
            conf["pconfig"] = conf.get("pconfig", {})
            if not conf["pconfig"].get("col1_header"):
                conf["pconfig"]["col1_header"] = col_name.strip()
        # Return parsed data
        if plot_type in [PlotType.BAR, PlotType.TABLE, PlotType.VIOLIN]:
            return data_ddict, conf, plot_type
        else:
            data_ddict = dict()  # reset

    # Scatter plot: first row is str : num : num
    if (
        plot_type is None
        and len(matrix[0]) == 3
        and isinstance(matrix[0][0], str)
        and isinstance(matrix[0][1], float)
        and isinstance(matrix[0][2], float)
    ):
        plot_type = PlotType.SCATTER

    if plot_type == PlotType.SCATTER:
        dicts: Dict[str, Dict[str, float]] = dict()
        for i, row in enumerate(matrix):
            try:
                dicts[matrix_str[i][0]] = {"x": float(row[1]), "y": float(row[2])}
            except (IndexError, ValueError):
                pass
        return dicts, conf, plot_type

    # Single-sample box/bar/line plot
    if len(matrix[0]) == 2 or len(matrix[0]) == 1:
        # Set section id based on directory if not known
        if conf.get("id") is None:
            conf["id"] = os.path.basename(f["root"])

        # Single-sample box plot
        if len(matrix[0]) == 1:
            if plot_type is None and isnumber(matrix[0][0]):
                plot_type = PlotType.BOX
            if plot_type == PlotType.BOX:
                return {f["s_name"]: [r[0] for r in matrix]}, conf, plot_type

        # Single sample line/bar plot - first row has two columns
        if len(matrix[0]) == 2:
            # Line graph - num : num
            if plot_type is None and isnumber(matrix[0][0]) and isnumber(matrix[0][1]):
                plot_type = PlotType.LINE
            # Bar graph - str : num
            if plot_type is None and not isnumber(matrix[0][0]) and isnumber(matrix[0][1]):
                plot_type = PlotType.BAR

            # Data structure is the same
            if plot_type in [PlotType.LINE, PlotType.BAR]:
                data_dict: Dict = dict()
                for row in matrix:
                    data_dict[unquote(row[0])] = unquote(row[1])
                return {f["s_name"]: data_dict}, conf, plot_type

    # Multi-sample line graph: No header row, lots of num columns
    if plot_type is None and len(matrix[0]) > 4 and inner_cells_all_numeric:
        plot_type = PlotType.LINE

    if plot_type == PlotType.LINE:
        data_ddict = dict()
        # If the first row has empty first column, it's the header - use it as x-axis labels
        x_vals: List[Union[str, float, int]] = []
        if matrix_str[0][0].strip() == "":
            x_vals = [str(unquote(v)) for v in matrix.pop(0)[1:]]
        # Use 1..n range for x values
        for i, row in enumerate(matrix):
            s_name = str(unquote(row[0]))
            data_ddict[s_name] = dict()
            for i, v in enumerate(row[1:]):
                try:
                    x_val = x_vals[i]
                except IndexError:
                    x_val = i + 1
                data_ddict[s_name][x_val] = v
        return data_ddict, conf, plot_type

    # Got to the end and haven't returned. It's a mystery, capn'!
    log.debug(
        f"Not able to figure out a plot type for '{f['fn']}' "
        + f"plot type = {plot_type}, all numeric = {inner_cells_all_numeric}, first row str = {first_row_all_strings}"
    )
    return None, conf, plot_type<|MERGE_RESOLUTION|>--- conflicted
+++ resolved
@@ -6,13 +6,8 @@
 import os
 import re
 from collections import defaultdict
-<<<<<<< HEAD
 from typing import Any, Dict, List, Mapping, Optional, Set, Tuple, TypeVar, TypedDict, Union, cast
-=======
 from io import BufferedReader
-from token import OP
-from typing import Any, Dict, List, Optional, Set, Tuple, TypedDict, TypeVar, Union, cast
->>>>>>> c7a5a8a5
 
 import yaml
 from pydantic import BaseModel

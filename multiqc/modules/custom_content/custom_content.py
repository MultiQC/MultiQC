--- conflicted
+++ resolved
@@ -456,47 +456,23 @@
         other_lines = [hlines.pop()] + other_lines
 
     if len(hlines) == 0:
-<<<<<<< HEAD
         return None, other_lines
 
-    hconfig = None
-    try:
-        hconfig = yaml.safe_load("\n".join(hlines))
-    except yaml.YAMLError:
-        msg = (
-=======
-        return None
     try:
         hconfig = yaml.safe_load("\n".join(hlines))
     except yaml.YAMLError:
         raise ValueError(
->>>>>>> d736846a
             f"Could not parse comment file header for MultiQC custom content: {f['fn']}. "
             + "Note that everything behind a comment character '#' is expected to in YAML format. "
             + "To provide column names in a TSV or CSV file, put them as the first raw without fencing it with a '#'."
         )
-<<<<<<< HEAD
-        if config.strict:
-            raise ValueError(msg)
-        else:
-            log.error(msg)
-    else:
-        if not isinstance(hconfig, dict):
-            msg = f"Custom Content comment file header looked wrong. It's expected to be parsed to a dict, got {type(hconfig)}: {hconfig}"
-            if config.strict:
-                raise ValueError(msg)
-            else:
-                log.error(msg)
-    return hconfig, other_lines
-=======
     else:
         if not isinstance(hconfig, dict):
             raise ValueError(
                 "Custom Content comment file header looked wrong. It's expected to "
                 + f"be parsed to a dict, got {type(hconfig)}: {hconfig}"
             )
-    return hconfig
->>>>>>> d736846a
+    return hconfig, other_lines
 
 
 def _find_html_file_header(f):

#!/usr/bin/env python

""" MultiQC module to parse output from Cutadapt """

from __future__ import print_function
import logging
import re
from distutils.version import StrictVersion

from multiqc import config
from multiqc.plots import linegraph
from multiqc.modules.base_module import BaseMultiqcModule

# Initialise the logger
log = logging.getLogger(__name__)

class MultiqcModule(BaseMultiqcModule):
    """
    Cutadapt module class, parses stderr logs.
    Also understands logs saved by Trim Galore!
    (which contain cutadapt logs)
    """

    def __init__(self):

        # Initialise the parent object
        super(MultiqcModule, self).__init__(name='Cutadapt', anchor='cutadapt',
        href='https://code.google.com/p/cutadapt/',
        info="is a tool to find and remove adapter sequences, primers, poly-A"\
         "tails and other types of unwanted sequence from your high-throughput"\
         " sequencing reads.")

        # Find and load any Cutadapt reports
        self.cutadapt_data = dict()
        self.cutadapt_length_counts = dict()
        self.cutadapt_length_exp = dict()
        self.cutadapt_length_obsexp = dict()

        for f in self.find_log_files(config.sp['cutadapt'], filehandles=True):
            self.parse_cutadapt_logs(f)

        if len(self.cutadapt_data) == 0:
            log.debug("Could not find any reports in {}".format(config.analysis_dir))
            raise UserWarning

        log.info("Found {} reports".format(len(self.cutadapt_data)))

        # Write parsed report data to a file
        self.write_data_file(self.cutadapt_data, 'multiqc_cutadapt')

        # Basic Stats Table
        # Report table is immutable, so just updating it works
        self.cutadapt_general_stats_table()

        # Trimming Length Profiles
        # Only one section, so add to the intro
        self.intro += self.cutadapt_length_trimmed_plot()


    def parse_cutadapt_logs(self, f):
        """ Go through log file looking for cutadapt output """
        fh = f['f']
        regexes = {
            '1.7': {
                'bp_processed': "Total basepairs processed:\s*([\d,]+) bp",
                'bp_written': "Total written \(filtered\):\s*([\d,]+) bp",
                'quality_trimmed': "Quality-trimmed:\s*([\d,]+) bp",
                'r_processed': "Total reads processed:\s*([\d,]+)",
                'r_with_adapters': "Reads with adapters:\s*([\d,]+)"
            },
            '1.6': {
                'r_processed': "Processed reads:\s*([\d,]+)",
                'bp_processed': "Processed bases:\s*([\d,]+) bp",
                'r_trimmed': "Trimmed reads:\s*([\d,]+)",
                'quality_trimmed': "Quality-trimmed:\s*([\d,]+) bp",
                'bp_trimmed': "Trimmed bases:\s*([\d,]+) bp",
                'too_short': "Too short reads:\s*([\d,]+)",
                'too_long': "Too long reads:\s*([\d,]+)",
            }
        }
        s_name = None
        cutadapt_version = '1.7'
        for l in fh:
            # New log starting
            if 'cutadapt' in l:
                s_name = None
                c_version = re.match(r'This is cutadapt ([\d\.]+)', l)
                if c_version:
                    try:
                        assert(StrictVersion(c_version.group(1)) <= StrictVersion('1.6'))
                        cutadapt_version = '1.6'
                    except:
                        cutadapt_version = '1.7'
<<<<<<< HEAD

=======
                c_version_old = re.match(r'cutadapt version ([\d\.]+)', l)
                if c_version_old:
                    try:
                        assert(StrictVersion(c_version.group(1)) <= StrictVersion('1.6'))
                        cutadapt_version = '1.6'
                    except:
                        # I think the pattern "cutadapt version XX" is only pre-1.6?
                        cutadapt_version = '1.6'
>>>>>>> 42c37e91
            # Get sample name from end of command line params
            if l.startswith('Command line parameters'):
                s_name = l.split()[-1]
                s_name = self.clean_s_name(s_name, f['root'])
                if s_name in self.cutadapt_data:
                    log.debug("Duplicate sample name found! Overwriting: {}".format(s_name))
                self.cutadapt_data[s_name] = dict()
                self.cutadapt_length_counts[s_name] = dict()
                self.cutadapt_length_exp[s_name] = dict()
                self.cutadapt_length_obsexp[s_name] = dict()

            if s_name is not None:
                self.add_data_source(f, s_name)

                # Search regexes for overview stats
                for k, r in regexes[cutadapt_version].items():
                    match = re.search(r, l)
                    if match:
                        self.cutadapt_data[s_name][k] = int(match.group(1).replace(',', ''))

                # Histogram showing lengths trimmed
                if 'length' in l and 'count' in l and 'expect' in l:
                    # Nested loop to read this section while the regex matches
                    for l in fh:
                        r_seqs = re.search("^(\d+)\s+(\d+)\s+([\d\.]+)", l)
                        if r_seqs:
                            a_len = int(r_seqs.group(1))
                            self.cutadapt_length_counts[s_name][a_len] = int(r_seqs.group(2))
                            self.cutadapt_length_exp[s_name][a_len] = float(r_seqs.group(3))
                            if float(r_seqs.group(3)) > 0:
                                self.cutadapt_length_obsexp[s_name][a_len] = float(r_seqs.group(2)) / float(r_seqs.group(3))
                            else:
                                # Cheating, I know. Infinity is difficult to plot.
                                self.cutadapt_length_obsexp[s_name][a_len] = float(r_seqs.group(2))
                        else:
                            break

        # Calculate a few extra numbers of our own
        for s_name, d in self.cutadapt_data.items():
            if 'bp_processed' in d and 'bp_written' in d:
                self.cutadapt_data[s_name]['percent_trimmed'] = (float(d['bp_processed'] - d['bp_written']) / d['bp_processed']) * 100
            elif 'bp_processed' in d and 'bp_trimmed' in d:
                self.cutadapt_data[s_name]['percent_trimmed'] = ((float(d.get('bp_trimmed', 0)) + float(d.get('quality_trimmed', 0))) / d['bp_processed']) * 100



    def cutadapt_general_stats_table(self):
        """ Take the parsed stats from the Cutadapt report and add it to the
        basic stats table at the top of the report """

        headers = {}
        headers['percent_trimmed'] = {
            'title': '% Trimmed',
            'description': '% Total Base Pairs trimmed',
            'max': 100,
            'min': 0,
            'suffix': '%',
            'scale': 'RdYlBu-rev',
            'format': '{:.1f}%'
        }
        self.general_stats_addcols(self.cutadapt_data, headers)


    def cutadapt_length_trimmed_plot (self):
        """ Generate the trimming length plot """
        html = '<p>This plot shows the number of reads with certain lengths of adapter trimmed. \n\
        Obs/Exp shows the raw counts divided by the number expected due to sequencing errors. A defined peak \n\
        may be related to adapter length. See the \n\
        <a href="http://cutadapt.readthedocs.org/en/latest/guide.html#how-to-read-the-report" target="_blank">cutadapt documentation</a> \n\
        for more information on how these numbers are generated.</p>'

        pconfig = {
            'id': 'cutadapt_plot',
            'title': 'Lengths of Trimmed Sequences',
            'ylab': 'Counts',
            'xlab': 'Length Trimmed (bp)',
            'xDecimals': False,
            'ymin': 0,
            'tt_label': '<b>{point.x} bp trimmed</b>: {point.y:.0f}',
            'data_labels': [{'name': 'Counts', 'ylab': 'Count'},
                            {'name': 'Obs/Exp', 'ylab': 'Observed / Expected'}]
        }

        html += linegraph.plot([self.cutadapt_length_counts, self.cutadapt_length_obsexp], pconfig)

        return html<|MERGE_RESOLUTION|>--- conflicted
+++ resolved
@@ -91,9 +91,6 @@
                         cutadapt_version = '1.6'
                     except:
                         cutadapt_version = '1.7'
-<<<<<<< HEAD
-
-=======
                 c_version_old = re.match(r'cutadapt version ([\d\.]+)', l)
                 if c_version_old:
                     try:
@@ -102,7 +99,6 @@
                     except:
                         # I think the pattern "cutadapt version XX" is only pre-1.6?
                         cutadapt_version = '1.6'
->>>>>>> 42c37e91
             # Get sample name from end of command line params
             if l.startswith('Command line parameters'):
                 s_name = l.split()[-1]

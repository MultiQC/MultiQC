import logging
import json

from typing import List
from multiqc.base_module import BaseMultiqcModule
from multiqc.plots import bargraph
from multiqc.plots import table

log = logging.getLogger(__name__)


class MultiqcModule(BaseMultiqcModule):
    """
    The module takes summary statistics from the JSON log file (--summary or -s options). It parses and reports
    the number of input, output and removed sequences displays them in the General Stats table as well as a bar plot.
    """

    def __init__(self):
        super(MultiqcModule, self).__init__(
            name="Deacon",
            anchor="deacon",
            href="https://github.com/bede/deacon",
            info="Search and depletion of FASTA/FASTQ files and streams using accelerated minimizer matching.",
        )

        self.deacon_data = dict()
        # self. makes deacon.data an instance variable, not a local for __init__

        # iterate through all detected Deacon log files
        # includes an open file handle in the returned dict under key "f"
        for f in self.find_log_files(
            "deacon", filehandles=True
        ):  # filehandles: opens the files

            try:
                # load JSON data from filehandles, if `f["f"]` is a file-like object
                data = json.load(f["f"])
            except Exception as e:  # catch parsing-errors in e
                log.warning(
                    f"failed to parse data from {f['fn']} : {e}"
                )  # {e} -> error message
                continue

            # check, if there is "version" in JSON report and contains "version"
            version = data.get("version", "")
            if not version.startswith("deacon"):  # if not, give out a warning
                log.warning(f"Skipping {f['fn']} : no deacon report or wrong version")
                continue

            sample_name = self.clean_s_name(
                f["s_name"], f
            )  # f["s_name"] -> samplename; self.clean_s_name -> normalizes the name to avoid duplicates

            # extract metrics for each sample
            self.deacon_data[sample_name] = {
                # "k" : data.get("k"), #k-mere length
                # "w" : data.get("w"), #wondow size
                # "abs_threshold" : data.get("abs_threshold"), #number of k-mers that count as hit
                # "rel_threshold" : data.get("rel_threshold"),
                # "prefix_length" : data.get("prefix_length"), #prefix length used for hashing/filtering
                "deplete": (
                    "True" if data.get("deplete") else "False"
                ),  # boolean, deplete mode (True/False)
                # "rename" : data.get("rename"), #boolean, renamed seqs after export (True/False)
                "seqs_in": data.get("seqs_in"),  # number of input seqs
                "seqs_out": data.get("seqs_out"),  # number of output seqs
                "seqs_out_proportion": data.get("seqs_out_proportion"),
                "seqs_removed": data.get("seqs_removed"),  # number of removed seqs
                "seqs_removed_proportion": data.get("seqs_removed_proportion"),
                "bp_in": data.get("bp_in"),  # number of input base-pairs
                "bp_out": data.get("bp_out"),  # number of output base-pairs
                "bp_out_proportion": data.get("bp_out_proportion"),
                "bp_removed": data.get("bp_removed"),  # number of removed base-pairs
                "bp_removed_proportion": data.get("bp_removed_proportion"),
                # "time" : data.get("time"), #runtime
                # "seqs_per_second" : data.get("seqs_per_second"),
                # "bp_per_second" : data.get("bp_per_second")
            }

        # check, if the dict is empty (if so, it either failed to parse or didnt match any deacon reports)
        if len(self.deacon_data) == 0:
            log.warning("no deacon reports found")

        # General Stats Table
        self.deacon_general_stats_table(self.deacon_data)

        # create table in the report
        self.add_section(
            name="Deacon statistics",
            anchor="deacon_stats",
            description="Statistics parsed from JSON reports",
            plot=table.plot(
                self.deacon_data,
                {
                    # "k" : {"title" : "k-mer length"},
                    # "w" : {"title" : "window size"},
                    # "abs_threshold" : {"title" : "absolute threshold"},
                    # "rel_threshold" : {"title" : "relative threshold"},
                    # "prefix_length" : {"title" : "prefix length"},
                    "deplete": {"title": "deplete"},
                    # "rename" : {"title" : "renamed seqs"},
                    "seqs_in": {"title": "Sequences in"},
                    "seqs_out": {"title": "Sequences out"},
                    "seqs_removed": {"title": "Sequences removed"},
                    "seqs_removed_proportion": {
                        "title": "Sequences removed (%)",
                        "format": "{:.2%}",
                    },
                    "bp_in": {"title": "bp in"},
                    "bp_out": {"title": "bp out"},
                    "bp_removed": {"title": "bp removed"},
                    "bp_removed_proportion": {
                        "title": "bp removed (%)",
                        "format": "{:.2%}",
                    },
                    # "time": {"title" : "time (in s)"},
                    # "seqs_per_second" : {"title" : "reads/s"},
                    # "bp_per_second" : {"title" : "bp/s"}
                },
            ),
        )

        # add plot in report for: Sequences removed and kept in absolute and percentage number

        # initialize an empty dict to hold data for the barplot
        plot_data = {}
        # initialize an empty list to contain the category names for the bargraph
        cats: List[str] = list()

        # iterate through all samples and their statistics
        for sample, stats in self.deacon_data.items():
            removed = stats.get("seqs_removed")  # number of removed sequences
            seqs_out = stats.get("seqs_out")  # number of kept sequences

            # only include the sample, if both metrics exist
            if removed is not None and seqs_out is not None:
                plot_data[sample] = {
                    "removed": float(removed),
                    "kept": float(seqs_out),
                    # convert both to float for plotting consistency
                }

        if plot_data:  # create if at least one sample has data

            # add category names
            cats.append("removed")
            cats.append("kept")

            # configuration of plot settings
            pconfig_plot = {
                "id": "Sequences_removed_kept",
                "title": "Sequences removed and Sequences kept",
                "ylab": "Number of Sequences",
                "cpswitch": True,  # switch between absolute and percentage number
                "stacking": "relative",  # stacked bars
            }

            # add a new section in MultiQC report
            self.add_section(
                name="Sequences removed and Seqs kept",
                anchor="Sequences_removed_kept",
                description="Comparison between removed and kept Sequences, switch between absolute number and percentages.",
                plot=bargraph.plot(
                    plot_data, cats, pconfig_plot
                ),  # generates a barplot
            )

    def deacon_general_stats_table(self, data_by_sample):
        """Take the parsed stats from the fastp report and add it to the
        General Statistics table at the top of the report"""

        self.general_stats_addcols(
            data_by_sample,
            headers={
                "seqs_removed": {
                    "title": "Sequences removed",
                    "description": "Sequences removed while filtering",
                },
<<<<<<< HEAD
                "seqs_out": {
                    "title": "Sequences kept",
                    "description": "Number of sequences kept after filtering",
                },
            },
        )

    def deacon_general_stats_table(self, data_by_sample):
        """Take the parsed stats from the fastp report and add it to the
        General Statistics table at the top of the report"""

        self.general_stats_addcols(
            data_by_sample,
            headers={
                "seqs_removed": {
                    "title": "Sequences removed",
                    "description": "Sequences removed while filtering",
                },
                "seqs_out": {
                    "title": "Sequences kept",
                    "description": "Number of sequences kept after filtering",
                },
            },
=======
                "seqs_out" : {
                    "title" : "Sequences kept",
                    "description" : "Number of sequences kept after filtering"
                }
            }
>>>>>>> bb99b7c8
        )<|MERGE_RESOLUTION|>--- conflicted
+++ resolved
@@ -176,35 +176,9 @@
                     "title": "Sequences removed",
                     "description": "Sequences removed while filtering",
                 },
-<<<<<<< HEAD
                 "seqs_out": {
                     "title": "Sequences kept",
                     "description": "Number of sequences kept after filtering",
                 },
             },
-        )
-
-    def deacon_general_stats_table(self, data_by_sample):
-        """Take the parsed stats from the fastp report and add it to the
-        General Statistics table at the top of the report"""
-
-        self.general_stats_addcols(
-            data_by_sample,
-            headers={
-                "seqs_removed": {
-                    "title": "Sequences removed",
-                    "description": "Sequences removed while filtering",
-                },
-                "seqs_out": {
-                    "title": "Sequences kept",
-                    "description": "Number of sequences kept after filtering",
-                },
-            },
-=======
-                "seqs_out" : {
-                    "title" : "Sequences kept",
-                    "description" : "Number of sequences kept after filtering"
-                }
-            }
->>>>>>> bb99b7c8
         )
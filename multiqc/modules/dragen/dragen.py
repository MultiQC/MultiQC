--- conflicted
+++ resolved
@@ -75,18 +75,12 @@
         samples_found |= self.add_ploidy_estimation_metrics()
         # <output prefix>.ploidy_estimation_metrics.csv    - add just Ploidy estimation into gen stats
 
-<<<<<<< HEAD
         samples_found |= self.add_cnv_metrics()
         # <output prefix>.cnv_metrics.csv
 
-        samples_found |= self.add_wgs_coverage_metrics()
-        # <output prefix>.wgs_coverage_metrics_normal.csv  - general stats table and a dedicated table
-        # <output prefix>.wgs_coverage_metrics_tumor.csv   - same
-=======
         self.collect_overall_mean_cov_data()
         # <output prefix>.<coverage region prefix>_overall_mean_cov<arbitrary suffix>.csv
         # This data will be used by in the DragenCoverageMetrics.
->>>>>>> 29f47c9c
 
         samples_found |= self.add_coverage_metrics()
         # <output prefix>.<coverage region prefix>_coverage_metrics<arbitrary suffix>.csv

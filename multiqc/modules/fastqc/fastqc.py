--- conflicted
+++ resolved
@@ -19,11 +19,7 @@
 import zipfile
 
 from multiqc import config
-<<<<<<< HEAD
-from multiqc.plots import linegraph
-=======
 from multiqc.plots import linegraph, bargraph
->>>>>>> 42c37e91
 from multiqc.modules.base_module import BaseMultiqcModule
 
 # Initialise the logger
@@ -562,8 +558,6 @@
                         linegraph.plot(data, pconfig)
         })
 
-<<<<<<< HEAD
-=======
     def overrepresented_sequences (self):
         """Sum the percentages of overrepresented sequences and display them in a bar plot"""
 
@@ -616,7 +610,6 @@
                     'See the <a href="http://www.bioinformatics.babraham.ac.uk/projects/fastqc/Help/3%20Analysis%20Modules/9%20Overrepresented%20Sequences.html" target="_bkank">FastQC help for further information</a>.</p>'
                     + plot_html
             })
->>>>>>> 42c37e91
 
 
     def adapter_content_plot (self):
@@ -704,8 +697,4 @@
         for s_name in self.fastqc_data:
             status = self.fastqc_data[s_name]['statuses'].get(section, 'default')
             colours[s_name] = self.status_colours[status]
-<<<<<<< HEAD
-        return colours
-=======
-        return colours
->>>>>>> 42c37e91
+        return colours
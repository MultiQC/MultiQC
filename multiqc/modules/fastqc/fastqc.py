############################################################
######  LOOKING FOR AN EXAMPLE OF HOW MULTIQC WORKS?  ######
############################################################
#### Stop! This is one of the most complicated modules. ####
#### Have a look at Kallisto for a simpler example.     ####
############################################################
import dataclasses
import io
import json
import logging
<<<<<<< HEAD
from typing import Dict, Set, List, Union, Tuple, Mapping, Sequence, Any, Callable
=======
from typing import Dict, Set, List, Union, Literal, Optional
>>>>>>> 9fae7503

import math
import os
import re
import zipfile
from collections import Counter, defaultdict

from multiqc import config
from multiqc.base_module import BaseMultiqcModule, ModuleNoSamplesFound
from multiqc.plots import bargraph, heatmap, linegraph, table
from multiqc import report
from multiqc.plots.plotly.line import Series, LinePlotConfig

log = logging.getLogger(__name__)

VERSION_REGEX = r"FastQC\t([\d\.]+)"


@dataclasses.dataclass
class Metrics:
    """Dataclass for storing FastQC metrics"""

    total_sequences: float = 0
    percent_gc: float = 0
    avg_sequence_length: float = 0
    median_sequence_length: float = 0
    percent_duplicates: float = 0
    percent_fails: float = 0


class MultiqcModule(BaseMultiqcModule):
    """
    FastQC generates an HTML report which is what most people use when
    they run the program. However, it also helpfully generates a file
    called `fastqc_data.txt` which is relatively easy to parse.

    A typical run will produce the following files:

    ```
    mysample_fastqc.html
    mysample_fastqc/
      Icons/
      Images/
      fastqc.fo
      fastqc_data.txt
      fastqc_report.html
      summary.txt
    ```

    Sometimes the directory is zipped, with just `mysample_fastqc.zip`.

    The FastQC MultiQC module looks for files called `fastqc_data.txt`
    or ending in `_fastqc.zip`. If the zip files are found, they are
    read in memory and `fastqc_data.txt` parsed.

    :::note
    The directory and zip file are often both present. To speed
    up MultiQC execution, zip files will be skipped if the file name suggests
    that they will share a sample name with data that has already been parsed.
    :::

    You can customise the patterns used for finding these files in your
    MultiQC config (see [Module search patterns](#module-search-patterns)).
    The below code shows the default file patterns:

    ```yaml
    sp:
      fastqc/data:
        fn: "fastqc_data.txt"
      fastqc/zip:
        fn: "*_fastqc.zip"
    ```

    :::note
    Sample names are discovered by parsing the line beginning
    `Filename` in `fastqc_data.txt`, _not_ based on the FastQC report names.
    :::

    #### Theoretical GC Content

    It is possible to plot a dashed line showing the theoretical GC content for a
    reference genome. MultiQC comes with genome and transcriptome guides for Human
    and Mouse. You can use these in your reports by adding the following MultiQC
    config keys (see [Configuring MultiQC](http://multiqc.info/docs/#configuring-multiqc)):

    ```yaml
    fastqc_config:
      fastqc_theoretical_gc: "hg38_genome"
    ```

    Only one theoretical distribution can be plotted.
    The following guides are available: _(txome = transcriptome)_

    - `hg38_genome`
    - `hg38_txome`
    - `mm10_genome`
    - `mm10_txome`

    Alternatively, a custom theoretical guide can be used in reports. To do this,
    create a file with `fastqc_theoretical_gc` in the filename and place it with your
    analysis files. It should be tab delimited with the following format (column 1 = %GC,
    column 2 = % of genome):

    ```bash
    # FastQC theoretical GC content curve: YOUR REFERENCE NAME
    0	0.005311768
    1	0.004108502
    2	0.004060371
    3	0.005066476
    [...]
    ```

    You can generate these files using an R package called
    [fastqcTheoreticalGC](https://github.com/mikelove/fastqcTheoreticalGC)
    written by [Mike Love](https://github.com/mikelove).
    Please see the [package readme](https://github.com/mikelove/fastqcTheoreticalGC)
    for more details.

    Result files from this package are searched for with the following search pattern
    (can be customised as described above):

    ```yaml
    sp:
      fastqc/theoretical_gc:
        fn: "*fastqc_theoretical_gc*"
    ```

    If you want to always use a specific custom file for MultiQC reports without having to
    add it to the analysis directory, add the full file path to the same MultiQC config
    variable described above:

    ```yaml
    fastqc_config:
      fastqc_theoretical_gc: "/path/to/your/custom_fastqc_theoretical_gc.txt"
    ```

    #### Overrepresented sequences

    The overrepresented sequences table shows the most common sequences found,
    measured by the number of samples they occur as overrepresented. By default, the
    table shows top 20 sequences. This can be customised in the config:

    ```yaml
    fastqc_config:
      top_overrepresented_sequences: 50
    ```

    You can also choose to rank the top sequences by the total number of reads
    rather than by number of samples:

    ```yaml
    fastqc_config:
      top_overrepresented_sequences_by: "total"
    ```

    #### Changing the order of sections

    Remember that it is possible to customise the order in which the different module sections appear
    in the report if you wish.
    See [the docs](https://multiqc.info/docs/#order-of-module-and-module-subsection-output) for more information.

    For example, to show the _Status Checks_ section at the top, use the following config:

    ```yaml
    report_section_order:
      fastqc_status_checks:
        order: -1000
    ```

    #### Showing FastQC status checks

    FastQC uses thresholds to mark samples as "pass", "warn" or "fail" for various checks.
    If you prefer the MultiQC module to ignore those thresholds, and use standard MultiQC
    colors for samples instead, use the following config:

    ```yaml
    fastqc_config:
      status_checks: false
    ```
    """

    def __init__(self):
        super(MultiqcModule, self).__init__(
            name="FastQC",
            anchor="fastqc",
            href="http://www.bioinformatics.babraham.ac.uk/projects/fastqc/",
            info="Quality control tool for high throughput sequencing data",
            # No publication / DOI // doi=
        )

        self.fastqc_data: Dict = dict()
        self.order_of_duplication_levels: List[float] = []

        # Find and parse unzipped FastQC reports
        for f in self.find_log_files("fastqc/data"):
            s_name = self.clean_s_name(os.path.basename(f["root"]), f, root=os.path.dirname(f["root"]))
            self.parse_fastqc_report(f["f"], s_name, f)

        # Find and parse zipped FastQC reports
        for f in self.find_log_files("fastqc/zip", filecontents=False):
            s_name = f["fn"]
            if s_name.endswith("_fastqc.zip"):
                s_name = s_name[:-11]
            # Skip if we already have this report - parsing zip files is slow
            if s_name in self.fastqc_data.keys():
                log.debug(f"Skipping '{f['fn']}' as already parsed '{s_name}'")
                continue
            try:
                fqc_zip = zipfile.ZipFile(os.path.join(f["root"], f["fn"]))
            except Exception as e:
                log.warning(f"Couldn't read '{f['fn']}' - Bad zip file")
                log.debug(f"Bad zip file error: {e}")
                continue
            # FastQC zip files should have just one directory inside, containing report
            d_name = fqc_zip.namelist()[0]
            try:
                path = os.path.join(d_name, "fastqc_data.txt")
                with fqc_zip.open(path) as fh:
                    r_data_binary = fh.read()
                    try:
                        r_data = r_data_binary.decode("utf8")
                    except UnicodeDecodeError as e:
                        log.debug(f"Could not parse {path} as Unicode: {e}, attempting the latin-1 encoding")
                        try:
                            r_data = r_data_binary.decode("latin-1")
                        except Exception as e:
                            log.warning(f"Error reading FastQC data file {path}: {e}. Skipping sample {s_name}.")
                            continue
                    self.parse_fastqc_report(r_data, s_name, f)
            except KeyError:
                log.warning(f"Error - can't find fastqc_raw_data.txt in {f}")

        # Filter to strip out ignored sample names
        self.fastqc_data = self.ignore_samples(self.fastqc_data)
        if len(self.fastqc_data) == 0:
            raise ModuleNoSamplesFound

        log.info(f"Found {len(self.fastqc_data)} reports")

        # Write the summary stats to a file
        data = dict()
        for s_name in self.fastqc_data:
            data[s_name] = self.fastqc_data[s_name]["basic_statistics"]
            data[s_name].update(self.fastqc_data[s_name]["statuses"])
        self.write_data_file(data, "multiqc_fastqc")

        # Add to self.css and self.js to be included in template
        self.css = {
            "assets/css/multiqc_fastqc.css": os.path.join(
                os.path.dirname(__file__), "assets", "css", "multiqc_fastqc.css"
            )
        }
        self.js = {
            "assets/js/multiqc_fastqc.js": os.path.join(os.path.dirname(__file__), "assets", "js", "multiqc_fastqc.js")
        }

        # Colours to be used for plotting lines
        self.status_colours = {"pass": "#5cb85c", "warn": "#f0ad4e", "fail": "#d9534f", "default": "#999"}

        # Add to the general statistics table
        self.fastqc_general_stats()

        return

        status_checks = getattr(config, "fastqc_config", {}).get("status_checks", True)

        # Add the statuses to the intro for multiqc_fastqc.js JavaScript to pick up
        statuses: Dict = dict()
        if status_checks:
            for s_name in self.fastqc_data:
                for section, status in self.fastqc_data[s_name]["statuses"].items():
                    try:
                        statuses[section][s_name] = status
                    except KeyError:
                        statuses[section] = {s_name: status}

        self.intro += '<script type="application/json" class="fastqc_passfails">{}</script>'.format(
            json.dumps([self.anchor.replace("-", "_"), statuses])
        )
        if status_checks:
            self.intro += '<script type="text/javascript">load_fastqc_passfails();</script>'

        # Now add each section in order
        self.read_count_plot()
        self.sequence_quality_plot(status_checks)
        self.per_seq_quality_plot(status_checks)
        self.sequence_content_plot()
        self.gc_content_plot(status_checks)
        self.n_content_plot(status_checks)
        self.seq_length_dist_plot(status_checks)
        self.seq_dup_levels_plot(status_checks)
        self.overrepresented_sequences()
        self.adapter_content_plot(status_checks)
        if status_checks:
            self.status_heatmap()
        del self.fastqc_data

    def parse_fastqc_report(self, file_contents, s_name=None, f=None):
        """Takes contents from a fastq_data.txt file and parses out required
        statistics and data. Returns a dict with keys 'stats' and 'data'.
        Data is for plotting graphs, stats are for top table."""

        # Make the sample name from the input filename if we find it
        fn_search = re.search(r"Filename\s+(.+)", file_contents)
        if fn_search:
            s_name = self.clean_s_name(fn_search.group(1), f)

        if s_name in self.fastqc_data.keys():
            log.debug(f"Duplicate sample name found! Overwriting: {s_name}")
        self.add_data_source(f, s_name)
        self.fastqc_data[s_name] = {"statuses": dict()}

        # Parse the report
        section = None
        s_headers = None
        for line in file_contents.splitlines():
            if line.startswith("##FastQC"):
                version_match = re.search(VERSION_REGEX, line)
                if version_match:
                    self.add_software_version(version_match.group(1), s_name)
            if line == ">>END_MODULE":
                section = None
                s_headers = None
            elif line.startswith(">>"):
                (section, status) = line[2:].split("\t", 1)
                section = section.lower().replace(" ", "_")
                self.fastqc_data[s_name]["statuses"][section] = status
            elif section == "per_tile_sequence_quality":
                # Lots and lots of data. None of it used in MultiQC.
                continue
            elif section is not None:
                if line.startswith("#"):
                    s_headers = line[1:].split("\t")
                    # Special case: Total Deduplicated Percentage header line
                    if s_headers[0] == "Total Deduplicated Percentage":
                        self.fastqc_data[s_name]["basic_statistics"].append(
                            {"measure": "total_deduplicated_percentage", "value": float(s_headers[1])}
                        )
                    else:
                        # Special case: Rename dedup header in old versions of FastQC (v10)
                        if s_headers[1] == "Relative count":
                            s_headers[1] = "Percentage of total"
                        s_headers = [s.lower().replace(" ", "_") for s in s_headers]
                        self.fastqc_data[s_name][section] = list()

                elif s_headers is not None:
                    s = line.split("\t")
                    row = dict()
                    for i, v in enumerate(s):
                        v.replace("NaN", "0")
                        try:
                            v = float(v)
                        except ValueError:
                            pass
                        row[s_headers[i]] = v
                    self.fastqc_data[s_name][section].append(row)
                    # Special case - need to remember order of duplication keys
                    if section == "sequence_duplication_levels":
                        try:
                            level = float(s[0])
                        except ValueError:
                            level = s[0]
                        if level not in self.order_of_duplication_levels:
                            self.order_of_duplication_levels.append(level)

        # Tidy up the Basic Stats
        self.fastqc_data[s_name]["basic_statistics"] = {
            d["measure"]: d["value"] for d in self.fastqc_data[s_name]["basic_statistics"]
        }

        # We sort by the mean of the range, which is effectively sorting ranges in asc order assuming no overlap
        sequence_length_distributions = self.fastqc_data[s_name].get("sequence_length_distribution", [])
        sequence_length_distributions.sort(key=lambda d: _range_bp_to_num(d["length"], method="mean"))

        # Calculate the average sequence length (Basic Statistics gives a range)
        length_reads = 0
        length_bp = 0
        total_count = sum(d["count"] for d in sequence_length_distributions)
        median: Optional[int] = None

        for d in sequence_length_distributions:
            length_reads += d["count"]
            length_bp += d["count"] * _range_bp_to_num(d["length"], method="mean")

            if median is None and length_reads >= total_count / 2:
                # if the distribution-entry is a range, we use the average of the range.
                # this isn't technically correct, because we can't know what the distribution
                # is within that range. Probably good enough though.
                median = int(_range_bp_to_num(d["length"], method="median"))
        if total_count > 0:
            self.fastqc_data[s_name]["basic_statistics"]["avg_sequence_length"] = length_bp / total_count
        if median is not None:
            self.fastqc_data[s_name]["basic_statistics"]["median_sequence_length"] = median

    def fastqc_general_stats(self):
        """Add some single-number stats to the basic statistics
        table at the top of the report"""

        # Prep the data
<<<<<<< HEAD
        data_by_sample: Dict[str, Metrics] = dict()
        for s_name in self.fastqc_data:
            bs = self.fastqc_data[s_name]["basic_statistics"]
            # Samples with 0 reads and reports with some skipped sections might be missing things here
            data_by_sample[s_name] = Metrics(
                total_sequences=bs.get("Total Sequences", 0),
                percent_gc=bs.get("%GC", 0),
                avg_sequence_length=bs.get("avg_sequence_length", 0),
                median_sequence_length=bs.get("median_sequence_length", 0),
            )

            # Log warning about zero-read samples as a courtesy
            if data_by_sample[s_name].total_sequences == 0:
=======
        data_by_sample: Dict[str, Dict[str, Union[int, float, str]]] = dict()
        for s_name, sd in self.fastqc_data.items():
            data_by_sample[s_name] = dict()
            bs = sd["basic_statistics"]
            # Samples with 0 reads and reports with some skipped sections might be missing things here
            data_by_sample[s_name]["percent_gc"] = bs.get("%GC", 0)
            data_by_sample[s_name]["avg_sequence_length"] = bs.get("avg_sequence_length", 0)
            data_by_sample[s_name]["median_sequence_length"] = bs.get("median_sequence_length", 0)
            data_by_sample[s_name]["total_sequences"] = bs.get("Total Sequences", 0)

            # Log warning about zero-read samples as a courtesy
            if data_by_sample[s_name]["total_sequences"] == 0:
>>>>>>> 9fae7503
                log.warning(f"Sample had zero reads: '{s_name}'")

            if "total_deduplicated_percentage" in bs:
                # Older versions of FastQC don't have this
<<<<<<< HEAD
                data_by_sample[s_name].percent_duplicates = 100 - bs["total_deduplicated_percentage"]
=======
                data_by_sample[s_name]["percent_duplicates"] = 100 - bs["total_deduplicated_percentage"]
>>>>>>> 9fae7503

            # Add count of fail statuses
            num_statuses = 0
            num_fails = 0
            for s in sd["statuses"].values():
                num_statuses += 1
                if s == "fail":
                    num_fails += 1
            if num_statuses > 0:
                # Make sure we have reads, otherwise there are no sample in data
<<<<<<< HEAD
                data_by_sample[s_name].percent_fails = (float(num_fails) / float(num_statuses)) * 100.0

        # Are sequence lengths interesting?
        median_seq_lengths = [x.median_sequence_length for x in data_by_sample.values()]
=======
                data_by_sample[s_name]["percent_fails"] = (float(num_fails) / float(num_statuses)) * 100.0

        # Are sequence lengths interesting?
        median_seq_lengths = [x["median_sequence_length"] for x in data_by_sample.values()]
>>>>>>> 9fae7503
        try:
            hide_seq_length = max(median_seq_lengths) - min(median_seq_lengths) <= 10
        except ValueError:
            # Zero reads
            hide_seq_length = True

        headers: Mapping[str, Mapping[str, Union[float, int, str, None, Callable]]] = {
            "percent_duplicates": {
                "title": "% Dups",
                "description": "% Duplicate Reads",
                "max": 100,
                "min": 0,
                "suffix": "%",
                "scale": "RdYlGn-rev",
            },
            "percent_gc": {
                "title": "% GC",
                "description": "Average % GC Content",
                "max": 100,
                "min": 0,
                "suffix": "%",
                "scale": "PuRd",
                "format": "{:,.0f}",
            },
            "avg_sequence_length": {
                "title": "Average Read Length",
                "description": "Average Read Length (bp)",
                "min": 0,
                "suffix": " bp",
                "scale": "RdYlGn",
                "format": "{:,.0f}",
                "hidden": True,
            },
            "median_sequence_length": {
                "title": "Median Read Length",
                "description": "Median Read Length (bp)",
                "min": 0,
                "suffix": " bp",
                "scale": "RdYlGn",
                "format": "{:,.0f}",
                "hidden": hide_seq_length,
            },
            "percent_fails": {
                "title": "% Failed",
                "description": "Percentage of modules failed in FastQC report (includes those not plotted here)",
                "max": 100,
                "min": 0,
                "suffix": "%",
                "scale": "Reds",
                "format": "{:,.0f}",
                "hidden": True,
            },
            "total_sequences": {
                "title": f"{config.read_count_prefix} Seqs",
                "description": f"Total Sequences ({config.read_count_desc})",
                "min": 0,
                "scale": "Blues",
                "modify": lambda x: x * config.read_count_multiplier,
                "shared_key": "read_count",
            },
        }
<<<<<<< HEAD

        # Merge Read 1 + Read 2 data
        data_by_grouped_samples: Dict[str, List[Tuple[str, Metrics]]] = defaultdict(list)
        for g_name, s_names in self.group_samples(
            list(data_by_sample.keys()),
            grouping_criteria="read_pairs",
            key_by="merged_name",
        ).items():
            if len(s_names) == 0:
                continue
            if g_name is None:
                # Ungrouped samples, adding them separately
                for s_name in s_names:
                    data_by_grouped_samples[s_name] = [(s_name, data_by_sample[s_name])]
                continue
            if len(s_names) == 1:
                # Single sample in group, no need to merge
                data_by_grouped_samples[g_name] = [(s_names[0], data_by_sample[s_names[0]])]
                continue

            merged_sample = Metrics()
            data_by_grouped_samples[g_name] = [(g_name, merged_sample)] + [
                (s_name, data_by_sample[s_name]) for s_name in s_names
            ]

            total_n_seqs: float = 0
            for s_name in s_names:
                total_n_seqs += data_by_sample[s_name].total_sequences
            merged_sample.total_sequences = float(total_n_seqs) / len(s_names)
            if total_n_seqs > 0:
                merged_sample.avg_sequence_length = sum(
                    [
                        float(data_by_sample[s_name].avg_sequence_length)
                        * float(data_by_sample[s_name].total_sequences)
                        for s_name in s_names
                    ]
                ) / float(total_n_seqs)
                merged_sample.percent_gc = sum(
                    [
                        float(data_by_sample[s_name].percent_gc) * float(data_by_sample[s_name].total_sequences)
                        for s_name in s_names
                    ]
                ) / float(total_n_seqs)
                if all(data_by_sample[s_name].percent_duplicates for s_name in s_names):
                    merged_sample.percent_duplicates = sum(
                        [
                            float(data_by_sample[s_name].percent_duplicates)
                            * float(data_by_sample[s_name].total_sequences)
                            for s_name in s_names
                        ]
                    ) / float(total_n_seqs)
            # Add count of fail statuses
            num_statuses = 0
            num_fails = 0
            for s_name in s_names:
                for s in self.fastqc_data[s_name]["statuses"].values():
                    num_statuses += 1
                    if s == "fail":
                        num_fails += 1
            if num_statuses > 0:
                merged_sample.percent_fails = (float(num_fails) / float(num_statuses)) * 100.0

        gen_stats_data_by_sample: Mapping[str, Sequence[Tuple[str, Mapping[str, float]]]] = {
            g_name: [(s_name, metrics.__dict__) for s_name, metrics in samples]
            for g_name, samples in data_by_grouped_samples.items()
        }

        # # Take only the trimmed data for the General Stats Table
        # trimmed_samples = False
        # for merged_name, s_names in self.group_samples(
        #     list(data_by_grouped_sample.keys()),
        #     grouping_criteria="trimming",
        #     key_by="merged_name",
        # ).items():
        #     if len(s_names) > 1:
        #         # We expect these groups to contain trimmed and not trimmed.
        #         # The non-trimmed sample names will be the same as the group,
        #         # so we keep the one that's different.
        #         s_names_trimmed = [s for s in s_names if s != merged_name]
        #         # Only continue if we have one result as expected
        #         if len(s_names_trimmed) == 1:
        #             trimmed_samples = True
        #             # Save this data temporarily
        #             tmp_data = data_by_grouped_sample[s_names_trimmed[0]]
        #             # Remove the whole group from general stats
        #             for s_name in s_names:
        #                 del data_by_grouped_sample[s_name]
        #             # Add our chosen row back again
        #             data_by_grouped_sample[merged_name] = tmp_data

        self.general_stats_addcols(gen_stats_data_by_sample, headers)
=======
        self.general_stats_addcols(data_by_sample, headers)
>>>>>>> 9fae7503

    def read_count_plot(self):
        """Stacked bar plot showing counts of reads"""

        # Main plot config
        pconfig = {
            "id": "fastqc_sequence_counts_plot",
            "title": "FastQC: Sequence Counts",
            "ylab": "Number of reads",
            "cpswitch_counts_label": "Number of reads",
            "hide_empty": False,
        }

        # Calculate the number of unique and duplicate reads if we can
        data_by_sample: Dict[str, Dict[str, int]] = dict()
        has_dups = False
        has_total = False
        for s_name, sd in self.fastqc_data.items():
            pd = sd["basic_statistics"]
            data_by_sample[s_name] = dict()
            try:
                data_by_sample[s_name]["Duplicate Reads"] = int(
                    ((100.0 - float(pd["total_deduplicated_percentage"])) / 100.0) * pd["Total Sequences"]
                )
                data_by_sample[s_name]["Unique Reads"] = (
                    pd["Total Sequences"] - data_by_sample[s_name]["Duplicate Reads"]
                )
                has_dups = True
            # Older versions of FastQC don't have duplicate reads
            # Very sparse data can report -nan: #Total Deduplicated Percentage  -nan
            except (KeyError, ValueError):
                data_by_sample[s_name] = {"Total Sequences": pd["Total Sequences"]}
                has_total = True

        # Configure the cats and config according to what we found
        pcats = list()
        duptext = ""
        if has_total:
            pcats.append("Total Sequences")
        if has_dups:
            pcats.extend(["Unique Reads", "Duplicate Reads"])
            duptext = " Duplicate read counts are an estimate only."
        if has_total and not has_dups:
            pconfig["use_legend"] = False
            pconfig["cpswitch"] = False

        # Add the report section
        self.add_section(
            name="Sequence Counts",
            anchor="fastqc_sequence_counts",
            description="Sequence counts for each sample." + duptext,
            helptext="""
            This plot show the total number of reads, broken down into unique and duplicate
            if possible (only more recent versions of FastQC give duplicate info).

            You can read more about duplicate calculation in the
            [FastQC documentation](https://www.bioinformatics.babraham.ac.uk/projects/fastqc/Help/3%20Analysis%20Modules/8%20Duplicate%20Sequences.html).
            A small part has been copied here for convenience:

            _Only sequences which first appear in the first 100,000 sequences
            in each file are analysed. This should be enough to get a good impression
            for the duplication levels in the whole file. Each sequence is tracked to
            the end of the file to give a representative count of the overall duplication level._

            _The duplication detection requires an exact sequence match over the whole length of
            the sequence. Any reads over 75bp in length are truncated to 50bp for this analysis._
            """,
            plot=bargraph.plot(data_by_sample, pcats, pconfig),
        )

    def sequence_quality_plot(self, status_checks=True):
        """Create the HTML for the phred quality score plot"""

        data_by_sample: Dict[str, Dict[int, float]] = dict()
        for s_name, sd in self.fastqc_data.items():
            if "per_base_sequence_quality" not in sd:
                continue
            data_by_sample[s_name] = {
                int(_range_bp_to_num(d["base"], method="start")): d["mean"] for d in sd["per_base_sequence_quality"]
            }
        if len(data_by_sample) == 0:
            log.debug("sequence_quality not found in FastQC reports")
            return None

        pconfig = {
            "id": "fastqc_per_base_sequence_quality_plot",
            "title": "FastQC: Mean Quality Scores",
            "ylab": "Phred Score",
            "xlab": "Position (bp)",
            "ymin": 0,
            "xmin": 0,
            "x_decimals": False,
            "tt_label": "<b>Base {point.x}</b>: {point.y:.2f}",
            "showlegend": False if status_checks else True,
        }
        if status_checks:
            pconfig.update(
                {
                    "colors": self.get_status_cols("per_base_sequence_quality"),
                    "y_bands": [
                        {"from": 28, "to": 100, "color": "#c3e6c3"},
                        {"from": 20, "to": 28, "color": "#e6dcc3"},
                        {"from": 0, "to": 20, "color": "#e6c3c3"},
                    ],
                }
            )

        self.add_section(
            name="Sequence Quality Histograms",
            anchor="fastqc_per_base_sequence_quality",
            description="The mean quality value across each base position in the read.",
            helptext="""
            To enable multiple samples to be plotted on the same graph, only the mean quality
            scores are plotted (unlike the box plots seen in FastQC reports).

            Taken from the [FastQC help](http://www.bioinformatics.babraham.ac.uk/projects/fastqc/Help/3%20Analysis%20Modules/2%20Per%20Base%20Sequence%20Quality.html):

            _The y-axis on the graph shows the quality scores. The higher the score, the better
            the base call. The background of the graph divides the y axis into very good quality
            calls (green), calls of reasonable quality (orange), and calls of poor quality (red).
            The quality of calls on most platforms will degrade as the run progresses, so it is
            common to see base calls falling into the orange area towards the end of a read._
            """,
            plot=linegraph.plot(data_by_sample, pconfig),
        )

    def per_seq_quality_plot(self, status_checks=True):
        """Create the HTML for the per sequence quality score plot"""

        data_by_sample: Dict[str, Dict[int, float]] = dict()
        for s_name, sd in self.fastqc_data.items():
            if "per_sequence_quality_scores" not in sd:
                continue
            data_by_sample[s_name] = {d["quality"]: d["count"] for d in sd["per_sequence_quality_scores"]}
        if len(data_by_sample) == 0:
            log.debug("per_seq_quality not found in FastQC reports")
            return None

        pconfig = {
            "id": "fastqc_per_sequence_quality_scores_plot",
            "title": "FastQC: Per Sequence Quality Scores",
            "ylab": "Count",
            "xlab": "Mean Sequence Quality (Phred Score)",
            "ymin": 0,
            "xmin": 0,
            "x_decimals": False,
            "tt_label": "<b>Phred {point.x}</b>: {point.y} reads",
            "showlegend": False if status_checks else True,
        }
        if status_checks:
            pconfig.update(
                {
                    "colors": self.get_status_cols("per_sequence_quality_scores"),
                    "x_bands": [
                        {"from": 28, "to": 100, "color": "#c3e6c3"},
                        {"from": 20, "to": 28, "color": "#e6dcc3"},
                        {"from": 0, "to": 20, "color": "#e6c3c3"},
                    ],
                }
            )
        self.add_section(
            name="Per Sequence Quality Scores",
            anchor="fastqc_per_sequence_quality_scores",
            description="The number of reads with average quality scores. Shows if a subset of reads has poor quality.",
            helptext="""
            From the [FastQC help](http://www.bioinformatics.babraham.ac.uk/projects/fastqc/Help/3%20Analysis%20Modules/3%20Per%20Sequence%20Quality%20Scores.html):

            _The per sequence quality score report allows you to see if a subset of your
            sequences have universally low quality values. It is often the case that a
            subset of sequences will have universally poor quality, however these should
            represent only a small percentage of the total sequences._
            """,
            plot=linegraph.plot(data_by_sample, pconfig),
        )

    def sequence_content_plot(self):
        """Create the epic HTML for the FastQC sequence content heatmap"""

        data_by_sample: Dict[str, Dict[int, Dict[str, int]]] = dict()
        for s_name in sorted(self.fastqc_data.keys()):
            if "per_base_sequence_content" not in self.fastqc_data[s_name]:
                continue

            data_by_sample[s_name] = {
                int(_range_bp_to_num(d["base"], method="start")): d
                for d in self.fastqc_data[s_name]["per_base_sequence_content"]
            }

            # Replace NaN with 0
            for b in data_by_sample[s_name]:
                for base in ["a", "c", "t", "g"]:
                    if math.isnan(float(data_by_sample[s_name][b][base])):
                        data_by_sample[s_name][b][base] = 0

        if len(data_by_sample) == 0:
            log.debug("sequence_content not found in FastQC reports")
            return None

        html = """<div id="fastqc_per_base_sequence_content_plot_div">
            <div class="alert alert-info">
               <span class="glyphicon glyphicon-hand-up"></span>
               Click a sample row to see a line plot for that dataset.
            </div>
            <h5><span class="s_name text-primary"><span class="glyphicon glyphicon-info-sign"></span> Rollover for sample name</span></h5>
            <div class="fastqc_seq_heatmap_key">
                Position: <span id="fastqc_seq_heatmap_key_pos">-</span>
                <div><span id="fastqc_seq_heatmap_key_t"> %T: <span>-</span></span></div>
                <div><span id="fastqc_seq_heatmap_key_c"> %C: <span>-</span></span></div>
                <div><span id="fastqc_seq_heatmap_key_a"> %A: <span>-</span></span></div>
                <div><span id="fastqc_seq_heatmap_key_g"> %G: <span>-</span></span></div>
            </div>
            <div id="fastqc_seq_heatmap_div" class="fastqc-overlay-plot">
                <div id="{id}" class="fastqc_per_base_sequence_content_plot hc-plot has-custom-export">
                    <canvas id="fastqc_seq_heatmap" height="100%" width="800px" style="width:100%;"></canvas>
                </div>
            </div>
            <div class="clearfix"></div>
        </div>
        <script type="application/json" class="fastqc_seq_content">{d}</script>
        """.format(
            # Generate unique plot ID, needed in mqc_export_selectplots
            id=report.save_htmlid("fastqc_per_base_sequence_content_plot"),
            d=json.dumps([self.anchor.replace("-", "_"), data_by_sample]),
        )

        self.add_section(
            name="Per Base Sequence Content",
            anchor="fastqc_per_base_sequence_content",
            description="The proportion of each base position for which each of the four normal DNA bases has been called.",
            helptext="""
            To enable multiple samples to be shown in a single plot, the base composition data
            is shown as a heatmap. The colours represent the balance between the four bases:
            an even distribution should give an even muddy brown colour. Hover over the plot
            to see the percentage of the four bases under the cursor.

            **To see the data as a line plot, as in the original FastQC graph, click on a sample track.**

            From the [FastQC help](http://www.bioinformatics.babraham.ac.uk/projects/fastqc/Help/3%20Analysis%20Modules/4%20Per%20Base%20Sequence%20Content.html):

            _Per Base Sequence Content plots out the proportion of each base position in a
            file for which each of the four normal DNA bases has been called._

            _In a random library you would expect that there would be little to no difference
            between the different bases of a sequence run, so the lines in this plot should
            run parallel with each other. The relative amount of each base should reflect
            the overall amount of these bases in your genome, but in any case they should
            not be hugely imbalanced from each other._

            _It's worth noting that some types of library will always produce biased sequence
            composition, normally at the start of the read. Libraries produced by priming
            using random hexamers (including nearly all RNA-Seq libraries) and those which
            were fragmented using transposases inherit an intrinsic bias in the positions
            at which reads start. This bias does not concern an absolute sequence, but instead
            provides enrichement of a number of different K-mers at the 5' end of the reads.
            Whilst this is a true technical bias, it isn't something which can be corrected
            by trimming and in most cases doesn't seem to adversely affect the downstream
            analysis._
            """,
            content=html,
        )

    def gc_content_plot(self, status_checks=True):
        """Create the HTML for the FastQC GC content plot"""

        data_by_sample: Dict[str, Dict[int, float]] = dict()
        data_norm_by_sample: Dict[str, Dict[int, float]] = dict()
        for s_name, sd in self.fastqc_data.items():
            if "per_sequence_gc_content" not in sd:
                continue

            data_by_sample[s_name] = {d["gc_content"]: d["count"] for d in sd["per_sequence_gc_content"]}
            data_norm_by_sample[s_name] = dict()
            total = sum([c for c in data_by_sample[s_name].values()])
            for gc, count in data_by_sample[s_name].items():
                if total == 0:
                    data_norm_by_sample[s_name][gc] = 0
                else:
                    data_norm_by_sample[s_name][gc] = (count / total) * 100
        if len(data_by_sample) == 0:
            log.debug("per_sequence_gc_content not found in FastQC reports")
            return None

        pconfig = {
            "id": "fastqc_per_sequence_gc_content_plot",
            "title": "FastQC: Per Sequence GC Content",
            "xlab": "% GC",
            "ylab": "Percentage",
            "ymin": 0,
            "xmax": 100,
            "xmin": 0,
            "tt_label": "<b>{point.x}% GC</b>: {point.y}",
            "data_labels": [
                {"name": "Percentages", "ylab": "Percentage", "tt_suffix": "%"},
                {"name": "Counts", "ylab": "Count", "tt_suffix": ""},
            ],
            "showlegend": False if status_checks else True,
        }
        if status_checks:
            pconfig.update(
                {
                    "colors": self.get_status_cols("per_sequence_gc_content"),
                }
            )

        # Try to find and plot a theoretical GC line
        theoretical_gc = None
        theoretical_gc_raw = None
        theoretical_gc_name = None
        for f in self.find_log_files("fastqc/theoretical_gc"):
            if theoretical_gc_raw is not None:
                log.warning(f"Multiple FastQC Theoretical GC Content files found, now using {f['fn']}")
            theoretical_gc_raw = f["f"]
            theoretical_gc_name = f["fn"]
        if theoretical_gc_raw is None:
            tgc = getattr(config, "fastqc_config", {}).get("fastqc_theoretical_gc")
            if tgc is not None and isinstance(tgc, str):
                theoretical_gc_name = os.path.basename(tgc)
                tgc_fn = f"fastqc_theoretical_gc_{tgc}.txt"
                tgc_path = os.path.join(os.path.dirname(__file__), "fastqc_theoretical_gc", tgc_fn)
                if not os.path.isfile(tgc_path):
                    tgc_path = tgc
                try:
                    with io.open(tgc_path, "r", encoding="utf-8") as f:
                        theoretical_gc_raw = f.read()
                except IOError:
                    log.warning(f"Couldn't open FastQC Theoretical GC Content file {tgc_path}")
                    theoretical_gc_raw = None
        if theoretical_gc_raw is not None:
            theoretical_gc = list()
            for line in theoretical_gc_raw.splitlines():
                if "# FastQC theoretical GC content curve:" in line:
                    theoretical_gc_name = line[39:]
                elif not line.startswith("#"):
                    s = line.split()
                    try:
                        theoretical_gc.append((float(s[0]), float(s[1])))
                    except (TypeError, IndexError):
                        pass

        desc = """The average GC content of reads. Normal random library typically have a
        roughly normal distribution of GC content."""
        if theoretical_gc is not None:
            # Calculate the count version of the theoretical data based on the largest data store
            max_total = max([sum(d.values()) for d in data_by_sample.values()])
            extra_series_config = {
                "name": "Theoretical GC Content",
                "dash": "dash",
                "width": 2,
                "color": "black",
                "showlegend": False if status_checks else True,
            }
            s1 = Series(pairs=theoretical_gc, **extra_series_config)
            s2 = Series(pairs=[(d[0], (d[1] / 100.0) * max_total) for d in theoretical_gc], **extra_series_config)
            pconfig["extra_series"] = [[s1], [s2]]
            desc = f" **The dashed black line shows theoretical GC content:** `{theoretical_gc_name}`"

        self.add_section(
            name="Per Sequence GC Content",
            anchor="fastqc_per_sequence_gc_content",
            description=desc,
            helptext="""
            From the [FastQC help](http://www.bioinformatics.babraham.ac.uk/projects/fastqc/Help/3%20Analysis%20Modules/5%20Per%20Sequence%20GC%20Content.html):

            _This module measures the GC content across the whole length of each sequence
            in a file and compares it to a modelled normal distribution of GC content._

            _In a normal random library you would expect to see a roughly normal distribution
            of GC content where the central peak corresponds to the overall GC content of
            the underlying genome. Since we don't know the GC content of the genome the
            modal GC content is calculated from the observed data and used to build a
            reference distribution._

            _An unusually shaped distribution could indicate a contaminated library or
            some other kinds of biased subset. A normal distribution which is shifted
            indicates some systematic bias which is independent of base position. If there
            is a systematic bias which creates a shifted normal distribution then this won't
            be flagged as an error by the module since it doesn't know what your genome's
            GC content should be._
            """,
            plot=linegraph.plot([data_norm_by_sample, data_by_sample], pconfig),
        )

    def n_content_plot(self, status_checks=True):
        """Create the HTML for the per base N content plot"""

        data_by_sample: Dict[str, Dict[int, int]] = dict()
        for s_name, sd in self.fastqc_data.items():
            if "per_base_n_content" not in sd:
                continue
            data_by_sample[s_name] = {
                int(_range_bp_to_num(d["base"], method="start")): d["n-count"] for d in sd["per_base_n_content"]
            }
        if len(data_by_sample) == 0:
            log.debug("per_base_n_content not found in FastQC reports")
            return None

        pconfig = {
            "id": "fastqc_per_base_n_content_plot",
            "title": "FastQC: Per Base N Content",
            "ylab": "Percentage N-Count",
            "xlab": "Position in Read (bp)",
            "y_clipmax": 100,
            "y_minrange": 5,
            "ymin": 0,
            "xmin": 0,
            "tt_label": "<b>Base {point.x}</b>: {point.y:.2f}%",
            "showlegend": False if status_checks else True,
        }
        if status_checks:
            pconfig.update(
                {
                    "colors": self.get_status_cols("per_base_n_content"),
                    "y_bands": [
                        {"from": 20, "to": 100, "color": "#e6c3c3"},
                        {"from": 5, "to": 20, "color": "#e6dcc3"},
                        {"from": 0, "to": 5, "color": "#c3e6c3"},
                    ],
                }
            )

        self.add_section(
            name="Per Base N Content",
            anchor="fastqc_per_base_n_content",
            description="The percentage of base calls at each position for which an `N` was called.",
            helptext="""
            From the [FastQC help](http://www.bioinformatics.babraham.ac.uk/projects/fastqc/Help/3%20Analysis%20Modules/6%20Per%20Base%20N%20Content.html):

            _If a sequencer is unable to make a base call with sufficient confidence then it will
            normally substitute an `N` rather than a conventional base call. This graph shows the
            percentage of base calls at each position for which an `N` was called._

            _It's not unusual to see a very low proportion of Ns appearing in a sequence, especially
            nearer the end of a sequence. However, if this proportion rises above a few percent
            it suggests that the analysis pipeline was unable to interpret the data well enough to
            make valid base calls._
            """,
            plot=linegraph.plot(data_by_sample, pconfig),
        )

    def seq_length_dist_plot(self, status_checks):
        """Create the HTML for the Sequence Length Distribution plot"""

        cnt_by_range_by_sample: Dict[str, Dict[int, int]] = dict()
        all_ranges_across_samples: Set[int] = set()
        only_single_length: bool = True
        for s_name, sd in self.fastqc_data.items():
            if "sequence_length_distribution" not in sd:
                continue
            cnt_by_range_by_sample[s_name] = {
                int(_range_bp_to_num(d["length"], method="start")): d["count"]
                for d in sd["sequence_length_distribution"]
            }
            sample_ranges_set = set(cnt_by_range_by_sample[s_name].keys())
            if len(sample_ranges_set) > 1:
                only_single_length = False
            all_ranges_across_samples.update(sample_ranges_set)
        if len(cnt_by_range_by_sample) == 0:
            log.debug("sequence_length_distribution not found in FastQC reports")
            return None

        if only_single_length:
            lengths_line = ", ".join([f"{length:,.0f}bp" for length in list(all_ranges_across_samples)])
            desc = f"All samples have sequences of a single length ({lengths_line})"
            if len(all_ranges_across_samples) > 1:
                desc += ' See the <a href="#general_stats">General Statistics Table</a>.'
            self.add_section(
                name="Sequence Length Distribution",
                anchor="fastqc_sequence_length_distribution",
                description=f'<div class="alert alert-info">{desc}</div>',
            )
        else:
            pconfig = LinePlotConfig(
                id="fastqc_sequence_length_distribution_plot",
                title="FastQC: Sequence Length Distribution",
                ylab="Read Count",
                xlab="Sequence Length (bp)",
                ymin=0,
                tt_label="<b>{point.x} bp</b>: {point.y}",
                showlegend=False if status_checks else True,
            )
            if status_checks:
                pconfig.colors = self.get_status_cols("sequence_length_distribution")
            self.add_section(
                name="Sequence Length Distribution",
                anchor="fastqc_sequence_length_distribution",
                description="The distribution of fragment sizes (read lengths) found. See the [FastQC help](http://www.bioinformatics.babraham.ac.uk/projects/fastqc/Help/3%20Analysis%20Modules/7%20Sequence%20Length%20Distribution.html)",
                plot=linegraph.plot(cnt_by_range_by_sample, pconfig),
            )

    def seq_dup_levels_plot(self, status_checks):
        """Create the HTML for the Sequence Duplication Levels plot"""

        data: Dict = dict()
        max_dup_val = 0
        for s_name in self.fastqc_data:
            try:
                thisdata = {}
                for d in self.fastqc_data[s_name]["sequence_duplication_levels"]:
                    thisdata[d["duplication_level"]] = d["percentage_of_total"]
                    max_dup_val = max(max_dup_val, d["percentage_of_total"])
                data[s_name] = {}
                for k in self.order_of_duplication_levels:
                    try:
                        data[s_name][k] = thisdata[k]
                    except KeyError:
                        pass
            except KeyError:
                pass
        if len(data) == 0:
            log.debug("sequence_length_distribution not found in FastQC reports")
            return None
        pconfig = {
            "id": "fastqc_sequence_duplication_levels_plot",
            "title": "FastQC: Sequence Duplication Levels",
            "categories": True,
            "ylab": "% of Library",
            "xlab": "Sequence Duplication Level",
            "ymax": 100 if max_dup_val <= 100.0 else None,
            "ymin": 0,
            "tt_decimals": 2,
            "tt_suffix": "%",
            "showlegend": False if status_checks else True,
        }
        if status_checks:
            pconfig.update(
                {
                    "colors": self.get_status_cols("sequence_duplication_levels"),
                }
            )

        self.add_section(
            name="Sequence Duplication Levels",
            anchor="fastqc_sequence_duplication_levels",
            description="The relative level of duplication found for every sequence.",
            helptext="""
            From the [FastQC Help](http://www.bioinformatics.babraham.ac.uk/projects/fastqc/Help/3%20Analysis%20Modules/8%20Duplicate%20Sequences.html):

            _In a diverse library most sequences will occur only once in the final set.
            A low level of duplication may indicate a very high level of coverage of the
            target sequence, but a high level of duplication is more likely to indicate
            some kind of enrichment bias (e.g. PCR over amplification). This graph shows
            the degree of duplication for every sequence in a library: the relative
            number of sequences with different degrees of duplication._

            _Only sequences which first appear in the first 100,000 sequences
            in each file are analysed. This should be enough to get a good impression
            for the duplication levels in the whole file. Each sequence is tracked to
            the end of the file to give a representative count of the overall duplication level._

            _The duplication detection requires an exact sequence match over the whole length of
            the sequence. Any reads over 75bp in length are truncated to 50bp for this analysis._

            _In a properly diverse library most sequences should fall into the far left of the
            plot in both the red and blue lines. A general level of enrichment, indicating broad
            oversequencing in the library will tend to flatten the lines, lowering the low end
            and generally raising other categories. More specific enrichments of subsets, or
            the presence of low complexity contaminants will tend to produce spikes towards the
            right of the plot._
            """,
            plot=linegraph.plot(data, pconfig),
        )

    def overrepresented_sequences(self):
        """Sum the percentages of overrepresented sequences and display them in a bar plot"""

        data: Dict = dict()
        # Count the number of samples where a sequence is overrepresented
        overrep_by_sample: Counter = Counter()
        overrep_total_cnt: Counter = Counter()
        for s_name in self.fastqc_data:
            data[s_name] = dict()
            try:
                max_pcnt = max([float(d["percentage"]) for d in self.fastqc_data[s_name]["overrepresented_sequences"]])
                total_pcnt = sum(
                    [float(d["percentage"]) for d in self.fastqc_data[s_name]["overrepresented_sequences"]]
                )
                data[s_name]["total_overrepresented"] = total_pcnt
                data[s_name]["top_overrepresented"] = max_pcnt
                data[s_name]["remaining_overrepresented"] = total_pcnt - max_pcnt
                for d in self.fastqc_data[s_name]["overrepresented_sequences"]:
                    overrep_by_sample[d["sequence"]] += 1
                    overrep_total_cnt[d["sequence"]] += int(d["count"])
            except KeyError:
                if self.fastqc_data[s_name]["statuses"].get("overrepresented_sequences") == "pass":
                    data[s_name]["total_overrepresented"] = 0
                    data[s_name]["top_overrepresented"] = 0
                    data[s_name]["remaining_overrepresented"] = 0
                    data[s_name]["overrepresented_sequences"] = []
                else:
                    del data[s_name]
                    log.debug(f"Couldn't find data for {s_name}, invalid Key")

        if all(len(data.get(s_name, {})) == 0 for s_name in self.fastqc_data):
            log.debug("overrepresented_sequences not found in FastQC reports")
            return None

        cats = {
            "top_overrepresented": {"name": "Top overrepresented sequence"},
            "remaining_overrepresented": {"name": "Sum of remaining overrepresented sequences"},
        }

        # Config for the plot
        pconfig = {
            "id": "fastqc_overrepresented_sequences_plot",
            "title": "FastQC: Overrepresented sequences sample summary",
            "ymin": 0,
            "y_clipmax": 100,
            "tt_decimals": 2,
            "tt_suffix": "%",
            "cpswitch": False,
            "ylab": "Percentage of Total Sequences",
        }

        plot = None
        content = None
        # Check if any samples have more than 1% overrepresented sequences, else don't make plot.
        if max([x["total_overrepresented"] for x in data.values()]) < 1:
            content = f'<div class="alert alert-info">{len(data)} samples had less than 1% of reads made up of overrepresented sequences</div>'
        else:
            plot = bargraph.plot(data, cats, pconfig)

        self.add_section(
            name="Overrepresented sequences by sample",
            anchor="fastqc_overrepresented_sequences",
            description="The total amount of overrepresented sequences found in each library.",
            helptext="""
            FastQC calculates and lists overrepresented sequences in FastQ files. It would not be
            possible to show this for all samples in a MultiQC report, so instead this plot shows
            the _number of sequences_ categorized as overrepresented.

            Sometimes, a single sequence  may account for a large number of reads in a dataset.
            To show this, the bars are split into two: the first shows the overrepresented reads
            that come from the single most common sequence. The second shows the total count
            from all remaining overrepresented sequences.

            From the [FastQC Help](http://www.bioinformatics.babraham.ac.uk/projects/fastqc/Help/3%20Analysis%20Modules/9%20Overrepresented%20Sequences.html):

            _A normal high-throughput library will contain a diverse set of sequences, with no
            individual sequence making up a tiny fraction of the whole. Finding that a single
            sequence is very overrepresented in the set either means that it is highly biologically
            significant, or indicates that the library is contaminated, or not as diverse as you expected._

            _FastQC lists all the sequences which make up more than 0.1% of the total.
            To conserve memory only sequences which appear in the first 100,000 sequences are tracked
            to the end of the file. It is therefore possible that a sequence which is overrepresented
            but doesn't appear at the start of the file for some reason could be missed by this module._
            """,
            plot=plot,
            content=content,
        )

        # Add a table of the top overrepresented sequences
        # Recalculate counts to percentages for readability:
        total_read_count = sum([int(d["basic_statistics"]["Total Sequences"]) for d in self.fastqc_data.values()])
        overrep_total_pct = {seq: (cnt / total_read_count) * 100 for seq, cnt in overrep_total_cnt.items()}

        # Top overrepresented sequences across all samples
        top_n = getattr(config, "fastqc_config", {}).get("top_overrepresented_sequences", 20)
        by = getattr(config, "fastqc_config", {}).get("top_overrepresented_sequences_by", "samples")
        if by == "samples":
            top_seqs = overrep_by_sample.most_common(top_n)
        else:
            top_seqs = overrep_total_cnt.most_common(top_n)
        headers = {
            "samples": {
                "title": "Samples",
                "description": "Number of samples where this sequence is overrepresented",
                "scale": "Greens",
                "min": 0,
                "format": "{:,d}",
            },
            "total_count": {
                "title": "Occurrences",
                "description": "Total number of occurrences of the sequence (among the samples where the sequence is overrepresented)",
                "scale": "Blues",
                "min": 0,
                "format": "{:,d}",
            },
            "total_percent": {
                "title": "% of all reads",
                "description": "Total number of occurrences as the percentage of all reads (among samples where the sequence is overrepresented)",
                "scale": "Blues",
                "min": 0,
                "max": 100,
                "suffix": "%",
                "format": "{:,.4f}",
            },
        }
        data = {
            seq: {
                "sequence": seq,
                "total_percent": overrep_total_pct[seq],
                "total_count": overrep_total_cnt[seq],
                "samples": overrep_by_sample[seq],
            }
            for seq, _ in top_seqs
        }

        ranked_by = (
            "the number of samples they occur in" if by == "samples" else "the number of occurrences across all samples"
        )
        self.add_section(
            name="Top overrepresented sequences",
            anchor="fastqc_top_overrepresented_sequences",
            description=f"""
            Top overrepresented sequences across all samples. The table shows {top_n} 
            most overrepresented sequences across all samples, ranked by {ranked_by}.
            """,
            plot=table.plot(
                data,
                headers,
                {
                    "namespace": self.name,
                    "id": "fastqc_top_overrepresented_sequences_table",
                    "title": "FastQC: Top overrepresented sequences",
                    "col1_header": "Overrepresented sequence",
                    "sort_rows": False,
                },
            ),
        )

    def adapter_content_plot(self, status_checks=True):
        """Create the HTML for the FastQC adapter plot"""

        pct_by_pos_by_sample: Dict[str, Dict[int, int]] = dict()
        for s_name, data_by_sample in self.fastqc_data.items():
            if "adapter_content" not in data_by_sample:
                continue
            for adapters in data_by_sample["adapter_content"]:
                pos = int(
                    _range_bp_to_num(adapters["position"], method="start")
                )  # split ranges like "10-15", take start
                for adapter_name, percent in adapters.items():
                    k = f"{s_name} - {adapter_name}"
                    if adapter_name != "position":
                        pct_by_pos_by_sample.setdefault(k, {})[pos] = percent
        if len(pct_by_pos_by_sample) == 0:
            log.debug("adapter_content not found in FastQC reports")
            return None

        # Lots of these datasets will be all zeros.
        # Only take datasets with > 0.1% adapter contamination
        pct_by_pos_by_sample = {
            k: d for k, d in pct_by_pos_by_sample.items() if max(pct_by_pos_by_sample[k].values()) >= 0.1
        }

        pconfig = {
            "id": "fastqc_adapter_content_plot",
            "title": "FastQC: Adapter Content",
            "ylab": "% of Sequences",
            "xlab": "Position (bp)",
            "y_clipmax": 100,
            "y_minrange": 5,
            "ymin": 0,
            "tt_label": "<b>Base {point.x}</b>: {point.y:.2f}%",
            "hide_empty": True,
        }
        if status_checks:
            pconfig.update(
                {
                    "y_bands": [
                        {"from": 20, "to": 100, "color": "#e6c3c3"},
                        {"from": 5, "to": 20, "color": "#e6dcc3"},
                        {"from": 0, "to": 5, "color": "#c3e6c3"},
                    ],
                }
            )

        plot = None
        content = None
        if len(pct_by_pos_by_sample) > 0:
            plot = linegraph.plot(pct_by_pos_by_sample, pconfig)
        else:
            content = '<div class="alert alert-info">No samples found with any adapter contamination > 0.1%</div>'

        # Note - colours are messy as we've added adapter names here. Not
        # possible to break down pass / warn / fail for each adapter, which
        # could lead to misleading labelling (fails on adapter types with
        # little or no contamination)

        self.add_section(
            name="Adapter Content",
            anchor="fastqc_adapter_content",
            description="""The cumulative percentage count of the proportion of your
            library which has seen each of the adapter sequences at each position.""",
            helptext="""
            Note that only samples with ≥ 0.1% adapter contamination are shown.

            There may be several lines per sample, as one is shown for each adapter
            detected in the file.

            From the [FastQC Help](http://www.bioinformatics.babraham.ac.uk/projects/fastqc/Help/3%20Analysis%20Modules/10%20Adapter%20Content.html):

            _The plot shows a cumulative percentage count of the proportion
            of your library which has seen each of the adapter sequences at each position.
            Once a sequence has been seen in a read it is counted as being present
            right through to the end of the read so the percentages you see will only
            increase as the read length goes on._
            """,
            plot=plot,
            content=content,
        )

    def status_heatmap(self):
        """Heatmap showing all statuses for every sample"""
        status_numbers = {"pass": 1, "warn": 0.5, "fail": 0.25}
        data = []
        s_names = []
        status_cats = {}
        for s_name in sorted(self.fastqc_data.keys()):
            s_names.append(s_name)
            for status_cat, status in self.fastqc_data[s_name]["statuses"].items():
                if status_cat not in status_cats:
                    status_cats[status_cat] = status_cat.replace("_", " ").title().replace("Gc", "GC")
        for s_name in s_names:
            row = []
            for status_cat in status_cats:
                try:
                    row.append(status_numbers[self.fastqc_data[s_name]["statuses"][status_cat]])
                except KeyError:
                    row.append(0)
            data.append(row)

        pconfig = {
            "id": "fastqc-status-check-heatmap",
            "title": "FastQC: Status Checks",
            "xlab": "Section Name",
            "ylab": "Sample",
            "min": 0,
            "max": 1,
            "square": False,
            "colstops": [
                [0, "#ffffff"],
                [0.25, "#d9534f"],
                [0.5, "#fee391"],
                [1, "#5cb85c"],
            ],
            "tt_decimals": 1,
            "legend": False,
            "display_values": False,
            "xcats_samples": False,
            "angled_xticks": False,
        }

        self.add_section(
            name="Status Checks",
            anchor="fastqc_status_checks",
            description="""
                Status for each FastQC section showing whether results seem entirely normal (green),
                slightly abnormal (orange) or very unusual (red).
            """,
            helptext="""
                FastQC assigns a status for each section of the report.
                These give a quick evaluation of whether the results of the analysis seem
                entirely normal (green), slightly abnormal (orange) or very unusual (red).

                It is important to stress that although the analysis results appear to give a pass/fail result,
                these evaluations must be taken in the context of what you expect from your library.
                A 'normal' sample as far as FastQC is concerned is random and diverse.
                Some experiments may be expected to produce libraries which are biased in particular ways.
                You should treat the summary evaluations therefore as pointers to where you should concentrate
                your attention and understand why your library may not look random and diverse.

                Specific guidance on how to interpret the output of each module can be found in the relevant
                report section, or in the [FastQC help](https://www.bioinformatics.babraham.ac.uk/projects/fastqc/Help/3%20Analysis%20Modules/).

                In this heatmap, we summarise all of these into a single heatmap for a quick overview.
                Note that not all FastQC sections have plots in MultiQC reports, but all status checks
                are shown in this heatmap.
            """,
            plot=heatmap.plot(data, list(status_cats.values()), s_names, pconfig),
        )

    def get_status_cols(self, section):
        """Helper function - returns a list of colours according to the FastQC
        status of this module for each sample."""
        colours = dict()
        for s_name in self.fastqc_data:
            status = self.fastqc_data[s_name]["statuses"].get(section, "default")
            colours[s_name] = self.status_colours[status]
        return colours


def _range_bp_to_num(bp: Union[str, int], method: Literal["start", "median", "mean"]) -> Union[int, float]:
    """
    Helper function - FastQC often gives base pair ranges (e.g. 10-15) which are not helpful when plotting.
    This function returns either the median or the start of the interval. If not a range, just returns the int.
    """

    if isinstance(bp, str) and "-" in bp:
        try:
            maxlen = int(bp.split("-", 1)[1])
            minlen = int(bp.split("-", 1)[0])
            if method == "start":
                return minlen
            elif method == "median":
                return ((maxlen - minlen) // 2) + minlen
            else:
                return ((maxlen + minlen) / 2) + minlen
        except TypeError:
            pass
    return int(bp)<|MERGE_RESOLUTION|>--- conflicted
+++ resolved
@@ -8,11 +8,7 @@
 import io
 import json
 import logging
-<<<<<<< HEAD
-from typing import Dict, Set, List, Union, Tuple, Mapping, Sequence, Any, Callable
-=======
-from typing import Dict, Set, List, Union, Literal, Optional
->>>>>>> 9fae7503
+from typing import Dict, Set, List, Union, Literal, Optional, Tuple, Mapping, Sequence, Any, Callable
 
 import math
 import os
@@ -412,10 +408,9 @@
         table at the top of the report"""
 
         # Prep the data
-<<<<<<< HEAD
         data_by_sample: Dict[str, Metrics] = dict()
-        for s_name in self.fastqc_data:
-            bs = self.fastqc_data[s_name]["basic_statistics"]
+        for s_name, sample_data in self.fastqc_data.items():
+            bs = sample_data["basic_statistics"]
             # Samples with 0 reads and reports with some skipped sections might be missing things here
             data_by_sample[s_name] = Metrics(
                 total_sequences=bs.get("Total Sequences", 0),
@@ -426,50 +421,25 @@
 
             # Log warning about zero-read samples as a courtesy
             if data_by_sample[s_name].total_sequences == 0:
-=======
-        data_by_sample: Dict[str, Dict[str, Union[int, float, str]]] = dict()
-        for s_name, sd in self.fastqc_data.items():
-            data_by_sample[s_name] = dict()
-            bs = sd["basic_statistics"]
-            # Samples with 0 reads and reports with some skipped sections might be missing things here
-            data_by_sample[s_name]["percent_gc"] = bs.get("%GC", 0)
-            data_by_sample[s_name]["avg_sequence_length"] = bs.get("avg_sequence_length", 0)
-            data_by_sample[s_name]["median_sequence_length"] = bs.get("median_sequence_length", 0)
-            data_by_sample[s_name]["total_sequences"] = bs.get("Total Sequences", 0)
-
-            # Log warning about zero-read samples as a courtesy
-            if data_by_sample[s_name]["total_sequences"] == 0:
->>>>>>> 9fae7503
                 log.warning(f"Sample had zero reads: '{s_name}'")
 
             if "total_deduplicated_percentage" in bs:
                 # Older versions of FastQC don't have this
-<<<<<<< HEAD
                 data_by_sample[s_name].percent_duplicates = 100 - bs["total_deduplicated_percentage"]
-=======
-                data_by_sample[s_name]["percent_duplicates"] = 100 - bs["total_deduplicated_percentage"]
->>>>>>> 9fae7503
 
             # Add count of fail statuses
             num_statuses = 0
             num_fails = 0
-            for s in sd["statuses"].values():
+            for s in sample_data[s_name]["statuses"].values():
                 num_statuses += 1
                 if s == "fail":
                     num_fails += 1
             if num_statuses > 0:
                 # Make sure we have reads, otherwise there are no sample in data
-<<<<<<< HEAD
                 data_by_sample[s_name].percent_fails = (float(num_fails) / float(num_statuses)) * 100.0
 
         # Are sequence lengths interesting?
         median_seq_lengths = [x.median_sequence_length for x in data_by_sample.values()]
-=======
-                data_by_sample[s_name]["percent_fails"] = (float(num_fails) / float(num_statuses)) * 100.0
-
-        # Are sequence lengths interesting?
-        median_seq_lengths = [x["median_sequence_length"] for x in data_by_sample.values()]
->>>>>>> 9fae7503
         try:
             hide_seq_length = max(median_seq_lengths) - min(median_seq_lengths) <= 10
         except ValueError:
@@ -531,7 +501,6 @@
                 "shared_key": "read_count",
             },
         }
-<<<<<<< HEAD
 
         # Merge Read 1 + Read 2 data
         data_by_grouped_samples: Dict[str, List[Tuple[str, Metrics]]] = defaultdict(list)
@@ -623,9 +592,6 @@
         #             data_by_grouped_sample[merged_name] = tmp_data
 
         self.general_stats_addcols(gen_stats_data_by_sample, headers)
-=======
-        self.general_stats_addcols(data_by_sample, headers)
->>>>>>> 9fae7503
 
     def read_count_plot(self):
         """Stacked bar plot showing counts of reads"""

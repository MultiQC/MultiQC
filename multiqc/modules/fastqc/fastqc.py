""" MultiQC module to parse output from FastQC
"""

############################################################
######  LOOKING FOR AN EXAMPLE OF HOW MULTIQC WORKS?  ######
############################################################
#### Stop! This is one of the most complicated modules. ####
#### Have a look at Kallisto for a simpler example.     ####
############################################################


import io
import json
import logging
import math
import os
import re
import zipfile
<<<<<<< HEAD
from collections import Counter, OrderedDict
from typing import Dict, List
=======
from collections import Counter
>>>>>>> 51de7682

from multiqc import config
from multiqc.modules.base_module import BaseMultiqcModule, ModuleNoSamplesFound
from multiqc.plots import bargraph, heatmap, linegraph, table
from multiqc.utils import report

# Initialise the logger
log = logging.getLogger(__name__)

VERSION_REGEX = r"FastQC\t([\d\.]+)"


class MultiqcModule(BaseMultiqcModule):
    def __init__(self):
        # Initialise the parent object
        super(MultiqcModule, self).__init__(
            name="FastQC",
            anchor="fastqc",
            href="http://www.bioinformatics.babraham.ac.uk/projects/fastqc/",
            info="is a quality control tool for high throughput sequence data,"
            " written by Simon Andrews at the Babraham Institute in Cambridge.",
            # No publication / DOI // doi=
        )

        self.fastqc_data = dict()

        # Find and parse unzipped FastQC reports
        for f in self.find_log_files("fastqc/data"):
            s_name = self.clean_s_name(os.path.basename(f["root"]), f, root=os.path.dirname(f["root"]))
            self.parse_fastqc_report(f["f"], s_name, f)

        # Find and parse zipped FastQC reports
        for f in self.find_log_files("fastqc/zip", filecontents=False):
            s_name = f["fn"]
            if s_name.endswith("_fastqc.zip"):
                s_name = s_name[:-11]
            # Skip if we already have this report - parsing zip files is slow..
            if s_name in self.fastqc_data.keys():
                log.debug(f"Skipping '{f['fn']}' as already parsed '{s_name}'")
                continue
            try:
                fqc_zip = zipfile.ZipFile(os.path.join(f["root"], f["fn"]))
            except Exception as e:
                log.warning(f"Couldn't read '{f['fn']}' - Bad zip file")
                log.debug(f"Bad zip file error: {e}")
                continue
            # FastQC zip files should have just one directory inside, containing report
            d_name = fqc_zip.namelist()[0]
            try:
                path = os.path.join(d_name, "fastqc_data.txt")
                with fqc_zip.open(path) as fh:
                    r_data = fh.read()
                    try:
                        r_data = r_data.decode("utf8")
                    except UnicodeDecodeError as e:
                        log.debug(f"Could not parse {path} as Unicode: {e}, attempting the latin-1 encoding")
                        try:
                            r_data = r_data.decode("latin-1")
                        except Exception as e:
                            log.warning(f"Error reading FastQC data file {path}: {e}. Skipping sample {s_name}.")
                            continue
                    self.parse_fastqc_report(r_data, s_name, f)
            except KeyError:
                log.warning(f"Error - can't find fastqc_raw_data.txt in {f}")

        # Filter to strip out ignored sample names
        self.fastqc_data = self.ignore_samples(self.fastqc_data)

        # Get the sample groups for PE data / trimmed data
        self.fastqc_pair_groups = self.group_samples(self.fastqc_data.keys(), "read_pairs")
        self.fastqc_trimmed_pair_groups = self.group_samples(self.fastqc_pair_groups, "pre_post_trimming")
        self.fastqc_trimmed_groups = self.group_samples(self.fastqc_data.keys(), "pre_post_trimming")
        self.fastqc_trimmed_pairs = self.group_samples(self.fastqc_data.keys(), "trimmed_read_pairs")

        if len(self.fastqc_data) == 0:
            raise ModuleNoSamplesFound

        log.info(f"Found {len(self.fastqc_data)} reports")

        # Write the summary stats to a file
        data = dict()
        for s_name in self.fastqc_data:
            data[s_name] = self.fastqc_data[s_name]["basic_statistics"]
            data[s_name].update(self.fastqc_data[s_name]["statuses"])
        self.write_data_file(data, "multiqc_fastqc")

        # Add to self.css and self.js to be included in template
        self.css = {
            "assets/css/multiqc_fastqc.css": os.path.join(
                os.path.dirname(__file__), "assets", "css", "multiqc_fastqc.css"
            )
        }
        self.js = {
            "assets/js/multiqc_fastqc.js": os.path.join(os.path.dirname(__file__), "assets", "js", "multiqc_fastqc.js")
        }

        # Colours to be used for plotting lines
        self.status_colours = {"pass": "#5cb85c", "warn": "#f0ad4e", "fail": "#d9534f", "default": "#999"}

        # Add to the general statistics table
        self.fastqc_general_stats()

        # Add the statuses to the intro for multiqc_fastqc.js JavaScript to pick up
        statuses = dict()
        for s_name in self.fastqc_data:
            for section, status in self.fastqc_data[s_name]["statuses"].items():
                try:
                    statuses[section][s_name] = status
                except KeyError:
                    statuses[section] = {s_name: status}
        self.intro += '<script type="application/json" class="fastqc_passfails">{}</script>'.format(
            json.dumps([self.anchor.replace("-", "_"), statuses])
        )

        self.intro += '<script type="text/javascript">load_fastqc_passfails();</script>'

        # Now add each section in order
        self.read_count_plot()
        self.sequence_quality_plot()
        self.per_seq_quality_plot()
        self.sequence_content_plot()
        self.gc_content_plot()
        self.n_content_plot()
        self.seq_length_dist_plot()
        self.seq_dup_levels_plot()
        self.overrepresented_sequences()
        self.adapter_content_plot()
        self.status_heatmap()

    def parse_fastqc_report(self, file_contents, s_name=None, f=None):
        """Takes contents from a fastq_data.txt file and parses out required
        statistics and data. Returns a dict with keys 'stats' and 'data'.
        Data is for plotting graphs, stats are for top table."""

        # Make the sample name from the input filename if we find it
        fn_search = re.search(r"Filename\s+(.+)", file_contents)
        if fn_search:
            s_name = self.clean_s_name(fn_search.group(1), f)

        if s_name in self.fastqc_data.keys():
            log.debug(f"Duplicate sample name found! Overwriting: {s_name}")
        self.add_data_source(f, s_name)
        self.fastqc_data[s_name] = {"statuses": dict()}

        # Parse the report
        section = None
        s_headers = None
        self.dup_keys = []
        for line in file_contents.splitlines():
            if line.startswith("##FastQC"):
                version_match = re.search(VERSION_REGEX, line)
                if version_match:
                    self.add_software_version(version_match.group(1), s_name)
            if line == ">>END_MODULE":
                section = None
                s_headers = None
            elif line.startswith(">>"):
                (section, status) = line[2:].split("\t", 1)
                section = section.lower().replace(" ", "_")
                self.fastqc_data[s_name]["statuses"][section] = status
            elif section is not None:
                if line.startswith("#"):
                    s_headers = line[1:].split("\t")
                    # Special case: Total Deduplicated Percentage header line
                    if s_headers[0] == "Total Deduplicated Percentage":
                        self.fastqc_data[s_name]["basic_statistics"].append(
                            {"measure": "total_deduplicated_percentage", "value": float(s_headers[1])}
                        )
                    else:
                        # Special case: Rename dedup header in old versions of FastQC (v10)
                        if s_headers[1] == "Relative count":
                            s_headers[1] = "Percentage of total"
                        s_headers = [s.lower().replace(" ", "_") for s in s_headers]
                        self.fastqc_data[s_name][section] = list()

                elif s_headers is not None:
                    s = line.split("\t")
                    row = dict()
                    for i, v in enumerate(s):
                        v.replace("NaN", "0")
                        try:
                            v = float(v)
                        except ValueError:
                            pass
                        row[s_headers[i]] = v
                    self.fastqc_data[s_name][section].append(row)
                    # Special case - need to remember order of duplication keys
                    if section == "sequence_duplication_levels":
                        try:
                            self.dup_keys.append(float(s[0]))
                        except ValueError:
                            self.dup_keys.append(s[0])

        # Tidy up the Basic Stats
        self.fastqc_data[s_name]["basic_statistics"] = {
            d["measure"]: d["value"] for d in self.fastqc_data[s_name]["basic_statistics"]
        }

        # we sort by the avg of the range, which is effectively
        # sorting ranges in asc order assuming no overlap
        sequence_length_distributions = self.fastqc_data[s_name].get("sequence_length_distribution", [])
        sequence_length_distributions.sort(key=lambda d: self.avg_bp_from_range(d["length"]))

        # Calculate the average sequence length (Basic Statistics gives a range)
        length_reads = 0
        length_bp = 0
        total_count = sum(d["count"] for d in sequence_length_distributions)
        median = None

        for d in sequence_length_distributions:
            length_reads += d["count"]
            length_bp += d["count"] * self.avg_bp_from_range(d["length"])

            if median is None and length_reads >= total_count / 2:
                # if the distribution-entry is a range, we use the average of the range.
                # this isn't technically correct, because we can't know what the distribution
                # is within that range. Probably good enough though.
                median = self.avg_bp_from_range(d["length"])

        if total_count > 0:
            self.fastqc_data[s_name]["basic_statistics"]["avg_sequence_length"] = length_bp / total_count
        if median is not None:
            self.fastqc_data[s_name]["basic_statistics"]["median_sequence_length"] = median

    def fastqc_general_stats(self):
        """Add some single-number stats to the basic statistics
        table at the top of the report"""

        # Prep the data
        data = dict()
        for s_name in self.fastqc_data:
            data[s_name] = dict()
            bs = self.fastqc_data[s_name]["basic_statistics"]
            # Samples with 0 reads and reports with some skipped sections might be missing things here
            data[s_name]["percent_gc"] = bs.get("%GC", 0)
            data[s_name]["avg_sequence_length"] = bs.get("avg_sequence_length", 0)
            data[s_name]["median_sequence_length"] = bs.get("median_sequence_length", 0)
            data[s_name]["total_sequences"] = bs.get("Total Sequences", 0)

            # Log warning about zero-read samples as a courtesy
            if data[s_name]["total_sequences"] == 0:
                log.warning(f"Sample had zero reads: '{s_name}'")

            try:
                # Older versions of FastQC don't have this
                data[s_name]["percent_duplicates"] = 100 - bs["total_deduplicated_percentage"]
            except KeyError:
                pass

            # Add count of fail statuses
            num_statuses = 0
            num_fails = 0
            for s in self.fastqc_data[s_name]["statuses"].values():
                num_statuses += 1
                if s == "fail":
                    num_fails += 1
            try:
                data[s_name]["percent_fails"] = (float(num_fails) / float(num_statuses)) * 100.0
            except KeyError:
                # If we had no reads then we have no sample in data
                pass

        # Merge Read 1 + Read 2 data
        gdata = dict()
        merged_samples = False
        for g_name, s_names in self.fastqc_pair_groups.items():
            if len(s_names) == 1:
                gdata[s_names[0]] = data[s_names[0]]
            else:
                merged_samples = True
                t_seqs = sum([data[s_name]["total_sequences"] for s_name in s_names])
                avg_len = sum(
                    [
                        float(data[s_name]["avg_sequence_length"]) * float(data[s_name]["total_sequences"])
                        for s_name in s_names
                    ]
                ) / float(t_seqs)
                percent_gc = sum(
                    [float(data[s_name]["percent_gc"]) * float(data[s_name]["total_sequences"]) for s_name in s_names]
                ) / float(t_seqs)
                gdata[g_name] = {
                    "total_sequences": float(t_seqs) / float(len(s_names)),
                    "avg_sequence_length": avg_len,
                    "percent_gc": percent_gc,
                }
                try:
                    gdata[g_name]["percent_duplicates"] = sum(
                        [
                            float(data[s_name]["percent_duplicates"]) * float(data[s_name]["total_sequences"])
                            for s_name in s_names
                        ]
                    ) / float(t_seqs)
                except KeyError:
                    pass
                # Add count of fail statuses
                num_statuses = 0
                num_fails = 0
                for s_name in s_names:
                    for s in self.fastqc_data[s_name]["statuses"].values():
                        num_statuses += 1
                        if s == "fail":
                            num_fails += 1
                gdata[g_name]["percent_fails"] = (float(num_fails) / float(num_statuses)) * 100.0

        # Take only the trimmed data for the General Stats Table
        trimmed_samples = False
        for g_name, s_names in self.fastqc_trimmed_pair_groups.items():
            if len(s_names) > 1:
                # We expect these groups to contain trimmed and not trimmed.
                # The non-trimmed sample names will be the same as the group,
                # so we keep the one that's different.
                s_names_trimmed = [s for s in s_names if s != g_name]
                # Only continue if we have one result as expected
                if len(s_names_trimmed) == 1:
                    trimmed_samples = True
                    # Save this data temporarily
                    rowdata = gdata[s_names_trimmed[0]]
                    # Remove the whole group from general stats
                    for s_name in s_names:
                        del gdata[s_name]
                    # Add our chosen row back again
                    gdata[g_name] = rowdata

        # Are sequence lengths interesting?
        median_seq_lengths = [x["median_sequence_length"] for x in data.values()]
        try:
            hide_seq_length = max(median_seq_lengths) - min(median_seq_lengths) <= 10
        except ValueError:
            # Zero reads
            hide_seq_length = True

<<<<<<< HEAD
        extra_desc = ""
        if merged_samples:
            extra_desc += ", averaged across read pairs."
        if trimmed_samples:
            extra_desc += " Values from trimmed data shown."

        headers = OrderedDict()
        headers["percent_duplicates"] = {
            "title": "% Dups",
            "description": f"% Duplicate Reads{extra_desc}",
            "max": 100,
            "min": 0,
            "suffix": "%",
            "scale": "RdYlGn-rev",
        }
        headers["percent_gc"] = {
            "title": "% GC",
            "description": f"Average % GC Content{extra_desc}",
            "max": 100,
            "min": 0,
            "suffix": "%",
            "scale": "PuRd",
            "format": "{:,.0f}",
        }
        headers["avg_sequence_length"] = {
            "title": "Average Read Length",
            "description": f"Average Read Length (bp){extra_desc}",
            "min": 0,
            "suffix": " bp",
            "scale": "RdYlGn",
            "format": "{:,.0f}",
            "hidden": True,
        }
        headers["median_sequence_length"] = {
            "title": "Median Read Length",
            "description": f"Median Read Length (bp){extra_desc}",
            "min": 0,
            "suffix": " bp",
            "scale": "RdYlGn",
            "format": "{:,.0f}",
            "hidden": hide_seq_length,
        }
        headers["percent_fails"] = {
            "title": "% Failed",
            "description": "Percentage of modules failed in FastQC report (includes those not plotted here)",
            "max": 100,
            "min": 0,
            "suffix": "%",
            "scale": "Reds",
            "format": "{:,.0f}",
            "hidden": True,
        }
        headers["percent_fails"] = {
            "title": "% Failed",
            "description": f"Percentage of modules failed in FastQC report (includes those not plotted here){extra_desc}",
            "max": 100,
            "min": 0,
            "suffix": "%",
            "scale": "Reds",
            "format": "{:,.0f}",
            "hidden": True,
        }
        headers["total_sequences"] = {
            "title": f"{config.read_count_prefix} Seqs",
            "description": f"Total Sequences ({config.read_count_desc}){extra_desc}",
            "min": 0,
            "scale": "Blues",
            "modify": lambda x: x * config.read_count_multiplier,
            "shared_key": "read_count",
=======
        headers = {
            "percent_duplicates": {
                "title": "% Dups",
                "description": "% Duplicate Reads",
                "max": 100,
                "min": 0,
                "suffix": "%",
                "scale": "RdYlGn-rev",
            },
            "percent_gc": {
                "title": "% GC",
                "description": "Average % GC Content",
                "max": 100,
                "min": 0,
                "suffix": "%",
                "scale": "PuRd",
                "format": "{:,.0f}",
            },
            "avg_sequence_length": {
                "title": "Average Read Length",
                "description": "Average Read Length (bp)",
                "min": 0,
                "suffix": " bp",
                "scale": "RdYlGn",
                "format": "{:,.0f}",
                "hidden": True,
            },
            "median_sequence_length": {
                "title": "Median Read Length",
                "description": "Median Read Length (bp)",
                "min": 0,
                "suffix": " bp",
                "scale": "RdYlGn",
                "format": "{:,.0f}",
                "hidden": hide_seq_length,
            },
            "percent_fails": {
                "title": "% Failed",
                "description": "Percentage of modules failed in FastQC report (includes those not plotted here)",
                "max": 100,
                "min": 0,
                "suffix": "%",
                "scale": "Reds",
                "format": "{:,.0f}",
                "hidden": True,
            },
            "total_sequences": {
                "title": f"{config.read_count_prefix} Seqs",
                "description": f"Total Sequences ({config.read_count_desc})",
                "min": 0,
                "scale": "Blues",
                "modify": lambda x: x * config.read_count_multiplier,
                "shared_key": "read_count",
            },
>>>>>>> 51de7682
        }
        self.general_stats_addcols(gdata, headers)

    def read_count_plot(self):
        """Stacked bar plot showing counts of reads"""

        # Main plot config
        pconfig = {
            "id": "fastqc_sequence_counts_plot",
            "title": "FastQC: Sequence Counts",
            "ylab": "Number of reads",
            "cpswitch_counts_label": "Number of reads",
            "hide_zero_cats": False,
        }

        # Calculate the number of unique and duplicate reads if we can
        pdata = dict()
        has_dups = False
        has_total = False
        for s_name in self.fastqc_data:
            pd = self.fastqc_data[s_name]["basic_statistics"]
            pdata[s_name] = dict()
            try:
                pdata[s_name]["Duplicate Reads"] = int(
                    ((100.0 - float(pd["total_deduplicated_percentage"])) / 100.0) * pd["Total Sequences"]
                )
                pdata[s_name]["Unique Reads"] = pd["Total Sequences"] - pdata[s_name]["Duplicate Reads"]
                has_dups = True
            # Older versions of FastQC don't have duplicate reads
            # Very sparse data can report -nan: #Total Deduplicated Percentage  -nan
            except (KeyError, ValueError):
                pdata[s_name] = {"Total Sequences": pd["Total Sequences"]}
                has_total = True

        # Split by Read 1/2, Raw/Trimmed
        pdata, pconfig = self.split_fastqc_data_by_group(pdata, pconfig)

        # Configure the cats and config according to what we found
        pcats = list()
        duptext = ""
        if has_total:
            pcats.append("Total Sequences")
        if has_dups:
            pcats.extend(["Unique Reads", "Duplicate Reads"])
            duptext = " Duplicate read counts are an estimate only."
        if has_total and not has_dups:
            pconfig["use_legend"] = False
            pconfig["cpswitch"] = False

        # Add the report section
        self.add_section(
            name="Sequence Counts",
            anchor="fastqc_sequence_counts",
            description="Sequence counts for each sample." + duptext,
            helptext="""
            This plot show the total number of reads, broken down into unique and duplicate
            if possible (only more recent versions of FastQC give duplicate info).

            You can read more about duplicate calculation in the
            [FastQC documentation](https://www.bioinformatics.babraham.ac.uk/projects/fastqc/Help/3%20Analysis%20Modules/8%20Duplicate%20Sequences.html).
            A small part has been copied here for convenience:

            _Only sequences which first appear in the first 100,000 sequences
            in each file are analysed. This should be enough to get a good impression
            for the duplication levels in the whole file. Each sequence is tracked to
            the end of the file to give a representative count of the overall duplication level._

            _The duplication detection requires an exact sequence match over the whole length of
            the sequence. Any reads over 75bp in length are truncated to 50bp for this analysis._
            """,
            plot=bargraph.plot(pdata, pcats, pconfig),
        )

    def sequence_quality_plot(self):
        """Create the HTML for the phred quality score plot"""

        data = dict()
        for s_name in self.fastqc_data:
            try:
                data[s_name] = {
                    self.avg_bp_from_range(d["base"]): d["mean"]
                    for d in self.fastqc_data[s_name]["per_base_sequence_quality"]
                }
            except KeyError:
                pass
        if len(data) == 0:
            log.debug("sequence_quality not found in FastQC reports")
            return None

        pconfig = {
            "id": "fastqc_per_base_sequence_quality_plot",
            "title": "FastQC: Mean Quality Scores",
            "ylab": "Phred Score",
            "xlab": "Position (bp)",
            "ymin": 0,
            "xDecimals": False,
            "tt_label": "<b>Base {point.x}</b>: {point.y:.2f}",
            "colors": self.get_status_cols("per_base_sequence_quality"),
            "yPlotBands": [
                {"from": 28, "to": 100, "color": "#c3e6c3"},
                {"from": 20, "to": 28, "color": "#e6dcc3"},
                {"from": 0, "to": 20, "color": "#e6c3c3"},
            ],
        }

        # Split by Read 1/2, Raw/Trimmed
        data, pconfig = self.split_fastqc_data_by_group(data, pconfig)

        self.add_section(
            name="Sequence Quality Histograms",
            anchor="fastqc_per_base_sequence_quality",
            description="The mean quality value across each base position in the read.",
            helptext="""
            To enable multiple samples to be plotted on the same graph, only the mean quality
            scores are plotted (unlike the box plots seen in FastQC reports).

            Taken from the [FastQC help](http://www.bioinformatics.babraham.ac.uk/projects/fastqc/Help/3%20Analysis%20Modules/2%20Per%20Base%20Sequence%20Quality.html):

            _The y-axis on the graph shows the quality scores. The higher the score, the better
            the base call. The background of the graph divides the y axis into very good quality
            calls (green), calls of reasonable quality (orange), and calls of poor quality (red).
            The quality of calls on most platforms will degrade as the run progresses, so it is
            common to see base calls falling into the orange area towards the end of a read._
            """,
            plot=linegraph.plot(data, pconfig),
        )

    def per_seq_quality_plot(self):
        """Create the HTML for the per sequence quality score plot"""

        data = dict()
        for s_name in self.fastqc_data:
            try:
                data[s_name] = {
                    d["quality"]: d["count"] for d in self.fastqc_data[s_name]["per_sequence_quality_scores"]
                }
            except KeyError:
                pass
        if len(data) == 0:
            log.debug("per_seq_quality not found in FastQC reports")
            return None

        pconfig = {
            "id": "fastqc_per_sequence_quality_scores_plot",
            "title": "FastQC: Per Sequence Quality Scores",
            "ylab": "Count",
            "xlab": "Mean Sequence Quality (Phred Score)",
            "ymin": 0,
            "xmin": 0,
            "xDecimals": False,
            "colors": self.get_status_cols("per_sequence_quality_scores"),
            "tt_label": "<b>Phred {point.x}</b>: {point.y} reads",
            "xPlotBands": [
                {"from": 28, "to": 100, "color": "#c3e6c3"},
                {"from": 20, "to": 28, "color": "#e6dcc3"},
                {"from": 0, "to": 20, "color": "#e6c3c3"},
            ],
        }

        # Split by Read 1/2, Raw/Trimmed
        data, pconfig = self.split_fastqc_data_by_group(data, pconfig)

        self.add_section(
            name="Per Sequence Quality Scores",
            anchor="fastqc_per_sequence_quality_scores",
            description="The number of reads with average quality scores. Shows if a subset of reads has poor quality.",
            helptext="""
            From the [FastQC help](http://www.bioinformatics.babraham.ac.uk/projects/fastqc/Help/3%20Analysis%20Modules/3%20Per%20Sequence%20Quality%20Scores.html):

            _The per sequence quality score report allows you to see if a subset of your
            sequences have universally low quality values. It is often the case that a
            subset of sequences will have universally poor quality, however these should
            represent only a small percentage of the total sequences._
            """,
            plot=linegraph.plot(data, pconfig),
        )

    def sequence_content_plot(self):
        """Create the epic HTML for the FastQC sequence content heatmap"""

        # Prep the data
        data = {}
        for s_name in sorted(self.fastqc_data.keys()):
            try:
                data[s_name] = {
                    self.avg_bp_from_range(d["base"]): d for d in self.fastqc_data[s_name]["per_base_sequence_content"]
                }
            except KeyError:
                # FastQC module was skipped - move on to the next sample
                continue

            # Old versions of FastQC give counts instead of percentages
            for b in data[s_name]:
                tot = sum([data[s_name][b][base] for base in ["a", "c", "t", "g"]])
                if tot == 100.0:
                    break  # Stop loop after one iteration if summed to 100 (percentages)
                else:
                    for base in ["a", "c", "t", "g"]:
                        data[s_name][b][base] = (float(data[s_name][b][base]) / float(tot)) * 100.0

            # Replace NaN with 0
            for b in data[s_name]:
                for base in ["a", "c", "t", "g"]:
                    if math.isnan(float(data[s_name][b][base])):
                        data[s_name][b][base] = 0

        if len(data) == 0:
            log.debug("sequence_content not found in FastQC reports")
            return None

        html = """<div id="fastqc_per_base_sequence_content_plot_div">
            <div class="alert alert-info">
               <span class="glyphicon glyphicon-hand-up"></span>
               Click a sample row to see a line plot for that dataset.
            </div>
            <h5><span class="s_name text-primary"><span class="glyphicon glyphicon-info-sign"></span> Rollover for sample name</span></h5>
            <button id="fastqc_per_base_sequence_content_export_btn"><span class="glyphicon glyphicon-download-alt"></span> Export Plot</button>
            <div class="fastqc_seq_heatmap_key">
                Position: <span id="fastqc_seq_heatmap_key_pos">-</span>
                <div><span id="fastqc_seq_heatmap_key_t"> %T: <span>-</span></span></div>
                <div><span id="fastqc_seq_heatmap_key_c"> %C: <span>-</span></span></div>
                <div><span id="fastqc_seq_heatmap_key_a"> %A: <span>-</span></span></div>
                <div><span id="fastqc_seq_heatmap_key_g"> %G: <span>-</span></span></div>
            </div>
            <div id="fastqc_seq_heatmap_div" class="fastqc-overlay-plot">
                <div id="{id}" class="fastqc_per_base_sequence_content_plot hc-plot has-custom-export">
                    <canvas id="fastqc_seq_heatmap" height="100%" width="800px" style="width:100%;"></canvas>
                </div>
            </div>
            <div class="clearfix"></div>
        </div>
        <script type="application/json" class="fastqc_seq_content">{d}</script>
        """.format(
            # Generate unique plot ID, needed in mqc_export_selectplots
            id=report.save_htmlid("fastqc_per_base_sequence_content_plot"),
            d=json.dumps([self.anchor.replace("-", "_"), data]),
        )

        self.add_section(
            name="Per Base Sequence Content",
            anchor="fastqc_per_base_sequence_content",
            description="The proportion of each base position for which each of the four normal DNA bases has been called.",
            helptext="""
            To enable multiple samples to be shown in a single plot, the base composition data
            is shown as a heatmap. The colours represent the balance between the four bases:
            an even distribution should give an even muddy brown colour. Hover over the plot
            to see the percentage of the four bases under the cursor.

            **To see the data as a line plot, as in the original FastQC graph, click on a sample track.**

            From the [FastQC help](http://www.bioinformatics.babraham.ac.uk/projects/fastqc/Help/3%20Analysis%20Modules/4%20Per%20Base%20Sequence%20Content.html):

            _Per Base Sequence Content plots out the proportion of each base position in a
            file for which each of the four normal DNA bases has been called._

            _In a random library you would expect that there would be little to no difference
            between the different bases of a sequence run, so the lines in this plot should
            run parallel with each other. The relative amount of each base should reflect
            the overall amount of these bases in your genome, but in any case they should
            not be hugely imbalanced from each other._

            _It's worth noting that some types of library will always produce biased sequence
            composition, normally at the start of the read. Libraries produced by priming
            using random hexamers (including nearly all RNA-Seq libraries) and those which
            were fragmented using transposases inherit an intrinsic bias in the positions
            at which reads start. This bias does not concern an absolute sequence, but instead
            provides enrichement of a number of different K-mers at the 5' end of the reads.
            Whilst this is a true technical bias, it isn't something which can be corrected
            by trimming and in most cases doesn't seem to adversely affect the downstream
            analysis._
            """,
            content=html,
        )

    def gc_content_plot(self):
        """Create the HTML for the FastQC GC content plot"""

        data = dict()
        data_norm = dict()
        for s_name in self.fastqc_data:
            try:
                data[s_name] = {
                    d["gc_content"]: d["count"] for d in self.fastqc_data[s_name]["per_sequence_gc_content"]
                }
            except KeyError:
                pass
            else:
                data_norm[s_name] = dict()
                total = sum([c for c in data[s_name].values()])
                for gc, count in data[s_name].items():
                    try:
                        data_norm[s_name][gc] = (count / total) * 100
                    except ZeroDivisionError:
                        data_norm[s_name][gc] = 0
        if len(data) == 0:
            log.debug("per_sequence_gc_content not found in FastQC reports")
            return None

        pconfig = {
            "id": "fastqc_per_sequence_gc_content_plot",
            "title": "FastQC: Per Sequence GC Content",
            "xlab": "% GC",
            "ylab": "Percentage",
            "ymin": 0,
            "xmax": 100,
            "xmin": 0,
            "yDecimals": False,
            "tt_label": "<b>{point.x}% GC</b>: {point.y}",
            "colors": self.get_status_cols("per_sequence_gc_content"),
            "data_labels": [{"name": "Percentages", "ylab": "Percentage"}, {"name": "Counts", "ylab": "Count"}],
        }

        # Try to find and plot a theoretical GC line
        theoretical_gc = None
        theoretical_gc_raw = None
        theoretical_gc_name = None
        for f in self.find_log_files("fastqc/theoretical_gc"):
            if theoretical_gc_raw is not None:
                log.warning(f"Multiple FastQC Theoretical GC Content files found, now using {f['fn']}")
            theoretical_gc_raw = f["f"]
            theoretical_gc_name = f["fn"]
        if theoretical_gc_raw is None:
            tgc = getattr(config, "fastqc_config", {}).get("fastqc_theoretical_gc", None)
            if tgc is not None:
                theoretical_gc_name = os.path.basename(tgc)
                tgc_fn = f"fastqc_theoretical_gc_{tgc}.txt"
                tgc_path = os.path.join(os.path.dirname(__file__), "fastqc_theoretical_gc", tgc_fn)
                if not os.path.isfile(tgc_path):
                    tgc_path = tgc
                try:
                    with io.open(tgc_path, "r", encoding="utf-8") as f:
                        theoretical_gc_raw = f.read()
                except IOError:
                    log.warning(f"Couldn't open FastQC Theoretical GC Content file {tgc_path}")
                    theoretical_gc_raw = None
        if theoretical_gc_raw is not None:
            theoretical_gc = list()
            for line in theoretical_gc_raw.splitlines():
                if "# FastQC theoretical GC content curve:" in line:
                    theoretical_gc_name = line[39:]
                elif not line.startswith("#"):
                    s = line.split()
                    try:
                        theoretical_gc.append([float(s[0]), float(s[1])])
                    except (TypeError, IndexError):
                        pass

        desc = """The average GC content of reads. Normal random library typically have a
        roughly normal distribution of GC content."""
        if theoretical_gc is not None:
            # Calculate the count version of the theoretical data based on the largest data store
            max_total = max([sum(d.values()) for d in data.values()])
            esconfig = {
                "name": "Theoretical GC Content",
                "dashStyle": "Dash",
                "lineWidth": 2,
                "color": "#000000",
                "marker": {"enabled": False},
                "enableMouseTracking": False,
                "showInLegend": False,
            }
            pconfig["extra_series"] = [[dict(esconfig)], [dict(esconfig)]]
            pconfig["extra_series"][0][0]["data"] = theoretical_gc
            pconfig["extra_series"][1][0]["data"] = [[d[0], (d[1] / 100.0) * max_total] for d in theoretical_gc]
            desc = f" **The dashed black line shows theoretical GC content:** `{theoretical_gc_name}`"

        self.add_section(
            name="Per Sequence GC Content",
            anchor="fastqc_per_sequence_gc_content",
            description=desc,
            helptext="""
            From the [FastQC help](http://www.bioinformatics.babraham.ac.uk/projects/fastqc/Help/3%20Analysis%20Modules/5%20Per%20Sequence%20GC%20Content.html):

            _This module measures the GC content across the whole length of each sequence
            in a file and compares it to a modelled normal distribution of GC content._

            _In a normal random library you would expect to see a roughly normal distribution
            of GC content where the central peak corresponds to the overall GC content of
            the underlying genome. Since we don't know the the GC content of the genome the
            modal GC content is calculated from the observed data and used to build a
            reference distribution._

            _An unusually shaped distribution could indicate a contaminated library or
            some other kinds of biased subset. A normal distribution which is shifted
            indicates some systematic bias which is independent of base position. If there
            is a systematic bias which creates a shifted normal distribution then this won't
            be flagged as an error by the module since it doesn't know what your genome's
            GC content should be._
            """,
            plot=linegraph.plot([data_norm, data], pconfig),
        )

    def n_content_plot(self):
        """Create the HTML for the per base N content plot"""

        data = dict()
        for s_name in self.fastqc_data:
            try:
                data[s_name] = {
                    self.avg_bp_from_range(d["base"]): d["n-count"]
                    for d in self.fastqc_data[s_name]["per_base_n_content"]
                }
            except KeyError:
                pass
        if len(data) == 0:
            log.debug("per_base_n_content not found in FastQC reports")
            return None

        pconfig = {
            "id": "fastqc_per_base_n_content_plot",
            "title": "FastQC: Per Base N Content",
            "ylab": "Percentage N-Count",
            "xlab": "Position in Read (bp)",
            "yCeiling": 100,
            "yMinRange": 5,
            "ymin": 0,
            "xmin": 0,
            "xDecimals": False,
            "colors": self.get_status_cols("per_base_n_content"),
            "tt_label": "<b>Base {point.x}</b>: {point.y:.2f}%",
            "yPlotBands": [
                {"from": 20, "to": 100, "color": "#e6c3c3"},
                {"from": 5, "to": 20, "color": "#e6dcc3"},
                {"from": 0, "to": 5, "color": "#c3e6c3"},
            ],
        }

        # Split by Read 1/2, Raw/Trimmed
        data, pconfig = self.split_fastqc_data_by_group(data, pconfig)

        self.add_section(
            name="Per Base N Content",
            anchor="fastqc_per_base_n_content",
            description="The percentage of base calls at each position for which an `N` was called.",
            helptext="""
            From the [FastQC help](http://www.bioinformatics.babraham.ac.uk/projects/fastqc/Help/3%20Analysis%20Modules/6%20Per%20Base%20N%20Content.html):

            _If a sequencer is unable to make a base call with sufficient confidence then it will
            normally substitute an `N` rather than a conventional base call. This graph shows the
            percentage of base calls at each position for which an `N` was called._

            _It's not unusual to see a very low proportion of Ns appearing in a sequence, especially
            nearer the end of a sequence. However, if this proportion rises above a few percent
            it suggests that the analysis pipeline was unable to interpret the data well enough to
            make valid base calls._
            """,
            plot=linegraph.plot(data, pconfig),
        )

    def seq_length_dist_plot(self):
        """Create the HTML for the Sequence Length Distribution plot"""

        data = dict()
        avg_seq_lengths = set()
        multiple_lenths = False
        for s_name in self.fastqc_data:
            try:
                data[s_name] = {
                    self.avg_bp_from_range(d["length"]): d["count"]
                    for d in self.fastqc_data[s_name]["sequence_length_distribution"]
                }
                avg_seq_lengths.update(data[s_name].keys())
                if len(set(data[s_name].keys())) > 1:
                    multiple_lenths = True
            except KeyError:
                pass
        if len(data) == 0:
            log.debug("sequence_length_distribution not found in FastQC reports")
            return None

        if not multiple_lenths:
            lengths = "bp , ".join([str(line) for line in list(avg_seq_lengths)])
            desc = f"All samples have sequences of a single length ({lengths}bp)."
            if len(avg_seq_lengths) > 1:
                desc += ' See the <a href="#general_stats">General Statistics Table</a>.'
            self.add_section(
                name="Sequence Length Distribution",
                anchor="fastqc_sequence_length_distribution",
                description=f'<div class="alert alert-info">{desc}</div>',
            )
        else:
            pconfig = {
                "id": "fastqc_sequence_length_distribution_plot",
                "title": "FastQC: Sequence Length Distribution",
                "ylab": "Read Count",
                "xlab": "Sequence Length (bp)",
                "ymin": 0,
                "yMinTickInterval": 0.1,
                "xDecimals": False,
                "colors": self.get_status_cols("sequence_length_distribution"),
                "tt_label": "<b>{point.x} bp</b>: {point.y}",
            }
            # Split by Read 1/2, Raw/Trimmed
            data, pconfig = self.split_fastqc_data_by_group(data, pconfig)

            self.add_section(
                name="Sequence Length Distribution",
                anchor="fastqc_sequence_length_distribution",
                description="""The distribution of fragment sizes (read lengths) found.
                    See the [FastQC help](http://www.bioinformatics.babraham.ac.uk/projects/fastqc/Help/3%20Analysis%20Modules/7%20Sequence%20Length%20Distribution.html)""",
                plot=linegraph.plot(data, pconfig),
            )

    def seq_dup_levels_plot(self):
        """Create the HTML for the Sequence Duplication Levels plot"""

        data = dict()
        max_dupval = 0
        for s_name in self.fastqc_data:
            try:
                thisdata = {}
                for d in self.fastqc_data[s_name]["sequence_duplication_levels"]:
                    thisdata[d["duplication_level"]] = d["percentage_of_total"]
                    max_dupval = max(max_dupval, d["percentage_of_total"])
                data[s_name] = {}
                for k in self.dup_keys:
                    try:
                        data[s_name][k] = thisdata[k]
                    except KeyError:
                        pass
            except KeyError:
                pass
        if len(data) == 0:
            log.debug("sequence_length_distribution not found in FastQC reports")
            return None
        pconfig = {
            "id": "fastqc_sequence_duplication_levels_plot",
            "title": "FastQC: Sequence Duplication Levels",
            "categories": True,
            "ylab": "% of Library",
            "xlab": "Sequence Duplication Level",
            "ymax": 100 if max_dupval <= 100.0 else None,
            "ymin": 0,
            "yMinTickInterval": 0.1,
            "yLabelFormat": "{value:.0f}%",
            "colors": self.get_status_cols("sequence_duplication_levels"),
            "tt_decimals": 2,
            "tt_suffix": "%",
        }

        # Split by Read 1/2, Raw/Trimmed
        data, pconfig = self.split_fastqc_data_by_group(data, pconfig)

        self.add_section(
            name="Sequence Duplication Levels",
            anchor="fastqc_sequence_duplication_levels",
            description="The relative level of duplication found for every sequence.",
            helptext="""
            From the [FastQC Help](http://www.bioinformatics.babraham.ac.uk/projects/fastqc/Help/3%20Analysis%20Modules/8%20Duplicate%20Sequences.html):

            _In a diverse library most sequences will occur only once in the final set.
            A low level of duplication may indicate a very high level of coverage of the
            target sequence, but a high level of duplication is more likely to indicate
            some kind of enrichment bias (eg PCR over amplification). This graph shows
            the degree of duplication for every sequence in a library: the relative
            number of sequences with different degrees of duplication._

            _Only sequences which first appear in the first 100,000 sequences
            in each file are analysed. This should be enough to get a good impression
            for the duplication levels in the whole file. Each sequence is tracked to
            the end of the file to give a representative count of the overall duplication level._

            _The duplication detection requires an exact sequence match over the whole length of
            the sequence. Any reads over 75bp in length are truncated to 50bp for this analysis._

            _In a properly diverse library most sequences should fall into the far left of the
            plot in both the red and blue lines. A general level of enrichment, indicating broad
            oversequencing in the library will tend to flatten the lines, lowering the low end
            and generally raising other categories. More specific enrichments of subsets, or
            the presence of low complexity contaminants will tend to produce spikes towards the
            right of the plot._
            """,
            plot=linegraph.plot(data, pconfig),
        )

    def overrepresented_sequences(self):
        """Sum the percentages of overrepresented sequences and display them in a bar plot"""

        data = dict()
        # Count the number of samples where a sequence is overrepresented
        overrep_by_sample = Counter()
        overrep_total_cnt = Counter()
        for s_name in self.fastqc_data:
            data[s_name] = dict()
            try:
                max_pcnt = max([float(d["percentage"]) for d in self.fastqc_data[s_name]["overrepresented_sequences"]])
                total_pcnt = sum(
                    [float(d["percentage"]) for d in self.fastqc_data[s_name]["overrepresented_sequences"]]
                )
                data[s_name]["total_overrepresented"] = total_pcnt
                data[s_name]["top_overrepresented"] = max_pcnt
                data[s_name]["remaining_overrepresented"] = total_pcnt - max_pcnt
                for d in self.fastqc_data[s_name]["overrepresented_sequences"]:
                    overrep_by_sample[d["sequence"]] += 1
                    overrep_total_cnt[d["sequence"]] += int(d["count"])
            except KeyError:
                if self.fastqc_data[s_name]["statuses"].get("overrepresented_sequences") == "pass":
                    data[s_name]["total_overrepresented"] = 0
                    data[s_name]["top_overrepresented"] = 0
                    data[s_name]["remaining_overrepresented"] = 0
                    data[s_name]["overrepresented_sequences"] = []
                else:
                    del data[s_name]
                    log.debug(f"Couldn't find data for {s_name}, invalid Key")

        if all(len(data.get(s_name, {})) == 0 for s_name in self.fastqc_data):
            log.debug("overrepresented_sequences not found in FastQC reports")
            return None

        cats = {
            "top_overrepresented": {"name": "Top overrepresented sequence"},
            "remaining_overrepresented": {"name": "Sum of remaining overrepresented sequences"},
        }

        # Config for the plot
        pconfig = {
            "id": "fastqc_overrepresented_sequences_plot",
            "title": "FastQC: Overrepresented sequences sample summary",
            "ymin": 0,
            "yCeiling": 100,
            "yMinRange": 20,
            "tt_decimals": 2,
            "tt_suffix": "%",
            "tt_percentages": False,
            "ylab_format": "{value}%",
            "cpswitch": False,
            "ylab": "Percentage of Total Sequences",
        }

        # Check if any samples have more than 1% overrepresented sequences, else don't make plot.
        if max([x["total_overrepresented"] for x in data.values()]) < 1:
            plot_html = '<div class="alert alert-info">{} samples had less than 1% of reads made up of overrepresented sequences</div>'.format(
                len(data)
            )
        else:
            # Split by Read 1/2, Raw/Trimmed
            data, pconfig = self.split_fastqc_data_by_group(data, pconfig)

            plot_html = bargraph.plot(data, cats, pconfig)

        self.add_section(
            name="Overrepresented sequences by sample",
            anchor="fastqc_overrepresented_sequences",
            description="The total amount of overrepresented sequences found in each library.",
            helptext="""
            FastQC calculates and lists overrepresented sequences in FastQ files. It would not be
            possible to show this for all samples in a MultiQC report, so instead this plot shows
            the _number of sequences_ categorized as overrepresented.

            Sometimes, a single sequence  may account for a large number of reads in a dataset.
            To show this, the bars are split into two: the first shows the overrepresented reads
            that come from the single most common sequence. The second shows the total count
            from all remaining overrepresented sequences.

            From the [FastQC Help](http://www.bioinformatics.babraham.ac.uk/projects/fastqc/Help/3%20Analysis%20Modules/9%20Overrepresented%20Sequences.html):

            _A normal high-throughput library will contain a diverse set of sequences, with no
            individual sequence making up a tiny fraction of the whole. Finding that a single
            sequence is very overrepresented in the set either means that it is highly biologically
            significant, or indicates that the library is contaminated, or not as diverse as you expected._

            _FastQC lists all the sequences which make up more than 0.1% of the total.
            To conserve memory only sequences which appear in the first 100,000 sequences are tracked
            to the end of the file. It is therefore possible that a sequence which is overrepresented
            but doesn't appear at the start of the file for some reason could be missed by this module._
            """,
            plot=plot_html,
        )

        # Add a table of the top overrepresented sequences
        # Recalculate counts to percentages for readability:
        total_read_count = sum([int(d["basic_statistics"]["Total Sequences"]) for d in self.fastqc_data.values()])
        overrep_total_pct = {seq: (cnt / total_read_count) * 100 for seq, cnt in overrep_total_cnt.items()}

        # Top overrepresented sequences across all samples
        top_n = getattr(config, "fastqc_config", {}).get("top_overrepresented_sequences", 20)
        by = getattr(config, "fastqc_config", {}).get("top_overrepresented_sequences_by", "samples")
        if by == "samples":
            top_seqs = overrep_by_sample.most_common(top_n)
        else:
            top_seqs = overrep_total_cnt.most_common(top_n)
        headers = {
            "samples": {
                "title": "Samples",
                "description": "Number of samples where this sequence is overrepresented",
                "scale": "Greens",
                "min": 0,
                "format": "{:,d}",
            },
            "total_count": {
                "title": "Occurrences",
                "description": "Total number of occurrences of the sequence (among the samples where the sequence is overrepresented)",
                "scale": "Blues",
                "min": 0,
                "format": "{:,d}",
            },
            "total_percent": {
                "title": "% of all reads",
                "description": "Total number of occurrences as the percentage of all reads (among samples where the sequence is overrepresented)",
                "scale": "Blues",
                "min": 0,
                "max": 100,
                "suffix": "%",
                "format": "{:,.4f}",
            },
        }
        data = {
            seq: {
                "sequence": seq,
                "total_percent": overrep_total_pct[seq],
                "total_count": overrep_total_cnt[seq],
                "samples": overrep_by_sample[seq],
            }
            for seq, _ in top_seqs
        }

        ranked_by = (
            "the number of samples they occur in" if by == "samples" else "the number of occurrences across all samples"
        )
        self.add_section(
            name="Top overrepresented sequences",
            anchor="fastqc_top_overrepresented_sequences",
            description=f"""
            Top overrepresented sequences across all samples. The table shows {top_n} 
            most overrepresented sequences across all samples, ranked by {ranked_by}.
            """,
            plot=table.plot(
                data,
                headers,
                {
                    "namespace": self.name,
                    "id": "fastqc_top_overrepresented_sequences_table",
                    "table_title": "FastQC: Top overrepresented sequences",
                    "col1_header": "Overrepresented sequence",
                    "sortRows": False,
                },
            ),
        )

    def adapter_content_plot(self):
        """Create the HTML for the FastQC adapter plot"""

        data = dict()
        for s_name in self.fastqc_data:
            try:
                for adapters in self.fastqc_data[s_name]["adapter_content"]:
                    pos = self.avg_bp_from_range(adapters["position"])
                    for adapter_name, percent in adapters.items():
                        k = f"{s_name} - {adapter_name}"
                        if adapter_name != "position":
                            try:
                                data[k][pos] = percent
                            except KeyError:
                                data[k] = {pos: percent}
            except KeyError:
                pass
        if len(data) == 0:
            log.debug("adapter_content not found in FastQC reports")
            return None

        # Lots of these datasets will be all zeros.
        # Only take datasets with > 0.1% adapter contamination
        data = {k: d for k, d in data.items() if max(data[k].values()) >= 0.1}

        pconfig = {
            "id": "fastqc_adapter_content_plot",
            "title": "FastQC: Adapter Content",
            "ylab": "% of Sequences",
            "xlab": "Position (bp)",
            "yCeiling": 100,
            "yMinRange": 5,
            "ymin": 0,
            "xDecimals": False,
            "tt_label": "<b>Base {point.x}</b>: {point.y:.2f}%",
            "hide_empty": True,
            "yPlotBands": [
                {"from": 20, "to": 100, "color": "#e6c3c3"},
                {"from": 5, "to": 20, "color": "#e6dcc3"},
                {"from": 0, "to": 5, "color": "#c3e6c3"},
            ],
        }

        if len(data) > 0:
            plot_html = linegraph.plot(data, pconfig)
        else:
            plot_html = '<div class="alert alert-info">No samples found with any adapter contamination > 0.1%</div>'

        # Note - colours are messy as we've added adapter names here. Not
        # possible to break down pass / warn / fail for each adapter, which
        # could lead to misleading labelling (fails on adapter types with
        # little or no contamination)

        self.add_section(
            name="Adapter Content",
            anchor="fastqc_adapter_content",
            description="""The cumulative percentage count of the proportion of your
            library which has seen each of the adapter sequences at each position.""",
            helptext="""
            Note that only samples with &ge; 0.1% adapter contamination are shown.

            There may be several lines per sample, as one is shown for each adapter
            detected in the file.

            From the [FastQC Help](http://www.bioinformatics.babraham.ac.uk/projects/fastqc/Help/3%20Analysis%20Modules/10%20Adapter%20Content.html):

            _The plot shows a cumulative percentage count of the proportion
            of your library which has seen each of the adapter sequences at each position.
            Once a sequence has been seen in a read it is counted as being present
            right through to the end of the read so the percentages you see will only
            increase as the read length goes on._
            """,
            plot=plot_html,
        )

    def status_heatmap(self):
        """Heatmap showing all statuses for every sample"""
        status_numbers = {"pass": 1, "warn": 0.5, "fail": 0.25}
        data = []
        s_names = []
        status_cats = {}
        for s_name in sorted(self.fastqc_data.keys()):
            s_names.append(s_name)
            for status_cat, status in self.fastqc_data[s_name]["statuses"].items():
                if status_cat not in status_cats:
                    status_cats[status_cat] = status_cat.replace("_", " ").title().replace("Gc", "GC")
        for s_name in s_names:
            row = []
            for status_cat in status_cats:
                try:
                    row.append(status_numbers[self.fastqc_data[s_name]["statuses"][status_cat]])
                except KeyError:
                    row.append(0)
            data.append(row)

        pconfig = {
            "id": "fastqc-status-check-heatmap",
            "title": "FastQC: Status Checks",
            "xTitle": "Section Name",
            "yTitle": "Sample",
            "min": 0,
            "max": 1,
            "square": False,
            "colstops": [
                [0, "#ffffff"],
                [0.25, "#d9534f"],
                [0.5, "#fee391"],
                [1, "#5cb85c"],
            ],
            "decimalPlaces": 1,
            "legend": False,
            "datalabels": False,
            "xcats_samples": False,
        }

        self.add_section(
            name="Status Checks",
            anchor="fastqc_status_checks",
            description="""
                Status for each FastQC section showing whether results seem entirely normal (green),
                slightly abnormal (orange) or very unusual (red).
            """,
            helptext="""
                FastQC assigns a status for each section of the report.
                These give a quick evaluation of whether the results of the analysis seem
                entirely normal (green), slightly abnormal (orange) or very unusual (red).

                It is important to stress that although the analysis results appear to give a pass/fail result,
                these evaluations must be taken in the context of what you expect from your library.
                A 'normal' sample as far as FastQC is concerned is random and diverse.
                Some experiments may be expected to produce libraries which are biased in particular ways.
                You should treat the summary evaluations therefore as pointers to where you should concentrate
                your attention and understand why your library may not look random and diverse.

                Specific guidance on how to interpret the output of each module can be found in the relevant
                report section, or in the [FastQC help](https://www.bioinformatics.babraham.ac.uk/projects/fastqc/Help/3%20Analysis%20Modules/).

                In this heatmap, we summarise all of these into a single heatmap for a quick overview.
                Note that not all FastQC sections have plots in MultiQC reports, but all status checks
                are shown in this heatmap.
            """,
            plot=heatmap.plot(data, list(status_cats.values()), s_names, pconfig),
        )

    def avg_bp_from_range(self, bp):
        """Helper function - FastQC often gives base pair ranges (eg. 10-15)
        which are not helpful when plotting. This returns the average from such
        ranges as an int, which is helpful. If not a range, just returns the int"""

        try:
            if "-" in bp:
                maxlen = float(bp.split("-", 1)[1])
                minlen = float(bp.split("-", 1)[0])
                bp = ((maxlen - minlen) / 2) + minlen
        except TypeError:
            pass
        return int(bp)

    def get_status_cols(self, section):
        """Helper function - returns a list of colours according to the FastQC
        status of this module for each sample."""
        colours = dict()
        for s_name in self.fastqc_data:
            status = self.fastqc_data[s_name]["statuses"].get(section, "default")
            colours[s_name] = self.status_colours[status]
        return colours

    def split_fastqc_data_by_group(self, data: Dict[str, Dict], pconfig=None):
        """
        Split into Read 1 and Read 2 / Raw and Trimmed
        """
        pconfig = pconfig or {}
        data = _split_data_by_group(self.fastqc_trimmed_pairs, data)
        pconfig["data_labels"] = list()
        # Special case - 2 classes could be R1/R2 or Raw/Trimmed
        if len(data) == 2:
            if len(self.fastqc_pair_groups) < len(self.fastqc_trimmed_groups):
                pconfig["data_labels"] = [{"name": "Read 1"}, {"name": "Read 2"}]
            else:
                pconfig["data_labels"] = [{"name": "Raw"}, {"name": "Trimmed"}]
        else:
            for i in range(len(data)):
                read_num = math.ceil((i + 2) / 2)
                read_type = "(trimmed)" if i % 2 else "(raw)"
                pconfig["data_labels"].append({"name": "Read {} {}".format(read_num, read_type)})
        return data, pconfig


def _split_data_by_group(s_groups, data: Dict[str, Dict]):
    """
    Takes output from self.group_samples along with a regular MultiQC data structure
    (dict where each key is a sample name) and returns the data organised into lists.
    Sample names are sorted and the first member of each group is returned in the
    first list item. The second of each group in the second and so on.
    """
    gdata: List[Dict[str, Dict]] = list()
    for n in range(max(len(k) for k in s_groups.values())):
        gdata.append(dict())
    for s_names in s_groups.values():
        for idx, s_name in enumerate(s_names):
            gdata[idx][s_name] = data[s_name]
    return gdata<|MERGE_RESOLUTION|>--- conflicted
+++ resolved
@@ -16,12 +16,8 @@
 import os
 import re
 import zipfile
-<<<<<<< HEAD
-from collections import Counter, OrderedDict
+from collections import Counter
 from typing import Dict, List
-=======
-from collections import Counter
->>>>>>> 51de7682
 
 from multiqc import config
 from multiqc.modules.base_module import BaseMultiqcModule, ModuleNoSamplesFound
@@ -91,10 +87,10 @@
         self.fastqc_data = self.ignore_samples(self.fastqc_data)
 
         # Get the sample groups for PE data / trimmed data
-        self.fastqc_pair_groups = self.group_samples(self.fastqc_data.keys(), "read_pairs")
-        self.fastqc_trimmed_pair_groups = self.group_samples(self.fastqc_pair_groups, "pre_post_trimming")
-        self.fastqc_trimmed_groups = self.group_samples(self.fastqc_data.keys(), "pre_post_trimming")
-        self.fastqc_trimmed_pairs = self.group_samples(self.fastqc_data.keys(), "trimmed_read_pairs")
+        self.fastqc_pair_groups = self.group_samples(list(self.fastqc_data.keys()), "read_pairs")
+        self.fastqc_trimmed_pair_groups = self.group_samples(list(self.fastqc_pair_groups), "pre_post_trimming")
+        self.fastqc_trimmed_groups = self.group_samples(list(self.fastqc_data.keys()), "pre_post_trimming")
+        self.fastqc_trimmed_pairs = self.group_samples(list(self.fastqc_data.keys()), "trimmed_read_pairs")
 
         if len(self.fastqc_data) == 0:
             raise ModuleNoSamplesFound
@@ -353,81 +349,16 @@
             # Zero reads
             hide_seq_length = True
 
-<<<<<<< HEAD
         extra_desc = ""
         if merged_samples:
             extra_desc += ", averaged across read pairs."
         if trimmed_samples:
             extra_desc += " Values from trimmed data shown."
 
-        headers = OrderedDict()
-        headers["percent_duplicates"] = {
-            "title": "% Dups",
-            "description": f"% Duplicate Reads{extra_desc}",
-            "max": 100,
-            "min": 0,
-            "suffix": "%",
-            "scale": "RdYlGn-rev",
-        }
-        headers["percent_gc"] = {
-            "title": "% GC",
-            "description": f"Average % GC Content{extra_desc}",
-            "max": 100,
-            "min": 0,
-            "suffix": "%",
-            "scale": "PuRd",
-            "format": "{:,.0f}",
-        }
-        headers["avg_sequence_length"] = {
-            "title": "Average Read Length",
-            "description": f"Average Read Length (bp){extra_desc}",
-            "min": 0,
-            "suffix": " bp",
-            "scale": "RdYlGn",
-            "format": "{:,.0f}",
-            "hidden": True,
-        }
-        headers["median_sequence_length"] = {
-            "title": "Median Read Length",
-            "description": f"Median Read Length (bp){extra_desc}",
-            "min": 0,
-            "suffix": " bp",
-            "scale": "RdYlGn",
-            "format": "{:,.0f}",
-            "hidden": hide_seq_length,
-        }
-        headers["percent_fails"] = {
-            "title": "% Failed",
-            "description": "Percentage of modules failed in FastQC report (includes those not plotted here)",
-            "max": 100,
-            "min": 0,
-            "suffix": "%",
-            "scale": "Reds",
-            "format": "{:,.0f}",
-            "hidden": True,
-        }
-        headers["percent_fails"] = {
-            "title": "% Failed",
-            "description": f"Percentage of modules failed in FastQC report (includes those not plotted here){extra_desc}",
-            "max": 100,
-            "min": 0,
-            "suffix": "%",
-            "scale": "Reds",
-            "format": "{:,.0f}",
-            "hidden": True,
-        }
-        headers["total_sequences"] = {
-            "title": f"{config.read_count_prefix} Seqs",
-            "description": f"Total Sequences ({config.read_count_desc}){extra_desc}",
-            "min": 0,
-            "scale": "Blues",
-            "modify": lambda x: x * config.read_count_multiplier,
-            "shared_key": "read_count",
-=======
         headers = {
             "percent_duplicates": {
                 "title": "% Dups",
-                "description": "% Duplicate Reads",
+                "description": f"% Duplicate Reads{extra_desc}",
                 "max": 100,
                 "min": 0,
                 "suffix": "%",
@@ -435,7 +366,7 @@
             },
             "percent_gc": {
                 "title": "% GC",
-                "description": "Average % GC Content",
+                "description": f"Average % GC Content{extra_desc}",
                 "max": 100,
                 "min": 0,
                 "suffix": "%",
@@ -444,7 +375,7 @@
             },
             "avg_sequence_length": {
                 "title": "Average Read Length",
-                "description": "Average Read Length (bp)",
+                "description": f"Average Read Length (bp){extra_desc}",
                 "min": 0,
                 "suffix": " bp",
                 "scale": "RdYlGn",
@@ -453,7 +384,7 @@
             },
             "median_sequence_length": {
                 "title": "Median Read Length",
-                "description": "Median Read Length (bp)",
+                "description": f"Median Read Length (bp){extra_desc}",
                 "min": 0,
                 "suffix": " bp",
                 "scale": "RdYlGn",
@@ -462,7 +393,7 @@
             },
             "percent_fails": {
                 "title": "% Failed",
-                "description": "Percentage of modules failed in FastQC report (includes those not plotted here)",
+                "description": f"Percentage of modules failed in FastQC report (includes those not plotted here){extra_desc}",
                 "max": 100,
                 "min": 0,
                 "suffix": "%",
@@ -472,13 +403,12 @@
             },
             "total_sequences": {
                 "title": f"{config.read_count_prefix} Seqs",
-                "description": f"Total Sequences ({config.read_count_desc})",
+                "description": f"Total Sequences ({config.read_count_desc}){extra_desc}",
                 "min": 0,
                 "scale": "Blues",
                 "modify": lambda x: x * config.read_count_multiplier,
                 "shared_key": "read_count",
             },
->>>>>>> 51de7682
         }
         self.general_stats_addcols(gdata, headers)
 

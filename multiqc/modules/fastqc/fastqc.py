--- conflicted
+++ resolved
@@ -84,16 +84,13 @@
 
         # Filter to strip out ignored sample names
         self.fastqc_data = self.ignore_samples(self.fastqc_data)
-<<<<<<< HEAD
 
         # Get the sample groups for PE data / trimmed data
-        self.fastqc_pair_groups = self.group_samples(self.fastqc_data.keys(), 'read_pairs')
-        self.fastqc_trimmed_pair_groups = self.group_samples(self.fastqc_pair_groups, 'pre_post_trimming')
-        self.fastqc_trimmed_groups = self.group_samples(self.fastqc_data.keys(), 'pre_post_trimming')
-        self.fastqc_trimmed_pairs = self.group_samples(self.fastqc_data.keys(), 'trimmed_read_pairs')
-
-=======
->>>>>>> 0ff8ec32
+        self.fastqc_pair_groups = self.group_samples(self.fastqc_data.keys(), "read_pairs")
+        self.fastqc_trimmed_pair_groups = self.group_samples(self.fastqc_pair_groups, "pre_post_trimming")
+        self.fastqc_trimmed_groups = self.group_samples(self.fastqc_data.keys(), "pre_post_trimming")
+        self.fastqc_trimmed_pairs = self.group_samples(self.fastqc_data.keys(), "trimmed_read_pairs")
+
         if len(self.fastqc_data) == 0:
             raise ModuleNoSamplesFound
 
@@ -290,39 +287,39 @@
                 gdata[s_names[0]] = data[s_names[0]]
             else:
                 merged_samples = True
-                t_seqs = sum([data[s_name]['total_sequences'] for s_name in s_names])
-                avg_len = sum([
-                            float(data[s_name]['avg_sequence_length'])
-                            * float(data[s_name]['total_sequences'])
-                            for s_name in s_names
-                        ]) / float(t_seqs)
-                percent_gc = sum([
-                            float(data[s_name]['percent_gc'])
-                            * float(data[s_name]['total_sequences'])
-                            for s_name in s_names
-                        ]) / float(t_seqs)
+                t_seqs = sum([data[s_name]["total_sequences"] for s_name in s_names])
+                avg_len = sum(
+                    [
+                        float(data[s_name]["avg_sequence_length"]) * float(data[s_name]["total_sequences"])
+                        for s_name in s_names
+                    ]
+                ) / float(t_seqs)
+                percent_gc = sum(
+                    [float(data[s_name]["percent_gc"]) * float(data[s_name]["total_sequences"]) for s_name in s_names]
+                ) / float(t_seqs)
                 gdata[g_name] = {
-                    'total_sequences': float(t_seqs)/float(len(s_names)),
-                    'avg_sequence_length': avg_len,
-                    'percent_gc': percent_gc
+                    "total_sequences": float(t_seqs) / float(len(s_names)),
+                    "avg_sequence_length": avg_len,
+                    "percent_gc": percent_gc,
                 }
                 try:
-                    gdata[g_name]['percent_duplicates'] = sum([
-                                float(data[s_name]['percent_duplicates'])
-                                * float(data[s_name]['total_sequences'])
-                                for s_name in s_names
-                            ]) / float(t_seqs)
+                    gdata[g_name]["percent_duplicates"] = sum(
+                        [
+                            float(data[s_name]["percent_duplicates"]) * float(data[s_name]["total_sequences"])
+                            for s_name in s_names
+                        ]
+                    ) / float(t_seqs)
                 except KeyError:
                     pass
                 # Add count of fail statuses
                 num_statuses = 0
                 num_fails = 0
                 for s_name in s_names:
-                    for s in self.fastqc_data[s_name]['statuses'].values():
+                    for s in self.fastqc_data[s_name]["statuses"].values():
                         num_statuses += 1
-                        if s == 'fail':
+                        if s == "fail":
                             num_fails += 1
-                gdata[g_name]['percent_fails'] = (float(num_fails)/float(num_statuses))*100.0
+                gdata[g_name]["percent_fails"] = (float(num_fails) / float(num_statuses)) * 100.0
 
         # Take only the trimmed data for the General Stats Table
         trimmed_samples = False
@@ -339,7 +336,7 @@
                     rowdata = gdata[s_names_trimmed[0]]
                     # Remove the whole group from general stats
                     for s_name in s_names:
-                        del(gdata[s_name])
+                        del gdata[s_name]
                     # Add our chosen row back again
                     gdata[g_name] = rowdata
 
@@ -351,61 +348,16 @@
             # Zero reads
             hide_seq_length = True
 
-        extra_desc = ''
+        extra_desc = ""
         if merged_samples:
-            extra_desc += ', averaged across read pairs.'
+            extra_desc += ", averaged across read pairs."
         if trimmed_samples:
-            extra_desc += ' Values from trimmed data shown.'
+            extra_desc += " Values from trimmed data shown."
 
         headers = OrderedDict()
-<<<<<<< HEAD
-        headers['percent_duplicates'] = {
-            'title': '% Dups',
-            'description': '% Duplicate Reads{}'.format(extra_desc),
-            'max': 100,
-            'min': 0,
-            'suffix': '%',
-            'scale': 'RdYlGn-rev'
-        }
-        headers['percent_gc'] = {
-            'title': '% GC',
-            'description': 'Average % GC Content{}'.format(extra_desc),
-            'max': 100,
-            'min': 0,
-            'suffix': '%',
-            'scale': 'Set1',
-            'format': '{:,.0f}'
-        }
-        headers['avg_sequence_length'] = {
-            'title': 'Length',
-            'description': 'Average Sequence Length (bp){}'.format(extra_desc),
-            'min': 0,
-            'suffix': ' bp',
-            'scale': 'RdYlGn',
-            'format': '{:,.0f}',
-            'hidden': hide_seq_length
-        }
-        headers['percent_fails'] = {
-            'title': '% Failed',
-            'description': 'Percentage of modules failed in FastQC report (includes those not plotted here){}'.format(extra_desc),
-            'max': 100,
-            'min': 0,
-            'suffix': '%',
-            'scale': 'Reds',
-            'format': '{:,.0f}',
-            'hidden': True
-        }
-        headers['total_sequences'] = {
-            'title': '{} Seqs'.format(config.read_count_prefix),
-            'description': 'Total Sequences ({}){}'.format(config.read_count_desc, extra_desc),
-            'min': 0,
-            'scale': 'Blues',
-            'modify': lambda x: x * config.read_count_multiplier,
-            'shared_key': 'read_count'
-=======
         headers["percent_duplicates"] = {
             "title": "% Dups",
-            "description": "% Duplicate Reads",
+            "description": f"% Duplicate Reads{extra_desc}",
             "max": 100,
             "min": 0,
             "suffix": "%",
@@ -413,7 +365,7 @@
         }
         headers["percent_gc"] = {
             "title": "% GC",
-            "description": "Average % GC Content",
+            "description": f"Average % GC Content{extra_desc}",
             "max": 100,
             "min": 0,
             "suffix": "%",
@@ -422,7 +374,7 @@
         }
         headers["avg_sequence_length"] = {
             "title": "Average Read Length",
-            "description": "Average Read Length (bp)",
+            "description": f"Average Read Length (bp){extra_desc}",
             "min": 0,
             "suffix": " bp",
             "scale": "RdYlGn",
@@ -431,7 +383,7 @@
         }
         headers["median_sequence_length"] = {
             "title": "Median Read Length",
-            "description": "Median Read Length (bp)",
+            "description": f"Median Read Length (bp){extra_desc}",
             "min": 0,
             "suffix": " bp",
             "scale": "RdYlGn",
@@ -448,27 +400,30 @@
             "format": "{:,.0f}",
             "hidden": True,
         }
+        headers["percent_fails"] = {
+            "title": "% Failed",
+            "description": f"Percentage of modules failed in FastQC report (includes those not plotted here){extra_desc}",
+            "max": 100,
+            "min": 0,
+            "suffix": "%",
+            "scale": "Reds",
+            "format": "{:,.0f}",
+            "hidden": True,
+        }
         headers["total_sequences"] = {
-            "title": "{} Seqs".format(config.read_count_prefix),
-            "description": "Total Sequences ({})".format(config.read_count_desc),
+            "title": f"{config.read_count_prefix} Seqs",
+            "description": f"Total Sequences ({config.read_count_desc}){extra_desc}",
             "min": 0,
             "scale": "Blues",
             "modify": lambda x: x * config.read_count_multiplier,
             "shared_key": "read_count",
->>>>>>> 0ff8ec32
         }
         self.general_stats_addcols(gdata, headers)
 
-<<<<<<< HEAD
-
-    def read_count_plot (self):
-        """ Stacked bar plot showing counts of reads """
-
-        # Main plot config
-=======
     def read_count_plot(self):
         """Stacked bar plot showing counts of reads"""
->>>>>>> 0ff8ec32
+
+        # Main plot config
         pconfig = {
             "id": "fastqc_sequence_counts_plot",
             "title": "FastQC: Sequence Counts",
@@ -508,25 +463,15 @@
             pcats.extend(["Unique Reads", "Duplicate Reads"])
             duptext = " Duplicate read counts are an estimate only."
         if has_total and not has_dups:
-<<<<<<< HEAD
-            pconfig['use_legend'] = False
-            pconfig['cpswitch'] = False
-
-        # Add the report section
-        self.add_section (
-            name = 'Sequence Counts',
-            anchor = 'fastqc_sequence_counts',
-            description = 'Sequence counts for each sample.'+duptext,
-            helptext = '''
-=======
             pconfig["use_legend"] = False
             pconfig["cpswitch"] = False
+
+        # Add the report section
         self.add_section(
             name="Sequence Counts",
             anchor="fastqc_sequence_counts",
             description="Sequence counts for each sample." + duptext,
             helptext="""
->>>>>>> 0ff8ec32
             This plot show the total number of reads, broken down into unique and duplicate
             if possible (only more recent versions of FastQC give duplicate info).
 
@@ -576,23 +521,15 @@
                 {"from": 0, "to": 20, "color": "#e6c3c3"},
             ],
         }
-<<<<<<< HEAD
 
         # Split by Read 1/2, Raw/Trimmed
         data, pconfig = self.split_fastqc_data_by_group(data, pconfig)
 
-        self.add_section (
-            name = 'Sequence Quality Histograms',
-            anchor = 'fastqc_per_base_sequence_quality',
-            description = 'The mean quality value across each base position in the read.',
-            helptext = '''
-=======
         self.add_section(
             name="Sequence Quality Histograms",
             anchor="fastqc_per_base_sequence_quality",
             description="The mean quality value across each base position in the read.",
             helptext="""
->>>>>>> 0ff8ec32
             To enable multiple samples to be plotted on the same graph, only the mean quality
             scores are plotted (unlike the box plots seen in FastQC reports).
 
@@ -638,23 +575,15 @@
                 {"from": 0, "to": 20, "color": "#e6c3c3"},
             ],
         }
-<<<<<<< HEAD
 
         # Split by Read 1/2, Raw/Trimmed
         data, pconfig = self.split_fastqc_data_by_group(data, pconfig)
 
-        self.add_section (
-            name = 'Per Sequence Quality Scores',
-            anchor = 'fastqc_per_sequence_quality_scores',
-            description = 'The number of reads with average quality scores. Shows if a subset of reads has poor quality.',
-            helptext = '''
-=======
         self.add_section(
             name="Per Sequence Quality Scores",
             anchor="fastqc_per_sequence_quality_scores",
             description="The number of reads with average quality scores. Shows if a subset of reads has poor quality.",
             helptext="""
->>>>>>> 0ff8ec32
             From the [FastQC help](http://www.bioinformatics.babraham.ac.uk/projects/fastqc/Help/3%20Analysis%20Modules/3%20Per%20Sequence%20Quality%20Scores.html):
 
             _The per sequence quality score report allows you to see if a subset of your
@@ -915,22 +844,14 @@
             ],
         }
 
-<<<<<<< HEAD
         # Split by Read 1/2, Raw/Trimmed
         data, pconfig = self.split_fastqc_data_by_group(data, pconfig)
 
-        self.add_section (
-            name = 'Per Base N Content',
-            anchor = 'fastqc_per_base_n_content',
-            description = 'The percentage of base calls at each position for which an `N` was called.',
-            helptext = '''
-=======
         self.add_section(
             name="Per Base N Content",
             anchor="fastqc_per_base_n_content",
             description="The percentage of base calls at each position for which an `N` was called.",
             helptext="""
->>>>>>> 0ff8ec32
             From the [FastQC help](http://www.bioinformatics.babraham.ac.uk/projects/fastqc/Help/3%20Analysis%20Modules/6%20Per%20Base%20N%20Content.html):
 
             _If a sequencer is unable to make a base call with sufficient confidence then it will
@@ -988,24 +909,15 @@
                 "colors": self.get_status_cols("sequence_length_distribution"),
                 "tt_label": "<b>{point.x} bp</b>: {point.y}",
             }
-<<<<<<< HEAD
             # Split by Read 1/2, Raw/Trimmed
             data, pconfig = self.split_fastqc_data_by_group(data, pconfig)
 
-            self.add_section (
-                name = 'Sequence Length Distribution',
-                anchor = 'fastqc_sequence_length_distribution',
-                description = '''The distribution of fragment sizes (read lengths) found.
-                    See the [FastQC help](http://www.bioinformatics.babraham.ac.uk/projects/fastqc/Help/3%20Analysis%20Modules/7%20Sequence%20Length%20Distribution.html)''',
-                plot = linegraph.plot(data, pconfig)
-=======
             self.add_section(
                 name="Sequence Length Distribution",
                 anchor="fastqc_sequence_length_distribution",
                 description="""The distribution of fragment sizes (read lengths) found.
                     See the [FastQC help](http://www.bioinformatics.babraham.ac.uk/projects/fastqc/Help/3%20Analysis%20Modules/7%20Sequence%20Length%20Distribution.html)""",
                 plot=linegraph.plot(data, pconfig),
->>>>>>> 0ff8ec32
             )
 
     def seq_dup_levels_plot(self):
@@ -1045,22 +957,14 @@
             "tt_suffix": "%",
         }
 
-<<<<<<< HEAD
         # Split by Read 1/2, Raw/Trimmed
         data, pconfig = self.split_fastqc_data_by_group(data, pconfig)
 
-        self.add_section (
-            name = 'Sequence Duplication Levels',
-            anchor = 'fastqc_sequence_duplication_levels',
-            description = 'The relative level of duplication found for every sequence.',
-            helptext = '''
-=======
         self.add_section(
             name="Sequence Duplication Levels",
             anchor="fastqc_sequence_duplication_levels",
             description="The relative level of duplication found for every sequence.",
             helptext="""
->>>>>>> 0ff8ec32
             From the [FastQC Help](http://www.bioinformatics.babraham.ac.uk/projects/fastqc/Help/3%20Analysis%20Modules/8%20Duplicate%20Sequences.html):
 
             _In a diverse library most sequences will occur only once in the final set.
@@ -1421,16 +1325,16 @@
     def split_fastqc_data_by_group(self, data, pconfig={}):
         # Split into Read 1 and Read 2 / Raw and Trimmed
         data = self.split_data_by_group(self.fastqc_trimmed_pairs, data)
-        pconfig['data_labels'] = list()
+        pconfig["data_labels"] = list()
         # Special case - 2 classes could be R1/R2 or Raw/Trimmed
         if len(data) == 2:
             if len(self.fastqc_pair_groups) < len(self.fastqc_trimmed_groups):
-                pconfig['data_labels'] = [ {'name': 'Read 1'}, {'name': 'Read 2'} ]
+                pconfig["data_labels"] = [{"name": "Read 1"}, {"name": "Read 2"}]
             else:
-                pconfig['data_labels'] = [ {'name': 'Raw'}, {'name': 'Trimmed'} ]
+                pconfig["data_labels"] = [{"name": "Raw"}, {"name": "Trimmed"}]
         else:
             for i in range(len(data)):
-                read_num = math.ceil((i+2)/2)
-                read_type = '(trimmed)' if i % 2 else '(raw)'
-                pconfig['data_labels'].append({'name': 'Read {} {}'.format(read_num, read_type)})
+                read_num = math.ceil((i + 2) / 2)
+                read_type = "(trimmed)" if i % 2 else "(raw)"
+                pconfig["data_labels"].append({"name": "Read {} {}".format(read_num, read_type)})
         return data, pconfig
#!/usr/bin/env python
# -*- coding: utf-8 -*-

""" MultiQC submodule to parse output from GATK varianteval """

import logging
import re
from collections import OrderedDict
from multiqc import config
from multiqc.plots import bargraph, table

# Initialise the logger
log = logging.getLogger(__name__)

class VariantEvalMixin():

    def parse_gatk_varianteval(self):
        """ Find GATK varianteval logs and parse their data """

        self.gatk_varianteval = dict()
        for f in self.find_log_files(config.sp['gatk']['varianteval'], filehandles=True):
            parsed_data = parse_single_report(f['f'])
            if len(parsed_data) > 0:
                if f['s_name'] in self.gatk_varianteval:
                    log.debug("Duplicate sample name found! Overwriting: {}".format(f['s_name']))
                self.add_data_source(f, section='varianteval')
                self.gatk_varianteval[f['s_name']] = parsed_data

        if len(self.gatk_varianteval) > 0:

            # Write parsed report data to a file (restructure first)
            self.write_data_file(self.gatk_varianteval, 'multiqc_gatk_varianteval')

            # Get consensus TiTv references
            titv_ref = None
            for s_name in self.gatk_varianteval:
                if titv_ref is None:
                    titv_ref = self.gatk_varianteval[s_name]['titv_reference']
                elif titv_ref != self.gatk_varianteval[s_name]['titv_reference']:
                    titv_ref = 'Multiple'
                    break

            # General Stats Table
            varianteval_headers = dict()
            varianteval_headers['known_titv'] = {
                'title': 'TiTV ratio (known)',
                'description': "TiTV ratio from variants found in '{}'".format(titv_ref),
                'min': 0,
                'scale': 'Blues',
                'shared_key': 'titv_ratio'
            }
            varianteval_headers['novel_titv'] = {
                'title': 'TiTV ratio (novel)',
                'description': "TiTV ratio from variants NOT found in '{}'".format(titv_ref),
                'min': 0,
                'scale': 'Blues',
                'shared_key': 'titv_ratio'
            }
            self.general_stats_addcols(self.gatk_varianteval, varianteval_headers, 'GATK VariantEval')

            # Variant Counts plot
            self.sections.append({
                'name': 'Variant Counts',
                'anchor': 'gatk-count-variants',
                'content': count_variants_barplot(self.gatk_varianteval)
            })

            # Compare Overlap Table
            self.sections.append({
                'name': 'Compare Overlap',
                'anchor': 'gatk-compare-overlap',
                'content': comp_overlap_table(self.gatk_varianteval)
            })


        # Return the number of logs that were found
        return len(self.gatk_varianteval)


def parse_single_report(f):
    """ Parse a gatk varianteval varianteval """

    data = dict()
    in_CompOverlap = False
    in_CountVariants = False
    in_TiTv = False
    for l in f:
        # Detect section headers
        if '#:GATKTable:CompOverlap' in l:
            in_CompOverlap = True
        elif '#:GATKTable:CountVariants' in l:
            in_CountVariants = True
        elif '#:GATKTable:TiTvVariantEvaluator' in l:
            in_TiTv = True
        else:
            # Parse contents using nested loops
            if in_CompOverlap:
                headers = l.split()
                while in_CompOverlap:
                    l = f.readline().strip("\n")
                    d = dict()
                    try:
                        for i, s in enumerate(l.split()):
                            d[headers[i]] = s
                        if d['Novelty'] == 'all':
                            data['reference'] = d['CompRod']
                            data['comp_rate'] = float(d['compRate'])
                            data['concordant_rate'] = float(d['concordantRate'])
                            data['eval_variants'] = int(d['nEvalVariants'])
                            data['novel_sites'] = int(d['novelSites'])
                        elif d['Novelty'] == 'known':
                            data['known_sites'] = int(d['nEvalVariants'])
                    except KeyError:
                        in_CompOverlap = False
            elif in_CountVariants:
                headers = l.split()
                while in_CountVariants:
                    l = f.readline().strip("\n")
                    d = dict()
                    try:
                        for i, s in enumerate(l.split()):
                            d[headers[i]] = s
                        if d['Novelty'] == 'all':
                            data['snps'] = int(d['nSNPs'])
                            data['mnps'] = int(d['nMNPs'])
                            data['insertions'] = int(d['nInsertions'])
                            data['deletions'] = int(d['nDeletions'])
                            data['complex'] = int(d['nComplex'])
                            data['symbolic'] = int(d['nSymbolic'])
                            data['mixed'] = int(d['nMixed'])
                            data['nocalls'] = int(d['nNoCalls'])
                    except KeyError:
                        in_CountVariants = False
            elif in_TiTv:
                headers = l.split()
                data['titv_reference'] = 'unknown'
                while in_TiTv:
                    l = f.readline().strip("\n")
                    d = dict()
                    try:
                        for i, s in enumerate(l.split()):
                            d[headers[i]] = s
                        if d['Novelty'] == 'known':
                            data['titv_reference'] = d['CompRod']
                            data['known_titv'] = float(d['tiTvRatio'])
                        elif d['Novelty'] == 'novel':
                            data['novel_titv'] = float(d['tiTvRatio'])
                    except KeyError:
                        in_TiTv = False

    return data


def count_variants_barplot(data):
    """ Return HTML for the Variant Counts barplot """
    keys = OrderedDict()
    keys['snps'] = {'name': 'SNPs'}
    keys['mnps'] = {'name': 'MNPs'}
    keys['insertions'] = {'name': 'Insertions'}
    keys['deletions'] = {'name': 'Deletions'}
    keys['complex'] = {'name': 'Complex'}
    keys['symbolic'] = {'name': 'Symbolic'}
    keys['mixed'] = {'name': 'Mixed'}
    keys['nocalls'] = {'name': 'No-calls'}

    plot_conf = {
        'id': 'gatk_varianteval_variant_plot',
        'title': 'GATK VariantEval Variant Counts',
        'ylab': '# Variants',
        'cpswitch_counts_label': 'Number of Variants'
    }
    return bargraph.plot(data, keys, plot_conf)


def comp_overlap_table(data):
    """Build a table from the comp overlaps output."""
    headers = OrderedDict()
    headers['comp_rate'] = {
        'title': 'Compare rate',
        'description': 'Ratio of known variants found in the reference set.',
        'namespace': 'GATK',
        'min': 0,
        'max': 1,
        'format': '{:.2f}%',
        'scale': 'Blues',
    }
    headers['concordant_rate'] = {
        'title': 'Concordant rate',
        'description': 'Ratio of variants matching alleles in the reference set.',
        'namespace': 'GATK',
        'min': 0,
        'max': 1,
        'format': '{:.2f}%',
        'scale': 'Blues',
    }
    headers['eval_variants'] = {
        'title': 'Evaluated variants',
        'description': 'Number of called variants.',
        'namespace': 'GATK',
        'min': 0
    }
    headers['known_sites'] = {
        'title': 'Known sites',
        'description': 'Number of known variants.',
        'namespace': 'GATK',
        'min': 0
    }
    headers['novel_sites'] = {
        'title': 'Novel sites',
        'description': 'Number of novel variants.',
        'namespace': 'GATK',
        'min': 0
    }
<<<<<<< HEAD
    table_html = table.plot(data, headers)
=======
    table_html = table.plot(data, headers, {'id': 'gatk_compare_overlap'})
>>>>>>> 42c37e91
    return table_html<|MERGE_RESOLUTION|>--- conflicted
+++ resolved
@@ -211,9 +211,5 @@
         'namespace': 'GATK',
         'min': 0
     }
-<<<<<<< HEAD
-    table_html = table.plot(data, headers)
-=======
     table_html = table.plot(data, headers, {'id': 'gatk_compare_overlap'})
->>>>>>> 42c37e91
     return table_html
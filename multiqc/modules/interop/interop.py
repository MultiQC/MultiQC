import logging
import re

from multiqc import config
from multiqc.modules.base_module import BaseMultiqcModule, ModuleNoSamplesFound
from multiqc.plots import table

log = logging.getLogger(__name__)

VERSION_REGEX = r"# Version: v([\d\.]+)"


class MultiqcModule(BaseMultiqcModule):
    def __init__(self):
        # Initialise the parent object
        super(MultiqcModule, self).__init__(
            name="Illumina InterOp Statistics",
            anchor="interop",
            href="http://illumina.github.io/interop/index.html",
            info=" - a set of common routines used for reading and writing InterOp metric files.",
            # No publication / DOI // doi=
        )

        log = logging.getLogger(__name__)

        # Parse data
        self.runSummary = {}
        self.indexSummary = {}
        for f in self.find_log_files("interop/summary", filehandles=True):
            parsed_data, version = self.parse_summary_csv(f["f"])
            if max(len(parsed_data["summary"]), len(parsed_data["details"])) > 0:
                self.runSummary[f["s_name"]] = parsed_data
                self.add_data_source(f)

            if version is not None:
                self.add_software_version(version, f["s_name"])

        for f in self.find_log_files("interop/index-summary", filehandles=True):
            parsed_data, version = self.parse_index_summary_csv(f["f"])
            if max(len(parsed_data["summary"]), len(parsed_data["details"])) > 0:
                self.indexSummary[f["s_name"]] = parsed_data
                self.add_data_source(f)

            if version is not None:
                self.add_software_version(version, f["s_name"])

        self.runSummary = self.ignore_samples(self.runSummary)
        self.indexSummary = self.ignore_samples(self.indexSummary)

        # No samples
        num_samples = max(len(self.runSummary), len(self.indexSummary))
        if num_samples == 0:
            raise ModuleNoSamplesFound

        log.info("Found {} reports".format(num_samples))

        # Create report Sections
        if len(self.runSummary) > 0:
            # Write data to file
            self.write_data_file(self.runSummary, "interop_runsummary")

            self.add_section(
                name="Read Metrics Summary",
                anchor="interop-runmetrics-summary",
                description="Summary statistics for Total read count from each run.",
                plot=self.run_metrics_summary_table(self.runSummary),
            )
            self.add_section(
                name="Read Metrics per Lane",
                anchor="interop-runmetrics-details",
                plot=self.run_metrics_details_table(self.runSummary),
            )

        if len(self.indexSummary) > 0:
            # Write data to file
            self.write_data_file(self.indexSummary, "interop_indexsummary")

            self.add_section(
                name="Indexing QC Metrics summary",
                anchor="interop-indexmetrics-summary",
                description="Summary metrics about each lane",
                plot=self.index_metrics_summary_table(self.indexSummary),
            )
            self.add_section(
                name="Indexing QC Metrics details",
                anchor="interop-indexmetrics-details",
                description=" Detail Metrics about each lane",
                plot=self.index_metrics_details_table(self.indexSummary),
            )

    @staticmethod
    def parse_summary_csv(f):
        metrics = {"summary": {}, "details": {}}
        header = []
        section = None
        read = None
        version = None
        for line in f:
            line = line.strip()
            # assume fixed file format

            # find version
            if line.startswith("# Version"):
                match = re.search(VERSION_REGEX, line)
                if match:
                    version = match.group(1)

            # find summary header
            if line.startswith("Level,Yield,Projected Yield,Aligned,Error Rate,Intensity C1,%>=Q30"):
                # set section to summary
                section = "summary"
                header = line.split(",")
            elif section == "summary":
                data = line.split(",")
                # process summary
                metrics["summary"][data[0]] = {}
                for idx in range(1, len(data)):
                    try:
                        metrics["summary"][data[0]][header[idx]] = int(data[idx])
                    except ValueError:
                        try:
                            metrics["summary"][data[0]][header[idx]] = float(data[idx])
                        except ValueError:
                            metrics["summary"][data[0]][header[idx]] = data[idx]
                if line.startswith("Total"):
                    section = None
            elif line.startswith("Read") and (section is None or section == "details"):
                # set section to details
                section = "details"
                read = line
            elif line.startswith("Lane,Surface,Tiles,Density,Cluster") and section == "details":
                # get details header
                header = line.split(",")
            elif section == "details":
                if line.startswith("Extracted: "):
                    section = "finish"
                    continue
                data = line.split(",")
                # process summary
                linedata = {}
                # Check if "surface" is total (-) else skip
                if data[1] == "-":
                    metrics["details"]["{} - Lane {}".format(read, data[0])] = {}
                else:
                    continue
                for idx in range(2, len(data)):
                    try:
                        if header[idx] == "Phas/Prephas":
                            val = data[idx].split("/")
                            linedata["Phased"] = val[0]
                            linedata["Prephased"] = val[1]
                        elif header[idx] == "Cycles Error":
                            vals = data[idx].split(" - ")
                            linedata[header[idx]] = max(int(v) for v in vals)
                        else:
                            try:
                                linedata[header[idx]] = int(data[idx])
                            except ValueError:
                                linedata[header[idx]] = float(data[idx])
                    except ValueError:
                        val = re.sub(pattern=r"\+/-.*", repl="", string=data[idx]).strip()
                        try:
                            linedata[header[idx]] = int(val)
                        except ValueError:
                            try:
                                linedata[header[idx]] = float(val)
                            except ValueError:
                                linedata[header[idx]] = val
                metrics["details"]["Lane {} - {}".format(data[0], read)] = linedata

        return metrics, version

    @staticmethod
    def parse_index_summary_csv(f):
        metrics = {"summary": {}, "details": {}}
        header = []
        section = None
        lane = None

        summary = {}
        details = {}
        version = None
        for line in f:
            line = line.strip()
            # assume fixed file format
            # find version
            if line.startswith("# Version"):
                match = re.search(VERSION_REGEX, line)
                if match:
                    version = match.group(1)

            if line.startswith("Lane"):
                # set lane
                lane = line
                summary[lane] = {}
                continue
            if line.startswith("Total Reads,PF Reads,% Read Identified (PF),CV,Min,Max"):
                header = line.split(",")
                section = "summary"
                continue
            if line.startswith("Index Number,Sample Id,Project,Index 1 (I7),Index 2 (I5),% Read Identified (PF)"):
                header = line.split(",")
                section = "details"
                continue
            if section == "summary":
                data = line.split(",")
                for idx in range(0, len(data)):
                    summary[lane][header[idx]] = data[idx]
                continue
            if section == "details":
                data = line.split(",")
                details["{} - {}".format(data[1], lane)] = {}
                for idx in range(2, len(data)):
                    details["{} - {}".format(data[1], lane)][header[idx]] = data[idx]
                continue

        metrics["summary"] = summary
        metrics["details"] = details

        return metrics, version

    @staticmethod
    def run_metrics_summary_table(data):
        headers = {
            "Yield": {
                "rid": "summary_Yield",
<<<<<<< HEAD
                "title": "{}p Yield".format(config.base_count_prefix),
                "description": 'The number of bases sequenced ({} base pairs over all "usable cycles"'.format(
                    config.base_count_desc
                ),
                "scale": "PuOr",
                "shared_key": "base_count",
                "modify": lambda x: (x * 1000000000.0) * config.base_count_multiplier,  # number is already in gigabases
=======
                "title": "Gbp Yield",  # Numbers are rounded up to Gbp, so no point in using multiplier for smaller numbers as will be all zeroes
                "description": 'The number of bases sequenced (Gbp base pairs over all "usable cycles")',
                "scale": "PuOr",
                "min": 0,
                "format": "{:,.2f}",
>>>>>>> ab6147ba
            },
            "Aligned": {
                "rid": "summary_Aligned",
                "title": "Aligned (%)",
                "description": "The percentage of the sample that aligned to the PhiX genome",
                "min": 0,
                "max": 100,
                "suffix": "%",
                "scale": "PiYG",
            },
            "Error Rate": {
                "title": "Error Rate (%)",
                "description": "",
                "min": 0,
                "max": 100,
                "suffix": "%",
                "scale": "OrRd",
            },
            "Intensity C1": {
                "rid": "summary_Intensity_C1",
                "title": "Intensity Cycle 1",
                "description": "The intensity statistic at cycle 1.",
<<<<<<< HEAD
=======
                "min": 0,
                "scale": "PuOr",
                "format": "{:,d}",
>>>>>>> ab6147ba
            },
            "%>=Q30": {
                "rid": "summary_Q30",
                "title": "% >= Q30",
                "description": "Percentage of reads with quality phred score of 30 or above",
                "min": 0,
                "max": 100,
                "suffix": "%",
                "scale": "RdYlGn",
            },
        }
        table_config = {
            "namespace": "interop",
            "id": "interop-runmetrics-summary-table",
            "table_title": "Read metrics summary",
            "col1_header": "Run - Read",
        }

        tdata = {}
        for s_name in data:
            for key in data[s_name]["summary"]:
                tdata["{} - {}".format(s_name, key)] = data[s_name]["summary"][key]

        return table.plot(tdata, headers, table_config)

    @staticmethod
    def run_metrics_details_table(data):
        headers = {
            "Surface": {"title": "Surface", "description": ""},
            "Tiles": {"title": "Tiles", "description": "The number of tiles per lane.", "hidden": True},
            "Density": {
                "title": "Density",
                "description": "The density of clusters (in thousands per mm2) detected by image analysis, +/- 1 standard deviation.",
                "hidden": True,
            },
            "Cluster PF": {
                "title": "Cluster PF (%)",
                "description": "The percentage of clusters passing filtering, +/- 1 standard deviation.",
                "suffix": "%",
            },
            "% Occupied": {
                "title": "Occupied (%)",
                "description": "The percentage of nanowells occupied by clusters, +/- 1 standard deviation.",
                "suffix": "%",
            },
            "Phased": {
                "title": "Phased (%)",
                "description": "The value used by RTA for the percentage of molecules in a cluster for which sequencing falls behind (phasing) or jumps ahead (prephasing) the current cycle within a read.",
                "min": 0,
                "max": 100,
                "suffix": "%",
                "scale": "OrRd",
            },
            "Prephased": {
                "title": "Prephased (%)",
                "description": "The value used by RTA for the percentage of molecules in a cluster for which sequencing falls behind (phasing) or jumps ahead (prephasing) the current cycle within a read.",
                "format": "{:.,2f}",
                "min": 0,
                "max": 100,
                "suffix": "%",
                "scale": "OrRd",
            },
            "Reads": {
<<<<<<< HEAD
                "title": "{} Reads".format(config.read_count_prefix),
                "description": "The number of clusters ({})".format(config.read_count_desc),
                "shared_key": "read_count",
                "modify": lambda x: (x * 1000000.0) * config.read_count_multiplier,  # number is already in millions
            },
            "Reads PF": {
                "title": "{} PF Reads".format(config.read_count_prefix),
                "description": "The number of passing filter clusters ({})".format(config.read_count_desc),
                "shared_key": "read_count",
                "modify": lambda x: (x * 1000000.0) * config.read_count_multiplier,  # number is already in millions
=======
                "title": "M Reads",
                "description": "The number of clusters (millions)",
            },
            "Reads PF": {
                "title": "M PF Reads",
                "description": "The number of passing filter clusters (millions)",
>>>>>>> ab6147ba
            },
            "Cycles Error": {
                "title": "Cycles Error",
                "description": "The number of cycles that have been error-rated using PhiX, starting at cycle 1.",
                "format": "{:.,0f}",
<<<<<<< HEAD
            },
            "Yield": {
                "title": "{}p Yield".format(config.base_count_prefix),
                "description": "The number of bases sequenced which passed filter ({} base pairs)".format(
                    config.base_count_desc
                ),
                "scale": "PuOr",
                "shared_key": "base_count",
                "modify": lambda x: (x * 1000000000.0) * config.base_count_multiplier,  # number is already in gigabases
=======
                "scale": "OrRd",
            },
            "Yield": {
                "title": "Gbp Yield",
                "description": "The number of bases sequenced which passed filter (Gbp base pairs)",
                "scale": "PuOr",
                "min": 0,
                "format": "{:,.2f}",
>>>>>>> ab6147ba
            },
            "Aligned": {
                "title": "Aligned (%)",
                "description": "The percentage that aligned to the PhiX genome.",
                "min": 0,
                "max": 100,
                "suffix": "%",
                "scale": "PiYG",
            },
            "Error": {
                "title": "Error Rate (%)",
                "description": "The calculated error rate, as determined by the PhiX alignment.",
                "min": 0,
                "max": 100,
                "suffix": "%",
                "scale": "OrRd",
            },
            "Error (35)": {
                "title": "Error Rate 35 Cycles (%)",
                "description": "The calculated error rate for cycles 1-35.",
                "min": 0,
                "max": 100,
                "suffix": "%",
                "scale": "OrRd",
                "hidden": True,
            },
            "Error (75)": {
                "title": "Error Rate 75 Cycles (%)",
                "description": "The calculated error rate for cycles 1-75.",
                "min": 0,
                "max": 100,
                "suffix": "%",
                "scale": "OrRd",
                "hidden": True,
            },
            "Error (100)": {
                "title": "Error Rate 100 Cycles (%)",
                "description": "The calculated error rate for cycles 1-100.",
                "min": 0,
                "max": 100,
                "suffix": "%",
                "scale": "OrRd",
                "hidden": True,
            },
            "Intensity C1": {
                "title": "Intensity Cycle 1",
                "description": "The intensity statistic at cycle 1.",
<<<<<<< HEAD
=======
                "min": 0,
                "scale": "PuOr",
                "format": "{:,d}",
>>>>>>> ab6147ba
            },
            "%>=Q30": {
                "title": "%>=Q30",
                "description": "The percentage of bases with a quality score of 30 or higher, respectively.",
                "min": 0,
                "max": 100,
                "suffix": "%",
                "scale": "RdYlGn",
            },
        }
        table_config = {
            "namespace": "interop",
            "id": "interop-runmetrics-detail-table",
            "table_title": "Sequencing Lane Statistics",
            "col1_header": "Run - Lane - Read",
            "scale": False,
        }

        tdata = {}
        for s_name in data:
            for key in data[s_name]["details"]:
                tdata["{} - {}".format(s_name, key)] = data[s_name]["details"][key]

        return table.plot(tdata, headers, table_config)

    @staticmethod
    def index_metrics_summary_table(data):
        headers = {
            "Total Reads": {
<<<<<<< HEAD
=======
                "rid": "interop_reads_total",
>>>>>>> ab6147ba
                "title": "{} Reads".format(config.read_count_prefix),
                "description": "The total number of reads for this lane ({})".format(config.read_count_desc),
                "modify": lambda x: float(x) * config.read_count_multiplier,
                "format": "{:,.2f}",
                "shared_key": "read_count",
            },
            "PF Reads": {
                "title": "{} PF Reads".format(config.read_count_prefix),
                "description": "The total number of passing filter reads for this lane ({})".format(
                    config.read_count_desc
                ),
                "modify": lambda x: float(x) * config.read_count_multiplier,
                "format": "{:,.2f}",
                "shared_key": "read_count",
            },
            "% Read Identified (PF)": {
                "rid": "summary_reads_identified_pf",
                "title": "% Reads Identified (PF)",
                "description": "The total fraction of passing filter reads assigned to an index.",
                "suffix": "%",
            },
            "CV": {
                "title": "CV",
                "description": "The coefficient of variation for the number of counts across all indexes.",
                "format": "{:.,2f}",
            },
            "Min": {"title": "Min", "description": "The lowest representation for any index."},
            "Max": {"title": "Max", "description": "The highest representation for any index."},
        }
        table_config = {
            "namespace": "interop",
            "id": "interop-indexmetrics-summary-table",
            "table_title": "Index Read Statistics Summary",
            "col1_header": "Run - Lane",
        }

        tdata = {}
        for s_name in data:
            for key in data[s_name]["summary"]:
                tdata["{} - {}".format(s_name, key)] = data[s_name]["summary"][key]

        return table.plot(tdata, headers, table_config)

    @staticmethod
    def index_metrics_details_table(data):
        headers = {
            "% Read Identified (PF)": {
                "title": "% Reads Identified (PF)",
                "description": "The number of reads (only includes Passing Filter reads) mapped to this index.",
                "suffix": "%",
            },
            "Index 1 (I7)": {"title": "Index 1 (I7)", "description": "The sequence for the first Index Read."},
            "Index 2 (I5)": {"title": "Index 2 (I5)", "description": "The sequence for the second Index Read."},
        }

        table_config = {
            "namespace": "interop",
            "id": "interop-indexmetrics-details-table",
            "table_title": "Index Read Statistics Details",
            "col1_header": "Run - Sample - Lane",
        }

        tdata = {}
        for s_name in data:
            for key in data[s_name]["details"]:
                tdata["{} - {}".format(s_name, key)] = data[s_name]["details"][key]

        return table.plot(tdata, headers, table_config)<|MERGE_RESOLUTION|>--- conflicted
+++ resolved
@@ -224,21 +224,11 @@
         headers = {
             "Yield": {
                 "rid": "summary_Yield",
-<<<<<<< HEAD
-                "title": "{}p Yield".format(config.base_count_prefix),
-                "description": 'The number of bases sequenced ({} base pairs over all "usable cycles"'.format(
-                    config.base_count_desc
-                ),
-                "scale": "PuOr",
-                "shared_key": "base_count",
-                "modify": lambda x: (x * 1000000000.0) * config.base_count_multiplier,  # number is already in gigabases
-=======
                 "title": "Gbp Yield",  # Numbers are rounded up to Gbp, so no point in using multiplier for smaller numbers as will be all zeroes
                 "description": 'The number of bases sequenced (Gbp base pairs over all "usable cycles")',
                 "scale": "PuOr",
                 "min": 0,
                 "format": "{:,.2f}",
->>>>>>> ab6147ba
             },
             "Aligned": {
                 "rid": "summary_Aligned",
@@ -261,12 +251,9 @@
                 "rid": "summary_Intensity_C1",
                 "title": "Intensity Cycle 1",
                 "description": "The intensity statistic at cycle 1.",
-<<<<<<< HEAD
-=======
                 "min": 0,
                 "scale": "PuOr",
                 "format": "{:,d}",
->>>>>>> ab6147ba
             },
             "%>=Q30": {
                 "rid": "summary_Q30",
@@ -330,41 +317,17 @@
                 "scale": "OrRd",
             },
             "Reads": {
-<<<<<<< HEAD
-                "title": "{} Reads".format(config.read_count_prefix),
-                "description": "The number of clusters ({})".format(config.read_count_desc),
-                "shared_key": "read_count",
-                "modify": lambda x: (x * 1000000.0) * config.read_count_multiplier,  # number is already in millions
-            },
-            "Reads PF": {
-                "title": "{} PF Reads".format(config.read_count_prefix),
-                "description": "The number of passing filter clusters ({})".format(config.read_count_desc),
-                "shared_key": "read_count",
-                "modify": lambda x: (x * 1000000.0) * config.read_count_multiplier,  # number is already in millions
-=======
                 "title": "M Reads",
                 "description": "The number of clusters (millions)",
             },
             "Reads PF": {
                 "title": "M PF Reads",
                 "description": "The number of passing filter clusters (millions)",
->>>>>>> ab6147ba
             },
             "Cycles Error": {
                 "title": "Cycles Error",
                 "description": "The number of cycles that have been error-rated using PhiX, starting at cycle 1.",
                 "format": "{:.,0f}",
-<<<<<<< HEAD
-            },
-            "Yield": {
-                "title": "{}p Yield".format(config.base_count_prefix),
-                "description": "The number of bases sequenced which passed filter ({} base pairs)".format(
-                    config.base_count_desc
-                ),
-                "scale": "PuOr",
-                "shared_key": "base_count",
-                "modify": lambda x: (x * 1000000000.0) * config.base_count_multiplier,  # number is already in gigabases
-=======
                 "scale": "OrRd",
             },
             "Yield": {
@@ -373,7 +336,6 @@
                 "scale": "PuOr",
                 "min": 0,
                 "format": "{:,.2f}",
->>>>>>> ab6147ba
             },
             "Aligned": {
                 "title": "Aligned (%)",
@@ -421,12 +383,9 @@
             "Intensity C1": {
                 "title": "Intensity Cycle 1",
                 "description": "The intensity statistic at cycle 1.",
-<<<<<<< HEAD
-=======
                 "min": 0,
                 "scale": "PuOr",
                 "format": "{:,d}",
->>>>>>> ab6147ba
             },
             "%>=Q30": {
                 "title": "%>=Q30",
@@ -456,10 +415,7 @@
     def index_metrics_summary_table(data):
         headers = {
             "Total Reads": {
-<<<<<<< HEAD
-=======
                 "rid": "interop_reads_total",
->>>>>>> ab6147ba
                 "title": "{} Reads".format(config.read_count_prefix),
                 "description": "The total number of reads for this lane ({})".format(config.read_count_desc),
                 "modify": lambda x: float(x) * config.read_count_multiplier,

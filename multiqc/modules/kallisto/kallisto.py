import logging
import os
import re
from typing import Dict, Optional

from multiqc import config
from multiqc.base_module import BaseMultiqcModule, ModuleNoSamplesFound
from multiqc.plots import bargraph
from multiqc.plots.bargraph import BarPlotConfig

log = logging.getLogger(__name__)


class MultiqcModule(BaseMultiqcModule):
    """
    **Note** - MultiQC parses the standard out from Kallisto, _not_ any of its output files
    (`abundance.h5`, `abundance.tsv`, and `run_info.json`). As such, you must capture the
    Kallisto stdout to a file when running to use the MultiQC module.
    """

    def __init__(self):
        super(MultiqcModule, self).__init__(
            name="Kallisto",
            anchor="kallisto",
            href="http://pachterlab.github.io/kallisto/",
            info="Quantifies abundances of transcripts (or more generally, of target sequences) from RNA-Seq data",
            doi="10.1038/nbt.3519",
        )

        # Find and load any Kallisto reports
        kallisto_data: Dict = dict()
        for f in self.find_log_files("kallisto", filehandles=True):
            self.parse_kallisto_log(f, kallisto_data)

        # Filter to strip out ignored sample names
        kallisto_data = self.ignore_samples(kallisto_data)

        if len(kallisto_data) == 0:
            raise ModuleNoSamplesFound

        log.info(f"Found {len(kallisto_data)} reports")

        # Superfluous function call to confirm that it is used in this module
        # Replace None with actual version if it is available
        self.add_software_version(None)

        # Write parsed report data to a file
        self.write_data_file(kallisto_data, "multiqc_kallisto")

        # Basic Stats Table
        self.kallisto_general_stats_table(kallisto_data)

        # Alignment Rate Plot
        self.add_section(plot=self.kallisto_alignment_plot(kallisto_data))

    def parse_kallisto_log(self, f, kallisto_data: Dict):
        s_name: Optional[str] = None
        total_reads: Optional[float] = None
        pseudo_aligned_reads: Optional[float] = None
        frag_length: Optional[float] = None
        for line in f["f"]:
            # Get input filename
<<<<<<< HEAD
            match = re.search(r"\[quant\] will process (pair|file) 1: (\S+)", l)
            if match:
                s_name = self.clean_s_name(os.path.basename(match.group(2)), f)
=======
            m = re.search(r"\[quant\] will process (pair|file|sample) 1: (\S+)", line)
            if m:
                s_name = self.clean_s_name(os.path.basename(m.group(2)), f)
>>>>>>> 608d4051

            if s_name is not None:
                # Alignment rates
                aligned = re.search(r"\[quant\] processed ([\d,]+) reads, ([\d,]+) reads pseudoaligned", line)
                if aligned:
                    total_reads = float(aligned.group(1).replace(",", ""))
                    pseudo_aligned_reads = float(aligned.group(2).replace(",", ""))

                # Paired end fragment lengths
                m = re.search(r"\[quant\] estimated average fragment length: ([\d\.]+)", line)
                if m:
                    frag_length = float(m.group(1).replace(",", ""))

                if "quantifying the abundances" in line:
                    if s_name in kallisto_data:
                        log.debug(f"Duplicate sample name found! Overwriting: {s_name}")
                    self.add_data_source(f, s_name)
                    if pseudo_aligned_reads is not None and total_reads is not None:
                        kallisto_data[s_name] = {
                            "total_reads": total_reads,
                            "pseudoaligned_reads": pseudo_aligned_reads,
                            "not_pseudoaligned_reads": total_reads - pseudo_aligned_reads,
                        }
                        if total_reads != 0:
                            kallisto_data[s_name]["percent_aligned"] = (pseudo_aligned_reads / total_reads) * 100
                        else:
                            kallisto_data[s_name]["percent_aligned"] = 0.0
                    if frag_length is not None:
                        kallisto_data[s_name]["fragment_length"] = frag_length
                    s_name = total_reads = pseudo_aligned_reads = frag_length = None

    def kallisto_general_stats_table(self, kallisto_data):
        """Take the parsed stats from the Kallisto report and add it to the
        basic stats table at the top of the report"""

        headers = {
            "fragment_length": {
                "title": "Frag Length",
                "description": "Estimated average fragment length",
                "min": 0,
                "suffix": "bp",
                "scale": "RdYlGn",
            },
            "percent_aligned": {
                "title": "% Aligned",
                "description": "% processed reads that were pseudoaligned",
                "max": 100,
                "min": 0,
                "suffix": "%",
                "scale": "YlGn",
            },
            "pseudoaligned_reads": {
                "title": f"{config.read_count_prefix} Aligned",
                "description": f"Pseudoaligned reads ({config.read_count_desc})",
                "min": 0,
                "scale": "PuRd",
                "modify": lambda x: x * config.read_count_multiplier,
                "shared_key": "read_count",
            },
        }
        self.general_stats_addcols(kallisto_data, headers)

    @staticmethod
    def kallisto_alignment_plot(kallisto_data):
        # Specify the order of the different possible categories
        keys = {
            "pseudoaligned_reads": {"color": "#437bb1", "name": "Pseudoaligned"},
            "not_pseudoaligned_reads": {"color": "#b1084c", "name": "Not aligned"},
        }

        return bargraph.plot(
            kallisto_data,
            keys,
            BarPlotConfig(
                id="kallisto_alignment",
                title="Kallisto: Alignment Scores",
                ylab="# Reads",
                cpswitch_counts_label="Number of Reads",
            ),
        )<|MERGE_RESOLUTION|>--- conflicted
+++ resolved
@@ -60,15 +60,9 @@
         frag_length: Optional[float] = None
         for line in f["f"]:
             # Get input filename
-<<<<<<< HEAD
-            match = re.search(r"\[quant\] will process (pair|file) 1: (\S+)", l)
-            if match:
-                s_name = self.clean_s_name(os.path.basename(match.group(2)), f)
-=======
             m = re.search(r"\[quant\] will process (pair|file|sample) 1: (\S+)", line)
             if m:
                 s_name = self.clean_s_name(os.path.basename(m.group(2)), f)
->>>>>>> 608d4051
 
             if s_name is not None:
                 # Alignment rates

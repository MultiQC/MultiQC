""" MultiQC module to parse output from kraken """


import logging
import re
from collections import OrderedDict

from multiqc.modules.base_module import BaseMultiqcModule
from multiqc.plots import bargraph, heatmap

# Initialise the logger
log = logging.getLogger(__name__)


class MultiqcModule(BaseMultiqcModule):
    """Kraken module"""

    def __init__(
        self,
        name="Kraken",
        anchor="kraken",
        href="https://ccb.jhu.edu/software/kraken/",
        info="is a taxonomic classification tool that uses exact k-mer matches to find the lowest common ancestor (LCA) of a given sequence.",
        doi="10.1186/gb-2014-15-3-r46",
    ):
        super(MultiqcModule, self).__init__(
            name=name,
            anchor=anchor,
            href=href,
            info=info,
            doi=doi,
        )
        self.t_ranks = OrderedDict()
        self.t_ranks["S"] = "Species"
        self.t_ranks["G"] = "Genus"
        self.t_ranks["F"] = "Family"
        self.t_ranks["O"] = "Order"
        self.t_ranks["C"] = "Class"
        self.t_ranks["P"] = "Phylum"
        self.t_ranks["K"] = "Kingdom"
        self.t_ranks["D"] = "Domain"
        self.t_ranks["R"] = "Root"
        self.t_ranks["U"] = "Unclassified"

        self.top_n = getattr(config, "kraken", {}).get("top_n", 5)

        # Find and load any kraken reports
        self.kraken_raw_data = dict()
        new_report_present = False
        for f in self.find_log_files(self.anchor, filehandles=True):
            log_version = self.get_log_version(f)
            f["f"].seek(0)
            if log_version == "old":
                self.parse_logs(f)
            else:
                new_report_present = True
                self.parse_logs_minimizer(f)
            self.add_data_source(f)

        self.kraken_raw_data = self.ignore_samples(self.kraken_raw_data)

        if len(self.kraken_raw_data) == 0:
            raise UserWarning

        log.info("Found {} reports".format(len(self.kraken_raw_data)))

<<<<<<< HEAD
        self.write_data_file(self.kraken_raw_data, f"multiqc_{self.anchor}")

        # Sum counts across all samples, so that we can pick top 5
=======
        # Sum counts across all samples, so that we can pick top species
>>>>>>> 82533d11
        self.kraken_total_pct = dict()
        self.kraken_total_counts = dict()
        self.kraken_sample_total_readcounts = dict()
        self.sample_total_readcounts()
        self.sum_sample_counts()

        self.general_stats_cols()
        self.top_taxa_barplot()
        if new_report_present:
            self.top_taxa_duplication_heatmap()

    def get_log_version(self, f):
        """Check which version of Kraken report file is used

        If 6 fields are used, it's the 'old' log (without distinct minimizer)
        if 8 fields, the new log experimental log (with distinct minimizer)
        """

        for l in f["f"]:
            if len(l.split()) > 6:
                return "new"
            else:
                return "old"

    def parse_logs(self, f):
        """
        Parses a kraken report output file

        1. Percentage of fragments covered by the clade rooted at this taxon
        2. Number of fragments covered by the clade rooted at this taxon
        3. Number of fragments assigned directly to this taxon
        4. A rank code, indicating:
            * (U)nclassified
            * (R)oot
            * (D)omain
            * (K)ingdom
            * (P)hylum
            * (C)lass
            * (O)rder
            * (F)amily
            * (G)enus
            * (S)pecies
           Taxa that are not at any of these 10 ranks have a rank code that is
           formed by using the rank code of the closest ancestor rank with
           a number indicating the distance from that rank.  E.g., "G2" is a
           rank code indicating a taxon is between genus and species and the
           grandparent taxon is at the genus rank.
        5. NCBI taxonomic ID number
        6. Indented scientific name
        """

        # Search regexes for stats
        k2_regex = re.compile(r"^\s{0,2}(\d{1,3}\.\d{1,2})\t(\d+)\t(\d+)\t([\dUDKRPCOFGS-]{1,3})\t(\d+)(\s+)(.+)")
        data = []
        for l in f["f"]:
            match = k2_regex.search(l)
            if match:
                row = {
                    "percent": float(match.group(1)),
                    "counts_rooted": int(match.group(2)),
                    "counts_direct": int(match.group(3)),
                    "rank_code": match.group(4),
                    "tax_id": int(match.group(5)),
                    "num_spaces": len(match.group(6)),
                    "classif": match.group(7),
                }
                data.append(row)

        self.kraken_raw_data[f["s_name"]] = data

    def parse_logs_minimizer(self, f):
        """
        Parses a kraken report output file

        1. Percentage of fragments covered by the clade rooted at this taxon
        2. Number of fragments covered by the clade rooted at this taxon
        3. Number of fragments assigned directly to this taxon
        4. Number of minimizers in read data associated with this taxon (new)
        5. An estimate of the number of distinct minimizers in read data
           associated with this taxon (new)
        6. A rank code, indicating:
            * (U)nclassified
            * (R)oot
            * (D)omain
            * (K)ingdom
            * (P)hylum
            * (C)lass
            * (O)rder
            * (F)amily
            * (G)enus
            * (S)pecies
           Taxa that are not at any of these 10 ranks have a rank code that is
           formed by using the rank code of the closest ancestor rank with
           a number indicating the distance from that rank.  E.g., "G2" is a
           rank code indicating a taxon is between genus and species and the
           grandparent taxon is at the genus rank.
        7. NCBI taxonomic ID number
        8. Indented scientific name
        """

        def duplication(total, distinct):
            """Get duplication factor

            Args:
                total (int): Total number of elements
                distinct (int): Number of distinct elements
            """
            try:
                res = float(total) / distinct
            except ZeroDivisionError:
                res = 0.0
            return res

        # Search regexes for stats
        k2_regex = re.compile(
            r"^\s{0,2}(\d{1,3}\.\d{1,2})\t(\d+)\t(\d+)\t(\d+)\t(\d+)\t([URDKPCOFGS-]\d{0,2})\t(\d+)(\s+)(.+)"
        )
        data = []
        for l in f["f"]:
            match = k2_regex.search(l)
            if match:
                row = {
                    "percent": float(match.group(1)),
                    "counts_rooted": int(match.group(2)),
                    "counts_direct": int(match.group(3)),
                    "minimizer": int(match.group(4)),
                    "minimizer_distinct": int(match.group(5)),
                    "minimizer_duplication": duplication(int(match.group(4)), int(match.group(5))),
                    "rank_code": match.group(6),
                    "tax_id": int(match.group(7)),
                    "num_spaces": len(match.group(8)),
                    "classif": match.group(9),
                }
                data.append(row)
            else:
                log.debug(f"{f['s_name']}: Could not parse line: {l}")

        self.kraken_raw_data[f["s_name"]] = data

    def sample_total_readcounts(self):
        """Compute the total read counts for each sample"""

        total_all_samples = 0
        for s_name, data in self.kraken_raw_data.items():
            self.kraken_sample_total_readcounts[s_name] = 0
            for row in data:
                self.kraken_sample_total_readcounts[s_name] += row["counts_direct"]
            total_all_samples += self.kraken_sample_total_readcounts[s_name]

        # Check that we had some counts for some samples, exit if not
        if total_all_samples == 0:
            log.warning("No samples had any reads")
            raise UserWarning

    def sum_sample_counts(self):
        """Sum counts across all samples for kraken data"""

        # Sum the percentages for each taxa across all samples
        # Allows us to pick the top taxa for each rank
        # Use percentages instead of counts so that deeply-sequences samples
        # are not unfairly over-represented
        for s_name, data in self.kraken_raw_data.items():
            for row in data:
                # Convenience vars that are easier to read
                rank_code = row["rank_code"]
                classif = row["classif"]

                # Skip anything that doesn't exactly fit a tax rank level
                if row["rank_code"] == "-" or any(c.isdigit() for c in row["rank_code"]):
                    continue

                if rank_code not in self.kraken_total_pct:
                    self.kraken_total_pct[rank_code] = dict()
                    self.kraken_total_counts[rank_code] = dict()

                if classif not in self.kraken_total_pct[rank_code]:
                    self.kraken_total_pct[rank_code][classif] = 0
                    self.kraken_total_counts[rank_code][classif] = 0
                try:
                    self.kraken_total_pct[rank_code][classif] += (
                        row["counts_rooted"] / self.kraken_sample_total_readcounts[s_name]
                    )
                except ZeroDivisionError:
                    pass
                self.kraken_total_counts[rank_code][classif] += row["counts_rooted"]

    def general_stats_cols(self):
        """Add a couple of columns to the General Statistics table"""

        # Get top taxa in most specific taxa rank that we have
        top_taxa = []
        top_rank_code = None
        top_rank_name = None
        for rank_code, rank_name in self.t_ranks.items():
            try:
                sorted_pct = sorted(self.kraken_total_pct[rank_code].items(), key=lambda x: x[1], reverse=True)
                for classif, pct_sum in sorted_pct[: self.top_n]:
                    top_taxa.append(classif)
                top_rank_code = rank_code
                top_rank_name = rank_name
                break
            except KeyError:
                # No species-level data found etc
                pass

        # Column headers
        headers = OrderedDict()

        top_one_hkey = None

        # don't include top-N % in general stats if all is unclassified.
        # unclassified is included separately, so also don't include twice
        if top_rank_code != "U":
            top_one_hkey = "% {}".format(top_taxa[0])
            headers[top_one_hkey] = {
                "title": top_one_hkey,
                "description": "Percentage of reads that were the top {} over all samples - {}".format(
                    top_rank_name, top_taxa[0]
                ),
                "suffix": "%",
                "max": 100,
                "scale": "PuBuGn",
            }
            headers["% Top"] = {
                "title": f"% Top {self.top_n} {top_rank_name}",
                "description": f"Percentage of reads that were classified by one of the top-{self.top_n} {top_rank_name} ({', '.join(top_taxa)})",
                "suffix": "%",
                "max": 100,
                "scale": "PuBu",
            }

        headers["% Unclassified"] = {
            "title": "% Unclassified",
            "description": "Percentage of reads that were unclassified",
            "suffix": "%",
            "max": 100,
            "scale": "OrRd",
        }

        # Get table data
        tdata = {}
        for s_name, d in self.kraken_raw_data.items():
            tdata[s_name] = {}
            for row in d:
                try:
                    percent = (row["counts_rooted"] / self.kraken_sample_total_readcounts[s_name]) * 100.0
                except ZeroDivisionError:
                    percent = 0
                if row["rank_code"] == "U":
                    tdata[s_name]["% Unclassified"] = percent
                if row["rank_code"] == top_rank_code and row["classif"] in top_taxa:
                    tdata[s_name]["% Top"] = percent + tdata[s_name].get("% Top", 0)
                if row["rank_code"] == top_rank_code and row["classif"] == top_taxa[0]:
                    tdata[s_name][top_one_hkey] = percent

            if top_one_hkey is not None and top_one_hkey not in tdata[s_name]:
                tdata[s_name][top_one_hkey] = 0

        self.general_stats_addcols(tdata, headers)

    def top_taxa_barplot(self):
        """Add a bar plot showing the top-N from each taxa rank"""

        pd = []
        cats = list()
        # Keeping track of encountered codes to display only tabs with available data
        found_rank_codes = set()

        for rank_code in self.t_ranks:
            rank_cats = OrderedDict()
            rank_data = dict()

            # Loop through the summed tax percentages to get the top-N across all samples
            try:
                sorted_pct = sorted(self.kraken_total_pct[rank_code].items(), key=lambda x: x[1], reverse=True)
            except KeyError:
                # Taxa rank not found in this sample
                continue
            i = 0
            counts_shown = {}
            for classif, pct_sum in sorted_pct:
                i += 1
                if i > self.top_n:
                    break
                rank_cats[classif] = {"name": classif}
                # Pull out counts for this rank + classif from each sample
                for s_name, d in self.kraken_raw_data.items():
                    if s_name not in rank_data:
                        rank_data[s_name] = dict()
                    if s_name not in counts_shown:
                        counts_shown[s_name] = 0

                    for row in d:
                        if row["rank_code"] == rank_code:
                            found_rank_codes.add(rank_code)
                            # unclassified are handled separately
                            if row["rank_code"] != "U":
                                if row["classif"] == classif:
                                    if classif not in rank_data[s_name]:
                                        rank_data[s_name][classif] = 0
                                    rank_data[s_name][classif] += row["counts_rooted"]
                                    counts_shown[s_name] += row["counts_rooted"]

            # Add in unclassified reads and "other" - we presume from other species etc.
            for s_name, d in self.kraken_raw_data.items():
                for row in d:
                    if row["rank_code"] == "U":
                        rank_data[s_name]["U"] = row["counts_rooted"]
                        counts_shown[s_name] += row["counts_rooted"]
                rank_data[s_name]["other"] = self.kraken_sample_total_readcounts[s_name] - counts_shown[s_name]

                # This should never happen... But it does sometimes if the total read count is a bit off
                if rank_data[s_name]["other"] < 0:
                    log.debug(
                        "Found negative 'other' count for {} ({}): {}".format(
                            s_name, self.t_ranks[rank_code], rank_data[s_name]["other"]
                        )
                    )
                    rank_data[s_name]["other"] = 0

            rank_cats["other"] = {"name": "Other", "color": "#cccccc"}
            rank_cats["U"] = {"name": "Unclassified", "color": "#d4949c"}

            cats.append(rank_cats)
            pd.append(rank_data)

        pconfig = {
<<<<<<< HEAD
            "id": f"{self.anchor}-topfive-plot",
            "title": f"{self.name}: Top taxa",
=======
            "id": "kraken-top-n-plot",
            "title": "Kraken 2: Top taxa",
>>>>>>> 82533d11
            "ylab": "Number of fragments",
            "data_labels": [v for k, v in self.t_ranks.items() if k in found_rank_codes],
        }

        self.add_section(
            name="Top taxa",
<<<<<<< HEAD
            anchor=f"{self.anchor}-topfive",
=======
            anchor="kraken-top-n",
>>>>>>> 82533d11
            description=f"The number of reads falling into the top {self.top_n} taxa across different ranks.",
            helptext=f"""
                To make this plot, the percentage of each sample assigned to a given taxa is summed across all samples.
                The counts for these top {self.top_n} taxa are then plotted for each of the 9 different taxa ranks.
                The unclassified count is always shown across all taxa ranks.

                The total number of reads is approximated by dividing the number of `unclassified` reads by the percentage of
                the library that they account for.
                Note that this is only an approximation, and that kraken percentages don't always add to exactly 100%.

                The category _"Other"_ shows the difference between the above total read count and the sum of the read counts
                in the top {self.top_n} taxa shown + unclassified. This should cover all taxa _not_ in the top {self.top_n}, +/- any rounding errors.

                Note that any taxon that does not exactly fit a taxon rank (eg. `-` or `G2`) is ignored.
            """,
            plot=bargraph.plot(pd, cats, pconfig),
        )

    def top_taxa_duplication_heatmap(self):
        """Add a heatmap showing the minimizer duplication of the top taxa"""

        duplication = list()
        pconfig = {
<<<<<<< HEAD
            "id": f"{self.anchor}-topfive-duplication_plot",
            "title": f"{self.name}: Top {self.top_n} species duplication",
=======
            "id": "kraken-top-duplication_plot",
            "title": f"Kraken 2: Top {self.top_n} species duplication",
>>>>>>> 82533d11
            "square": False,
            "xcats_samples": False,
        }

        rank_code = "S"
        rank_data = dict()
        # Loop through the summed tax percentages to get the top taxa across all samples
        try:
            sorted_pct = sorted(self.kraken_total_pct[rank_code].items(), key=lambda x: x[1], reverse=True)
        except KeyError:
            pass
            # Taxa rank not found in this sample

        i = 0
        counts_shown = {}

        showed_warning = False
        for classif, pct_sum in sorted_pct:
            i += 1
            if i > self.top_n:
                break
            # Pull out counts for this rank + classif from each sample
            for s_name, d in self.kraken_raw_data.items():
                if s_name not in rank_data:
                    rank_data[s_name] = dict()
                if s_name not in counts_shown:
                    counts_shown[s_name] = 0

                if classif not in rank_data[s_name]:
                    rank_data[s_name][classif] = None

                try:
                    row = next(row for row in d if row["rank_code"] == rank_code and row["classif"] == classif)
                except StopIteration:
                    # if nothing is found at the rank + classification, leave as 0
                    continue

                try:
                    rank_data[s_name][classif] = row["minimizer_duplication"]
                except KeyError:
                    del rank_data[s_name]
                    if not showed_warning:
                        log.warning("Kraken2 reports of different versions were found")
                        showed_warning = True

        # Strip empty samples
        for sample, vals in dict(rank_data).items():
            if len(vals) == 0:
                del rank_data[sample]

        # Build data structures for heatmap
        ylabels = list(rank_data.keys())
        xlabels = list(rank_data[ylabels[0]].keys())
        for sample in rank_data:
            duplication.append(list(rank_data[sample].values()))

        self.add_section(
            name="Duplication rate of top species",
<<<<<<< HEAD
            anchor=f"{self.anchor}-duplication-topfive",
=======
            anchor="kraken-duplication-top",
>>>>>>> 82533d11
            description=f"The duplication rate of minimizer falling into the top {self.top_n} species",
            helptext=f"""
                To make this plot, the minimizer duplication rate is computed for the top {self.top_n} most abundant species in all samples.

                The minimizer duplication rate is defined as: `duplication rate = (total number of minimizers / number of distinct minimizers)`

                A low coverage and high duplication rate (`>> 1`) is often sign of read stacking, which probably indicates of false positive hit.
            """,
            plot=heatmap.plot(duplication, xlabels, ylabels, pconfig),
        )<|MERGE_RESOLUTION|>--- conflicted
+++ resolved
@@ -64,13 +64,9 @@
 
         log.info("Found {} reports".format(len(self.kraken_raw_data)))
 
-<<<<<<< HEAD
         self.write_data_file(self.kraken_raw_data, f"multiqc_{self.anchor}")
 
-        # Sum counts across all samples, so that we can pick top 5
-=======
         # Sum counts across all samples, so that we can pick top species
->>>>>>> 82533d11
         self.kraken_total_pct = dict()
         self.kraken_total_counts = dict()
         self.kraken_sample_total_readcounts = dict()
@@ -398,24 +394,15 @@
             pd.append(rank_data)
 
         pconfig = {
-<<<<<<< HEAD
-            "id": f"{self.anchor}-topfive-plot",
+            "id": f"{self.anchor}-top-n-plot",
             "title": f"{self.name}: Top taxa",
-=======
-            "id": "kraken-top-n-plot",
-            "title": "Kraken 2: Top taxa",
->>>>>>> 82533d11
             "ylab": "Number of fragments",
             "data_labels": [v for k, v in self.t_ranks.items() if k in found_rank_codes],
         }
 
         self.add_section(
             name="Top taxa",
-<<<<<<< HEAD
-            anchor=f"{self.anchor}-topfive",
-=======
-            anchor="kraken-top-n",
->>>>>>> 82533d11
+            anchor=f"{self.anchor}-top-n",
             description=f"The number of reads falling into the top {self.top_n} taxa across different ranks.",
             helptext=f"""
                 To make this plot, the percentage of each sample assigned to a given taxa is summed across all samples.
@@ -439,13 +426,8 @@
 
         duplication = list()
         pconfig = {
-<<<<<<< HEAD
-            "id": f"{self.anchor}-topfive-duplication_plot",
+            "id": f"{self.anchor}-top-duplication_plot",
             "title": f"{self.name}: Top {self.top_n} species duplication",
-=======
-            "id": "kraken-top-duplication_plot",
-            "title": f"Kraken 2: Top {self.top_n} species duplication",
->>>>>>> 82533d11
             "square": False,
             "xcats_samples": False,
         }
@@ -504,11 +486,7 @@
 
         self.add_section(
             name="Duplication rate of top species",
-<<<<<<< HEAD
             anchor=f"{self.anchor}-duplication-topfive",
-=======
-            anchor="kraken-duplication-top",
->>>>>>> 82533d11
             description=f"The duplication rate of minimizer falling into the top {self.top_n} species",
             helptext=f"""
                 To make this plot, the minimizer duplication rate is computed for the top {self.top_n} most abundant species in all samples.

""" MultiQC module to parse output from ngsderive """


import csv
import io
import logging

from multiqc.modules.base_module import BaseMultiqcModule, ModuleNoSamplesFound
from multiqc.plots import bargraph, linegraph, table

# Initialise the logger
log = logging.getLogger(__name__)


class MultiqcModule(BaseMultiqcModule):
    """
    ngsderive module class, parses stderr logs.
    """

    def __init__(self):
        # Initialise the parent object
        super(MultiqcModule, self).__init__(
            name="ngsderive",
            anchor="ngsderive",
            href="https://github.com/stjudecloud/ngsderive",
            info="attempts to predict library information from next-generation sequencing data.",
            # Can't find a DOI // doi=
        )

        self.strandedness = {}
        self.instrument = {}
        self.readlen = {}
        self.encoding = {}
        self.junctions = {}

        # parse ngsderive summary file
        expected_header_count_strandedness = 5
        expected_header_count_instrument = 4
        expected_header_count_readlen = 4
        expected_header_count_encoding = 3
        expected_header_count_junctions = 9

        for f in self.find_log_files("ngsderive/strandedness"):
            self.parse(
                self.strandedness,
                f,
                "strandedness",
                expected_header_count_strandedness,
            )

        for f in self.find_log_files("ngsderive/instrument"):
            self.parse(
                self.instrument,
                f,
                "instrument",
                expected_header_count_instrument,
            )

        for f in self.find_log_files("ngsderive/readlen"):
            self.parse(
                self.readlen,
                f,
                "readlen",
                expected_header_count_readlen,
            )

        for f in self.find_log_files("ngsderive/encoding"):
            self.parse(
                self.encoding,
                f,
                "encoding",
                expected_header_count_encoding,
            )

        for f in self.find_log_files("ngsderive/junction_annotation"):
            self.parse(
                self.junctions,
                f,
                "junctions",
                expected_header_count_junctions,
            )

        self.strandedness = self.ignore_samples(self.strandedness)
        self.instrument = self.ignore_samples(self.instrument)
        self.readlen = self.ignore_samples(self.readlen)
        self.encoding = self.ignore_samples(self.encoding)
        self.junctions = self.ignore_samples(self.junctions)

        num_results_found = max(
            [len(d) for d in [self.strandedness, self.instrument, self.readlen, self.encoding, self.junctions]]
        )
        if num_results_found == 0:
            raise ModuleNoSamplesFound
        log.info("Found {} reports".format(num_results_found))

        # Superfluous function call to confirm that it is used in this module
        # Replace None with actual version if it is available
        self.add_software_version(None)

        if self.strandedness:
            self.add_strandedness_data()

        if self.instrument:
            self.add_instrument_data()

        if self.readlen:
            self.add_readlen_data()

        if self.encoding:
            self.add_encoding_data()

        if self.junctions:
            self.add_junctions_data()

    @staticmethod
    def probe_file_for_dictreader_kwargs(f, expected_header_count):
        """In short, this function was created to figure out which
        kwargs need to be passed to csv.DictReader. First,
        it tries to extract commonly known delimiters without
        doing an expensive scanning operation. If that
        doesn't work, we try sniffing for a dialect."""

        header = f.readline()
        f.seek(0)

        for delim in ["\t", ",", " ", "|"]:
            if delim in header and len(header.split(delim)) == expected_header_count:
                return {"delimiter": delim}

        log.warning("Could not easily detect delimiter for file. Trying csv.Sniffer()")
        dialect = csv.Sniffer().sniff(f.read(4096))  # 4096 is the buffer size
        f.seek(0)
        return {"dialect": dialect}

    def parse(self, sample_dict, found_file, subcommand, expected_header_count):
        kwargs = self.probe_file_for_dictreader_kwargs(io.StringIO(found_file["f"]), expected_header_count)
        for row in csv.DictReader(io.StringIO(found_file["f"]), **kwargs):
            if not row.get("File"):
                continue
            sample_name = self.clean_s_name(row.get("File"), found_file)
            if sample_name in sample_dict:
                log.debug("Duplicate sample name found! Overwriting: {}".format(sample_name))

            sample_dict[sample_name] = row
            self.add_data_source(f=found_file, s_name=sample_name)

    def add_strandedness_data(self):
        # Write data to file
        self.write_data_file(self.strandedness, "ngsderive_strandedness")

        data = {}
        for sample, strandedness in self.strandedness.items():
            data[sample] = {
                "predicted": strandedness.get("Predicted"),
                "forward": round(float(strandedness.get("ForwardPct")) * 100.0, 2),
                "reverse": round(float(strandedness.get("ReversePct")) * 100.0, 2),
            }

        bardata = {}
        sorted_data = sorted(data.items(), key=lambda x: x[1].get("forward"))
        for k, v in sorted_data:
            bardata[k] = v

        headers = {
            "predicted": {
                "title": "Strandedness",
                "description": "Predicted strandedness from ngsderive",
                "scale": False,
            }
        }
        self.general_stats_addcols(data, headers)

        # Config for the plot
        pconfig = {
            "id": "ngsderive_strandedness_plot",
            "title": "ngsderive: Strandedness",
            "ylab": "% Read Evidence",
            "ymin": 0,
            "ymax": 100,
            "tt_percentages": True,
            "ylab_format": "{value}%",
            "cpswitch": False,
        }

        self.add_section(
            name="Strandedness",
            anchor="ngsderive-strandedness",
            description="""Predicted strandedness provided by ngsderive. For more information, please see
            [the documentation](https://stjudecloud.github.io/ngsderive/subcommands/strandedness/).""",
            plot=bargraph.plot(bardata, ["forward", "reverse"], pconfig),
        )

    def add_instrument_data(self):
        # Write data to file
        self.write_data_file(self.instrument, "ngsderive_instrument")

        bgcols = {
            "low confidence": "#f8d7da",
            "medium confidence": "#fff3cd",
            "high confidence": "#d1e7dd",
        }
        cond_formatting_rules = {
            "pass": [{"s_eq": "high confidence"}],
            "warn": [{"s_eq": "medium confidence"}],
            "fail": [{"s_eq": "low confidence"}],
        }

        general_data = {}
        for sample, instrument_data in self.instrument.items():
            general_data[sample] = {
                "instrument": " / ".join(sorted(instrument_data.get("Instrument").split(" or "))),
                "confidence": instrument_data.get("Confidence"),
            }

        general_headers = {
            "instrument": {
                "title": "Predicted Instrument",
                "description": "Predicted instrument from ngsderive",
            },
            "confidence": {
                "title": "Instrument: Confidence",
                "description": "Level of confidence (low, medium, high) that the predicted instrument is correct.",
                "bgcols": bgcols,
                "cond_formatting_rules": cond_formatting_rules,
                "hidden": True,
            },
        }
        self.general_stats_addcols(general_data, general_headers)

        instruments = set()

        for d in general_data.values():
            instruments.update(d.get("instrument").split(" / "))

        # move multiple instruments to the end if it exists
        instruments = sorted(instruments)
        if "multiple instruments" in instruments:
            instruments.remove("multiple instruments")
            instruments.append("multiple instruments")

        headers = {}
        for instrument in instruments:
            headers[instrument] = {
                "title": instrument,
                "description": f"Predicted {instrument} from ngsderive",
                "bgcols": bgcols,
                "cond_formatting_rules": cond_formatting_rules,
            }
        headers["basis"] = {
            "title": "Instrument: Basis",
            "description": "Basis upon which the prediction was made.",
        }

        table_data = {}
        for sample, instrument_data in self.instrument.items():
            table_data[sample] = {}
            for instrument in instrument_data.get("Instrument").split(" or "):
                table_data[sample][instrument] = instrument_data.get("Confidence")
            table_data[sample]["basis"] = instrument_data.get("Basis")

        # Config for the plot
        config = {
            "id": "ngsderive_instruments_plot",
            "title": "ngsderive: Instruments",
            "scale": False,
        }

        self.add_section(
            name="Instrument",
            anchor="ngsderive-instrument",
            description="""Predicted instrument provided by ngsderive. For more information, please see
            [the documentation](https://stjudecloud.github.io/ngsderive/subcommands/instrument/).""",
            plot=table.plot(table_data, headers, config),
        )

    def add_readlen_data(self):
        # Write data to file
        self.write_data_file(self.readlen, "ngsderive_readlen")

        data = {}
        for sample, readlen in self.readlen.items():
            data[sample] = {
                "evidence": readlen.get("Evidence"),
                "majoritypctdetected": round(float(readlen.get("MajorityPctDetected")) * 100.0, 2),
                "consensusreadlength": int(readlen.get("ConsensusReadLength")),
            }

        headers = {
            "consensusreadlength": {
                "title": "Read Length (bp)",
                "description": "Predicted read length from ngsderive.",
<<<<<<< HEAD
                "format": "{:,.d}",
=======
                "format": "{:,d}",
>>>>>>> ab6147ba
            },
            "majoritypctdetected": {
                "title": "Read Length: % Supporting",
                "description": "Percentage of reads which were measured at the predicted read length.",
                "min": 0,
                "max": 100,
                "suffix": "%",
                "hidden": True,
            },
        }
        self.general_stats_addcols(data, headers)

        linedata = [{}, {}]

        for sample, d in data.items():
            # Build dict of count data
            count_data = {}
            for parts in d.get("evidence").split(";"):
                (k, v) = parts.split("=")
                count_data[int(k)] = int(v)
            linedata[1][sample] = count_data

            # Build dict of percentage data
            total_reads = sum(count_data.values())
            linedata[0][sample] = {readlen: (count / total_reads) * 100.0 for readlen, count in count_data.items()}

        # Config for the plot
        pconfig = {
            "id": "ngsderive_readlen_plot",
            "title": "ngsderive: Read Length",
            "xlab": "Read Length",
            "ylab": "% Evidence for Read Length",
            "data_labels": [
                {"name": "Percentages", "ylab": "% Evidence for Read Length"},
                {"name": "Counts", "ylab": "Number of reads"},
            ],
        }

        self.add_section(
            name="Read length",
            anchor="ngsderive-readlen",
            description="""Predicted read length provided by ngsderive. For more information, please see
            [the documentation](https://stjudecloud.github.io/ngsderive/subcommands/readlen/).""",
            plot=linegraph.plot(linedata, pconfig),
        )

    def add_encoding_data(self):
        # Write data to file
        self.write_data_file(self.encoding, "ngsderive_encoding")

        general_data = {}
        for sample, encoding_data in self.encoding.items():
            general_data[sample] = {
                "probable_encoding": encoding_data.get("ProbableEncoding"),
                "evidence": encoding_data.get("Evidence"),
            }

        general_headers = {
            "probable_encoding": {
                "title": "Probable Encoding",
                "description": "Predicted PHRED score encoding from ngsderive",
            },
            "evidence": {
                "title": "Encoding: Evidence",
                "description": "Observed ASCII value ranges in PHRED score encoding",
                "hidden": True,
            },
        }
        self.general_stats_addcols(general_data, general_headers)

    def add_junctions_data(self):
        # Write data to file
        self.write_data_file(self.junctions, "ngsderive_junctions")

        data = {}
        for sample, junctions_data in self.junctions.items():
            data[sample] = {
                "total_junctions": junctions_data.get("total_junctions"),
                "known_junctions": junctions_data.get("known_junctions"),
                "partial_novel_junctions": junctions_data.get("partial_novel_junctions"),
                "novel_junctions": junctions_data.get("complete_novel_junctions"),
                "total_splice_events": junctions_data.get("total_splice_events"),
                "known_spliced_reads": junctions_data.get("known_spliced_reads"),
                "partial_novel_spliced_reads": junctions_data.get("partial_novel_spliced_reads"),
                "novel_spliced_reads": junctions_data.get("complete_novel_spliced_reads"),
            }

        headers = {
            "total_junctions": {
                "title": "Total junctions",
                "description": "Total number of junctions found by ngsderive",
                "hidden": True,
                "format": "{:,d}",
            },
            "known_junctions": {
                "title": "Known junctions",
                "description": "Number of annotated junctions found by ngsderive",
                "format": "{:,d}",
            },
            "partial_novel_junctions": {
                "title": "Partially novel junctions",
                "description": "Number of partially annotated junctions found by ngsderive",
                "format": "{:,d}",
            },
            "novel_junctions": {
                "title": "Novel junctions",
                "description": "Number of completely novel junctions found by ngsderive",
                "format": "{:,d}",
            },
            "total_splice_events": {
                "title": "Total splice events",
                "description": "Total number of spliced reads found by ngsderive",
                "hidden": True,
                "format": "{:,d}",
            },
            "known_spliced_reads": {
                "title": "Annotated spliced reads",
                "description": "Number of annotated spliced reads found by ngsderive",
                "hidden": True,
                "format": "{:,d}",
            },
            "partial_novel_spliced_reads": {
                "title": "Partially annotated spliced reads",
                "description": "Number of partially annotated spliced reads found by ngsderive",
                "hidden": True,
                "format": "{:,d}",
            },
            "novel_spliced_reads": {
                "title": "Novel spliced reads",
                "description": "Number of completely un-annotated spliced reads found by ngsderive",
                "hidden": True,
                "format": "{:,d}",
            },
        }
        self.general_stats_addcols(data, headers)

        bardata = {}
        sorted_junction_data = sorted(data.items(), key=lambda x: int(x[1].get("total_junctions")), reverse=True)
        for k, v in sorted_junction_data:
            bardata[k] = {
                "known_junctions": v["known_junctions"],
                "partial_novel_junctions": v["partial_novel_junctions"],
                "novel_junctions": v["novel_junctions"],
                "known_spliced_reads": v["known_spliced_reads"],
                "partial_novel_spliced_reads": v["partial_novel_spliced_reads"],
                "novel_spliced_reads": v["novel_spliced_reads"],
            }

        # Config for the plot
        pconfig = {
            "id": "ngsderive_junctions_plot",
            "title": "ngsderive: Junction Annotation",
            "cpswitch_counts_label": "Number",
            "yDecimals": False,
            "ylab": "Number of junctions",
            "data_labels": [
                {"name": "Junctions", "ylab": "Number of junctions"},
                {"name": "Spliced Reads", "ylab": "Number of spliced reads"},
            ],
        }

        cats = [
            {
                "known_junctions": {"name": "Known junctions"},
                "partial_novel_junctions": {"name": "Partially novel junctions"},
                "novel_junctions": {"name": "Novel junctions"},
            },
            {
                "known_spliced_reads": {"name": "Annotated spliced reads"},
                "partial_novel_spliced_reads": {"name": "Partially annotated spliced reads"},
                "novel_spliced_reads": {"name": "Novel spliced reads"},
            },
        ]
        self.add_section(
            name="Junction Annotations",
            anchor="ngsderive-junctions",
            description="""Junction annotations provided by ngsderive. For more information, please see
            [the documentation](https://stjudecloud.github.io/ngsderive/subcommands/junction_annotation/).""",
            plot=bargraph.plot([bardata, bardata], cats, pconfig),
        )<|MERGE_RESOLUTION|>--- conflicted
+++ resolved
@@ -289,11 +289,7 @@
             "consensusreadlength": {
                 "title": "Read Length (bp)",
                 "description": "Predicted read length from ngsderive.",
-<<<<<<< HEAD
-                "format": "{:,.d}",
-=======
-                "format": "{:,d}",
->>>>>>> ab6147ba
+                "format": "{:,d}",
             },
             "majoritypctdetected": {
                 "title": "Read Length: % Supporting",

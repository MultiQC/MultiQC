""" MultiQC module to parse output from ngsderive """


import csv
import io
import logging
from collections import OrderedDict

from multiqc.modules.base_module import BaseMultiqcModule, ModuleNoSamplesFound
from multiqc.plots import bargraph, linegraph, table

# Initialise the logger
log = logging.getLogger(__name__)


class MultiqcModule(BaseMultiqcModule):
    """
    ngsderive module class, parses stderr logs.
    """

    def __init__(self):
        # Initialise the parent object
        super(MultiqcModule, self).__init__(
            name="ngsderive",
            anchor="ngsderive",
            href="https://github.com/stjudecloud/ngsderive",
            info="attempts to predict library information from next-generation sequencing data.",
            # Can't find a DOI // doi=
        )

        self.strandedness = {}
        self.instrument = {}
        self.readlen = {}
        self.encoding = {}
        self.junctions = {}
        self.endedness = {}

        # parse ngsderive summary file
        for f in self.find_log_files("ngsderive/strandedness"):
            self.parse(self.strandedness, f, "strandedness", expected_header_counts={5})

            # Superfluous function call to confirm that it is used in this module
            # Replace None with actual version if it is available
            self.add_software_version(None, f["s_name"])

        for f in self.find_log_files("ngsderive/instrument"):
            self.parse(self.instrument, f, "instrument", expected_header_counts={4})

        for f in self.find_log_files("ngsderive/readlen"):
            self.parse(self.readlen, f, "readlen", expected_header_counts={4})

        for f in self.find_log_files("ngsderive/encoding"):
            self.parse(self.encoding, f, "encoding", expected_header_counts={3})

        for f in self.find_log_files("ngsderive/junction_annotation"):
            self.parse(self.junctions, f, "junctions", expected_header_counts={9})

        for f in self.find_log_files("ngsderive/endedness"):
            self.parse(self.endedness, f, "endedness", expected_header_counts={6, 7})

        self.strandedness = self.ignore_samples(self.strandedness)
        self.instrument = self.ignore_samples(self.instrument)
        self.readlen = self.ignore_samples(self.readlen)
        self.encoding = self.ignore_samples(self.encoding)
        self.junctions = self.ignore_samples(self.junctions)
        self.endedness = self.ignore_samples(self.endedness)

        num_results_found = max(
            [
                len(d)
                for d in [
                    self.strandedness,
                    self.instrument,
                    self.readlen,
                    self.encoding,
                    self.junctions,
                    self.endedness,
                ]
            ]
        )
        if num_results_found == 0:
<<<<<<< HEAD
            raise UserWarning
        log.info(f"Found {num_results_found} reports")
=======
            raise ModuleNoSamplesFound
        log.info("Found {} reports".format(num_results_found))
>>>>>>> 0ff8ec32

        if self.strandedness:
            self.add_strandedness_data()

        if self.instrument:
            self.add_instrument_data()

        if self.readlen:
            self.add_readlen_data()

        if self.encoding:
            self.add_encoding_data()

        if self.junctions:
            self.add_junctions_data()

        if self.endedness:
            self.add_endedness_data()

    def probe_file_for_dictreader_kwargs(self, f, expected_header_counts):
        """In short, this function was created to figure out which
        kwargs need to be passed to csv.DictReader. First,
        it tries to extract commonly known delimiters without
        doing an expensive scanning operation. If that
        doesn't work, we try sniffing for a dialect."""

        header = f.readline()
        f.seek(0)

        for delim in ["\t", ",", " ", "|"]:
            if delim in header and len(header.split(delim)) in expected_header_counts:
                return {"delimiter": delim}

        log.warn("Could not easily detect delimiter for file. Trying csv.Sniffer()")
        dialect = csv.Sniffer().sniff(f.read(4096))  # 4096 is the buffer size
        f.seek(0)
        return {"dialect": dialect}

    def parse(self, sample_dict, found_file, subcommand, expected_header_counts):
        kwargs = self.probe_file_for_dictreader_kwargs(io.StringIO(found_file["f"]), expected_header_counts)
        for row in csv.DictReader(io.StringIO(found_file["f"]), **kwargs):
            if not row.get("File"):
                continue
            sample_name = self.clean_s_name(row.get("File"), found_file)
            if sample_name in sample_dict:
                log.debug(f"Duplicate sample name found for {subcommand}! Overwriting: {sample_name}")

            sample_dict[sample_name] = row
            self.add_data_source(f=found_file, s_name=sample_name)

    def add_strandedness_data(self):
        # Write data to file
        self.write_data_file(self.strandedness, "ngsderive_strandedness")

        data = {}
        for sample, strandedness in self.strandedness.items():
            data[sample] = {
                "predicted": strandedness.get("Predicted"),
                "forward": round(float(strandedness.get("ForwardPct")) * 100.0, 2),
                "reverse": round(float(strandedness.get("ReversePct")) * 100.0, 2),
            }

        bardata = OrderedDict()
        sorted_data = sorted(data.items(), key=lambda x: x[1].get("forward"))
        for k, v in sorted_data:
            bardata[k] = v

        headers = {
            "predicted": {
                "title": "Strandedness",
                "description": "Predicted strandedness from ngsderive",
            }
        }
        self.general_stats_addcols(data, headers)

        # Config for the plot
        pconfig = {
            "id": "ngsderive_strandedness_plot",
            "title": "ngsderive: Strandedness",
            "namespace": "ngsderive",
            "ylab": "% Read Evidence",
            "ymin": 0,
            "ymax": 100,
            "tt_percentages": True,
            "ylab_format": "{value}%",
            "cpswitch": False,
        }

        self.add_section(
            name="Strandedness",
            anchor="ngsderive-strandedness",
            description="""Predicted strandedness provided by ngsderive. For more information, please see
            [the documentation](https://stjudecloud.github.io/ngsderive/subcommands/strandedness/).""",
            plot=bargraph.plot(bardata, ["forward", "reverse"], pconfig),
        )

    def add_instrument_data(self):
        # Write data to file
        self.write_data_file(self.instrument, "ngsderive_instrument")

        bgcols = {"low confidence": "#f8d7da", "medium confidence": "#fff3cd", "high confidence": "#d1e7dd"}
        cond_formatting_rules = {
            "pass": [{"s_eq": "high confidence"}],
            "warn": [{"s_eq": "medium confidence"}],
            "fail": [{"s_eq": "low confidence"}],
        }

        general_data = {}
        for sample, instrument_data in self.instrument.items():
            general_data[sample] = {
                "instrument": " / ".join(sorted(instrument_data.get("Instrument").split(" or "))),
                "confidence": instrument_data.get("Confidence"),
            }

        general_headers = OrderedDict()
        general_headers["instrument"] = {
            "title": "Predicted Instrument",
            "description": "Predicted instrument from ngsderive",
        }
        general_headers["confidence"] = {
            "title": "Instrument: Confidence",
            "description": "Level of confidence (low, medium, high) that the predicted instrument is correct.",
            "bgcols": bgcols,
            "cond_formatting_rules": cond_formatting_rules,
            "hidden": True,
        }
        self.general_stats_addcols(general_data, general_headers)

        instruments = set()

        for d in general_data.values():
            instruments.update(d.get("instrument").split(" / "))

        # move multiple instruments to the end if it exists
        instruments = sorted(instruments)
        if "multiple instruments" in instruments:
            instruments.remove("multiple instruments")
            instruments.append("multiple instruments")

        headers = OrderedDict()
        for instrument in instruments:
            headers[instrument] = {
                "title": instrument,
                "description": f"Predicted {instrument} from ngsderive",
                "bgcols": bgcols,
                "cond_formatting_rules": cond_formatting_rules,
            }
        headers["basis"] = {
            "title": "Instrument: Basis",
            "description": "Basis upon which the prediction was made.",
        }

        table_data = {}
        for sample, instrument_data in self.instrument.items():
            table_data[sample] = {}
            for instrument in instrument_data.get("Instrument").split(" or "):
                table_data[sample][instrument] = instrument_data.get("Confidence")
            table_data[sample]["basis"] = instrument_data.get("Basis")

        # Config for the plot
        config = {
            "id": "ngsderive_instruments_plot",
            "title": "ngsderive: Instruments",
            "namespace": "ngsderive",
        }

        self.add_section(
            name="Instrument",
            anchor="ngsderive-instrument",
            description="""Predicted instrument provided by ngsderive. For more information, please see
            [the documentation](https://stjudecloud.github.io/ngsderive/subcommands/instrument/).""",
            plot=table.plot(table_data, headers, config),
        )

    def add_readlen_data(self):
        # Write data to file
        self.write_data_file(self.readlen, "ngsderive_readlen")

        data = {}
        for sample, readlen in self.readlen.items():
            data[sample] = {
                "evidence": readlen.get("Evidence"),
                "majoritypctdetected": round(float(readlen.get("MajorityPctDetected")) * 100.0, 2),
                "consensusreadlength": int(readlen.get("ConsensusReadLength")),
            }

        headers = OrderedDict()
        headers["consensusreadlength"] = {
            "title": "Read Length (bp)",
            "description": "Predicted read length from ngsderive.",
            "format": "{:,d}",
        }
        headers["majoritypctdetected"] = {
            "title": "Read Length: % Supporting",
            "description": "Percentage of reads which were measured at the predicted read length.",
            "min": 0,
            "max": 100,
            "suffix": "%",
            "hidden": True,
        }
        self.general_stats_addcols(data, headers)

        linedata = [{}, {}]

        for sample, d in data.items():
            # Build dict of count data
            count_data = {}
            for parts in d.get("evidence").split(";"):
                (k, v) = parts.split("=")
                count_data[int(k)] = int(v)
            linedata[1][sample] = count_data

            # Build dict of percentage data
            total_reads = sum(count_data.values())
            linedata[0][sample] = {readlen: (count / total_reads) * 100.0 for readlen, count in count_data.items()}

        # Config for the plot
        pconfig = {
            "id": "ngsderive_readlen_plot",
            "title": "ngsderive: Read Length",
            "namespace": "ngsderive",
            "xlab": "Read Length",
            "ylab": "% Evidence for Read Length",
            "data_labels": [
                {"name": "Percentages", "ylab": "% Evidence for Read Length"},
                {"name": "Counts", "ylab": "Number of reads"},
            ],
        }

        self.add_section(
            name="Read length",
            anchor="ngsderive-readlen",
            description="""Predicted read length provided by ngsderive. For more information, please see
            [the documentation](https://stjudecloud.github.io/ngsderive/subcommands/readlen/).""",
            plot=linegraph.plot(linedata, pconfig),
        )

    def add_encoding_data(self):
        # Write data to file
        self.write_data_file(self.encoding, "ngsderive_encoding")

        general_data = {}
        for sample, encoding_data in self.encoding.items():
            general_data[sample] = {
                "probable_encoding": encoding_data.get("ProbableEncoding"),
                "evidence": encoding_data.get("Evidence"),
            }

        general_headers = OrderedDict()
        general_headers["probable_encoding"] = {
            "title": "Probable Encoding",
            "description": "Predicted PHRED score encoding from ngsderive",
        }
        general_headers["evidence"] = {
            "title": "Encoding: Evidence",
            "description": "Observed ASCII value ranges in PHRED score encoding",
            "hidden": True,
        }
        self.general_stats_addcols(general_data, general_headers)

    def add_junctions_data(self):
        # Write data to file
        self.write_data_file(self.junctions, "ngsderive_junctions")

        data = {}
        for sample, junctions_data in self.junctions.items():
            data[sample] = {
                "total_junctions": int(junctions_data.get("total_junctions")),
                "known_junctions": int(junctions_data.get("known_junctions")),
                "partial_novel_junctions": int(junctions_data.get("partial_novel_junctions")),
                "novel_junctions": int(junctions_data.get("complete_novel_junctions")),
                "total_splice_events": int(junctions_data.get("total_splice_events")),
                "known_spliced_reads": int(junctions_data.get("known_spliced_reads")),
                "partial_novel_spliced_reads": int(junctions_data.get("partial_novel_spliced_reads")),
                "novel_spliced_reads": int(junctions_data.get("complete_novel_spliced_reads")),
            }

        headers = OrderedDict(
            {
                "total_junctions": {
                    "title": "Total junctions",
                    "description": "Total number of junctions found by ngsderive",
                    "hidden": True,
                    "format": "{:,d}",
                },
                "known_junctions": {
                    "title": "Known junctions",
                    "description": "Number of annotated junctions found by ngsderive",
                    "format": "{:,d}",
                },
                "partial_novel_junctions": {
                    "title": "Partially novel junctions",
                    "description": "Number of partially annotated junctions found by ngsderive",
                    "format": "{:,d}",
                },
                "novel_junctions": {
                    "title": "Novel junctions",
                    "description": "Number of completely novel junctions found by ngsderive",
                    "format": "{:,d}",
                },
                "total_splice_events": {
                    "title": "Total splice events",
                    "description": "Total number of spliced reads found by ngsderive",
                    "hidden": True,
                    "format": "{:,d}",
                },
                "known_spliced_reads": {
                    "title": "Annotated spliced reads",
                    "description": "Number of annotated spliced reads found by ngsderive",
                    "hidden": True,
                    "format": "{:,d}",
                },
                "partial_novel_spliced_reads": {
                    "title": "Partially annotated spliced reads",
                    "description": "Number of partially annotated spliced reads found by ngsderive",
                    "hidden": True,
                    "format": "{:,d}",
                },
                "novel_spliced_reads": {
                    "title": "Novel spliced reads",
                    "description": "Number of completely un-annotated spliced reads found by ngsderive",
                    "hidden": True,
                    "format": "{:,d}",
                },
            }
        )
        self.general_stats_addcols(data, headers)

        bardata = OrderedDict()
        sorted_junction_data = sorted(data.items(), key=lambda x: int(x[1].get("total_junctions")), reverse=True)
        for k, v in sorted_junction_data:
            bardata[k] = {
                "known_junctions": v["known_junctions"],
                "partial_novel_junctions": v["partial_novel_junctions"],
                "novel_junctions": v["novel_junctions"],
                "known_spliced_reads": v["known_spliced_reads"],
                "partial_novel_spliced_reads": v["partial_novel_spliced_reads"],
                "novel_spliced_reads": v["novel_spliced_reads"],
            }

        # Config for the plot
        pconfig = {
            "id": "ngsderive_junctions_plot",
            "title": "ngsderive: Junction Annotation",
            "namespace": "ngsderive",
            "cpswitch_counts_label": "Number",
            "yDecimals": False,
            "ylab": "Number of junctions",
            "data_labels": [
                {"name": "Junctions", "ylab": "Number of junctions"},
                {"name": "Spliced Reads", "ylab": "Number of spliced reads"},
            ],
        }

        cats = [OrderedDict(), OrderedDict()]
        cats[0]["known_junctions"] = {"name": "Known junctions"}
        cats[0]["partial_novel_junctions"] = {"name": "Partially novel junctions"}
        cats[0]["novel_junctions"] = {"name": "Novel junctions"}
        cats[1]["known_spliced_reads"] = {"name": "Annotated spliced reads"}
        cats[1]["partial_novel_spliced_reads"] = {"name": "Partially annotated spliced reads"}
        cats[1]["novel_spliced_reads"] = {"name": "Novel spliced reads"}

        self.add_section(
            name="Junction Annotations",
            anchor="ngsderive-junctions",
            description="""Junction annotations provided by ngsderive. For more information, please see
            [the documentation](https://stjudecloud.github.io/ngsderive/subcommands/junction_annotation/).""",
            plot=bargraph.plot([bardata, bardata], cats, pconfig),
        )

    def add_endedness_data(self):
        # Write data to file
        self.write_data_file(self.endedness, "ngsderive_endedness")

        general_data = {}
        rpt_present = False
        for sample, endedness_data in self.endedness.items():
            general_data[sample] = {
                "endedness": endedness_data.get("Endedness"),
            }
            if "Reads per template" in endedness_data:
                rpt_present = True

        general_headers = OrderedDict()
        general_headers["endedness"] = {
            "title": "Predicted Endedness",
            "description": "Predicted library endedness from ngsderive",
        }
        self.general_stats_addcols(general_data, general_headers)

        headers = OrderedDict()
        headers["FyLn"] = {
            "title": "f+l- count",
            "description": "Number of reads with the 'first in template' FLAG set and the 'last in template' FLAG unset",
            "format": "{:,d}",
        }
        headers["FnLy"] = {
            "title": "f-l+ count",
            "description": "Number of reads with the 'first in template' FLAG unset and the 'last in template' FLAG set",
            "format": "{:,d}",
        }
        headers["FnLn"] = {
            "title": "f-l- count",
            "description": "Number of reads with the 'first in template' FLAG unset and the 'last in template' FLAG unset",
            "format": "{:,d}",
        }
        headers["FyLy"] = {
            "title": "f+l+ count",
            "description": "Number of reads with the 'first in template' FLAG set and the 'last in template' FLAG set",
            "format": "{:,d}",
        }
        if rpt_present:
            headers["RPT"] = {
                "title": "Reads per template",
                "description": "Average number of reads per QNAME template",
                "format": "{:,.4f}",
            }
        headers["endedness"] = {
            "title": "Predicted Endedness",
            "description": "Predicted library endedness from ngsderive",
        }

        table_data = {}
        for sample, endedness_data in self.endedness.items():
            table_data[sample] = {}
            table_data[sample]["FyLn"] = int(endedness_data.get("f+l-"))
            table_data[sample]["FnLy"] = int(endedness_data.get("f-l+"))
            table_data[sample]["FnLn"] = int(endedness_data.get("f-l-"))
            table_data[sample]["FyLy"] = int(endedness_data.get("f+l+"))
            rpt = endedness_data.get("Reads per template")
            if rpt is not None:
                table_data[sample]["RPT"] = float(rpt)
            table_data[sample]["endedness"] = endedness_data.get("Endedness")

        # Config for the plot
        config = {
            "id": "ngsderive_endedness_plot",
            "title": "ngsderive: Endedness",
            "namespace": "ngsderive",
        }

        self.add_section(
            name="Endedness",
            anchor="ngsderive-endedness",
            description="""Predicted library endedness provided by ngsderive. For more information, please see
            [the documentation](https://stjudecloud.github.io/ngsderive/subcommands/endedness/).""",
            plot=table.plot(table_data, headers, config),
        )<|MERGE_RESOLUTION|>--- conflicted
+++ resolved
@@ -79,13 +79,8 @@
             ]
         )
         if num_results_found == 0:
-<<<<<<< HEAD
-            raise UserWarning
-        log.info(f"Found {num_results_found} reports")
-=======
             raise ModuleNoSamplesFound
         log.info("Found {} reports".format(num_results_found))
->>>>>>> 0ff8ec32
 
         if self.strandedness:
             self.add_strandedness_data()

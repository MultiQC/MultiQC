--- conflicted
+++ resolved
@@ -279,12 +279,11 @@
                 "consensusreadlength": int(readlen.get("ConsensusReadLength")),
             }
 
-<<<<<<< HEAD
         headers = {
             "consensusreadlength": {
                 "title": "Read Length (bp)",
                 "description": "Predicted read length from ngsderive.",
-                "format": "{:,.d}",
+                "format": "{:,d}",
             },
             "majoritypctdetected": {
                 "title": "Read Length: % Supporting",
@@ -294,21 +293,6 @@
                 "suffix": "%",
                 "hidden": True,
             },
-=======
-        headers = OrderedDict()
-        headers["consensusreadlength"] = {
-            "title": "Read Length (bp)",
-            "description": "Predicted read length from ngsderive.",
-            "format": "{:,d}",
-        }
-        headers["majoritypctdetected"] = {
-            "title": "Read Length: % Supporting",
-            "description": "Percentage of reads which were measured at the predicted read length.",
-            "min": 0,
-            "max": 100,
-            "suffix": "%",
-            "hidden": True,
->>>>>>> 5832ba75
         }
         self.general_stats_addcols(data, headers)
 

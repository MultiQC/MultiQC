--- conflicted
+++ resolved
@@ -5,11 +5,7 @@
 
 import csv
 import logging
-<<<<<<< HEAD
-=======
-from collections import OrderedDict
 from typing import Optional
->>>>>>> 8b780b1f
 
 from multiqc.modules.base_module import BaseMultiqcModule, ModuleNoSamplesFound
 from multiqc.plots import table
@@ -152,9 +148,8 @@
                 "title": "Lineage",
                 "description": """
                 The most likely lineage assigned to a given sequence based on the inference engine used
-                and the SARS-CoV-2 diversity designated.
-            """,
-<<<<<<< HEAD
+                and the SARS-CoV-2 diversity designated
+                """,
                 "scale": False,
                 "bgcols": self.lineage_colours,
             },
@@ -180,14 +175,14 @@
             },
             "scorpio_support": {
                 "title": "S support",
-                "description": "Scorpio: The proportion of defining variants which have the alternative allele in the sequence.",
+                "description": "Scorpio: The proportion of defining variants which have the alternative allele in the sequence",
                 "min": 0,
                 "max": 1,
                 "scale": "RdYlBu",
             },
             "scorpio_conflict": {
                 "title": "S conflict",
-                "description": "Scorpio: The proportion of defining variants which have the reference allele in the sequence.",
+                "description": "Scorpio: The proportion of defining variants which have the reference allele in the sequence",
                 "min": 0,
                 "max": 1,
                 "scale": "RdYlGn-rev",
@@ -200,120 +195,38 @@
             },
             "pangolin_version": {
                 "title": "Pangolin version",
-                "description": "The version of pangolin software running.",
-                "scale": False,
-                "hidden": True,
-            },
-            "pangoLEARN_version": {
-                "title": "PangoLEARN version",
-                "description": "The dated version of the pangoLEARN model installed.",
-                "scale": False,
-                "hidden": True,
-            },
-            "pango_version": {
-                "title": "Pango version",
-                "description": "The version of pango-designation lineages that this assignment is based on.",
+                "description": "The version of pangolin software running",
+                "scale": False,
+                "hidden": True,
+            },
+            "scorpio_version": {
+                "title": "Scorpio version",
+                "description": "The version of the scorpio software installed",
+                "scale": False,
+                "hidden": True,
+            },
+            "constellation_version": {
+                "title": "Constellations version",
+                "description": "The version of Constellations that scorpio has used to curate the lineage assignment",
                 "scale": False,
                 "hidden": True,
             },
             "qc_status": {
                 "title": "QC Status",
-                "description": "Indicates whether the sequence passed the QC thresholds for minimum length and maximum N content.",
+                "description": "Indicates whether the sequence passed the QC thresholds for minimum length and maximum N content",
                 "scale": False,
                 "modify": lambda x: "Pass" if x == "passed_qc" else x.capitalize(),
+            },
+            "qc_notes": {
+                "title": "QC Note",
+                "description": "Notes specific to the QC checks run on the sequences",
+                "scale": False,
             },
             "note": {
                 "title": "Note",
                 "description": "Additional information from Pangolin",
                 "scale": False,
             },
-=======
-            "scale": False,
-            "bgcols": self.lineage_colours,
-        }
-        headers["conflict"] = {
-            "title": "Conflict",
-            "description": "Conflict between categories in decision tree",
-            "min": 0,
-            "max": 1,
-            "scale": "RdBu-rev",
-        }
-
-        headers["ambiguity_score"] = {
-            "title": "Ambiguity",
-            "description": "Quantity of missing data in a sequence",
-            "min": 0,
-            "max": 1,
-            "scale": "RdYlGn",
-        }
-        headers["scorpio_call"] = {
-            "title": "S call",
-            "description": "Scorpio: If a query is assigned a constellation by scorpio this call is output in this column",
-            "scale": False,
-            "bgcols": self.lineage_colours,
-        }
-
-        headers["scorpio_support"] = {
-            "title": "S support",
-            "description": "Scorpio: The proportion of defining variants which have the alternative allele in the sequence.",
-            "min": 0,
-            "max": 1,
-            "scale": "RdYlBu",
-        }
-
-        headers["scorpio_conflict"] = {
-            "title": "S conflict",
-            "description": "Scorpio: The proportion of defining variants which have the reference allele in the sequence.",
-            "min": 0,
-            "max": 1,
-            "scale": "RdYlGn-rev",
-        }
-        headers["version"] = {
-            "title": "Version",
-            "description": "A version number that represents both the pango-designation number and the inference engine used to assign the lineage",
-            "scale": False,
-            "hidden": True,
-        }
-
-        headers["pangolin_version"] = {
-            "title": "Pangolin version",
-            "description": "The version of pangolin software running.",
-            "scale": False,
-            "hidden": True,
-        }
-
-        headers["scorpio_version"] = {
-            "title": "Scorpio version",
-            "description": "The version of the scorpio software installed.",
-            "scale": False,
-            "hidden": True,
-        }
-
-        headers["constellation_version"] = {
-            "title": "Constellations version",
-            "description": "The version of Constellations that scorpio has used to curate the lineage assignment.",
-            "scale": False,
-            "hidden": True,
-        }
-
-        headers["qc_status"] = {
-            "title": "QC Status",
-            "description": "Indicates whether the sequence passed the QC thresholds for minimum length and maximum N content.",
-            "scale": False,
-            "modify": lambda x: "Pass" if x == "passed_qc" else x.capitalize(),
-        }
-
-        headers["qc_notes"] = {
-            "title": "QC Note",
-            "description": "Notes specific to the QC checks run on the sequences.",
-            "scale": False,
-        }
-
-        headers["note"] = {
-            "title": "Note",
-            "description": "Additional information from Pangolin",
-            "scale": False,
->>>>>>> 8b780b1f
         }
 
         # Main table config

#!/usr/bin/env python

""" MultiQC module to parse output from Peddy """

from __future__ import print_function
from collections import OrderedDict
import logging

from multiqc import config
from multiqc.plots import scatter
from multiqc.modules.base_module import BaseMultiqcModule

# Initialise the logger
log = logging.getLogger(__name__)

class MultiqcModule(BaseMultiqcModule):
    """
    Peddy module class, parses stderr logs.
    """

    def __init__(self):

        # Initialise the parent object
        super(MultiqcModule, self).__init__(name='Peddy', anchor='peddy',
        href='https://github.com/brentp/peddy',
        info="calculates genotype :: pedigree correspondence checks, ancestry checks and sex checks using VCF files.")

        # Find and load any Peddy reports
        self.peddy_data = dict()
        self.peddy_length_counts = dict()
        self.peddy_length_exp = dict()
        self.peddy_length_obsexp = dict()

        for f in self.find_log_files('peddy/summary_table'):
            parsed_data = self.parse_peddy_summary(f)
            if parsed_data is not None:
                for s_name in parsed_data:
                    s_name = self.clean_s_name(s_name, f['root'])
                    try:
                        self.peddy_data[s_name].update(parsed_data[s_name])
                    except KeyError:
                        self.peddy_data[s_name] = parsed_data[s_name]

        for pattern in ['het_check', 'ped_check', 'sex_check']:
            sp_key = 'peddy/{}'.format(pattern)
            for f in self.find_log_files(sp_key):
                # some columns have the same name in het_check and sex_check (median_depth)
                # pass pattern to parse_peddy_csv so the column names can include pattern to avoid being overwritten
                parsed_data = self.parse_peddy_csv(f, pattern)
                if parsed_data is not None:
                    for s_name in parsed_data:
                        s_name = self.clean_s_name(s_name, f['root'])
                        try:
                            self.peddy_data[s_name].update(parsed_data[s_name])
                        except KeyError:
                            self.peddy_data[s_name] = parsed_data[s_name]

        # Filter to strip out ignored sample names
        self.peddy_data = self.ignore_samples(self.peddy_data)

        if len(self.peddy_data) == 0:
            raise UserWarning

        log.info("Found {} reports".format(len(self.peddy_data)))

        # Write parsed report data to a file
        self.write_data_file(self.peddy_data, 'multiqc_peddy')

        # Basic Stats Table
        self.peddy_general_stats_table()

        # PCA plot
        #self.peddy_pca_plot()

        # Relatedness plot
        #self.peddy_relatedness_plot()
        
        # hetcheck plot
        #self.peddy_het_check_plot()


    def parse_peddy_summary(self, f):
        """ Go through log file looking for peddy output """
        parsed_data = dict()
        headers = None
        for l in f['f'].splitlines():
            s = l.split("\t")
            if headers is None:
                s[0] = s[0].lstrip('#')
                headers = s
            else:
                parsed_data[s[1]] = dict()
                for i, v in enumerate(s):
                    if i != 1:
                        try:
                            parsed_data[s[1]][headers[i]] = float(v)
                        except ValueError:
                            parsed_data[s[1]][headers[i]] = v
        if len(parsed_data) == 0:
            return None
        return parsed_data

    def parse_peddy_csv(self, f, pattern):
        """ Parse csv output from peddy """
        parsed_data = dict()
        headers = None
        s_name_idx = None
        for l in f['f'].splitlines():
            s = l.split(",")
            if headers is None:
                headers = s
                try:
                    s_name_idx = [headers.index("sample_id")]
                except ValueError:
                    try:
                        s_name_idx = [headers.index("sample_a"), headers.index("sample_b")]
                    except ValueError:
                        log.warn("Could not find sample name in Peddy output: {}".format(f['fn']))
                        return None
            else:
                s_name = '-'.join([s[idx] for idx in s_name_idx])
                parsed_data[s_name] = dict()
                for i, v in enumerate(s):
                    if i not in s_name_idx:
                        try:
                            # add the pattern as a suffix to key
                            parsed_data[s_name][headers[i] + "_" + pattern] = float(v)
                        except ValueError:
                            # add the pattern as a suffix to key
                            parsed_data[s_name][headers[i] + "_" + pattern] = v
        if len(parsed_data) == 0:
            return None
        return parsed_data

    def peddy_general_stats_table(self):
        """ Take the parsed stats from the Peddy report and add it to the
        basic stats table at the top of the report """

        family_ids = [ x.get('family_id') for x in self.peddy_data.values() ]

        headers = OrderedDict()
        #headers['family_id'] = {
        #    'title': 'Family ID',
        #    'hidden': True if all([v == family_ids[0] for v in family_ids]) else False
        #}
        #headers['ancestry-prediction'] = {
        #    'title': 'Ancestry',
        #    'description': 'Ancestry Prediction',
        #}
        headers['sex_het_ratio'] = {
            'title': 'Sex / Het Ratio',
        }
        headers['error_sex_check'] = {
            'title': 'Sex Error',
            'description': 'Error in sample sex prediction',
        }
        self.general_stats_addcols(self.peddy_data, headers)

    def peddy_pca_plot(self):

        data = dict()
        for s_name, d in self.peddy_data.items():
            if 'PC1_het_check' in d and 'PC2_het_check' in d:
                data[s_name] = {
                    'x': d['PC1_het_check'],
                    'y': d['PC2_het_check'],
                }

        pconfig = {
            'id': 'peddy_pca_plot',
            'title': 'Peddy: PCA Plot',
            'xlab': 'PC1',
            'ylab': 'PC2'
        }

        if len(data) > 0:
            self.add_section (
                name = 'PCA Plot',
                anchor = 'peddy-pca-plot',
                plot = scatter.plot(data, pconfig)
            )

    def peddy_relatedness_plot(self):
        data = dict()
        for s_name, d in self.peddy_data.items():
            if 'ibs0_ped_check' in d and 'ibs2_ped_check' in d:
                data[s_name] = {
                    'x': d['ibs0_ped_check'],
                    'y': d['ibs2_ped_check']
                }
            if 'rel_ped_check' in d:
                if d['rel_ped_check'] < 0.25:
                    data[s_name]['color'] = 'rgba(109, 164, 202, 0.9)'
                elif d['rel_ped_check'] < 0.5:
                    data[s_name]['color'] = 'rgba(250, 160, 81, 0.8)'
                else:
                    data[s_name]['color'] = 'rgba(43, 159, 43, 0.8)'

        pconfig = {
            'id': 'peddy_relatedness_plot',
            'title': 'Peddy: Relatedness Plot',
            'xlab': 'IBS0 (no alleles shared)',
            'ylab': 'IBS2 (both alleles shared)',
        }

        if len(data) > 0:
            self.add_section (
                name = 'Relatedness',
                anchor = 'peddy-relatedness-plot',
                description = """Shared allele rates between sample pairs. Points are coloured by degree of relatedness:
                <span style="color: #6DA4CA;">less than 0.25</span>,
                <span style="color: #FAA051;">0.25 - 0.5</span>,
                <span style="color: #2B9F2B;">greather than 0.5</span>.""",
                plot = scatter.plot(data, pconfig)
            )

    def peddy_het_check_plot(self):
        """plot the het_check scatter plot"""
        # empty dictionary to add sample names, and dictionary of values
        data = {}
<<<<<<< HEAD
=======

>>>>>>> ca909525
        # for each sample, and list in self.peddy_data
        for s_name, d in self.peddy_data.items():
            # check the sample contains the required columns
            if 'median_depth_het_check' in d and 'het_ratio_het_check' in d:
                # add sample to dictionary with value as a dictionary of points to plot
                data[s_name] = {
                    'x': d['median_depth_het_check'],
                    'y': d['het_ratio_het_check']
                }

<<<<<<< HEAD
                pconfig = {
=======

        pconfig = {
>>>>>>> ca909525
            'id': 'peddy_het_check_plot',
            'title': 'Peddy: Het Check',
            'xlab': 'median depth',
            'ylab': 'proportion het calls',
        }

        self.add_section (
            name = 'Het Check',
            description = "Proportion of sites that were heterozygous against median depth.",
            helptext = """
            A high proportion of heterozygous sites suggests contamination, a low proportion suggests consanguinity.
            
            See [the main peddy documentation](https://peddy.readthedocs.io/en/latest/output.html#het-check) for more details about the `het_check` command.
            """,
            anchor = 'peddy-hetcheck-plot',
            plot = scatter.plot(data, pconfig)
        )
<<<<<<< HEAD
      
=======
>>>>>>> ca909525
<|MERGE_RESOLUTION|>--- conflicted
+++ resolved
@@ -218,10 +218,7 @@
         """plot the het_check scatter plot"""
         # empty dictionary to add sample names, and dictionary of values
         data = {}
-<<<<<<< HEAD
-=======
-
->>>>>>> ca909525
+
         # for each sample, and list in self.peddy_data
         for s_name, d in self.peddy_data.items():
             # check the sample contains the required columns
@@ -232,12 +229,8 @@
                     'y': d['het_ratio_het_check']
                 }
 
-<<<<<<< HEAD
-                pconfig = {
-=======
 
         pconfig = {
->>>>>>> ca909525
             'id': 'peddy_het_check_plot',
             'title': 'Peddy: Het Check',
             'xlab': 'median depth',
@@ -255,7 +248,3 @@
             anchor = 'peddy-hetcheck-plot',
             plot = scatter.plot(data, pconfig)
         )
-<<<<<<< HEAD
-      
-=======
->>>>>>> ca909525

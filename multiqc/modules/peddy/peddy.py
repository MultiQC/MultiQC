--- conflicted
+++ resolved
@@ -75,9 +75,6 @@
         # Relatedness plot
         #self.peddy_relatedness_plot()
         
-        # hetcheck plot
-        self.peddy_het_check_plot()
-
         # hetcheck plot
         self.peddy_het_check_plot()
 
@@ -215,19 +212,12 @@
                 <span style="color: #2B9F2B;">greather than 0.5</span>.""",
                 plot = scatter.plot(data, pconfig)
             )
-<<<<<<< HEAD
-            
-=======
-
->>>>>>> d5c2f6af
+
     def peddy_het_check_plot(self):
         """plot the het_check scatter plot"""
         # empty dictionary to add sample names, and dictionary of values
         data = {}
-<<<<<<< HEAD
-=======
-
->>>>>>> d5c2f6af
+
         # for each sample, and list in self.peddy_data
         for s_name, d in self.peddy_data.items():
             # check the sample contains the required columns
@@ -237,21 +227,7 @@
                     'x': d['median_depth_het_check'],
                     'y': d['het_ratio_het_check']
                 }
-<<<<<<< HEAD
-        
-        pconfig = {
-            'id': 'peddy_het_check_plot',
-            'title': 'Peddy Het Check Plot',
-            'xlab': 'median depth',
-            'ylab': 'proportion het calls',
-            }
-    
-        self.add_section (
-            name = 'Peddy Het Check Plot',
-            anchor = 'peddy-hetcheck-plot',
-            plot = scatter.plot(data, pconfig))
-
-=======
+
 
         pconfig = {
             'id': 'peddy_het_check_plot',
@@ -271,4 +247,3 @@
             anchor = 'peddy-hetcheck-plot',
             plot = scatter.plot(data, pconfig)
         )
->>>>>>> d5c2f6af

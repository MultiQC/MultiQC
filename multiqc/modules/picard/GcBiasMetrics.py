--- conflicted
+++ resolved
@@ -30,48 +30,6 @@
         s_name = f["s_name"]
         gc_col = None
         cov_col = None
-<<<<<<< HEAD
-        for line in f["f"]:
-            # New log starting
-            if "GcBiasMetrics" in line and "INPUT" in line:
-                s_name = None
-
-                # Pull sample name from input
-                fn_search = re.search(r"INPUT(?:=|\s+)(\[?[^\s]+\]?)", line, flags=re.IGNORECASE)
-                if fn_search:
-                    s_name = os.path.basename(fn_search.group(1).strip("[]"))
-                    s_name = self.clean_s_name(s_name, f)
-
-            if s_name is not None:
-                if gc_col is not None and cov_col is not None:
-                    try:
-                        # Note that GC isn't always the first column.
-                        s = line.strip("\n").split("\t")
-                        self.picard_GCbias_data[s_name][int(s[gc_col])] = float(s[cov_col])
-                    except IndexError:
-                        s_name = None
-                        gc_col = None
-                        cov_col = None
-
-                if "GcBiasDetailMetrics" in line and "## METRICS CLASS" in line:
-                    if s_name in self.picard_GCbias_data:
-                        log.debug("Duplicate sample name found in {}! Overwriting: {}".format(f["fn"], s_name))
-                    self.add_data_source(f, s_name, section="GcBiasDetailMetrics")
-                    self.picard_GCbias_data[s_name] = dict()
-                    # Get header - find columns with the data we want
-                    line = f["f"].readline()
-                    s = line.strip("\n").split("\t")
-                    gc_col = s.index("GC")
-                    cov_col = s.index("NORMALIZED_COVERAGE")
-
-                if "GcBiasSummaryMetrics" in line and "## METRICS CLASS" in line:
-                    if s_name in self.picard_GCbiasSummary_data:
-                        log.debug("Duplicate sample name found in {}! Overwriting: {}".format(f["fn"], s_name))
-                    self.add_data_source(f, s_name, section="GcBiasSummaryMetrics")
-                    self.picard_GCbiasSummary_data[s_name] = dict()
-
-                    keys = f["f"].readline().rstrip("\n").split("\t")
-=======
 
         for line in f["f"]:
             maybe_s_name = util.extract_sample_name(
@@ -107,7 +65,6 @@
                     if s_name in summary_data_by_sample:
                         log.debug(f"Duplicate sample name found in {f['fn']}! Overwriting: {s_name}")
                     summary_data_by_sample[s_name] = dict()
->>>>>>> 56ea024a
                     vals = f["f"].readline().rstrip("\n").split("\t")
                     if len(keys) != len(vals):
                         s_name = None

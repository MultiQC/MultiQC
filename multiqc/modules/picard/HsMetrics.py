""" MultiQC submodule to parse output from Picard HsMetrics """

import logging
<<<<<<< HEAD
import os
import re
=======
>>>>>>> 56ea024a
from collections import defaultdict

from multiqc import config
from multiqc.modules.picard import util
from multiqc.plots import linegraph, table

# Initialise the logger
log = logging.getLogger(__name__)

FIELD_DESCRIPTIONS = {
    "AT_DROPOUT": "A measure of how undercovered <= 50% GC regions are relative to the mean.",
    "BAIT_DESIGN_EFFICIENCY": "Target territory / bait territory. 1 == perfectly efficient, 0.5 = half of baited bases are not target.",
    "BAIT_SET": "The name of the bait set used in the hybrid selection.",
    "BAIT_TERRITORY": "The number of bases which have one or more baits on top of them.",
    "FOLD_80_BASE_PENALTY": 'The fold over-coverage necessary to raise 80% of bases in "non-zero-cvg" targets to the mean coverage level in those targets.',
    "FOLD_ENRICHMENT": "The fold by which the baited region has been amplified above genomic background.",
    "GC_DROPOUT": "A measure of how undercovered >= 50% GC regions are relative to the mean.",
    "GENOME_SIZE": "The number of bases in the reference genome used for alignment.",
    "HET_SNP_Q": "The Phred Scaled Q Score of the theoretical HET SNP sensitivity.",
    "HET_SNP_SENSITIVITY": "The theoretical HET SNP sensitivity.",
    "HS_LIBRARY_SIZE": "The estimated number of unique molecules in the selected part of the library.",
    "HS_PENALTY_100X": "The 'hybrid selection penalty' incurred to get 80% of target bases to 100X. This metric should be interpreted as: if I have a design with 10 megabases of target, and want to get 100X coverage I need to sequence until PF_ALIGNED_BASES = 10^7 * 100 * HS_PENALTY_100X.",
    "HS_PENALTY_10X": "The 'hybrid selection penalty' incurred to get 80% of target bases to 10X. This metric should be interpreted as: if I have a design with 10 megabases of target, and want to get 10X coverage I need to sequence until PF_ALIGNED_BASES = 10^7 * 10 * HS_PENALTY_10X.",
    "HS_PENALTY_20X": "The 'hybrid selection penalty' incurred to get 80% of target bases to 20X. This metric should be interpreted as: if I have a design with 10 megabases of target, and want to get 20X coverage I need to sequence until PF_ALIGNED_BASES = 10^7 * 20 * HS_PENALTY_20X.",
    "HS_PENALTY_30X": "The 'hybrid selection penalty' incurred to get 80% of target bases to 30X. This metric should be interpreted as: if I have a design with 10 megabases of target, and want to get 30X coverage I need to sequence until PF_ALIGNED_BASES = 10^7 * 30 * HS_PENALTY_30X.",
    "HS_PENALTY_40X": "The 'hybrid selection penalty' incurred to get 80% of target bases to 40X.  This metric should be interpreted as: if I have a design with 10 megabases of target, and want to get 40X coverage I need to sequence until PF_ALIGNED_BASES = 10^7 * 40 * HS_PENALTY_40X.",
    "HS_PENALTY_50X": "The 'hybrid selection penalty' incurred to get 80% of target bases to 50X.  This metric should be interpreted as: if I have a design with 10 megabases of target, and want to get 50X coverage I need to sequence until PF_ALIGNED_BASES = 10^7 * 50 * HS_PENALTY_50X.",
    "MAX_TARGET_COVERAGE": "The maximum coverage of reads that mapped to target regions of an experiment.",
    "MEAN_BAIT_COVERAGE": "The mean coverage of all baits in the experiment.",
    "MEAN_TARGET_COVERAGE": "The mean coverage of targets.",
    "MEDIAN_TARGET_COVERAGE": "The median coverage of targets.",
    "NEAR_BAIT_BASES": "The number of PF aligned bases that mapped to within a fixed interval of a baited region, but not on a baited region.",
    "OFF_BAIT_BASES": "The number of PF aligned bases that mapped to neither on or near a bait.",
    "OLD_80_BASE_PENALTY": 'The fold over-coverage necessary to raise 80% of bases in "non-zero-cvg" targets to the mean coverage level in those targets.',
    "ON_BAIT_BASES": "The number of PF aligned bases that mapped to a baited region of the genome.",
    "ON_BAIT_VS_SELECTED": "The percentage of on+near bait bases that are on as opposed to near.",
    "ON_TARGET_BASES": "The number of PF aligned bases that mapped to a targeted region of the genome.",
    "PCT_EXC_BASEQ": "The fraction of aligned bases that were filtered out because they were of low base quality.",
    "PCT_EXC_DUPE": "The fraction of aligned bases that were filtered out because they were in reads marked as duplicates.",
    "PCT_EXC_MAPQ": "The fraction of aligned bases that were filtered out because they were in reads with low mapping quality.",
    "PCT_EXC_OFF_TARGET": "The fraction of aligned bases that were filtered out because they did not align over a target base.",
    "PCT_EXC_OVERLAP": "The fraction of aligned bases that were filtered out because they were the second observation from an insert with overlapping reads.",
    "PCT_OFF_BAIT": "The percentage of aligned PF bases that mapped neither on or near a bait.",
    "PCT_PF_READS": "PF reads / total reads. The percent of reads passing filter.",
    "PCT_PF_UQ_READS_ALIGNED": "PF Reads Aligned / PF Reads.",
    "PCT_PF_UQ_READS": "PF Unique Reads / Total Reads.",
    "PCT_SELECTED_BASES": "On+Near Bait Bases / PF Bases Aligned.",
    "PCT_TARGET_BASES_100X": "The fraction of all target bases achieving 100X or greater coverage.",
    "PCT_TARGET_BASES_10X": "The fraction of all target bases achieving 10X or greater coverage.",
    "PCT_TARGET_BASES_1X": "The fraction of all target bases achieving 1X or greater coverage.",
    "PCT_TARGET_BASES_20X": "The fraction of all target bases achieving 20X or greater coverage.",
    "PCT_TARGET_BASES_2X": "The fraction of all target bases achieving 2X or greater coverage.",
    "PCT_TARGET_BASES_30X": "The fraction of all target bases achieving 30X or greater coverage.",
    "PCT_TARGET_BASES_40X": "The fraction of all target bases achieving 40X or greater coverage.",
    "PCT_TARGET_BASES_50X": "The fraction of all target bases achieving 50X or greater coverage.",
    "PCT_USABLE_BASES_ON_BAIT": "The number of aligned, de-duped, on-bait bases out of the PF bases available.",
    "PCT_USABLE_BASES_ON_TARGET": "The number of aligned, de-duped, on-target bases out of the PF bases available.",
    "PF_BASES_ALIGNED": "The number of PF unique bases that are aligned with mapping score > 0 to the reference genome.",
    "PF_READS": "The number of reads that pass the vendor's filter.",
    "PF_UNIQUE_READS": "The number of PF reads that are not marked as duplicates.",
    "PF_UQ_BASES_ALIGNED": "The number of bases in the PF aligned reads that are mapped to a reference base. Accounts for clipping and gaps.",
    "PF_UQ_READS_ALIGNED": "The number of PF unique reads that are aligned with mapping score > 0 to the reference genome.",
    "TARGET_TERRITORY": "The unique number of target bases in the experiment where target is usually exons etc.",
    "TOTAL_READS": "The total number of reads in the SAM or BAM file examine.",
    "ZERO_CVG_TARGETS_PCT": "The fraction of targets that did not reach coverage=1 over any base.",
}


def parse_reports(module):
    """Find Picard HsMetrics reports and parse their data"""

    data_by_bait_by_sample = dict()

    # Go through logs and find Metrics
    for f in module.find_log_files(f"{module.anchor}/hsmetrics", filehandles=True):
        s_name = f["s_name"]
        keys = None
        commadecimal = None
<<<<<<< HEAD
        for line in f["f"]:
            # New log starting
            if "CalculateHsMetrics" in line or "CollectHsMetrics" in line and "INPUT" in line:
                s_name = None
                keys = None

                # Pull sample name from input
                fn_search = re.search(r"INPUT(?:=|\s+)(\[?[^\s]+\]?)", line, flags=re.IGNORECASE)
                if fn_search:
                    s_name = os.path.basename(fn_search.group(1).strip("[]"))
                    s_name = self.clean_s_name(s_name, f)
                    parsed_data[s_name] = dict()

            if s_name is not None:
                if "HsMetrics" in line and "## METRICS CLASS" in line:
                    keys = f["f"].readline().strip("\n").split("\t")
                elif keys:
                    vals = line.strip("\n").split("\t")
                    if len(vals) == len(keys):
                        j = "NA"
                        if keys[0] == "BAIT_SET":
                            j = vals[0]
                        parsed_data[s_name][j] = dict()
                        # Check that we're not using commas for decimal places
                        if commadecimal is None:
                            commadecimal = False
                            for i, k in enumerate(keys):
                                if "PCT" in k or "BAIT" in k or "MEAN" in k:
                                    if "," in vals[i]:
                                        commadecimal = True
                                        break
                        for i, k in enumerate(keys):
                            try:
                                if commadecimal:
                                    vals[i] = vals[i].replace(".", "")
                                    vals[i] = vals[i].replace(",", ".")
                                parsed_data[s_name][j][k] = float(vals[i])
                            except ValueError:
                                parsed_data[s_name][j][k] = vals[i]
                    else:
                        s_name = None
                        keys = None

        # Remove empty dictionaries
        for s_name in list(parsed_data.keys()):
            for j in parsed_data[s_name].keys():
                if len(parsed_data[s_name][j]) == 0:
                    parsed_data[s_name].pop(j, None)
            if len(parsed_data[s_name]) == 0:
                parsed_data.pop(s_name, None)

        # Manipulate sample names if multiple baits found
        for s_name in parsed_data.keys():
            for j in parsed_data[s_name].keys():
                this_s_name = s_name
                if len(parsed_data[s_name]) > 1:
                    this_s_name = "{}: {}".format(s_name, j)
                if this_s_name in self.picard_HsMetrics_data:
                    log.debug("Duplicate sample name found in {}! Overwriting: {}".format(f["fn"], this_s_name))
                self.add_data_source(f, this_s_name, section="HsMetrics")
                self.picard_HsMetrics_data[this_s_name] = parsed_data[s_name][j]

    # Filter to strip out ignored sample names
    self.picard_HsMetrics_data = self.ignore_samples(self.picard_HsMetrics_data)

    if len(self.picard_HsMetrics_data) == 0:
=======

        for line in f["f"]:
            maybe_s_name = util.extract_sample_name(
                module,
                line,
                f,
                picard_tool="CollectHsMetrics",
                sentieon_algo="HsMetricAlgo",
            )
            if maybe_s_name:
                s_name = maybe_s_name
                keys = None

            if s_name is None:
                continue

            if util.is_line_right_before_table(line, picard_class="HsMetrics", sentieon_algo="HsMetricAlgo"):
                keys = f["f"].readline().strip("\n").split("\t")
                if s_name in data_by_bait_by_sample:
                    log.debug(f"Duplicate sample name found in {f['fn']}! Overwriting: {s_name}")
                data_by_bait_by_sample[s_name] = dict()

            elif keys:
                vals = line.strip("\n").split("\t")
                if len(vals) != len(keys):
                    keys = None
                    continue

                bait = "NA"
                if keys[0] == "BAIT_SET":
                    bait = vals[0]
                data_by_bait_by_sample[s_name][bait] = dict()
                # Check that we're not using commas for decimal places
                if commadecimal is None:
                    commadecimal = False
                    for i, k in enumerate(keys):
                        if "PCT" in k or "BAIT" in k or "MEAN" in k:
                            if "," in vals[i]:
                                commadecimal = True
                                break
                for i, k in enumerate(keys):
                    try:
                        if commadecimal:
                            vals[i] = vals[i].replace(".", "")
                            vals[i] = vals[i].replace(",", ".")
                        data_by_bait_by_sample[s_name][bait][k] = float(vals[i])
                    except ValueError:
                        data_by_bait_by_sample[s_name][bait][k] = vals[i]

    # Remove empty dictionaries
    for s_name in data_by_bait_by_sample:
        for bait in data_by_bait_by_sample[s_name]:
            if len(data_by_bait_by_sample[s_name][bait]) == 0:
                data_by_bait_by_sample[s_name].pop(bait, None)
        if len(data_by_bait_by_sample[s_name]) == 0:
            data_by_bait_by_sample.pop(s_name, None)

    data_by_sample = dict()
    # Manipulate sample names if multiple baits found
    for s_name in data_by_bait_by_sample:
        for bait in data_by_bait_by_sample[s_name]:
            s_bait_name = s_name
            # If there are multiple baits, append the bait name to the sample name
            if len(data_by_bait_by_sample[s_name]) > 1:
                s_bait_name = f"{s_name}: {bait}"
            if s_bait_name in data_by_sample:
                log.debug(f"Duplicate sample name found in {f['fn']}! Overwriting: {s_bait_name}")
            data_by_sample[s_bait_name] = data_by_bait_by_sample[s_name][bait]
            module.add_data_source(f, s_bait_name, section="HsMetrics")

    # Filter to strip out ignored sample names
    data_by_sample = module.ignore_samples(data_by_sample)
    if len(data_by_sample) == 0:
>>>>>>> 56ea024a
        return 0

    # Superfluous function call to confirm that it is used in this module
    # Replace None with actual version if it is available
<<<<<<< HEAD
    self.add_software_version(None)

    # Write parsed data to a file
    self.write_data_file(self.picard_HsMetrics_data, "multiqc_picard_HsMetrics")

    # Swap question marks with -1
    data = self.picard_HsMetrics_data
    for s_name in data:
        if data[s_name]["FOLD_ENRICHMENT"] == "?":
            data[s_name]["FOLD_ENRICHMENT"] = -1

    # Add to general stats table
    general_stats_table(self, data)

    # Add report section
    self.add_section(
        name="HSMetrics",
        anchor="picard_hsmetrics",
        plot=table.plot(
            data,
            _get_table_headers(),
            {
                "id": "picard_hsmetrics_table",
=======
    module.add_software_version(None)

    # Write parsed data to a file
    module.write_data_file(data_by_sample, f"multiqc_{module.anchor}_HsMetrics")

    # Swap question marks with -1
    for s_name in data_by_sample:
        if data_by_sample[s_name]["FOLD_ENRICHMENT"] == "?":
            data_by_sample[s_name]["FOLD_ENRICHMENT"] = -1

    # Add to general stats table
    _general_stats_table(module, data_by_sample)

    # Add report section
    module.add_section(
        name="HSMetrics",
        anchor=f"{module.anchor}_hsmetrics",
        plot=table.plot(
            data_by_sample,
            _get_table_headers(),
            {
                "id": f"{module.anchor}_hsmetrics_table",
>>>>>>> 56ea024a
                "namespace": "HsMetrics",
                "scale": "RdYlGn",
                "min": 0,
            },
        ),
    )
<<<<<<< HEAD
    tbases = _add_target_bases(data)
    self.add_section(
        name=tbases["name"], anchor=tbases["anchor"], description=tbases["description"], plot=tbases["plot"]
    )
    hs_pen_plot = hs_penalty_plot(data)
    if hs_pen_plot is not None:
        self.add_section(
            name="HS Penalty",
            anchor="picard_hsmetrics_hs_penalty",
=======
    tbases = _add_target_bases(module, data_by_sample)
    module.add_section(
        name=tbases["name"],
        anchor=tbases["anchor"],
        description=tbases["description"],
        plot=tbases["plot"],
    )
    hs_pen_plot = hs_penalty_plot(module, data_by_sample)
    if hs_pen_plot is not None:
        module.add_section(
            name="HS Penalty",
            anchor=f"{module.anchor}_hsmetrics_hs_penalty",
>>>>>>> 56ea024a
            description='The "hybrid selection penalty" incurred to get 80% of target bases to a given coverage.',
            helptext="""
                Can be used with the following formula:

                ```
                required_aligned_bases = bait_size_bp * desired_coverage * hs_penalty
                ```
            """,
            plot=hs_pen_plot,
        )

    # Return the number of detected samples to the parent module
    return len(data_by_sample)


def _general_stats_table(module, data):
    """
    Generate table header configs for the General Stats table,
    add config and data to the base module.
    """
    # Look for a user config of which table columns we should use
    picard_config = getattr(config, "picard_config", {})
    genstats_table_cols = picard_config.get("HsMetrics_genstats_table_cols", [])
    genstats_table_cols_hidden = picard_config.get("HsMetrics_genstats_table_cols_hidden", [])

    headers = {}
    # Custom general stats columns
    if len(genstats_table_cols) or len(genstats_table_cols_hidden):
        for k, v in _generate_table_header_config(genstats_table_cols, genstats_table_cols_hidden).items():
            headers[k] = v

    # Default General Stats headers
    else:
        headers["FOLD_ENRICHMENT"] = {
            "title": "Fold Enrichment",
            "min": 0,
            "format": "{:,.0f}",
            "scale": "Blues",
            "suffix": " X",
        }
        headers["MEDIAN_TARGET_COVERAGE"] = {
            "title": "Median Target Coverage",
            "description": "The median coverage of reads that mapped to target regions of an experiment.",
            "min": 0,
            "suffix": "X",
            "scale": "GnBu",
        }
        try:
            covs = picard_config["general_stats_target_coverage"]
            assert isinstance(covs, list)
            assert len(covs) > 0
            covs = [str(i) for i in covs]
            log.debug("Custom picad coverage thresholds: {}".format(", ".join([i for i in covs])))
        except (KeyError, AttributeError, TypeError, AssertionError):
            covs = ["30"]
        for c in covs:
            headers["PCT_TARGET_BASES_{}X".format(c)] = {
                "id": f"{module.anchor}_target_bases_{c}X",
                "title": "Target Bases &ge; {}X".format(c),
                "description": "Percent of target bases with coverage &ge; {}X".format(c),
                "max": 100,
                "min": 0,
                "suffix": "%",
                "format": "{:,.0f}",
                "scale": "RdYlGn",
                "modify": lambda x: util.multiply_hundred(x),
            }
    module.general_stats_addcols(data, headers, namespace="HsMetrics")


def _get_table_headers():
    # Look for a user config of which table columns we should use
    picard_config = getattr(config, "picard_config", {})
    HsMetrics_table_cols = picard_config.get("HsMetrics_table_cols")
    HsMetrics_table_cols_hidden = picard_config.get("HsMetrics_table_cols_hidden")

    # Default table columns
    if not HsMetrics_table_cols:
        HsMetrics_table_cols = [
            "AT_DROPOUT",
            "BAIT_DESIGN_EFFICIENCY",
            "BAIT_TERRITORY",
            "FOLD_80_BASE_PENALTY",
            "FOLD_ENRICHMENT",
            "GC_DROPOUT",
            "HET_SNP_Q",
            "HET_SNP_SENSITIVITY",
            "NEAR_BAIT_BASES",
            "OFF_BAIT_BASES",
            "ON_BAIT_BASES",
            "ON_TARGET_BASES",
            "PCT_USABLE_BASES_ON_BAIT",
            "PCT_USABLE_BASES_ON_TARGET",
            "PF_BASES_ALIGNED",
            "PF_READS",
            "PCT_SELECTED_BASES",
            "PF_UNIQUE_READS",
            "PF_UQ_BASES_ALIGNED",
            "PF_UQ_READS_ALIGNED",
            "TOTAL_READS",
            "MAX_TARGET_COVERAGE",
            "MEAN_BAIT_COVERAGE",
            "MEAN_TARGET_COVERAGE",
            "MEDIAN_TARGET_COVERAGE",
            "ON_BAIT_VS_SELECTED",
            "TARGET_TERRITORY",
            "ZERO_CVG_TARGETS_PCT",
        ]
    if not HsMetrics_table_cols_hidden:
        HsMetrics_table_cols_hidden = [
            "BAIT_TERRITORY",
            "TOTAL_READS",
            "TARGET_TERRITORY",
            "AT_DROPOUT",
            "GC_DROPOUT",
        ]

    return _generate_table_header_config(HsMetrics_table_cols, HsMetrics_table_cols_hidden)


def _generate_table_header_config(table_cols, hidden_table_cols):
    """
    Automatically generate some nice table header configs based on what we know about
    the different types of Picard data fields.
    """
    title_cleanup = [
        ("CVG", "coverage"),
        ("UQ", "unique"),
        ("ON_", "On-"),
        ("OFF_", "Off-"),
        ("NEAR_", "Near-"),
        ("_", " "),
        ("PCT", ""),
    ]

    # Warn if we see anything unexpected
    for c in table_cols + hidden_table_cols:
        if c not in FIELD_DESCRIPTIONS and c[:17] != "PCT_TARGET_BASES_":
            log.error(f"Field '{c}' not found in expected Picard fields. Please check your config.")

    headers = dict()
    for h in table_cols + hidden_table_cols:
        # Set up the configuration for each column
        if h not in headers:
            # Generate a nice string for the column title
            h_title = h
            for s, r in title_cleanup:
                h_title = h_title.replace(s, r)

            headers[h] = {
                "title": h_title.strip().lower().capitalize(),
                "description": FIELD_DESCRIPTIONS[h] if h in FIELD_DESCRIPTIONS else None,
            }
            if h.find("PCT") > -1:
                headers[h]["title"] = headers[h]["title"]
                headers[h]["modify"] = lambda x: x * 100.0
                headers[h]["max"] = 100
                headers[h]["suffix"] = "%"

            elif h.find("READS") > -1:
                headers[h]["title"] = "{} {}".format(config.read_count_prefix, headers[h]["title"])
                headers[h]["modify"] = lambda x: x * config.read_count_multiplier
                headers[h]["shared_key"] = "read_count"

            elif h.find("BASES") > -1:
                headers[h]["title"] = "{} {}".format(config.base_count_prefix, headers[h]["title"])
                headers[h]["modify"] = lambda x: x * config.base_count_multiplier
                headers[h]["shared_key"] = "base_count"

            # Manual capitilisation for some strings
            headers[h]["title"] = headers[h]["title"].replace("Pf", "PF").replace("snp", "SNP")

            if h in hidden_table_cols:
                headers[h]["hidden"] = True

    return headers


def _add_target_bases(self, data):
    data_clean = defaultdict(dict)
    max_non_zero_cov = 0
    for s in data:
        for h in data[s]:
            if h.startswith("PCT_TARGET"):
                cov = int(h.replace("PCT_TARGET_BASES_", "")[:-1])
                bases_pct = data[s][h]
                data_clean[s][cov] = bases_pct * 100.0
                if bases_pct > 0 and cov > max_non_zero_cov:
                    max_non_zero_cov = cov

    pconfig = {
        "id": f"{self.anchor}_percentage_target_bases",
        "title": f"{self.name}: Percentage of target bases",
        "xlab": "Fold Coverage",
        "ylab": "Pct of bases",
        "ymax": 100,
        "ymin": 0,
        "xmin": 0,
        "xmax": max_non_zero_cov,
        "tt_label": "<b>{point.x}X</b>: {point.y:.2f}%",
    }
    return {
        "name": "Target Region Coverage",
        "anchor": f"{self.anchor}_hsmetrics_target_bases",
        "description": "The percentage of all target bases with at least <code>x</code> fold coverage.",
        "plot": linegraph.plot(data_clean, pconfig),
    }


def hs_penalty_plot(self, data):
    data_clean = defaultdict(dict)
    any_non_zero = False
    for s in data:
        for h in data[s]:
            if h.startswith("HS_PENALTY"):
                data_clean[s][int(h.lstrip("HS_PENALTY_").rstrip("X"))] = data[s][h]
                if data[s][h] > 0:
                    any_non_zero = True

    pconfig = {
        "id": f"{self.anchor}_hybrid_selection_penalty",
        "title": f"{self.name}: Hybrid Selection Penalty",
        "xlab": "Fold Coverage",
        "ylab": "Penalty",
        "ymin": 0,
        "xmin": 0,
        "xDecimals": False,
        "tt_label": "<b>{point.x}X</b>: {point.y:.2f}%",
    }

    if any_non_zero:
        return linegraph.plot(data_clean, pconfig)<|MERGE_RESOLUTION|>--- conflicted
+++ resolved
@@ -1,11 +1,6 @@
 """ MultiQC submodule to parse output from Picard HsMetrics """
 
 import logging
-<<<<<<< HEAD
-import os
-import re
-=======
->>>>>>> 56ea024a
 from collections import defaultdict
 
 from multiqc import config
@@ -84,74 +79,6 @@
         s_name = f["s_name"]
         keys = None
         commadecimal = None
-<<<<<<< HEAD
-        for line in f["f"]:
-            # New log starting
-            if "CalculateHsMetrics" in line or "CollectHsMetrics" in line and "INPUT" in line:
-                s_name = None
-                keys = None
-
-                # Pull sample name from input
-                fn_search = re.search(r"INPUT(?:=|\s+)(\[?[^\s]+\]?)", line, flags=re.IGNORECASE)
-                if fn_search:
-                    s_name = os.path.basename(fn_search.group(1).strip("[]"))
-                    s_name = self.clean_s_name(s_name, f)
-                    parsed_data[s_name] = dict()
-
-            if s_name is not None:
-                if "HsMetrics" in line and "## METRICS CLASS" in line:
-                    keys = f["f"].readline().strip("\n").split("\t")
-                elif keys:
-                    vals = line.strip("\n").split("\t")
-                    if len(vals) == len(keys):
-                        j = "NA"
-                        if keys[0] == "BAIT_SET":
-                            j = vals[0]
-                        parsed_data[s_name][j] = dict()
-                        # Check that we're not using commas for decimal places
-                        if commadecimal is None:
-                            commadecimal = False
-                            for i, k in enumerate(keys):
-                                if "PCT" in k or "BAIT" in k or "MEAN" in k:
-                                    if "," in vals[i]:
-                                        commadecimal = True
-                                        break
-                        for i, k in enumerate(keys):
-                            try:
-                                if commadecimal:
-                                    vals[i] = vals[i].replace(".", "")
-                                    vals[i] = vals[i].replace(",", ".")
-                                parsed_data[s_name][j][k] = float(vals[i])
-                            except ValueError:
-                                parsed_data[s_name][j][k] = vals[i]
-                    else:
-                        s_name = None
-                        keys = None
-
-        # Remove empty dictionaries
-        for s_name in list(parsed_data.keys()):
-            for j in parsed_data[s_name].keys():
-                if len(parsed_data[s_name][j]) == 0:
-                    parsed_data[s_name].pop(j, None)
-            if len(parsed_data[s_name]) == 0:
-                parsed_data.pop(s_name, None)
-
-        # Manipulate sample names if multiple baits found
-        for s_name in parsed_data.keys():
-            for j in parsed_data[s_name].keys():
-                this_s_name = s_name
-                if len(parsed_data[s_name]) > 1:
-                    this_s_name = "{}: {}".format(s_name, j)
-                if this_s_name in self.picard_HsMetrics_data:
-                    log.debug("Duplicate sample name found in {}! Overwriting: {}".format(f["fn"], this_s_name))
-                self.add_data_source(f, this_s_name, section="HsMetrics")
-                self.picard_HsMetrics_data[this_s_name] = parsed_data[s_name][j]
-
-    # Filter to strip out ignored sample names
-    self.picard_HsMetrics_data = self.ignore_samples(self.picard_HsMetrics_data)
-
-    if len(self.picard_HsMetrics_data) == 0:
-=======
 
         for line in f["f"]:
             maybe_s_name = util.extract_sample_name(
@@ -225,36 +152,10 @@
     # Filter to strip out ignored sample names
     data_by_sample = module.ignore_samples(data_by_sample)
     if len(data_by_sample) == 0:
->>>>>>> 56ea024a
         return 0
 
     # Superfluous function call to confirm that it is used in this module
     # Replace None with actual version if it is available
-<<<<<<< HEAD
-    self.add_software_version(None)
-
-    # Write parsed data to a file
-    self.write_data_file(self.picard_HsMetrics_data, "multiqc_picard_HsMetrics")
-
-    # Swap question marks with -1
-    data = self.picard_HsMetrics_data
-    for s_name in data:
-        if data[s_name]["FOLD_ENRICHMENT"] == "?":
-            data[s_name]["FOLD_ENRICHMENT"] = -1
-
-    # Add to general stats table
-    general_stats_table(self, data)
-
-    # Add report section
-    self.add_section(
-        name="HSMetrics",
-        anchor="picard_hsmetrics",
-        plot=table.plot(
-            data,
-            _get_table_headers(),
-            {
-                "id": "picard_hsmetrics_table",
-=======
     module.add_software_version(None)
 
     # Write parsed data to a file
@@ -277,24 +178,12 @@
             _get_table_headers(),
             {
                 "id": f"{module.anchor}_hsmetrics_table",
->>>>>>> 56ea024a
                 "namespace": "HsMetrics",
                 "scale": "RdYlGn",
                 "min": 0,
             },
         ),
     )
-<<<<<<< HEAD
-    tbases = _add_target_bases(data)
-    self.add_section(
-        name=tbases["name"], anchor=tbases["anchor"], description=tbases["description"], plot=tbases["plot"]
-    )
-    hs_pen_plot = hs_penalty_plot(data)
-    if hs_pen_plot is not None:
-        self.add_section(
-            name="HS Penalty",
-            anchor="picard_hsmetrics_hs_penalty",
-=======
     tbases = _add_target_bases(module, data_by_sample)
     module.add_section(
         name=tbases["name"],
@@ -307,7 +196,6 @@
         module.add_section(
             name="HS Penalty",
             anchor=f"{module.anchor}_hsmetrics_hs_penalty",
->>>>>>> 56ea024a
             description='The "hybrid selection penalty" incurred to get 80% of target bases to a given coverage.',
             helptext="""
                 Can be used with the following formula:

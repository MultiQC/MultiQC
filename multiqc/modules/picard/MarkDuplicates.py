""" MultiQC submodule to parse output from Picard MarkDuplicates """

import logging
import math
<<<<<<< HEAD
import os
import re
=======
>>>>>>> 56ea024a
from collections import defaultdict

from multiqc import config
from multiqc.modules.picard import util
from multiqc.plots import bargraph

# Initialise the logger
log = logging.getLogger(__name__)


def parse_reports(module, sp_key="markdups"):
    """
    Find Picard MarkDuplicates reports and parse their data.
    Note that this function is also used by the biobambam2 module, that's why
    the parameter.
    """

    data_by_sample = dict()

    # Get custom config value
    try:
        merge_multiple_libraries = config.picard_config["markdups_merge_multiple_libraries"]
    except (AttributeError, KeyError):
        merge_multiple_libraries = True

    # Function to save results at end of table
    def save_table_results(s_name, keys, parsed_data, recompute_merged_metrics):
        # No data
        if len(keys) == 0 or len(parsed_data) == 0:
            return

        # User has requested each library is kept separate
        # Update the sample name to append the library name
        if not merge_multiple_libraries and len(parsed_data) > 0:
            s_name = f"{s_name} - {parsed_data['LIBRARY']}"

        # Skip - No reads
        try:
            if parsed_data["READ_PAIRS_EXAMINED"] == 0 and parsed_data["UNPAIRED_READS_EXAMINED"] == 0:
                log.warning(f"Skipping MarkDuplicates sample '{s_name}' as log contained no reads")
                return
        # Skip - Missing essential fields
        except KeyError:
            log.warning(f"Skipping MarkDuplicates sample '{s_name}' as missing essential fields")
            return

        # Recompute PERCENT_DUPLICATION and ESTIMATED_LIBRARY_SIZE
        if recompute_merged_metrics:
            parsed_data["PERCENT_DUPLICATION"] = calculate_percentage_duplication(parsed_data)
            parsed_data["ESTIMATED_LIBRARY_SIZE"] = estimate_library_size(parsed_data)

        # Save the data
        if s_name in data_by_sample:
            log.debug(f"Duplicate sample name found in {f['fn']}! Overwriting: {s_name}")
        data_by_sample[s_name] = parsed_data
        module.add_data_source(f, s_name, section="DuplicationMetrics")

        # End of metrics table - reset for next sample
        if len(vals) < 6:
            return True

        # On to the next library if not merging
        else:
            return False

    # Go through logs and find Metrics
    for f in module.find_log_files(f"{module.anchor}/{sp_key}", filehandles=True):
        s_name = f["s_name"]
        parsed_lists = defaultdict(list)
        keys = None
        in_stats_block = False
        recompute_merged_metrics = False
<<<<<<< HEAD
        for line in f["f"]:
            #
            # New log starting
            #
            if "markduplicates" in line.lower() and "input" in line.lower():
                # Pull sample name from input
                fn_search = re.search(r"INPUT(?:=|\s+)(\[?[^\s]+\]?)", line, flags=re.IGNORECASE)
                if fn_search:
                    s_name = os.path.basename(fn_search.group(1).strip("[]"))
                    s_name = self.clean_s_name(s_name, f)
                    base_s_name = s_name
                continue

            #
            # Start of the METRICS table
            #
            if "UNPAIRED_READ_DUPLICATES" in line:
                in_stats_block = True
                keys = line.rstrip("\n").split("\t")
                continue
=======

        for line in f["f"]:
            maybe_s_name = util.extract_sample_name(
                module,
                line,
                f,
                picard_tool="MarkDuplicates",
                sentieon_algo="Dedup",
            )
            if maybe_s_name:
                s_name = maybe_s_name

            if s_name is None:
                continue

            if util.is_line_right_before_table(line, picard_class="DuplicationMetric", sentieon_algo="Dedup"):
                keys = f["f"].readline().strip("\n").split("\t")
                if s_name in data_by_sample:
                    log.debug(f"Duplicate sample name found in {f['fn']}! Overwriting: {s_name}")
                in_stats_block = True
>>>>>>> 56ea024a

            # Currently parsing the METRICS table
<<<<<<< HEAD
            #
            if in_stats_block:
                # Split the values columns
=======
            elif in_stats_block:
>>>>>>> 56ea024a
                vals = line.rstrip("\n").split("\t")

                # End of the METRICS table, or multiple libraries, and we're not merging them
                if len(vals) < 6 or (not merge_multiple_libraries and len(parsed_lists) > 0):
                    parsed_data = {k: parsed_list[0] for k, parsed_list in parsed_lists.items()}
                    if save_table_results(s_name, keys, parsed_data, recompute_merged_metrics):
                        # Reset for next file if returned True
                        s_name = None
                        parsed_lists = defaultdict(list)
                        keys = None
                        in_stats_block = False
                        recompute_merged_metrics = False
                    continue

                # Parse the column values
                assert len(vals) == len(keys), (keys, vals, f)
                for k, v in zip(keys, vals):
                    # More than one library present and merging stats
                    if k in parsed_lists:
                        recompute_merged_metrics = True

                    v = v.strip()
                    try:
                        v = float(v)
                    except ValueError:
                        pass
                    parsed_lists[k].append(v)

        parsed_data = {}
        for k in parsed_lists:
            # Sometimes a numerical column will an empty string, so converting "" to 0.0
            if all(isinstance(x, float) or x == "" for x in parsed_lists[k]):
                parsed_data[k] = sum(0.0 if x == "" else x for x in parsed_lists[k])
            else:
                parsed_data[k] = "/".join(str(x) for x in parsed_lists[k])

        # Files with no extra lines after last library
        if in_stats_block:
            save_table_results(s_name, keys, parsed_data, recompute_merged_metrics)

    # Filter to strip out ignored sample names
    data_by_sample = module.ignore_samples(data_by_sample)
    if len(data_by_sample) == 0:
        return 0

    # Superfluous function call to confirm that it is used in this module
    # Replace None with actual version if it is available
    module.add_software_version(None)

<<<<<<< HEAD
    if len(self.picard_dupMetrics_data) == 0:
        return 0

    # Superfluous function call to confirm that it is used in this module
    # Replace None with actual version if it is available
    self.add_software_version(None)

    # Write parsed data to a file
    self.write_data_file(self.picard_dupMetrics_data, data_filename)

    # Add to general stats table
    self.general_stats_headers["PERCENT_DUPLICATION"] = {
        "title": "% Dups",
        "description": "{} - Percent Duplication".format(section_name),
        "max": 100,
        "min": 0,
        "suffix": "%",
        "scale": "OrRd",
        "modify": lambda x: self.multiply_hundred(x),
    }
    for s_name in self.picard_dupMetrics_data:
        if s_name not in self.general_stats_data:
            self.general_stats_data[s_name] = dict()
        self.general_stats_data[s_name].update(self.picard_dupMetrics_data[s_name])
=======
    # Write parsed data to a file
    module.write_data_file(data_by_sample, f"multiqc_{module.anchor}_dups")

    # Add to general stats table
    headers = {
        "PERCENT_DUPLICATION": {
            "title": "Duplication",
            "description": "Mark Duplicates - Percent Duplication",
            "max": 100,
            "min": 0,
            "suffix": "%",
            "scale": "OrRd",
            "modify": lambda x: util.multiply_hundred(x),
        }
    }
    module.general_stats_addcols(data_by_sample, headers, namespace="Mark Duplicates")
>>>>>>> 56ea024a

    # Make the bar plot and add to the MarkDuplicates section
    #
    # The table in the Picard metrics file contains some columns referring
    # read pairs and some referring to single reads.
<<<<<<< HEAD
    for s_name, metr in self.picard_dupMetrics_data.items():
=======
    for s_name, metr in data_by_sample.items():
>>>>>>> 56ea024a
        metr["READS_IN_DUPLICATE_PAIRS"] = 2.0 * metr["READ_PAIR_DUPLICATES"]
        metr["READS_IN_UNIQUE_PAIRS"] = 2.0 * (metr["READ_PAIRS_EXAMINED"] - metr["READ_PAIR_DUPLICATES"])
        metr["READS_IN_UNIQUE_UNPAIRED"] = metr["UNPAIRED_READS_EXAMINED"] - metr["UNPAIRED_READ_DUPLICATES"]
        metr["READS_IN_DUPLICATE_PAIRS_OPTICAL"] = 2.0 * metr["READ_PAIR_OPTICAL_DUPLICATES"]
        metr["READS_IN_DUPLICATE_PAIRS_NONOPTICAL"] = (
            metr["READS_IN_DUPLICATE_PAIRS"] - metr["READS_IN_DUPLICATE_PAIRS_OPTICAL"]
        )
        metr["READS_IN_DUPLICATE_UNPAIRED"] = metr["UNPAIRED_READ_DUPLICATES"]
        metr["READS_UNMAPPED"] = metr["UNMAPPED_READS"]

<<<<<<< HEAD
    keys = {}
=======
    keys = dict()
>>>>>>> 56ea024a
    keys_r = [
        "READS_IN_UNIQUE_PAIRS",
        "READS_IN_UNIQUE_UNPAIRED",
        "READS_IN_DUPLICATE_PAIRS_OPTICAL",
        "READS_IN_DUPLICATE_PAIRS_NONOPTICAL",
        "READS_IN_DUPLICATE_UNPAIRED",
        "READS_UNMAPPED",
    ]
    for k in keys_r:
        keys[k] = {"name": k.replace("READS_", "").replace("IN_", "").replace("_", " ").title()}

    # Config for the plot
    pconfig = {
<<<<<<< HEAD
        "id": plot_id,
        "title": plot_title,
=======
        "id": f"{module.anchor}_deduplication",
        "title": f"{module.name}: Deduplication Stats",
>>>>>>> 56ea024a
        "ylab": "# Reads",
        "cpswitch_counts_label": "Number of Reads",
        "cpswitch_c_active": False,
    }

<<<<<<< HEAD
    self.add_section(
        name=section_name,
        anchor=section_anchor,
        description="Number of reads, categorised by duplication state. **Pair counts are doubled** - see help text for details.",
=======
    module.add_section(
        name="Mark Duplicates",
        anchor=f"{module.anchor}-markduplicates",
        description="Number of reads, categorised by duplication state. **Pair counts "
        "are doubled** - see help text for details.",
>>>>>>> 56ea024a
        helptext="""
        The table in the Picard metrics file contains some columns referring
        read pairs and some referring to single reads.

<<<<<<< HEAD
        To make the numbers in this plot sum correctly, values referring to pairs are doubled
=======
        To make the numbers in this plot sum correctly, values referring to pairs are 
        doubled
>>>>>>> 56ea024a
        according to the scheme below:

        * `READS_IN_DUPLICATE_PAIRS = 2 * READ_PAIR_DUPLICATES`
        * `READS_IN_UNIQUE_PAIRS = 2 * (READ_PAIRS_EXAMINED - READ_PAIR_DUPLICATES)`
<<<<<<< HEAD
        * `READS_IN_UNIQUE_UNPAIRED = UNPAIRED_READS_EXAMINED - UNPAIRED_READ_DUPLICATES`
        * `READS_IN_DUPLICATE_PAIRS_OPTICAL = 2 * READ_PAIR_OPTICAL_DUPLICATES`
        * `READS_IN_DUPLICATE_PAIRS_NONOPTICAL = READS_IN_DUPLICATE_PAIRS - READS_IN_DUPLICATE_PAIRS_OPTICAL`
        * `READS_IN_DUPLICATE_UNPAIRED = UNPAIRED_READ_DUPLICATES`
        * `READS_UNMAPPED = UNMAPPED_READS`
        """,
        plot=bargraph.plot(self.picard_dupMetrics_data, keys, pconfig),
=======
        * `READS_IN_UNIQUE_UNPAIRED = UNPAIRED_READS_EXAMINED - 
        UNPAIRED_READ_DUPLICATES`
        * `READS_IN_DUPLICATE_PAIRS_OPTICAL = 2 * READ_PAIR_OPTICAL_DUPLICATES`
        * `READS_IN_DUPLICATE_PAIRS_NONOPTICAL = READS_IN_DUPLICATE_PAIRS - 
        READS_IN_DUPLICATE_PAIRS_OPTICAL`
        * `READS_IN_DUPLICATE_UNPAIRED = UNPAIRED_READ_DUPLICATES`
        * `READS_UNMAPPED = UNMAPPED_READS`
        """,
        plot=bargraph.plot(data_by_sample, keys, pconfig),
>>>>>>> 56ea024a
    )

    # Return the number of detected samples to the parent module
    return len(data_by_sample)


def calculate_percentage_duplication(d):
    """
    Picard calculation to compute percentage duplication

    Taken & translated from the Picard codebase:
    https://github.com/broadinstitute/picard/blob
    /78ea24466d9bcab93db89f22e6a6bf64d0ad7782/src/main/java/picard/sam
    /DuplicationMetrics.java#L106-L110
    """
    try:
        dups = d["UNPAIRED_READ_DUPLICATES"] + d["READ_PAIR_DUPLICATES"] * 2
        examined = d["UNPAIRED_READS_EXAMINED"] + d["READ_PAIRS_EXAMINED"] * 2
        if examined == 0:
            return 0
        return float(dups) / float(examined)
    except KeyError:
        return 0


def estimate_library_size(d):
    """
    Picard calculation to estimate library size

    Taken & translated from the Picard codebase:
    https://github.com/broadinstitute/picard/blob
    /78ea24466d9bcab93db89f22e6a6bf64d0ad7782/src/main/java/picard/sam
    /DuplicationMetrics.java#L153-L164

    Note: Optical duplicates are contained in duplicates and therefore do not enter
    the calculation here.
    See also the computation of READ_PAIR_NOT_OPTICAL_DUPLICATES.

     * Estimates the size of a library based on the number of paired end molecules
     observed
     * and the number of unique pairs observed.
     * <p>
     * Based on the Lander-Waterman equation that states:
     * C/X = 1 - exp( -N/X )
     * where
     * X = number of distinct molecules in library
     * N = number of read pairs
     * C = number of distinct fragments observed in read pairs
    """

    try:
        readPairs = d["READ_PAIRS_EXAMINED"] - d["READ_PAIR_OPTICAL_DUPLICATES"]
        uniqueReadPairs = d["READ_PAIRS_EXAMINED"] - d["READ_PAIR_DUPLICATES"]
    except KeyError:
        return None

    readPairDuplicates = readPairs - uniqueReadPairs

    if readPairs > 0 and readPairDuplicates > 0:
        m = 1.0
        M = 100.0

        if uniqueReadPairs >= readPairs or f(m * uniqueReadPairs, uniqueReadPairs, readPairs) < 0:
            logging.warning("Picard recalculation of ESTIMATED_LIBRARY_SIZE skipped - metrics " "look wrong")
            return None

        # find value of M, large enough to act as other side for bisection method
        while f(M * uniqueReadPairs, uniqueReadPairs, readPairs) > 0:
            M *= 10.0

        # use bisection method (no more than 40 times) to find solution
        for i in range(40):
            r = (m + M) / 2.0
            u = f(r * uniqueReadPairs, uniqueReadPairs, readPairs)
            if u == 0:
                break
            elif u > 0:
                m = r
            elif u < 0:
                M = r

        return uniqueReadPairs * (m + M) / 2.0
    else:
        return None


def f(x, c, n):
    """
    Picard calculation used when estimating library size

    Taken & translated from the Picard codebase:
    https://github.com/broadinstitute/picard/blob
    /78ea24466d9bcab93db89f22e6a6bf64d0ad7782/src/main/java/picard/sam
    /DuplicationMetrics.java#L172-L177

    * Method that is used in the computation of estimated library size.
    """
    return c / x - 1 + math.exp(-n / x)<|MERGE_RESOLUTION|>--- conflicted
+++ resolved
@@ -2,11 +2,6 @@
 
 import logging
 import math
-<<<<<<< HEAD
-import os
-import re
-=======
->>>>>>> 56ea024a
 from collections import defaultdict
 
 from multiqc import config
@@ -79,28 +74,6 @@
         keys = None
         in_stats_block = False
         recompute_merged_metrics = False
-<<<<<<< HEAD
-        for line in f["f"]:
-            #
-            # New log starting
-            #
-            if "markduplicates" in line.lower() and "input" in line.lower():
-                # Pull sample name from input
-                fn_search = re.search(r"INPUT(?:=|\s+)(\[?[^\s]+\]?)", line, flags=re.IGNORECASE)
-                if fn_search:
-                    s_name = os.path.basename(fn_search.group(1).strip("[]"))
-                    s_name = self.clean_s_name(s_name, f)
-                    base_s_name = s_name
-                continue
-
-            #
-            # Start of the METRICS table
-            #
-            if "UNPAIRED_READ_DUPLICATES" in line:
-                in_stats_block = True
-                keys = line.rstrip("\n").split("\t")
-                continue
-=======
 
         for line in f["f"]:
             maybe_s_name = util.extract_sample_name(
@@ -121,16 +94,9 @@
                 if s_name in data_by_sample:
                     log.debug(f"Duplicate sample name found in {f['fn']}! Overwriting: {s_name}")
                 in_stats_block = True
->>>>>>> 56ea024a
 
             # Currently parsing the METRICS table
-<<<<<<< HEAD
-            #
-            if in_stats_block:
-                # Split the values columns
-=======
             elif in_stats_block:
->>>>>>> 56ea024a
                 vals = line.rstrip("\n").split("\t")
 
                 # End of the METRICS table, or multiple libraries, and we're not merging them
@@ -180,32 +146,6 @@
     # Replace None with actual version if it is available
     module.add_software_version(None)
 
-<<<<<<< HEAD
-    if len(self.picard_dupMetrics_data) == 0:
-        return 0
-
-    # Superfluous function call to confirm that it is used in this module
-    # Replace None with actual version if it is available
-    self.add_software_version(None)
-
-    # Write parsed data to a file
-    self.write_data_file(self.picard_dupMetrics_data, data_filename)
-
-    # Add to general stats table
-    self.general_stats_headers["PERCENT_DUPLICATION"] = {
-        "title": "% Dups",
-        "description": "{} - Percent Duplication".format(section_name),
-        "max": 100,
-        "min": 0,
-        "suffix": "%",
-        "scale": "OrRd",
-        "modify": lambda x: self.multiply_hundred(x),
-    }
-    for s_name in self.picard_dupMetrics_data:
-        if s_name not in self.general_stats_data:
-            self.general_stats_data[s_name] = dict()
-        self.general_stats_data[s_name].update(self.picard_dupMetrics_data[s_name])
-=======
     # Write parsed data to a file
     module.write_data_file(data_by_sample, f"multiqc_{module.anchor}_dups")
 
@@ -222,17 +162,12 @@
         }
     }
     module.general_stats_addcols(data_by_sample, headers, namespace="Mark Duplicates")
->>>>>>> 56ea024a
 
     # Make the bar plot and add to the MarkDuplicates section
     #
     # The table in the Picard metrics file contains some columns referring
     # read pairs and some referring to single reads.
-<<<<<<< HEAD
-    for s_name, metr in self.picard_dupMetrics_data.items():
-=======
     for s_name, metr in data_by_sample.items():
->>>>>>> 56ea024a
         metr["READS_IN_DUPLICATE_PAIRS"] = 2.0 * metr["READ_PAIR_DUPLICATES"]
         metr["READS_IN_UNIQUE_PAIRS"] = 2.0 * (metr["READ_PAIRS_EXAMINED"] - metr["READ_PAIR_DUPLICATES"])
         metr["READS_IN_UNIQUE_UNPAIRED"] = metr["UNPAIRED_READS_EXAMINED"] - metr["UNPAIRED_READ_DUPLICATES"]
@@ -243,11 +178,7 @@
         metr["READS_IN_DUPLICATE_UNPAIRED"] = metr["UNPAIRED_READ_DUPLICATES"]
         metr["READS_UNMAPPED"] = metr["UNMAPPED_READS"]
 
-<<<<<<< HEAD
-    keys = {}
-=======
     keys = dict()
->>>>>>> 56ea024a
     keys_r = [
         "READS_IN_UNIQUE_PAIRS",
         "READS_IN_UNIQUE_UNPAIRED",
@@ -261,53 +192,28 @@
 
     # Config for the plot
     pconfig = {
-<<<<<<< HEAD
-        "id": plot_id,
-        "title": plot_title,
-=======
         "id": f"{module.anchor}_deduplication",
         "title": f"{module.name}: Deduplication Stats",
->>>>>>> 56ea024a
         "ylab": "# Reads",
         "cpswitch_counts_label": "Number of Reads",
         "cpswitch_c_active": False,
     }
 
-<<<<<<< HEAD
-    self.add_section(
-        name=section_name,
-        anchor=section_anchor,
-        description="Number of reads, categorised by duplication state. **Pair counts are doubled** - see help text for details.",
-=======
     module.add_section(
         name="Mark Duplicates",
         anchor=f"{module.anchor}-markduplicates",
         description="Number of reads, categorised by duplication state. **Pair counts "
         "are doubled** - see help text for details.",
->>>>>>> 56ea024a
         helptext="""
         The table in the Picard metrics file contains some columns referring
         read pairs and some referring to single reads.
 
-<<<<<<< HEAD
-        To make the numbers in this plot sum correctly, values referring to pairs are doubled
-=======
         To make the numbers in this plot sum correctly, values referring to pairs are 
         doubled
->>>>>>> 56ea024a
         according to the scheme below:
 
         * `READS_IN_DUPLICATE_PAIRS = 2 * READ_PAIR_DUPLICATES`
         * `READS_IN_UNIQUE_PAIRS = 2 * (READ_PAIRS_EXAMINED - READ_PAIR_DUPLICATES)`
-<<<<<<< HEAD
-        * `READS_IN_UNIQUE_UNPAIRED = UNPAIRED_READS_EXAMINED - UNPAIRED_READ_DUPLICATES`
-        * `READS_IN_DUPLICATE_PAIRS_OPTICAL = 2 * READ_PAIR_OPTICAL_DUPLICATES`
-        * `READS_IN_DUPLICATE_PAIRS_NONOPTICAL = READS_IN_DUPLICATE_PAIRS - READS_IN_DUPLICATE_PAIRS_OPTICAL`
-        * `READS_IN_DUPLICATE_UNPAIRED = UNPAIRED_READ_DUPLICATES`
-        * `READS_UNMAPPED = UNMAPPED_READS`
-        """,
-        plot=bargraph.plot(self.picard_dupMetrics_data, keys, pconfig),
-=======
         * `READS_IN_UNIQUE_UNPAIRED = UNPAIRED_READS_EXAMINED - 
         UNPAIRED_READ_DUPLICATES`
         * `READS_IN_DUPLICATE_PAIRS_OPTICAL = 2 * READ_PAIR_OPTICAL_DUPLICATES`
@@ -317,7 +223,6 @@
         * `READS_UNMAPPED = UNMAPPED_READS`
         """,
         plot=bargraph.plot(data_by_sample, keys, pconfig),
->>>>>>> 56ea024a
     )
 
     # Return the number of detected samples to the parent module

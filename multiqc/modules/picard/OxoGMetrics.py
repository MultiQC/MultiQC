--- conflicted
+++ resolved
@@ -20,81 +20,6 @@
         # Sample name from input file name by default.
         s_name = f["s_name"]
         keys = None
-<<<<<<< HEAD
-        for line in f["f"]:
-            # New log starting
-            if ("CollectOxoGMetrics" in line or "ConvertSequencingArtifactToOxoG" in line) and "INPUT" in line:
-                s_name = None
-                keys = None
-                context_col = None
-
-                # Pull sample name from input
-                fn_search = re.search(r"INPUT(?:_BASE)?(?:=|\s+)(\[?[^\s]+\]?)", line, flags=re.IGNORECASE)
-                if fn_search:
-                    s_name = os.path.basename(fn_search.group(1).strip("[]"))
-                    s_name = self.clean_s_name(s_name, f)
-                    parsed_data.append(dict())
-                    sample_names.append(s_name)
-                    s_files.append(f)
-
-            if s_name is not None:
-                if "CollectOxoGMetrics$CpcgMetrics" in line and "## METRICS CLASS" in line:
-                    keys = f["f"].readline().strip("\n").split("\t")
-                    context_col = keys.index("CONTEXT")
-                elif keys:
-                    vals = line.strip("\n").split("\t")
-                    if len(vals) == len(keys) and context_col is not None:
-                        context = vals[context_col]
-                        parsed_data[-1][context] = dict()
-                        for i, k in enumerate(keys):
-                            k = k.strip()
-                            try:
-                                parsed_data[-1][context][k] = float(vals[i])
-                            except ValueError:
-                                vals[i] = vals[i].strip()
-                                parsed_data[-1][context][k] = vals[i]
-                    else:
-                        s_name = None
-                        keys = None
-
-        # Remove empty dictionaries
-        for idx, s_name in enumerate(sample_names):
-            if len(parsed_data[idx]) > 0:
-                if s_name in self.picard_OxoGMetrics_data:
-                    log.debug("Duplicate sample name found in {}! Overwriting: {}".format(s_files[idx], s_name))
-                self.add_data_source(s_files[idx], s_name, section="OxoGMetrics")
-                self.picard_OxoGMetrics_data[s_name] = parsed_data[idx]
-
-                # Superfluous function call to confirm that it is used in this module
-                # Replace None with actual version if it is available
-                self.add_software_version(None, s_name)
-
-    # Filter to strip out ignored sample names
-    self.picard_OxoGMetrics_data = self.ignore_samples(self.picard_OxoGMetrics_data)
-
-    if len(self.picard_OxoGMetrics_data) > 0:
-        # Write parsed data to a file
-        # Collapse into 2D structure with sample_context keys
-        print_data = {
-            "{}_{}".format(s, c): v
-            for s in self.picard_OxoGMetrics_data.keys()
-            for c, v in self.picard_OxoGMetrics_data[s].items()
-        }
-        self.write_data_file(print_data, "multiqc_picard_OxoGMetrics")
-
-        # Add to general stats table
-        data = dict()
-        for s_name in self.picard_OxoGMetrics_data:
-            data[s_name] = dict()
-            try:
-                data[s_name]["CCG_OXIDATION_ERROR_RATE"] = self.picard_OxoGMetrics_data[s_name]["CCG"][
-                    "OXIDATION_ERROR_RATE"
-                ]
-            except KeyError:
-                log.warning("Couldn't find picard CCG oxidation error rate for {}".format(s_name))
-
-        self.general_stats_headers["CCG_OXIDATION_ERROR_RATE"] = {
-=======
         context_col = None
 
         for line in f["f"]:
@@ -163,7 +88,6 @@
             log.warning(f"Couldn't find picard CCG oxidation error rate for {s_name}")
     headers = {
         "CCG_OXIDATION_ERROR_RATE": {
->>>>>>> ab6147ba
             "title": "CCG Oxidation",
             "description": "CCG-CAG Oxidation Error Rate",
             "min": 0,

--- conflicted
+++ resolved
@@ -4,12 +4,7 @@
 from collections import OrderedDict
 
 from multiqc import config
-<<<<<<< HEAD
-
-from .util import read_sample_name
-=======
 from multiqc.modules.picard import util
->>>>>>> ab6147ba
 
 # Initialise the logger
 log = logging.getLogger(__name__)
@@ -39,35 +34,6 @@
     expected_header = list(DESC.keys())
 
     # Go through logs and find Metrics
-<<<<<<< HEAD
-    for f in self.find_log_files("picard/quality_yield_metrics", filehandles=True):
-        self.add_data_source(f, section="QualityYieldMetrics")
-
-        lines = iter(f["f"])
-
-        def clean_fn(n):
-            return self.clean_s_name(n, f)
-
-        s_name = read_sample_name(lines, clean_fn, "CollectQualityYieldMetrics")
-
-        if s_name is None:
-            continue
-
-        # Superfluous function call to confirm that it is used in this module
-        # Replace None with actual version if it is available
-        self.add_software_version(None, s_name)
-
-        sample_data = dict()
-        try:
-            # skip to the histogram
-            line = next(lines)
-            while not line.startswith("## METRICS CLASS"):
-                line = next(lines)
-
-            # check the header
-            line = next(lines)
-            if header != line.strip().split("\t"):
-=======
     for f in module.find_log_files(f"{module.anchor}/quality_yield_metrics", filehandles=True):
         # Sample name from input file name by default.
         s_name = f["s_name"]
@@ -83,7 +49,6 @@
                 s_name = maybe_s_name
 
             if s_name is None:
->>>>>>> ab6147ba
                 continue
 
             if util.is_line_right_before_table(line, picard_class="QualityYieldMetrics"):

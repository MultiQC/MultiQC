--- conflicted
+++ resolved
@@ -20,9 +20,6 @@
         # Sample name from input file name by default.
         s_name = f["s_name"]
         in_hist = False
-<<<<<<< HEAD
-        for line in f["f"]:
-=======
 
         for line in f["f"]:
             maybe_s_name = util.extract_sample_name(
@@ -37,7 +34,6 @@
             if s_name is None:
                 continue
 
->>>>>>> ab6147ba
             # Catch the histogram values
             if in_hist:
                 try:
@@ -50,34 +46,6 @@
                     s_name = None
                     in_hist = False
 
-<<<<<<< HEAD
-            # New log starting
-            if "rnaseqmetrics" in line.lower() and "INPUT" in line:
-                s_name = None
-                # Pull sample name from input
-                fn_search = re.search(r"INPUT(?:=|\s+)(\[?[^\s]+\]?)", line, flags=re.IGNORECASE)
-                if fn_search:
-                    s_name = os.path.basename(fn_search.group(1).strip("[]"))
-                    s_name = self.clean_s_name(s_name, f)
-
-            if s_name is not None:
-                if "rnaseqmetrics" in line.lower() and "## METRICS CLASS" in line:
-                    if s_name in self.picard_RnaSeqMetrics_data:
-                        log.debug("Duplicate sample name found in {}! Overwriting: {}".format(f["fn"], s_name))
-                    self.picard_RnaSeqMetrics_data[s_name] = dict()
-                    self.picard_RnaSeqMetrics_histogram[s_name] = dict()
-                    self.add_data_source(f, s_name, section="RnaSeqMetrics")
-                    keys = f["f"].readline().strip("\n").split("\t")
-                    vals = f["f"].readline().strip("\n").split("\t")
-                    for i, k in enumerate(keys):
-                        # Multiply percentages by 100
-                        if k.startswith("PCT_"):
-                            try:
-                                vals[i] = float(vals[i]) * 100.0
-                            except (ValueError, IndexError):
-                                pass
-                        # Save the key:value pairs
-=======
             if util.is_line_right_before_table(line, picard_class="RnaSeqMetrics"):
                 keys = f["f"].readline().strip("\n").split("\t")
                 vals = f["f"].readline().strip("\n").split("\t")
@@ -95,24 +63,9 @@
                     if not v:
                         v = "NA"
                     else:
->>>>>>> ab6147ba
                         try:
                             v = float(v)
                         except ValueError:
-<<<<<<< HEAD
-                            self.picard_RnaSeqMetrics_data[s_name][k] = vals[i]
-                        except IndexError:
-                            pass  # missing data
-                    # Calculate some extra numbers
-                    if "PF_BASES" in keys and "PF_ALIGNED_BASES" in keys:
-                        self.picard_RnaSeqMetrics_data[s_name]["PF_NOT_ALIGNED_BASES"] = (
-                            self.picard_RnaSeqMetrics_data[s_name]["PF_BASES"]
-                            - self.picard_RnaSeqMetrics_data[s_name]["PF_ALIGNED_BASES"]
-                        )
-
-            if s_name is not None and "normalized_position	All_Reads.normalized_coverage" in line:
-                self.picard_RnaSeqMetrics_histogram[s_name] = dict()
-=======
                             pass
                         else:
                             # Multiply percentages by 100
@@ -128,7 +81,6 @@
             elif line.startswith("## HISTOGRAM"):
                 keys = f["f"].readline().strip("\n").split("\t")
                 assert len(keys) >= 2, (keys, f)
->>>>>>> ab6147ba
                 in_hist = True
                 histogram_by_sample[s_name] = dict()
 

--- conflicted
+++ resolved
@@ -16,11 +16,11 @@
 
 def parse_reports(self):
     """ Find Picard RnaSeqMetrics reports and parse their data """
-
+    
     # Set up vars
     self.picard_RnaSeqMetrics_data = dict()
     self.picard_RnaSeqMetrics_histogram = dict()
-
+    
     # Go through logs and find Metrics
     for f in self.find_log_files(config.sp['picard']['rnaseqmetrics'], filehandles=True):
         s_name = None
@@ -37,7 +37,7 @@
                     # Reset in case we have more in this log file
                     s_name = None
                     in_hist = False
-
+                    
             # New log starting
             if 'RnaSeqMetrics' in l and 'INPUT' in l:
                 s_name = None
@@ -46,13 +46,7 @@
                 if fn_search:
                     s_name = os.path.basename(fn_search.group(1))
                     s_name = self.clean_s_name(s_name, f['root'])
-<<<<<<< HEAD
-                    self.picard_RnaSeqMetrics_data[s_name] = dict()
-                    self.picard_RnaSeqMetrics_histogram[s_name] = dict()
-
-=======
             
->>>>>>> 42c37e91
             if s_name is not None:
                 if 'RnaSeqMetrics' in l and '## METRICS CLASS' in l:
                     if s_name in self.picard_RnaSeqMetrics_data:
@@ -76,15 +70,15 @@
                             self.picard_RnaSeqMetrics_data[s_name][k] = vals[i]
                         except IndexError:
                             pass # missing data
-
+                    
                     # Skip lines on to histogram
                     l = f['f'].readline()
                     l = f['f'].readline()
                     l = f['f'].readline().strip("\n")
-
+                    
                     self.picard_RnaSeqMetrics_histogram[s_name] = dict()
                     in_hist = True
-
+        
         for key in list(self.picard_RnaSeqMetrics_data.keys()):
             if len(self.picard_RnaSeqMetrics_data[key]) == 0:
                 self.picard_RnaSeqMetrics_data.pop(key, None)
@@ -92,12 +86,12 @@
             if len(self.picard_RnaSeqMetrics_histogram[s_name]) == 0:
                 self.picard_RnaSeqMetrics_histogram.pop(s_name, None)
                 log.debug("Ignoring '{}' histogram as no data parsed".format(s_name))
-
+    
     if len(self.picard_RnaSeqMetrics_data) > 0:
-
+        
         # Write parsed data to a file
         self.write_data_file(self.picard_RnaSeqMetrics_data, 'multiqc_picard_RnaSeqMetrics')
-
+        
         # Add to general stats table
         self.general_stats_headers['PCT_CODING_BASES'] = {
             'title': '% Coding',
@@ -160,7 +154,7 @@
             if s_name not in self.general_stats_data:
                 self.general_stats_data[s_name] = dict()
             self.general_stats_data[s_name].update( self.picard_RnaSeqMetrics_data[s_name] )
-
+        
         # Section with histogram plot
         if len(self.picard_RnaSeqMetrics_histogram) > 0:
             # Plot the data and add section
@@ -181,7 +175,8 @@
                 'anchor': 'picard-rna-coverage',
                 'content': linegraph.plot(self.picard_RnaSeqMetrics_histogram, pconfig)
             })
-
-
+    
+    
     # Return the number of detected samples to the parent module
     return len(self.picard_RnaSeqMetrics_data)
+    
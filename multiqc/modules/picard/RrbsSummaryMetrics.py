""" MultiQC submodule to parse output from Picard RrbsSummaryMetrics """

import logging
<<<<<<< HEAD
import os
import re
=======
from collections import OrderedDict
>>>>>>> 56ea024a

from multiqc.modules.picard import util
from multiqc.plots import bargraph

# Initialise the logger
log = logging.getLogger(__name__)


def parse_reports(module):
    """Find Picard RrbsSummaryMetrics reports and parse their data"""

    data_by_sample = dict()

    # Go through logs and find Metrics
    for f in module.find_log_files("picard/rrbs_metrics", filehandles=True):
        s_name = None
<<<<<<< HEAD
        keys = None
        for line in f["f"]:
            # New log starting
            if "CollectRrbsMetrics" in line and "INPUT" in line:
                s_name = None
                keys = None
                # Pull sample name from input
                fn_search = re.search(r"INPUT(?:=|\s+)(\[?[^\s]+\]?)", line, flags=re.IGNORECASE)
                if fn_search:
                    s_name = os.path.basename(fn_search.group(1).strip("[]"))
                    s_name = self.clean_s_name(s_name, f)
                    parsed_data[s_name] = dict()

            if s_name is not None:
                if "RrbsSummaryMetrics" in line and "## METRICS CLASS" in line:
                    keys = f["f"].readline().strip("\n").split("\t")
                elif keys:
                    vals = line.strip("\n").split("\t")
                    if len(vals) == len(keys):
                        for i, k in enumerate(keys):
                            try:
                                parsed_data[s_name][k] = float(vals[i])
                            except ValueError:
                                parsed_data[s_name][k] = vals[i]
                    else:
                        s_name = None
                        keys = None

        # Remove empty dictionaries
        for s_name in list(parsed_data.keys()):
            if len(parsed_data[s_name]) == 0:
                parsed_data.pop(s_name, None)

        # Collect parsed data
        for s_name in parsed_data.keys():
            if s_name in self.picard_rrbs_metrics:
                log.debug("Duplicate sample name found in {}! Overwriting: {}".format(f["fn"], s_name))
            self.add_data_source(f, s_name, section="RrbsSummaryMetrics")
            self.picard_rrbs_metrics[s_name] = parsed_data[s_name]
=======
        for line in f["f"]:
            maybe_s_name = util.extract_sample_name(
                module,
                line,
                f,
                picard_tool="CollectRrbsMetrics",
            )
            if maybe_s_name:
                s_name = maybe_s_name
                continue

            if s_name is None:
                continue

            if util.is_line_right_before_table(line, picard_class="RrbsSummaryMetrics"):
                if s_name in data_by_sample:
                    log.debug(f"Duplicate sample name found in {f['fn']}! Overwriting: {s_name}")
                module.add_data_source(f, s_name, section="RnaSeqMetrics")
                data_by_sample[s_name] = dict()

                keys = f["f"].readline().strip("\n").split("\t")
                vals = f["f"].readline().strip("\n").split("\t")
                if len(vals) != len(keys):
                    continue

                for k, v in zip(keys, vals):
                    if not v:
                        v = "NA"
                    else:
                        try:
                            v = float(v)
                        except ValueError:
                            pass
                    data_by_sample[s_name][k] = v
>>>>>>> 56ea024a

    # Filter to strip out ignored sample names
    data_by_sample = module.ignore_samples(data_by_sample)
    if len(data_by_sample) == 0:
        return 0

    # Superfluous function call to confirm that it is used in this module
    # Replace None with actual version if it is available
    module.add_software_version(None)

<<<<<<< HEAD
    if len(self.picard_rrbs_metrics) == 0:
        return 0

    # Write parsed data to a file
    self.write_data_file(self.picard_rrbs_metrics, "multiqc_picard_RrbsSummaryMetrics")

    # Superfluous function call to confirm that it is used in this module
    # Replace None with actual version if it is available
    self.add_software_version(None)

    # Add to general stats table
    self.general_stats_headers["PCT_CPG_BASES_CONVERTED"] = {
        "title": "% CpG Methylated",
        "description": "Percentage of times a CpG cytosine was converted",
        "max": 100,
        "min": 0,
        "suffix": "%",
        "format": "{:,.0f}",
        "scale": "RdYlGn-rev",
        "modify": lambda x: 100 - self.multiply_hundred(x),
    }
    self.general_stats_headers["PCT_NON_CPG_BASES_CONVERTED"] = {
        "title": "% Non-CpG Methylated",
        "description": "Percentage of times a non-CpG cytosine was converted",
        "max": 100,
        "min": 0,
        "suffix": "%",
        "format": "{:,.0f}",
        "scale": "RdYlGn",
        "modify": lambda x: 100 - self.multiply_hundred(x),
    }
    self.general_stats_headers["MEDIAN_CPG_COVERAGE"] = {
        "title": "Median CpG Cov",
        "description": "Median coverage of CpG sites",
        "min": 0,
    }
    for s_name in self.picard_rrbs_metrics:
        if s_name not in self.general_stats_data:
            self.general_stats_data[s_name] = dict()
        self.general_stats_data[s_name].update(self.picard_rrbs_metrics[s_name])
=======
    # Write parsed data to a file
    module.write_data_file(data_by_sample, "multiqc_picard_RrbsSummaryMetrics")

    # Add to general stats table
    headers = {
        "PCT_CPG_BASES_CONVERTED": {
            "title": "CpG Methylated",
            "description": "Percentage of times a CpG cytosine was converted",
            "max": 100,
            "min": 0,
            "suffix": "%",
            "format": "{:,.0f}",
            "scale": "RdYlGn-rev",
            "modify": lambda x: 100 - util.multiply_hundred(x),
        },
        "PCT_NON_CPG_BASES_CONVERTED": {
            "title": "Non-CpG Methylated",
            "description": "Percentage of times a non-CpG cytosine was converted",
            "max": 100,
            "min": 0,
            "suffix": "%",
            "format": "{:,.0f}",
            "scale": "RdYlGn",
            "modify": lambda x: 100 - util.multiply_hundred(x),
        },
        "MEDIAN_CPG_COVERAGE": {
            "title": "Median CpG Cov",
            "description": "Median coverage of CpG sites",
            "min": 0,
        },
    }
    module.general_stats_addcols(data_by_sample, headers, namespace="RrbsSummaryMetrics")
>>>>>>> 56ea024a

    # Make the bar plot of converted bases
    pdata_cpg = dict()
    pdata_noncpg = dict()
<<<<<<< HEAD
    for s_name in self.picard_rrbs_metrics.keys():
        pdata_cpg[s_name] = dict()
        pdata_cpg[s_name]["converted"] = self.picard_rrbs_metrics[s_name]["CPG_BASES_CONVERTED"]
        pdata_cpg[s_name]["not_converted"] = (
            self.picard_rrbs_metrics[s_name]["CPG_BASES_SEEN"] - self.picard_rrbs_metrics[s_name]["CPG_BASES_CONVERTED"]
        )
        pdata_noncpg[s_name] = dict()
        pdata_noncpg[s_name]["converted"] = self.picard_rrbs_metrics[s_name]["NON_CPG_BASES"]
        pdata_noncpg[s_name]["not_converted"] = (
            self.picard_rrbs_metrics[s_name]["NON_CPG_BASES"]
            - self.picard_rrbs_metrics[s_name]["NON_CPG_CONVERTED_BASES"]
        )

    keys = {
        "not_converted": {"name": "Unconverted Bases (Methylated)"},
        "converted": {"name": "Converted Bases (Unmethylated)"},
    }

    # Config for the plot
    pconfig = {
        "id": "picard_rrbs_converted_bases_plot",
        "title": "Picard: Converted Bases",
        "ylab": "# CpG Bases",
        "cpswitch_counts_label": "Number of Bases",
        "data_labels": [{"name": "CpG", "ylab": "# CpG Bases"}, {"name": "Non-CpG", "ylab": "# Non-CpG Bases"}],
    }

    self.add_section(
        name="RRBS Converted Bases",
        anchor="picard-rrbssummary-convertedbases",
        plot=bargraph.plot([pdata_cpg, pdata_noncpg], [keys, keys], pconfig),
    )

    # Make the bar plot of processed reads
    pdata = dict()
    for s_name in self.picard_rrbs_metrics.keys():
        pdata[s_name] = dict()
        pdata[s_name]["with_no_cpg"] = self.picard_rrbs_metrics[s_name]["READS_WITH_NO_CPG"]
        pdata[s_name]["ignored_short"] = self.picard_rrbs_metrics[s_name]["READS_IGNORED_SHORT"]
        pdata[s_name]["ignored_mismatches"] = self.picard_rrbs_metrics[s_name]["READS_IGNORED_MISMATCHES"]
        pdata[s_name]["not_ignored"] = (
            self.picard_rrbs_metrics[s_name]["READS_ALIGNED"]
            - pdata[s_name]["with_no_cpg"]
            - pdata[s_name]["ignored_short"]
            - pdata[s_name]["ignored_mismatches"]
        )
=======
    for s_name in data_by_sample.keys():
        pdata_cpg[s_name] = dict()
        pdata_cpg[s_name]["converted"] = data_by_sample[s_name]["CPG_BASES_CONVERTED"]
        pdata_cpg[s_name]["not_converted"] = (
            data_by_sample[s_name]["CPG_BASES_SEEN"] - data_by_sample[s_name]["CPG_BASES_CONVERTED"]
        )
        pdata_noncpg[s_name] = dict()
        pdata_noncpg[s_name]["converted"] = data_by_sample[s_name]["NON_CPG_BASES"]
        pdata_noncpg[s_name]["not_converted"] = (
            data_by_sample[s_name]["NON_CPG_BASES"] - data_by_sample[s_name]["NON_CPG_CONVERTED_BASES"]
        )

    keys = dict()
    keys["not_converted"] = {"name": "Unconverted Bases (Methylated)"}
    keys["converted"] = {"name": "Converted Bases (Unmethylated)"}

    # Config for the plot
    pconfig = {
        "id": "picard_rrbs_converted_bases_plot",
        "title": "Picard: Converted Bases",
        "ylab": "# CpG Bases",
        "cpswitch_counts_label": "Number of Bases",
        "data_labels": [{"name": "CpG", "ylab": "# CpG Bases"}, {"name": "Non-CpG", "ylab": "# Non-CpG Bases"}],
    }

    module.add_section(
        name="RRBS Converted Bases",
        anchor="picard-rrbssummary-convertedbases",
        plot=bargraph.plot([pdata_cpg, pdata_noncpg], [keys, keys], pconfig),
    )

    # Make the bar plot of processed reads
    pdata = dict()
    for s_name in data_by_sample:
        pdata[s_name] = dict()
        pdata[s_name]["with_no_cpg"] = data_by_sample[s_name]["READS_WITH_NO_CPG"]
        pdata[s_name]["ignored_short"] = data_by_sample[s_name]["READS_IGNORED_SHORT"]
        pdata[s_name]["ignored_mismatches"] = data_by_sample[s_name]["READS_IGNORED_MISMATCHES"]
        pdata[s_name]["not_ignored"] = (
            data_by_sample[s_name]["READS_ALIGNED"]
            - pdata[s_name]["with_no_cpg"]
            - pdata[s_name]["ignored_short"]
            - pdata[s_name]["ignored_mismatches"]
        )

    keys = OrderedDict()
    keys["not_ignored"] = {"name": "Utilised reads"}
    keys["with_no_cpg"] = {"name": "Ignored (no CpG sites)"}
    keys["ignored_short"] = {"name": "Ignored (too short)"}
    keys["ignored_mismatches"] = {"name": "Ignored (exceeded mismatch threshold)"}

    # Config for the plot
    pconfig = {
        "id": "picard_rrbs_ignored_reads_plot",
        "title": "Picard: RRBS Read Counts",
        "ylab": "# Reads",
        "cpswitch_counts_label": "Number of Reads",
    }

    module.add_section(
        name="RRBS Read Counts", anchor="picard-rrbssummary-readcounts", plot=bargraph.plot(pdata, keys, pconfig)
    )
>>>>>>> 56ea024a

    keys = {
        "not_ignored": {"name": "Utilised reads"},
        "with_no_cpg": {"name": "Ignored (no CpG sites)"},
        "ignored_short": {"name": "Ignored (too short)"},
        "ignored_mismatches": {"name": "Ignored (exceeded mismatch threshold)"},
    }

    # Config for the plot
    pconfig = {
        "id": "picard_rrbs_ignored_reads_plot",
        "title": "Picard: RRBS Read Counts",
        "ylab": "# Reads",
        "cpswitch_counts_label": "Number of Reads",
    }

    self.add_section(
        name="RRBS Read Counts", anchor="picard-rrbssummary-readcounts", plot=bargraph.plot(pdata, keys, pconfig)
    )

    # Return the number of detected samples to the parent module
    return len(data_by_sample)<|MERGE_RESOLUTION|>--- conflicted
+++ resolved
@@ -1,12 +1,7 @@
 """ MultiQC submodule to parse output from Picard RrbsSummaryMetrics """
 
 import logging
-<<<<<<< HEAD
-import os
-import re
-=======
 from collections import OrderedDict
->>>>>>> 56ea024a
 
 from multiqc.modules.picard import util
 from multiqc.plots import bargraph
@@ -23,47 +18,6 @@
     # Go through logs and find Metrics
     for f in module.find_log_files("picard/rrbs_metrics", filehandles=True):
         s_name = None
-<<<<<<< HEAD
-        keys = None
-        for line in f["f"]:
-            # New log starting
-            if "CollectRrbsMetrics" in line and "INPUT" in line:
-                s_name = None
-                keys = None
-                # Pull sample name from input
-                fn_search = re.search(r"INPUT(?:=|\s+)(\[?[^\s]+\]?)", line, flags=re.IGNORECASE)
-                if fn_search:
-                    s_name = os.path.basename(fn_search.group(1).strip("[]"))
-                    s_name = self.clean_s_name(s_name, f)
-                    parsed_data[s_name] = dict()
-
-            if s_name is not None:
-                if "RrbsSummaryMetrics" in line and "## METRICS CLASS" in line:
-                    keys = f["f"].readline().strip("\n").split("\t")
-                elif keys:
-                    vals = line.strip("\n").split("\t")
-                    if len(vals) == len(keys):
-                        for i, k in enumerate(keys):
-                            try:
-                                parsed_data[s_name][k] = float(vals[i])
-                            except ValueError:
-                                parsed_data[s_name][k] = vals[i]
-                    else:
-                        s_name = None
-                        keys = None
-
-        # Remove empty dictionaries
-        for s_name in list(parsed_data.keys()):
-            if len(parsed_data[s_name]) == 0:
-                parsed_data.pop(s_name, None)
-
-        # Collect parsed data
-        for s_name in parsed_data.keys():
-            if s_name in self.picard_rrbs_metrics:
-                log.debug("Duplicate sample name found in {}! Overwriting: {}".format(f["fn"], s_name))
-            self.add_data_source(f, s_name, section="RrbsSummaryMetrics")
-            self.picard_rrbs_metrics[s_name] = parsed_data[s_name]
-=======
         for line in f["f"]:
             maybe_s_name = util.extract_sample_name(
                 module,
@@ -98,7 +52,6 @@
                         except ValueError:
                             pass
                     data_by_sample[s_name][k] = v
->>>>>>> 56ea024a
 
     # Filter to strip out ignored sample names
     data_by_sample = module.ignore_samples(data_by_sample)
@@ -109,48 +62,6 @@
     # Replace None with actual version if it is available
     module.add_software_version(None)
 
-<<<<<<< HEAD
-    if len(self.picard_rrbs_metrics) == 0:
-        return 0
-
-    # Write parsed data to a file
-    self.write_data_file(self.picard_rrbs_metrics, "multiqc_picard_RrbsSummaryMetrics")
-
-    # Superfluous function call to confirm that it is used in this module
-    # Replace None with actual version if it is available
-    self.add_software_version(None)
-
-    # Add to general stats table
-    self.general_stats_headers["PCT_CPG_BASES_CONVERTED"] = {
-        "title": "% CpG Methylated",
-        "description": "Percentage of times a CpG cytosine was converted",
-        "max": 100,
-        "min": 0,
-        "suffix": "%",
-        "format": "{:,.0f}",
-        "scale": "RdYlGn-rev",
-        "modify": lambda x: 100 - self.multiply_hundred(x),
-    }
-    self.general_stats_headers["PCT_NON_CPG_BASES_CONVERTED"] = {
-        "title": "% Non-CpG Methylated",
-        "description": "Percentage of times a non-CpG cytosine was converted",
-        "max": 100,
-        "min": 0,
-        "suffix": "%",
-        "format": "{:,.0f}",
-        "scale": "RdYlGn",
-        "modify": lambda x: 100 - self.multiply_hundred(x),
-    }
-    self.general_stats_headers["MEDIAN_CPG_COVERAGE"] = {
-        "title": "Median CpG Cov",
-        "description": "Median coverage of CpG sites",
-        "min": 0,
-    }
-    for s_name in self.picard_rrbs_metrics:
-        if s_name not in self.general_stats_data:
-            self.general_stats_data[s_name] = dict()
-        self.general_stats_data[s_name].update(self.picard_rrbs_metrics[s_name])
-=======
     # Write parsed data to a file
     module.write_data_file(data_by_sample, "multiqc_picard_RrbsSummaryMetrics")
 
@@ -183,59 +94,10 @@
         },
     }
     module.general_stats_addcols(data_by_sample, headers, namespace="RrbsSummaryMetrics")
->>>>>>> 56ea024a
 
     # Make the bar plot of converted bases
     pdata_cpg = dict()
     pdata_noncpg = dict()
-<<<<<<< HEAD
-    for s_name in self.picard_rrbs_metrics.keys():
-        pdata_cpg[s_name] = dict()
-        pdata_cpg[s_name]["converted"] = self.picard_rrbs_metrics[s_name]["CPG_BASES_CONVERTED"]
-        pdata_cpg[s_name]["not_converted"] = (
-            self.picard_rrbs_metrics[s_name]["CPG_BASES_SEEN"] - self.picard_rrbs_metrics[s_name]["CPG_BASES_CONVERTED"]
-        )
-        pdata_noncpg[s_name] = dict()
-        pdata_noncpg[s_name]["converted"] = self.picard_rrbs_metrics[s_name]["NON_CPG_BASES"]
-        pdata_noncpg[s_name]["not_converted"] = (
-            self.picard_rrbs_metrics[s_name]["NON_CPG_BASES"]
-            - self.picard_rrbs_metrics[s_name]["NON_CPG_CONVERTED_BASES"]
-        )
-
-    keys = {
-        "not_converted": {"name": "Unconverted Bases (Methylated)"},
-        "converted": {"name": "Converted Bases (Unmethylated)"},
-    }
-
-    # Config for the plot
-    pconfig = {
-        "id": "picard_rrbs_converted_bases_plot",
-        "title": "Picard: Converted Bases",
-        "ylab": "# CpG Bases",
-        "cpswitch_counts_label": "Number of Bases",
-        "data_labels": [{"name": "CpG", "ylab": "# CpG Bases"}, {"name": "Non-CpG", "ylab": "# Non-CpG Bases"}],
-    }
-
-    self.add_section(
-        name="RRBS Converted Bases",
-        anchor="picard-rrbssummary-convertedbases",
-        plot=bargraph.plot([pdata_cpg, pdata_noncpg], [keys, keys], pconfig),
-    )
-
-    # Make the bar plot of processed reads
-    pdata = dict()
-    for s_name in self.picard_rrbs_metrics.keys():
-        pdata[s_name] = dict()
-        pdata[s_name]["with_no_cpg"] = self.picard_rrbs_metrics[s_name]["READS_WITH_NO_CPG"]
-        pdata[s_name]["ignored_short"] = self.picard_rrbs_metrics[s_name]["READS_IGNORED_SHORT"]
-        pdata[s_name]["ignored_mismatches"] = self.picard_rrbs_metrics[s_name]["READS_IGNORED_MISMATCHES"]
-        pdata[s_name]["not_ignored"] = (
-            self.picard_rrbs_metrics[s_name]["READS_ALIGNED"]
-            - pdata[s_name]["with_no_cpg"]
-            - pdata[s_name]["ignored_short"]
-            - pdata[s_name]["ignored_mismatches"]
-        )
-=======
     for s_name in data_by_sample.keys():
         pdata_cpg[s_name] = dict()
         pdata_cpg[s_name]["converted"] = data_by_sample[s_name]["CPG_BASES_CONVERTED"]
@@ -298,26 +160,6 @@
     module.add_section(
         name="RRBS Read Counts", anchor="picard-rrbssummary-readcounts", plot=bargraph.plot(pdata, keys, pconfig)
     )
->>>>>>> 56ea024a
-
-    keys = {
-        "not_ignored": {"name": "Utilised reads"},
-        "with_no_cpg": {"name": "Ignored (no CpG sites)"},
-        "ignored_short": {"name": "Ignored (too short)"},
-        "ignored_mismatches": {"name": "Ignored (exceeded mismatch threshold)"},
-    }
-
-    # Config for the plot
-    pconfig = {
-        "id": "picard_rrbs_ignored_reads_plot",
-        "title": "Picard: RRBS Read Counts",
-        "ylab": "# Reads",
-        "cpswitch_counts_label": "Number of Reads",
-    }
-
-    self.add_section(
-        name="RRBS Read Counts", anchor="picard-rrbssummary-readcounts", plot=bargraph.plot(pdata, keys, pconfig)
-    )
 
     # Return the number of detected samples to the parent module
     return len(data_by_sample)
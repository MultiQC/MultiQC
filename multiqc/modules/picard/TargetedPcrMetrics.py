""" MultiQC submodule to parse output from Picard TargetedPcrMetrics """

import logging
<<<<<<< HEAD
import os
import re
=======
>>>>>>> ab6147ba

from multiqc.modules.picard import util
from multiqc.plots import bargraph
from multiqc.utils import config

# Initialise the logger
log = logging.getLogger(__name__)


def parse_reports(module):
    """Find Picard TargetedPcrMetrics reports and parse their data"""

    data_by_sample = dict()
    histogram_by_sample = dict()

    picard_config = getattr(config, "picard_config", {})
    skip_histo = picard_config.get("targeted_pcr_skip_histogram", False)

    # Go through logs and find Metrics
<<<<<<< HEAD
    for f in self.find_log_files("picard/pcr_metrics", filehandles=True):
        s_name = None
        for line in f["f"]:
            # New log starting
            if "TargetedPcrMetrics" in line and "INPUT" in line:
                s_name = None
                # Pull sample name from input
                fn_search = re.search(r"INPUT(?:=|\s+)(\[?[^\s]+\]?)", line, flags=re.IGNORECASE)
                if fn_search:
                    s_name = os.path.basename(fn_search.group(1).strip("[]"))
                    s_name = self.clean_s_name(s_name, f)

            if s_name is not None:
                if "TargetedPcrMetrics" in line and "## METRICS CLASS" in line:
                    keys = f["f"].readline().strip("\n").split("\t")
                    vals = f["f"].readline().strip("\n").split("\t")
                    if len(vals) == len(keys):
                        if s_name in self.picard_pcrmetrics_data:
                            log.debug("Duplicate sample name found in {}! Overwriting: {}".format(f["fn"], s_name))
                        self.add_data_source(f, s_name, section="TargetedPcrMetrics")
                        self.picard_pcrmetrics_data[s_name] = dict()
                        for i, k in enumerate(keys):
                            try:
                                # Multiply percentages by 100
                                if k.startswith("PCT_"):
                                    vals[i] = float(vals[i]) * 100.0
                                self.picard_pcrmetrics_data[s_name][k] = float(vals[i])
                            except ValueError:
                                self.picard_pcrmetrics_data[s_name][k] = vals[i]

    # Filter to strip out ignored sample names
    self.picard_pcrmetrics_data = self.ignore_samples(self.picard_pcrmetrics_data)

    if len(self.picard_pcrmetrics_data) == 0:
        return 0

    # Write parsed data to a file
    self.write_data_file(self.picard_pcrmetrics_data, "multiqc_picard_pcrmetrics")

    # Superfluous function call to confirm that it is used in this module
    # Replace None with actual version if it is available
    self.add_software_version(None)

    # Add to general stats table
    self.general_stats_headers["PCT_AMPLIFIED_BASES"] = {
        "title": "% Amplified Bases",
        "description": "The fraction of aligned bases that mapped to or near an amplicon.",
        "min": 0,
        "max": 100,
        "suffix": "%",
        "scale": "BrBG",
    }
    self.general_stats_headers["MEDIAN_TARGET_COVERAGE"] = {
        "title": "Median Target Coverage",
        "description": "The median coverage of reads that mapped to target regions of an experiment.",
        "min": 0,
        "suffix": "X",
        "scale": "GnBu",
    }

    for s_name in self.picard_pcrmetrics_data:
        if s_name not in self.general_stats_data:
            self.general_stats_data[s_name] = dict()
        self.general_stats_data[s_name].update(self.picard_pcrmetrics_data[s_name])
=======
    for f in module.find_log_files("picard/pcr_metrics", filehandles=True):
        # Sample name from input file name by default.
        s_name = f["s_name"]
        in_hist = False

        for line in f["f"]:
            maybe_s_name = util.extract_sample_name(
                module,
                line,
                f,
                picard_tool="TargetedPcrMetrics",
            )
            if maybe_s_name:
                s_name = maybe_s_name

            if s_name is None:
                continue

            # Catch the histogram values
            if in_hist and not skip_histo:
                try:
                    sections = line.split("\t")
                    cov = int(sections[0])
                    count = int(sections[1])
                    histogram_by_sample[s_name][cov] = count
                except ValueError:
                    # Reset in case we have more in this log file
                    s_name = None
                    in_hist = False

            if util.is_line_right_before_table(line, picard_class="TargetedPcrMetrics"):
                keys = f["f"].readline().strip("\n").split("\t")
                vals = f["f"].readline().strip("\n").split("\t")
                if len(vals) != len(keys):
                    continue

                if s_name in data_by_sample:
                    log.debug(f"Duplicate sample name found in {f['fn']}! Overwriting: {s_name}")

                module.add_data_source(f, s_name, section="TargetedPcrMetrics")
                data_by_sample[s_name] = dict()
                histogram_by_sample[s_name] = dict()

                for k, v in zip(keys, vals):
                    try:
                        # Multiply percentages by 100
                        if k.startswith("PCT_"):
                            v = float(v) * 100.0
                    except ValueError:
                        pass
                    data_by_sample[s_name][k] = v

            elif line.startswith("## HISTOGRAM"):
                keys = f["f"].readline().strip("\n").split("\t")
                assert len(keys) >= 2, (keys, f)
                in_hist = True
                histogram_by_sample[s_name] = dict()

    # Filter to strip out ignored sample names
    data_by_sample = module.ignore_samples(data_by_sample)
    histogram_by_sample = module.ignore_samples(histogram_by_sample)
    if len(data_by_sample) == 0:
        return 0

    # Superfluous function call to confirm that it is used in this module
    # Replace None with actual version if it is available
    module.add_software_version(None)

    # Write parsed data to a file
    module.write_data_file(data_by_sample, "multiqc_picard_pcrmetrics")

    # Add to general stats table
    headers = {
        "PCT_AMPLIFIED_BASES": {
            "title": "Amplified Bases",
            "description": "The fraction of aligned bases that mapped to or near an amplicon.",
            "min": 0,
            "max": 100,
            "suffix": "%",
            "scale": "BrBG",
        },
        "MEDIAN_TARGET_COVERAGE": {
            "title": "Median Target Coverage",
            "description": "The median coverage of reads that mapped to target regions of an experiment.",
            "min": 0,
            "suffix": "X",
            "scale": "GnBu",
        },
    }
    module.general_stats_addcols(data_by_sample, headers, namespace="TargetedPcrMetrics")
>>>>>>> ab6147ba

    # Bar plot of ignored bases
    keys = {
        "ON_AMPLICON_BASES": {"name": "On-amplicon bases"},
        "NEAR_AMPLICON_BASES": {"name": "Near-amplicon bases"},
        "OFF_AMPLICON_BASES": {"name": "Off-amplicon bases", "color": "#f28f43"},
    }

    # Config for the plot
    pconfig = {
        "id": "picard_pcr_metrics_bases",
        "title": "Picard: PCR Amplicon Bases",
        "ylab": "# Bases",
        "cpswitch_counts_label": "# Bases",
        "hide_zero_cats": False,
    }

<<<<<<< HEAD
    self.add_section(
=======
    module.add_section(
>>>>>>> ab6147ba
        name="PCR Amplicon Bases",
        anchor="picard-pcrmetrics-bases",
        description="Metrics about reads obtained from targeted PCR experiments.",
        helptext="""
        This plot shows the number of bases aligned on or near to amplified regions of the genome.

        * `ON_AMPLICON_BASES`: The number of `PF_BASES_ALIGNED` that mapped to an amplified region of the genome.
        * `NEAR_AMPLICON_BASES`: The number of `PF_BASES_ALIGNED` that mapped to within a fixed interval of an amplified region, but not on a baited region.
        * `OFF_AMPLICON_BASES`: The number of `PF_BASES_ALIGNED` that mapped neither on or near an amplicon.

        For more information see the [Picard documentation](https://broadinstitute.github.io/picard/picard-metric-definitions.html#TargetedPcrMetrics).""",
<<<<<<< HEAD
        plot=bargraph.plot(self.picard_pcrmetrics_data, keys, pconfig),
=======
        plot=bargraph.plot(data_by_sample, keys, pconfig),
>>>>>>> ab6147ba
    )

    # Return the number of detected samples to the parent module
    return len(data_by_sample)<|MERGE_RESOLUTION|>--- conflicted
+++ resolved
@@ -1,11 +1,6 @@
 """ MultiQC submodule to parse output from Picard TargetedPcrMetrics """
 
 import logging
-<<<<<<< HEAD
-import os
-import re
-=======
->>>>>>> ab6147ba
 
 from multiqc.modules.picard import util
 from multiqc.plots import bargraph
@@ -25,72 +20,6 @@
     skip_histo = picard_config.get("targeted_pcr_skip_histogram", False)
 
     # Go through logs and find Metrics
-<<<<<<< HEAD
-    for f in self.find_log_files("picard/pcr_metrics", filehandles=True):
-        s_name = None
-        for line in f["f"]:
-            # New log starting
-            if "TargetedPcrMetrics" in line and "INPUT" in line:
-                s_name = None
-                # Pull sample name from input
-                fn_search = re.search(r"INPUT(?:=|\s+)(\[?[^\s]+\]?)", line, flags=re.IGNORECASE)
-                if fn_search:
-                    s_name = os.path.basename(fn_search.group(1).strip("[]"))
-                    s_name = self.clean_s_name(s_name, f)
-
-            if s_name is not None:
-                if "TargetedPcrMetrics" in line and "## METRICS CLASS" in line:
-                    keys = f["f"].readline().strip("\n").split("\t")
-                    vals = f["f"].readline().strip("\n").split("\t")
-                    if len(vals) == len(keys):
-                        if s_name in self.picard_pcrmetrics_data:
-                            log.debug("Duplicate sample name found in {}! Overwriting: {}".format(f["fn"], s_name))
-                        self.add_data_source(f, s_name, section="TargetedPcrMetrics")
-                        self.picard_pcrmetrics_data[s_name] = dict()
-                        for i, k in enumerate(keys):
-                            try:
-                                # Multiply percentages by 100
-                                if k.startswith("PCT_"):
-                                    vals[i] = float(vals[i]) * 100.0
-                                self.picard_pcrmetrics_data[s_name][k] = float(vals[i])
-                            except ValueError:
-                                self.picard_pcrmetrics_data[s_name][k] = vals[i]
-
-    # Filter to strip out ignored sample names
-    self.picard_pcrmetrics_data = self.ignore_samples(self.picard_pcrmetrics_data)
-
-    if len(self.picard_pcrmetrics_data) == 0:
-        return 0
-
-    # Write parsed data to a file
-    self.write_data_file(self.picard_pcrmetrics_data, "multiqc_picard_pcrmetrics")
-
-    # Superfluous function call to confirm that it is used in this module
-    # Replace None with actual version if it is available
-    self.add_software_version(None)
-
-    # Add to general stats table
-    self.general_stats_headers["PCT_AMPLIFIED_BASES"] = {
-        "title": "% Amplified Bases",
-        "description": "The fraction of aligned bases that mapped to or near an amplicon.",
-        "min": 0,
-        "max": 100,
-        "suffix": "%",
-        "scale": "BrBG",
-    }
-    self.general_stats_headers["MEDIAN_TARGET_COVERAGE"] = {
-        "title": "Median Target Coverage",
-        "description": "The median coverage of reads that mapped to target regions of an experiment.",
-        "min": 0,
-        "suffix": "X",
-        "scale": "GnBu",
-    }
-
-    for s_name in self.picard_pcrmetrics_data:
-        if s_name not in self.general_stats_data:
-            self.general_stats_data[s_name] = dict()
-        self.general_stats_data[s_name].update(self.picard_pcrmetrics_data[s_name])
-=======
     for f in module.find_log_files("picard/pcr_metrics", filehandles=True):
         # Sample name from input file name by default.
         s_name = f["s_name"]
@@ -181,7 +110,6 @@
         },
     }
     module.general_stats_addcols(data_by_sample, headers, namespace="TargetedPcrMetrics")
->>>>>>> ab6147ba
 
     # Bar plot of ignored bases
     keys = {
@@ -199,11 +127,7 @@
         "hide_zero_cats": False,
     }
 
-<<<<<<< HEAD
-    self.add_section(
-=======
     module.add_section(
->>>>>>> ab6147ba
         name="PCR Amplicon Bases",
         anchor="picard-pcrmetrics-bases",
         description="Metrics about reads obtained from targeted PCR experiments.",
@@ -215,11 +139,7 @@
         * `OFF_AMPLICON_BASES`: The number of `PF_BASES_ALIGNED` that mapped neither on or near an amplicon.
 
         For more information see the [Picard documentation](https://broadinstitute.github.io/picard/picard-metric-definitions.html#TargetedPcrMetrics).""",
-<<<<<<< HEAD
-        plot=bargraph.plot(self.picard_pcrmetrics_data, keys, pconfig),
-=======
         plot=bargraph.plot(data_by_sample, keys, pconfig),
->>>>>>> ab6147ba
     )
 
     # Return the number of detected samples to the parent module

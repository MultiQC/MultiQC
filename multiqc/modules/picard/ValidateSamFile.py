--- conflicted
+++ resolved
@@ -198,15 +198,11 @@
                 try:
                     problem_type, name = values[0].split(":")
                 except ValueError:
-<<<<<<< HEAD
-                    log.warn("Line did not look like normal picard 'ERROR:NAME' format, ignoring: {}".format(values[0]))
-=======
                     log.warning(
                         "Line did not look like normal picard 'ERROR:NAME' format, " "" "" "ignoring: {}".format(
                             values[0]
                         )
                     )
->>>>>>> ab6147ba
                     continue
                 yield problem_type, name, int(values[1])
             elif line.startswith("Error Type"):

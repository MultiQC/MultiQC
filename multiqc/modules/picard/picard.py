#!/usr/bin/env python

""" MultiQC module to parse output from Picard """

from __future__ import print_function
from collections import OrderedDict
import logging

from multiqc.modules.base_module import BaseMultiqcModule

# Import the Picard submodules
from . import AlignmentSummaryMetrics
from . import BaseDistributionByCycleMetrics
from . import CrosscheckFingerprints
from . import GcBiasMetrics
from . import HsMetrics
from . import InsertSizeMetrics
from . import MarkDuplicates
from . import OxoGMetrics
from . import QualityByCycleMetrics
from . import QualityScoreDistributionMetrics
from . import QualityYieldMetrics
from . import RnaSeqMetrics
from . import RrbsSummaryMetrics
from . import TargetedPcrMetrics
from . import VariantCallingMetrics
from . import ValidateSamFile
from . import WgsMetrics


# Initialise the logger
log = logging.getLogger(__name__)


class MultiqcModule(BaseMultiqcModule):
    """Picard is a collection of scripts. This MultiQC module
    supports some but not all. The code for each script is split
    into its own file and adds a section to the module output if
    logs are found."""

    def __init__(self):

        # Initialise the parent object
        super(MultiqcModule, self).__init__(
            name="Picard",
            anchor="picard",
            href="http://broadinstitute.github.io/picard/",
            info="is a set of Java command line tools for manipulating high-" "throughput sequencing data.",
        )

        # Set up class objects to hold parsed data
        self.general_stats_headers = OrderedDict()
        self.general_stats_data = dict()
        n = dict()

        # Call submodule functions
<<<<<<< HEAD
        n['AlignmentMetrics'] = AlignmentSummaryMetrics.parse_reports(self)
        if n['AlignmentMetrics'] > 0:
            log.info("Found {} AlignmentSummaryMetrics reports".format(n['AlignmentMetrics']))

        n['BaseDistributionByCycleMetrics'] = BaseDistributionByCycleMetrics.parse_reports(self)
        if n['BaseDistributionByCycleMetrics'] > 0:
            log.info("Found {} BaseDistributionByCycleMetrics reports".format(n['BaseDistributionByCycleMetrics']))

        n['CrosscheckFingerprints'] = CrosscheckFingerprints.parse_reports(self)
        if n['CrosscheckFingerprints'] > 0:
            log.info("Found {} CrosscheckFingerprints reports".format(n['CrosscheckFingerprints']))

        n['GcBiasMetrics'] = GcBiasMetrics.parse_reports(self)
        if n['GcBiasMetrics'] > 0:
            log.info("Found {} GcBiasMetrics reports".format(n['GcBiasMetrics']))

        n['HsMetrics'] = HsMetrics.parse_reports(self)
        if n['HsMetrics'] > 0:
            log.info("Found {} HsMetrics reports".format(n['HsMetrics']))

        n['InsertSizeMetrics'] = InsertSizeMetrics.parse_reports(self)
        if n['InsertSizeMetrics'] > 0:
            log.info("Found {} InsertSizeMetrics reports".format(n['InsertSizeMetrics']))

        n['MarkDuplicates'] = MarkDuplicates.parse_reports(self)
        if n['MarkDuplicates'] > 0:
            log.info("Found {} MarkDuplicates reports".format(n['MarkDuplicates']))

        n['OxoGMetrics'] = OxoGMetrics.parse_reports(self)
        if n['OxoGMetrics'] > 0:
            log.info("Found {} OxoGMetrics reports".format(n['OxoGMetrics']))
        
        n['QualityByCycleMetrics'] = QualityByCycleMetrics.parse_reports(self)
        if n['QualityByCycleMetrics'] > 0:
            log.info("Found {} QualityByCycleMetrics reports".format(n['QualityByCycleMetrics']))
        
        n['QualityScoreDistributionMetrics'] = QualityScoreDistributionMetrics.parse_reports(self)
        if n['QualityScoreDistributionMetrics'] > 0:
            log.info("Found {} QualityScoreDistributionMetrics reports".format(n['QualityScoreDistributionMetrics']))
        
        n['QualityYieldMetrics'] = QualityYieldMetrics.parse_reports(self)
        if n['QualityYieldMetrics'] > 0:
            log.info("Found {} QualityYieldMetrics reports".format(n['QualityYieldMetrics']))

        n['RnaSeqMetrics'] = RnaSeqMetrics.parse_reports(self)
        if n['RnaSeqMetrics'] > 0:
            log.info("Found {} RnaSeqMetrics reports".format(n['RnaSeqMetrics']))

        n['RrbsSummaryMetrics'] = RrbsSummaryMetrics.parse_reports(self)
        if n['RrbsSummaryMetrics'] > 0:
            log.info("Found {} RrbsSummaryMetrics reports".format(n['RrbsSummaryMetrics']))

        n['TargetedPcrMetrics'] = TargetedPcrMetrics.parse_reports(self)
        if n['TargetedPcrMetrics'] > 0:
            log.info("Found {} TargetedPcrMetrics reports".format(n['TargetedPcrMetrics']))

        n['VariantCallingMetrics'] = VariantCallingMetrics.parse_reports(self)
        if n['VariantCallingMetrics'] > 0:
            log.info("Found {} VariantCallingMetrics reports".format(n['VariantCallingMetrics']))

        n['ValidateSamFile'] = ValidateSamFile.parse_reports(self)
        if n['ValidateSamFile'] > 0:
            log.info("Found {} ValidateSamFile reports".format(n['ValidateSamFile']))

        n['WgsMetrics'] = WgsMetrics.parse_reports(self)
        if n['WgsMetrics'] > 0:
            log.info("Found {} WgsMetrics reports".format(n['WgsMetrics']))
=======
        n["AlignmentMetrics"] = AlignmentSummaryMetrics.parse_reports(self)
        if n["AlignmentMetrics"] > 0:
            log.info("Found {} AlignmentSummaryMetrics reports".format(n["AlignmentMetrics"]))

        n["BaseDistributionByCycleMetrics"] = BaseDistributionByCycleMetrics.parse_reports(self)
        if n["BaseDistributionByCycleMetrics"] > 0:
            log.info("Found {} BaseDistributionByCycleMetrics reports".format(n["BaseDistributionByCycleMetrics"]))

        n["GcBiasMetrics"] = GcBiasMetrics.parse_reports(self)
        if n["GcBiasMetrics"] > 0:
            log.info("Found {} GcBiasMetrics reports".format(n["GcBiasMetrics"]))

        n["HsMetrics"] = HsMetrics.parse_reports(self)
        if n["HsMetrics"] > 0:
            log.info("Found {} HsMetrics reports".format(n["HsMetrics"]))

        n["InsertSizeMetrics"] = InsertSizeMetrics.parse_reports(self)
        if n["InsertSizeMetrics"] > 0:
            log.info("Found {} InsertSizeMetrics reports".format(n["InsertSizeMetrics"]))

        n["MarkDuplicates"] = MarkDuplicates.parse_reports(self)
        if n["MarkDuplicates"] > 0:
            log.info("Found {} MarkDuplicates reports".format(n["MarkDuplicates"]))

        n["OxoGMetrics"] = OxoGMetrics.parse_reports(self)
        if n["OxoGMetrics"] > 0:
            log.info("Found {} OxoGMetrics reports".format(n["OxoGMetrics"]))

        n["QualityByCycleMetrics"] = QualityByCycleMetrics.parse_reports(self)
        if n["QualityByCycleMetrics"] > 0:
            log.info("Found {} QualityByCycleMetrics reports".format(n["QualityByCycleMetrics"]))

        n["QualityScoreDistributionMetrics"] = QualityScoreDistributionMetrics.parse_reports(self)
        if n["QualityScoreDistributionMetrics"] > 0:
            log.info("Found {} QualityScoreDistributionMetrics reports".format(n["QualityScoreDistributionMetrics"]))

        n["QualityYieldMetrics"] = QualityYieldMetrics.parse_reports(self)
        if n["QualityYieldMetrics"] > 0:
            log.info("Found {} QualityYieldMetrics reports".format(n["QualityYieldMetrics"]))

        n["RnaSeqMetrics"] = RnaSeqMetrics.parse_reports(self)
        if n["RnaSeqMetrics"] > 0:
            log.info("Found {} RnaSeqMetrics reports".format(n["RnaSeqMetrics"]))

        n["RrbsSummaryMetrics"] = RrbsSummaryMetrics.parse_reports(self)
        if n["RrbsSummaryMetrics"] > 0:
            log.info("Found {} RrbsSummaryMetrics reports".format(n["RrbsSummaryMetrics"]))

        n["TargetedPcrMetrics"] = TargetedPcrMetrics.parse_reports(self)
        if n["TargetedPcrMetrics"] > 0:
            log.info("Found {} TargetedPcrMetrics reports".format(n["TargetedPcrMetrics"]))

        n["VariantCallingMetrics"] = VariantCallingMetrics.parse_reports(self)
        if n["VariantCallingMetrics"] > 0:
            log.info("Found {} VariantCallingMetrics reports".format(n["VariantCallingMetrics"]))

        n["ValidateSamFile"] = ValidateSamFile.parse_reports(self)
        if n["ValidateSamFile"] > 0:
            log.info("Found {} ValidateSamFile reports".format(n["ValidateSamFile"]))

        n["WgsMetrics"] = WgsMetrics.parse_reports(self)
        if n["WgsMetrics"] > 0:
            log.info("Found {} WgsMetrics reports".format(n["WgsMetrics"]))
>>>>>>> 404fc78c

        # Exit if we didn't find anything
        if sum(n.values()) == 0:
            raise UserWarning

        # Add to the General Stats table (has to be called once per MultiQC module)
        self.general_stats_addcols(self.general_stats_data, self.general_stats_headers)

    # Helper functions
    def multiply_hundred(self, val):
        try:
            val = float(val) * 100
        except ValueError:
            pass
        return val<|MERGE_RESOLUTION|>--- conflicted
+++ resolved
@@ -54,75 +54,6 @@
         n = dict()
 
         # Call submodule functions
-<<<<<<< HEAD
-        n['AlignmentMetrics'] = AlignmentSummaryMetrics.parse_reports(self)
-        if n['AlignmentMetrics'] > 0:
-            log.info("Found {} AlignmentSummaryMetrics reports".format(n['AlignmentMetrics']))
-
-        n['BaseDistributionByCycleMetrics'] = BaseDistributionByCycleMetrics.parse_reports(self)
-        if n['BaseDistributionByCycleMetrics'] > 0:
-            log.info("Found {} BaseDistributionByCycleMetrics reports".format(n['BaseDistributionByCycleMetrics']))
-
-        n['CrosscheckFingerprints'] = CrosscheckFingerprints.parse_reports(self)
-        if n['CrosscheckFingerprints'] > 0:
-            log.info("Found {} CrosscheckFingerprints reports".format(n['CrosscheckFingerprints']))
-
-        n['GcBiasMetrics'] = GcBiasMetrics.parse_reports(self)
-        if n['GcBiasMetrics'] > 0:
-            log.info("Found {} GcBiasMetrics reports".format(n['GcBiasMetrics']))
-
-        n['HsMetrics'] = HsMetrics.parse_reports(self)
-        if n['HsMetrics'] > 0:
-            log.info("Found {} HsMetrics reports".format(n['HsMetrics']))
-
-        n['InsertSizeMetrics'] = InsertSizeMetrics.parse_reports(self)
-        if n['InsertSizeMetrics'] > 0:
-            log.info("Found {} InsertSizeMetrics reports".format(n['InsertSizeMetrics']))
-
-        n['MarkDuplicates'] = MarkDuplicates.parse_reports(self)
-        if n['MarkDuplicates'] > 0:
-            log.info("Found {} MarkDuplicates reports".format(n['MarkDuplicates']))
-
-        n['OxoGMetrics'] = OxoGMetrics.parse_reports(self)
-        if n['OxoGMetrics'] > 0:
-            log.info("Found {} OxoGMetrics reports".format(n['OxoGMetrics']))
-        
-        n['QualityByCycleMetrics'] = QualityByCycleMetrics.parse_reports(self)
-        if n['QualityByCycleMetrics'] > 0:
-            log.info("Found {} QualityByCycleMetrics reports".format(n['QualityByCycleMetrics']))
-        
-        n['QualityScoreDistributionMetrics'] = QualityScoreDistributionMetrics.parse_reports(self)
-        if n['QualityScoreDistributionMetrics'] > 0:
-            log.info("Found {} QualityScoreDistributionMetrics reports".format(n['QualityScoreDistributionMetrics']))
-        
-        n['QualityYieldMetrics'] = QualityYieldMetrics.parse_reports(self)
-        if n['QualityYieldMetrics'] > 0:
-            log.info("Found {} QualityYieldMetrics reports".format(n['QualityYieldMetrics']))
-
-        n['RnaSeqMetrics'] = RnaSeqMetrics.parse_reports(self)
-        if n['RnaSeqMetrics'] > 0:
-            log.info("Found {} RnaSeqMetrics reports".format(n['RnaSeqMetrics']))
-
-        n['RrbsSummaryMetrics'] = RrbsSummaryMetrics.parse_reports(self)
-        if n['RrbsSummaryMetrics'] > 0:
-            log.info("Found {} RrbsSummaryMetrics reports".format(n['RrbsSummaryMetrics']))
-
-        n['TargetedPcrMetrics'] = TargetedPcrMetrics.parse_reports(self)
-        if n['TargetedPcrMetrics'] > 0:
-            log.info("Found {} TargetedPcrMetrics reports".format(n['TargetedPcrMetrics']))
-
-        n['VariantCallingMetrics'] = VariantCallingMetrics.parse_reports(self)
-        if n['VariantCallingMetrics'] > 0:
-            log.info("Found {} VariantCallingMetrics reports".format(n['VariantCallingMetrics']))
-
-        n['ValidateSamFile'] = ValidateSamFile.parse_reports(self)
-        if n['ValidateSamFile'] > 0:
-            log.info("Found {} ValidateSamFile reports".format(n['ValidateSamFile']))
-
-        n['WgsMetrics'] = WgsMetrics.parse_reports(self)
-        if n['WgsMetrics'] > 0:
-            log.info("Found {} WgsMetrics reports".format(n['WgsMetrics']))
-=======
         n["AlignmentMetrics"] = AlignmentSummaryMetrics.parse_reports(self)
         if n["AlignmentMetrics"] > 0:
             log.info("Found {} AlignmentSummaryMetrics reports".format(n["AlignmentMetrics"]))
@@ -130,6 +61,10 @@
         n["BaseDistributionByCycleMetrics"] = BaseDistributionByCycleMetrics.parse_reports(self)
         if n["BaseDistributionByCycleMetrics"] > 0:
             log.info("Found {} BaseDistributionByCycleMetrics reports".format(n["BaseDistributionByCycleMetrics"]))
+
+        n["CrosscheckFingerprints"] = CrosscheckFingerprints.parse_reports(self)
+        if n["CrosscheckFingerprints"] > 0:
+            log.info("Found {} CrosscheckFingerprints reports".format(n["CrosscheckFingerprints"]))
 
         n["GcBiasMetrics"] = GcBiasMetrics.parse_reports(self)
         if n["GcBiasMetrics"] > 0:
@@ -186,7 +121,6 @@
         n["WgsMetrics"] = WgsMetrics.parse_reports(self)
         if n["WgsMetrics"] > 0:
             log.info("Found {} WgsMetrics reports".format(n["WgsMetrics"]))
->>>>>>> 404fc78c
 
         # Exit if we didn't find anything
         if sum(n.values()) == 0:

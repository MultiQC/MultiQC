--- conflicted
+++ resolved
@@ -1,10 +1,7 @@
 import logging
 import os
 import re
-<<<<<<< HEAD
-=======
 from typing import Dict, List, Optional, Union
->>>>>>> 56ea024a
 
 from multiqc.utils import config
 
@@ -25,55 +22,10 @@
         sentieon_algo: the name of the Sentieon algorithm to be found in the header, e.g. MeanQualityByCycle
     """
     all_data = dict()
-<<<<<<< HEAD
-
-=======
->>>>>>> 56ea024a
     assert len(formats) == len(headers)
     sample_data = None
 
     # Go through logs and find Metrics
-<<<<<<< HEAD
-    for f in self.find_log_files(program_key, filehandles=True):
-        self.add_data_source(f, section="Histogram")
-        lines = iter(f["f"])
-
-        # read through the header of the file to obtain the
-        # sample name
-        def clean_fn(n):
-            return self.clean_s_name(n, f)
-
-        s_name = read_sample_name(lines, clean_fn, program_name)
-        if s_name is None:
-            continue
-
-        sample_data = dict()
-
-        try:
-            # skip to the histogram
-            line = next(lines)
-            while not line.startswith("## HISTOGRAM"):
-                line = next(lines)
-
-            # check the header
-            line = next(lines)
-            if headers != line.strip().split("\t"):
-                continue
-
-            # slurp the data
-            line = next(lines).rstrip()
-            while line:
-                fields = line.split("\t")
-                assert len(fields) == len(headers)
-                for i in range(len(fields)):
-                    fields[i] = formats[i](fields[i])
-
-                sample_data[fields[0]] = dict(zip(headers, fields))
-                line = next(lines).rstrip()
-
-        except StopIteration:
-            pass
-=======
     for f in module.find_log_files(program_key, filehandles=True):
         s_name = f["s_name"]
         for line in f["f"]:
@@ -102,7 +54,6 @@
                     for i in range(len(fields)):
                         fields[i] = formats[i](fields[i])
                     sample_data[fields[0]] = dict(zip(headers, fields))
->>>>>>> 56ea024a
 
         # append the data
         if sample_data:
@@ -116,10 +67,6 @@
             module.add_software_version(None, s_name)
 
     data = module.ignore_samples(all_data)
-
-    # Superfluous function call to confirm that it is used in this module
-    # Replace None with actual version if it is available
-    self.add_software_version(None)
 
     # Write data to file
     module.write_data_file(data, f"{module.anchor}_histogram")

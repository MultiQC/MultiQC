""" MultiQC module to parse output from qc3C """


import itertools
import json
import logging
import os
import re
from collections import defaultdict

import numpy as np

from multiqc.modules.base_module import BaseMultiqcModule, ModuleNoSamplesFound
from multiqc.plots import bargraph, linegraph, table

log = logging.getLogger(__name__)

# A 64 color palette defined in four gradient blocks. Red->Yellow, Yellow->Green, Green->Blue, Blue->Deep Blue
# The method color_picker uses these to sample a gradient with varying sparseness

# red to yellow
ry_1 = [
    "#EF476F",
    "#F0506E",
    "#F1586E",
    "#F2616D",
    "#F36A6D",
    "#F4726C",
    "#F57B6C",
    "#F6836B",
    "#F78C6B",
    "#F8956A",
    "#F99D69",
    "#FAA669",
    "#FBAF68",
    "#FCB768",
    "#FDC067",
    "#FEC867",
    "#FFD166",
]

# yellow to green
yg_2 = [
    "#FFD166",
    "#EFD16A",
    "#E0D26D",
    "#D0D271",
    "#C1D275",
    "#B1D378",
    "#A2D37C",
    "#92D37F",
    "#83D483",
    "#73D487",
    "#63D48A",
    "#54D48E",
    "#44D592",
    "#35D595",
    "#25D599",
    "#16D69C",
    "#06D6A0",
]

# green to blue
gb_3 = [
    "#06D6A0",
    "#07D1A1",
    "#07CDA2",
    "#08C8A3",
    "#09C3A5",
    "#09BEA6",
    "#0ABAA7",
    "#0BB5A8",
    "#0CB0A9",
    "#0CABAA",
    "#0DA7AB",
    "#0EA2AC",
    "#0E9DAE",
    "#0F98AF",
    "#1094B0",
    "#108FB1",
    "#118AB2",
]

# blue to dark blue
bd_4 = [
    "#118AB2",
    "#1085AB",
    "#107FA4",
    "#0F7A9E",
    "#0E7597",
    "#0E7090",
    "#0D6A89",
    "#0C6582",
    "#0C607C",
    "#0B5B75",
    "#0A556E",
    "#0A5067",
    "#094B60",
    "#08465A",
    "#084053",
    "#073B4C",
]

# the 64-color gradient
grad64 = ry_1[:-1] + yg_2[:-1] + gb_3[:-1] + bd_4

# 9-color transition related to base colors above.
pal_8 = ["#66C2A5", "#FC8D62", "#8DA0CB", "#E78AC3", "#A6D854", "#FFD92F", "#E5C494", "#B3B3B3"]
rev_8 = pal_8[::-1]


def color_picker(degen):
    """
    Select colours from a 64 colour gradient, where an effort is made to use the full
    width of the gradient depending on the number of elements required.
    :param degen: a list of degeneracies (number of colours per object)
    :return: a flat list of colours equal the sum of degen
    """
    if len(degen) == 1:
        # a single non-ambiguous enzyme, lets make this blue
        if degen[0] not in {1, 4, 16}:
            raise ValueError("got {} junc_degen values can only be 1, 4 or 16".format(degen[0]))
        return grad64[0 :: 64 // degen[0]]
    else:
        cols = []
        for n, jd in enumerate(degen):
            if jd not in {1, 4, 16}:
                raise ValueError("got {} when junc_degen values can only be 1, 4 or 16".format(jd))
            cols += grad64[16 * n : 16 * n + 16 : 16 // jd]
        return cols


class MultiqcModule(BaseMultiqcModule):
    def __init__(self):
        # Initialise the parent object
        super(MultiqcModule, self).__init__(
            name="qc3C",
            anchor="qc3C",
            href="http://github.com/cerebis/qc3C",
            info="provides reference-free and BAM based quality control for Hi-C data",
            doi="10.1371/journal.pcbi.1008839",
        )

        self.qc3c_data = defaultdict(dict)
        # additional members for conditional plotting of per-genotype junction frequency
        self.do_digest_plot = False
        self.digest_junctions = defaultdict(dict)

        for f in self.find_log_files("qc3C", filehandles=True):
            self.parse_qc3c_log(f)

        for k in self.qc3c_data:
            self.qc3c_data[k] = self.ignore_samples(self.qc3c_data[k])

        # check that any non-empty records were stored under one of the two analysis modes
        n_reports = len(self.qc3c_data["kmer"]) + len(self.qc3c_data["bam"])
        if n_reports == 0:
            raise ModuleNoSamplesFound

        log.info("Found {} reports".format(n_reports))

        if len(self.qc3c_data["bam"]) > 0:
            self.write_data_file(self.qc3c_data["bam"], "multiqc_qc3c_bam")
            log.debug("Found {} BAM analysis reports".format(len(self.qc3c_data["bam"])))

            self.add_section(
                name="BAM mode analysis details",
                anchor="qc3C-bam-runtime-parameters",
                description="""
                    This table details various alignment features which are potentially of interest to
                    researchers attempting to assess the quality of a Hi-C library.
                """,
                plot=self.bam_runtime_table(),
            )

            # self.add_section(
            #     name = 'BAM mode read-pair breakdown',
            #     anchor = 'qc3C-bam-hic-fraction',
            #     description = """
            #         This table details various alignment features which are potentially of interest to
            #         researchers attempting to assess the quality of a Hi-C library.
            #     """,
            #     helptext = """
            #         Here, the **adjusted fraction of read-through** events can be taken as a estimate of the fraction of
            #         Hi-C read-pairs within the library.
            #
            #         * _trans_ (inter-reference) and _cis_ (intra-reference) pairs.
            #         * The fraction of _cis_ pairs whose separation is less than 1000 bp.
            #         * The fraction of total insert extent which was unobserable.
            #         * The fraction of accepted reads whose alignment began with a cutsite.
            #         * The fraction of accepted reads whose alignment ended in a cutsite.
            #         * The fraction of accepted reads which fully aligned and ended in a cutsite.
            #         * The fraction of reads which contained a suspected read-through event (across a junction)
            #         * The fraction of read-through events whose 3-prime end further aligned elsewhere.
            #         * The fraction of read-through events adjusted for unobservable extent.
            #     """,
            #     plot = self.bam_signal_table()
            # )

            self.add_section(
                name="BAM mode read parsing",
                anchor="qc3C-bam-acceptance-plot",
                description="""
                    This figure displays a breakdown of proportion of parsed reads rejected due to various
                    criteria and the proportion that were accepted.
                """,
                plot=self.bam_acceptance_plot(),
            )

            # the following table is disabled to simplify report, as it is redundant consider the plot that follows.
            #
            # self.add_section(
            #     name = 'BAM mode HiCPro categories',
            #     anchor = 'qc3C-bam-hicpro-table',
            #     description = """
            #         This table details the read-pair categorisation devised by
            #         [HiC-Pro](https://github.com/nservant/HiC-Pro).
            #     """,
            #     helptext = """
            #         As the field has moved from 6-cutter to 4-cutter enzymes, and subsequently dual-enzyme digests,
            #         the higher density of sites has made this framework less useful, since it has become increasingly
            #         easy to satisfy the intervening site criteria.
            #     """,
            #     plot = self.bam_hicpro_table()
            # )

            self.add_section(
                name="BAM mode HiC-Pro validation",
                anchor="qc3C-bam-valid-plot",
                description="""
                    A visualisation of the read-pair categories devised by
                    [HiC-Pro](https://github.com/nservant/HiC-Pro).
                """,
                helptext="""
                    As the field has moved from 6-cutter to 4-cutter enzymes, and subsequently dual-enzyme digests, the
                    higher density of sites has made this framework less useful, since it has become increasingly easy
                    to satisfy the intervening site criteria.
                """,
                plot=self.bam_valid_plot(),
            )

            self.add_section(
                name="BAM mode long-range pairs",
                anchor="qc3C-bam-longrange-plot",
                description="This plot visualises the breakdown of read-pairs based on separation distance.",
                helptext="""
                    The breakdown of separation distance is only calculated for *cis*-mapping pairs.

                    Ideally, Hi-C proximity ligation should produce many pairs which are greater than 1000 bp apart.
                    However, these statistics are strongly influenced by the state of the reference. For draft assemblies
                    the distance at which pairs can map is limited by the degree of fragmentation and length of contigs.
                    As a result, many more pairs will be categorised as *trans*-mapping and pairs which are truly
                    inter-molecular cannot be distinguished from those which are merely inter-contig.
                """,
                plot=self.bam_longrange_plot(),
            )

            self.add_section(
                name="BAM mode distribution of fragment separation",
                anchor="qc3C-bam-fragment-histogram",
                description="""
                    This figure displays the a normalised histogram of read-pair separation binned uniformly in
                    log-space.

                    Due to the binning strategy, the x-axis is log-scaled and visually accommodates pair separations up
                    to 1 million bp. The inferred insert size for each library is represented by a dashed, grey vertical
                    line. The y-axis is log-scaled by default, allowing the density attributed to long-range pairs to be
                    more easily seen.
                """,
                helptext="""
                    A characteristic of Hi-C libraries, is the presence of a large peak below 1000 bp. qc3C attributes
                    this to regular (and undesirable) shotgun pairs creeping through the Hi-C protocol. The peak is used
                    by qc3C to infer the insert size, which is later employed to estimate unobservable extent of
                    inserts.

                    **Note:** the inferred insert size can be significantly smaller than what a sequencing facility
                    might report the experimentally determined insert size to be. This discrepancy can be explained by
                    the failure to account for the additional adapter sequence when fragments are assessed during
                    library preparation.
                """,
                plot=self.bam_fragment_histogram(),
            )

            if self.do_digest_plot:
                self.add_section(
                    name="BAM mode junction breakdown",
                    anchor="qc3C-bam-junction-plot",
                    description="""
                        This figure displays the frequency at which a library's possible junction sequences
                        are actually observed in the reads. (_Trivial single-digests are ignored_)
                    """,
                    helptext="""
                        For trivial single-enzyme digests, there is only one possible junction sequence and so the
                        result for these experiments are not plotted. For dual-enzyme (such as Phase Genomics) there are
                        four potential junctions, while for dual-enzyme digests with one ambiguous site (such as Arima
                        Genomics) there are 16 possible junction sequences.

                        How efficiently the more complicated library protocols are at producing hybrid junctions is
                        possibly just a point of interest.

                        Junctions are named for which enzymes was responsible for creating the 5' and 3' ends.
                        E.g. `Sau3AI/MluCI` would involve two different enzymes, while `Sau3AI/Sau3AI` only one, as
                        would be the case in a single-enzyme digest. Proceeding the name is the actual junction
                        sequence.

                        The junctions are grouped by their 5' and then 3' enzyme, while the color spectrum used across
                        each bar aims to emphasise these enzymatic sources.

                        **Note:** in BAM mode, the counts **are** controlled for false positives, in the sense that read
                        alignments must terminate at a cutsite, but the read sequence must continue and contain the
                        observed junction.
                    """,
                    plot=self.bam_junction_plot(),
                )

        if len(self.qc3c_data["kmer"]) > 0:
            self.write_data_file(self.qc3c_data["kmer"], "multiqc_qc3c_kmer")
            log.debug("Found {} k-mer analysis reports".format(len(self.qc3c_data["kmer"])))

            self.add_section(
                name="K-mer mode runtime details",
                anchor="qc3C-kmer-runtime-parameters",
                description="""
                    This table includes user specified input options, observed read-length and unobservable fraction.
                """,
                plot=self.kmer_runtime_table(),
            )

            self.add_section(
                name="K-mer mode Hi-C fraction",
                anchor="qc3C-kmer-hic-fraction",
                description="This table lists the inferred proportion of Hi-C proximity ligation fragments.",
                helptext="""
                    Here, **Mean adjusted Hi-C fraction** represents the best estimate of the proportion of a library's
                    read-pairs which are a product of proximity ligation. This figure is arrived at by correcting the
                    raw estimate for the fraction of insert extent which was not observable.

                    The observable extent is limited by the length of reads relative to the supplied insert size, as
                    well as a further constraint on flanking sequence around any suspected junction sequence.
                """,
                plot=self.kmer_signal_table(),
            )

            self.add_section(
                name="K-mer mode read parsing",
                anchor="qc3C-kmer-acceptance-plot",
                description="""
                    This figure displays a breakdown of proportion of parsed reads rejected due to various
                    criteria and the proportion that were accepted.
                """,
                plot=self.kmer_acceptance_plot(),
            )

            # TODO this figure seems of low value
            # self.add_section(
            #     name = 'K-mer mode junction proportion',
            #     anchor = 'qc3C-kmer-signal-plot',
            #     description = """
            #         This figure displays the proportion of inspected reads which contained a putative junction
            #         sequence, as compared against all reads inspected.
            #     """,
            #     plot = self.kmer_signal_plot()
            # )

            # TODO consider whether this figure should be displayed when there are non-trivial digests
            if self.do_digest_plot:
                self.add_section(
                    name="K-mer mode junction breakdown",
                    anchor="qc3C-kmer-junction-plot",
                    description="""
                        This figure displays the frequency at which a library's possible junction sequences
                        are actually observed in the reads. (_Trivial single-digests are ignored_)
                    """,
                    helptext="""
                        For trivial single-enzyme digests, there is only one possible junction sequence and so the
                        result for these experiments are not plotted. For dual-enzyme (such as Phase Genomics) there are
                        four potential junctions, while for dual-enzyme digests with one ambiguous site (such as Arima
                        Genomics) there are 16 possible junction sequences.

                        How efficiently the more complicated library protocols are at producing hybrid junctions is
                        possibly just a point of interest.

                        Junctions are named for which enzymes was responsible for creating the 5' and 3' ends.
                        E.g. `Sau3AI/MluCI` would involve two different enzymes, while `Sau3AI/Sau3AI` only one, as
                        would be the case in a single-enzyme digest. Proceeding the name is the actual junction
                        sequence.

                        The junctions are grouped by their 5' and then 3' enzyme, while the color spectrum used across
                        each bar aims to emphasise these enzymatic sources.

                    **Note:** in k-mer mode, the counts are not controlled for false positives.
                    """,
                    plot=self.kmer_junction_plot(),
                )

    @staticmethod
    def _drop_time(s):
        """remove time"""
        m = re.match(r"(.*) .+$", s)
        return s if m is None else m.group(1)

    @staticmethod
    def _drop_name(s):
        """drop leading program name from version string"""
        return s.split()[-1]

    def bam_runtime_table(self):
<<<<<<< HEAD
        config = {"id": "qc3C_bam_runtime_table", "namespace": "qc3C", "col1_header": "Sample"}
=======
        config = {"id": "qc3C_bam_runtime_table", "namespace": "qc3C", "col1_header": "Sample", "scale": False}
>>>>>>> ab6147ba

        headers = {
            "b_run_timestamp": {
                "title": "Date",
                "description": "Analysis time stamp",
                "modify": MultiqcModule._drop_time,
                "hidden": True,
            },
            "b_mode": {"title": "Run Mode", "description": "Analysis mode used", "hidden": True},
            "b_min_mapq": {
                "title": "Min MapQ",
                "description": "Minimum accepted mapping quality",
                "min": 0,
                "format": "{:d}",
                "scale": False,
            },
            "b_enzymes": {"title": "Digest", "description": "Enzymes used in digest"},
            # 'b_seed': {
            #     'title': 'Seed',
            #     'description': 'Random seed',
            #     'format': '{:d}',
            #     'scale': False,
            #     'hidden': True,
            # },
            # 'b_max_obs': {
            #     'title': 'Max obs',
            #     'description': 'User specified maximum number of observations',
            #     'min': 0,
            #     'format': '{:,d}',
            #     'scale': 'OrRd',
            #     'modify': lambda x: 'n/a' if x == -1 else x
            # },
            "b_n_accepted_pairs": {
                "title": "Accepted pairs",
                "description": "Number of pairs accepted for analysis",
                "min": 0,
                "format": "{:,d}",
                "scale": "Oranges",
            },
            # 'b_sample_rate': {
            #     'title': 'Sample rate',
            #     'description': 'Sub-sampling probability',
            #     'min': 0,
            #     'max': 1,
            #     'format': '{:g}',
            #     'scale': 'Greys'
            # },
            # 'b_obs_insert_median': {
            #     'title': 'Insert median',
            #     'description': 'Estimated median insert size',
            #     'min': 0,
            #     'format': '{:,.0f}',
            #     'suffix': 'bp',
            #     'scale': 'Greens'
            # },
            "b_mean_readlen": {
                "title": "Read length",
                "description": "Average observed read length",
                "format": "{:,.0f}",
                "suffix": "bp",
                "scale": "Blues",
            },
            "b_obs_insert_mean": {
                "title": "Insert length",
                "description": "Inferred insert size",
                "min": 0,
                "format": "{:,.0f}",
                "suffix": "bp",
                "scale": "Purples",
            },
            "b_unobs_fraction": {
                "title": "Unobserved",
                "description": "Fraction of total insert extent that was unobservable",
                "min": 0,
                "max": 100,
                "suffix": "%",
                "scale": "Reds",
            },
            "b_p_read_thru": {
                "title": "Read-thru",
                "description": "Fraction of reads whose alignments end in a cutsite and whose sequence continues for the full junction",
                "min": 0,
                "max": 100,
                "suffix": "%",
                "scale": "Greens",
            },
        }

        return table.plot(self.qc3c_data["bam"], headers, config)

    def bam_longrange_plot(self):
        config = {
            "id": "qc3C_bam_longrange_plot",
            "namespace": "qc3C",
            "title": "qc3C: BAM mode long-range pairs",
            "ylab": "Number of Reads",
            "cpswitch_counts_label": "Number of Reads",
        }

        categories = {
            "b_n_10k_": {"name": "10000 and further bp", "color": "#118AB2"},
            "b_n_5k_10k": {"name": "from 5000 to 10000 bp", "color": "#0CABAA"},
            "b_n_1k_5k": {"name": "from 1000 to 5000 bp", "color": "#07D1A1"},
            "b_n_short_inserts": {"name": "less than 1000 bp", "color": "#FFD166"},
            "b_n_trans_pairs": {"name": "trans pairs", "color": "#F78C6B"},
        }

        return bargraph.plot(self.qc3c_data["bam"], categories, config)

    def bam_acceptance_plot(self):
        config = {
            "id": "qc3C_bam_acceptance_plot",
            "namespace": "qc3C",
            "title": "qc3C: BAM mode read parsing results",
            "ylab": "Number of Reads",
            "hide_zero_cats": False,
            "cpswitch_counts_label": "Number of Reads",
        }

        categories = {
            "b_n_accepted_reads": {"name": "Accepted", "color": rev_8[-1]},
            "b_n_ref_term_reads": {"name": "Truncated", "color": rev_8[6]},
            "b_n_weak_mapping_reads": {"name": "Weak mapping", "color": rev_8[5]},
            "b_n_supplementary_reads": {"name": "Supplementary", "color": rev_8[4]},
            "b_n_secondary_reads": {"name": "Secondary", "color": rev_8[3]},
            "b_n_low_mapq_reads": {"name": "Low mapq", "color": rev_8[2]},
            "b_n_unmapped_reads": {"name": "Unmapped", "color": rev_8[1]},
            "b_n_skipped_reads": {"name": "Skipped", "color": rev_8[0]},
        }
        return bargraph.plot(self.qc3c_data["bam"], categories, config)

    def bam_signal_table(self):
        config = {"id": "qc3C_bam_signal_table", "namespace": "qc3C", "hide_zero_cats": False, "col1_header": "Sample"}

        headers = {
            "b_unobs_fraction": {
                "title": "Unobservable extent",
                "description": "Estimated fraction of total fragment extent that was unobservable",
                "min": 0,
                "max": 100,
                "suffix": "%",
                "scale": "Reds",
            },
            "b_p_read_thru": {
                "title": "Read-thru",
                "description": "Fraction of reads whose alignments end in a cutsite and whose sequence continues for the full junction",
                "min": 0,
                "max": 100,
                "suffix": "%",
                "scale": "Greens",
            },
        }
        return table.plot(self.qc3c_data["bam"], headers, config)

    def bam_hicpro_table(self):
        config = {"id": "qc3C_bam_hicpro_table", "namespace": "qc3C", "hide_zero_cats": False, "col1_header": "Sample"}

        headers = {
            "b_p_informative_fr": {"title": "Valid FR", "min": 0, "max": 100, "suffix": "%", "scale": "Greens"},
            "b_p_informative_rf": {"title": "Valid RF", "min": 0, "max": 100, "suffix": "%", "scale": "Greens"},
            "b_p_informative_ffrr": {
                "title": "Valid FF|RR",
                "min": 0,
                "max": 100,
                "suffix": "%",
                "scale": "Greens",
            },
            "b_p_uninformative_religation": {
                "title": "Religation",
                "min": 0,
                "max": 100,
                "suffix": "%",
                "scale": "Blues",
            },
            "b_p_uninformative_dangling_ends": {
                "title": "Dangling End",
                "min": 0,
                "max": 100,
                "suffix": "%",
                "scale": "Reds",
            },
            "b_p_uninformative_self_circle": {
                "title": "Self-circle",
                "min": 0,
                "max": 100,
                "suffix": "%",
                "scale": "Reds",
            },
            "b_p_uninformative_ffrr": {
                "title": "Invalid FF|RR",
                "min": 0,
                "max": 100,
                "suffix": "%",
                "scale": "Reds",
            },
        }
        return table.plot(self.qc3c_data["bam"], headers, config)

    def bam_valid_plot(self):
        config = {
            "id": "qc3C_bam_valid_plot",
            "namespace": "qc3C",
            "title": "qc3C: BAM mode valid vs invalid HiC-Pro categories",
            "ylab": "Number of Reads",
            "hide_zero_cats": False,
            "cpswitch_counts_label": "Number of Reads",
        }

        categories = {
            "b_n_informative_fr": {"name": "Valid FR", "color": "#41ab5d"},
            "b_n_informative_rf": {"name": "Valid RF", "color": "#74c476"},
            "b_n_informative_ffrr": {"name": "Valid FF|RR", "color": "#a1d99b"},
            "b_n_uninformative_religation": {"name": "Religation", "color": "#fcbba1"},
            "b_n_uninformative_dangling_ends": {"name": "Dangling End", "color": "#fc9272"},
            "b_n_uninformative_self_circle": {"name": "Self-circle", "color": "#fb6a4a"},
            "b_n_uninformative_ffrr": {"name": "Invalid FF|RR", "color": "#ef3b2c"},
        }
        return bargraph.plot(self.qc3c_data["bam"], categories, config)

    def bam_junction_plot(self):
        config = {
            "id": "qc3C_bam_junction_plot",
            "namespace": "qc3C",
            "title": "qc3C: BAM mode read-thru ligation product frequency",
            "ylab": "Number of reads",
            "hide_zero_cats": False,
            "use_legend": False,
        }

        categories = dict()
        for v in self.digest_junctions["bam"].values():
            for vi in v:
                categories[vi["name"]] = vi

        return bargraph.plot(self.qc3c_data["bam"], categories, config)

    def bam_fragment_histogram(self):
        median_lines = []
        for smpl in self.qc3c_data["bam"]:
            median_lines.append(
                {
                    "value": self.qc3c_data["bam"][smpl]["b_obs_insert_median"],
                    "color": "#D8E2DC",
                    "width": 2,
                    "dashStyle": "ShortDashDot",
                }
            )

        config = {
            "id": "qc3C_bam_fragment_histogram",
            "title": "qc3C: BAM mode distribution of pair separation",
            "namespace": "qc3C",
            "cpswitch_counts_label": "Density",
            "logswitch": True,
            "logswitch_active": True,
            "logswitch_label": "Log10 [Density]",
            "xLog": True,
            # 'yLog': True,
            "xPlotLines": median_lines,
            "xlab": "Log10 [Separation]",
            "ylab": "Density",
            "tt_label": "x:{point.x:.0f} bp, y:{point.y:.8f}",
        }

        data = {}
        for smpl in self.qc3c_data["bam"]:
            data[smpl] = self.qc3c_data["bam"][smpl]["frag_hist"]

        return linegraph.plot(data, config)

    def kmer_runtime_table(self):
<<<<<<< HEAD
        config = {"id": "qc3C_kmer_runtime_table", "namespace": "qc3C", "col1_header": "Sample"}
=======
        config = {"id": "qc3C_kmer_runtime_table", "namespace": "qc3C", "col1_header": "Sample", "scale": False}
>>>>>>> ab6147ba

        headers = {
            "k_run_timestamp": {
                "title": "Date",
                "description": "Analysis time stamp",
                "modify": MultiqcModule._drop_time,
                "hidden": True,
            },
            "k_mode": {"title": "Run Mode", "description": "Analysis mode used", "hidden": True},
            "k_kmer_size": {
                "title": "k",
                "description": "Library k-mer size",
                "min": 0,
                "format": "{:d}",
                "scale": False,
                "hidden": True,
            },
            "k_enzymes": {"title": "Digest", "description": "Enzymes used in digest"},
            "k_n_accepted_reads": {
                "title": "Accepted reads",
                "description": "Number of reads accepted for analysis",
                "min": 0,
                "format": "{:,d}",
                "scale": "BuGn",
            },
            "k_mean_insert": {
                "title": "Insert length",
                "description": "User-specified insert size",
                "min": 0,
                "format": "{:,.0f}",
                "suffix": "bp",
                "scale": "Greens",
            },
            "k_mean_readlen": {
                "title": "Read length",
                "description": "Observed average read length",
                "format": "{:,.0f}",
                "suffix": "bp",
                "scale": "Blues",
            },
            "k_unobs_fraction": {
                "title": "Unobservable extent",
                "description": "Estimated mean of the unobservable portion of fragments",
                "shared_key": "unobs_mean",
                "min": 0,
                "max": 100,
                "suffix": "%",
                "scale": "Reds",
            },
        }
        return table.plot(self.qc3c_data["kmer"], headers, config)

    def kmer_signal_table(self):
        config = {"id": "qc3C_kmer_signal_table", "namespace": "qc3C", "col1_header": "Sample"}

        headers = {
            "k_raw_fraction": {
                "title": "Mean raw Hi-C fraction",
                "description": "Estimated mean of Hi-C fraction from only the observable extent",
                "min": 0,
                "max": 100,
                "suffix": "%",
                "scale": "Greens",
            },
            "k_adj_fraction": {
                "title": "Mean adjusted Hi-C fraction",
                "description": "Estimated mean of Hi-C fraction adjusted for unobservable extent",
                "min": 0,
                "max": 100,
                "suffix": "%",
                "scale": "Blues",
            },
        }
        return table.plot(self.qc3c_data["kmer"], headers, config)

    def kmer_acceptance_plot(self):
        config = {
            "id": "qc3C_kmer_acceptance_plot",
            "namespace": "qc3C",
            "title": "qc3C: K-mer mode read parsing results",
            "ylab": "Number of Reads",
            "hide_zero_cats": False,
            "cpswitch_counts_label": "Number of Reads",
        }

        categories = {
            "k_n_accepted_reads": {"name": "Accepted", "color": rev_8[-1]},
            "k_n_low_cov": {"name": "Low cov", "color": rev_8[6]},
            "k_n_zero_cov": {"name": "Zero cov", "color": rev_8[5]},
            "k_n_high_cov": {"name": "High cov", "color": rev_8[4]},
            "k_n_ambiguous": {"name": "Ambiguous", "color": rev_8[3]},
            "k_n_no_flank": {"name": "No flank", "color": rev_8[2]},
            "k_n_too_short": {"name": "Too short", "color": rev_8[1]},
            "k_n_skipped": {"name": "Skipped", "color": rev_8[0]},
        }
        return bargraph.plot(self.qc3c_data["kmer"], categories, config)

    def kmer_signal_plot(self):
        config = {
            "id": "qc3C_kmer_signal_plot",
            "namespace": "qc3C",
            "title": "qc3C: K-mer mode signal content",
            "ylab": "Number of Reads",
            "hide_zero_cats": False,
            "stacking": None,
            "cpswitch": False,
            "cpswitch_c_active": False,
            "cpswitch_counts_label": "Number of Reads",
        }

        categories = {
            "k_raw_fraction": {"name": "Raw Hi-C fraction", "color": "#ef3b2c"},
            "k_adj_fraction": {"name": "Adjusted Hi-C fraction", "color": "#41ab5d"},
        }
        return bargraph.plot(self.qc3c_data["kmer"], categories, config)

    def kmer_junction_plot(self):
        config = {
            "id": "qc3C_kmer_frequency_plot",
            "namespace": "qc3C",
            "title": "qc3C: K-mer mode putative ligation product frequency",
            "ylab": "Number of Reads",
            "hide_zero_cats": False,
            "use_legend": False,
        }

        categories = dict()
        for _cat in self.digest_junctions["kmer"].values():
            for vi in _cat:
                categories[vi["name"]] = vi

        return bargraph.plot(self.qc3c_data["kmer"], categories, config)

    def parse_qc3c_log(self, f):
        def _none_to(x, y):
            return y if x is None else y

        try:
            parsed = [json.loads(_l) for _l in f["f"]]
            if len(parsed) > 1:
                log.warning(
                    "Multiple records encountered in qc3C JSON file {}. Only the last report will be used".format(
                        os.path.join(f["root"], f["fn"])
                    )
                )
            parsed = parsed[-1]
        except json.JSONDecodeError:
            log.warning("Could not parse qc3C JSON: '{}'".format(f["fn"]))
            return

        s_name = self.clean_s_name(os.path.basename(f["root"]), f, root=os.path.dirname(f["root"]))
        if s_name in self.qc3c_data:
            log.debug("Duplicate sample name found! Overwriting: {}".format(f["s_name"]))

        # Add version info
        version = parsed["runtime_info"]["qc3C_version"].split()[-1]
        self.add_software_version(version, f["s_name"])

        try:
            analysis_mode = parsed["mode"]
            if "unobs_fraction" not in parsed and "unobs_frac" in parsed:
                parsed["unobs_fraction"] = parsed["unobs_frac"]

            if analysis_mode == "bam":
                if "vs_accepted" not in parsed["separation_bins"] and "zvs_accepted " in parsed["separation_bins"]:
                    parsed["separation_bins"]["vs_accepted"] = parsed["separation_bins"]["zvs_accepted"]

                # set some variables to shorten the lines below
                inf = parsed["classification"]["informative"]
                uninf = parsed["classification"]["uninformative"]
                n_cis_pairs = parsed["n_cis_pairs"]
                n_accepted_pairs = parsed["n_accepted_pairs"]
                n_paired_reads = n_accepted_pairs * 2

                self.qc3c_data["bam"][s_name] = {
                    "b_qc3C_version": parsed["runtime_info"]["qc3C_version"],
                    "b_run_timestamp": parsed["runtime_info"]["run_timestamp"],
                    "b_mode": parsed["mode"],
                    "b_enzymes": ", ".join(parsed["input_args"]["enzymes"]),
                    "b_seed": parsed["input_args"]["seed"],
                    "b_sample_rate": _none_to(parsed["input_args"]["sample_rate"], 1),
                    "b_max_obs": _none_to(parsed["input_args"]["max_obs"], -1),
                    "b_n_skipped_reads": parsed["n_skipped_reads"],
                    "b_n_unmapped_reads": parsed["n_unmapped"],
                    "b_n_analysed_reads": parsed["n_analysed_reads"],
                    "b_n_low_mapq_reads": parsed["n_low_mapq"],
                    "b_n_ref_len_reads": parsed["n_ref_len"],
                    "b_n_secondary_reads": parsed["n_secondary"],
                    "b_n_supplementary_reads": parsed["n_supplementary"],
                    "b_n_weak_mapping_reads": parsed["n_weak_mapping"],
                    "b_n_ref_term_reads": parsed["n_ref_term"],
                    "b_n_accepted_reads": parsed["n_accepted_reads"],
                    "b_obs_insert_mean": parsed["obs_insert_mean"],
                    "b_obs_insert_median": parsed["obs_insert_median"],
                    "b_mean_readlen": parsed["mean_readlen"],
                    "b_n_analysed_pairs": parsed["n_analysed_pairs"],
                    "b_n_accepted_pairs": parsed["n_accepted_pairs"],
                    "b_n_trans_pairs": parsed["n_trans_pairs"],
                    "b_p_trans_pairs": parsed["n_trans_pairs"] / n_accepted_pairs * 100,
                    "b_p_cis_pairs": n_cis_pairs / n_accepted_pairs * 100,
                    "b_unobs_fraction": parsed["unobs_fraction"] * 100,
                    "b_p_cs_start": parsed["digest_stats"]["cs_start"] / n_paired_reads * 100,
                    "b_p_cs_term": parsed["digest_stats"]["cs_term"] / n_paired_reads * 100,
                    "b_p_cs_full": parsed["digest_stats"]["cs_full"] / n_paired_reads * 100,
                    "b_p_read_thru": parsed["digest_stats"]["read_thru"] / n_paired_reads * 100,
                    "b_p_is_split": parsed["digest_stats"]["is_split"] / n_paired_reads * 100,
                    "b_adj_read_thru": parsed["digest_stats"]["read_thru"]
                    / n_paired_reads
                    * 100
                    * 1
                    / (1 - parsed["unobs_fraction"]),
                    "b_n_short_inserts": parsed["n_short_inserts"],
                    "b_p_short_inserts": parsed["n_short_inserts"] / n_accepted_pairs * 100,
                    "b_n_informative_fr": inf["fr"],
                    "b_n_informative_rf": inf["rf"],
                    "b_n_informative_ffrr": inf["ffrr"],
                    "b_n_uninformative_religation": uninf["religation"],
                    "b_n_uninformative_dangling_ends": uninf["dangling_ends"],
                    "b_n_uninformative_self_circle": uninf["self_circle"],
                    "b_n_uninformative_ffrr": uninf["ffrr"],
                    "b_p_informative_fr": inf["fr"] / n_cis_pairs * 100,
                    "b_p_informative_rf": inf["rf"] / n_cis_pairs * 100,
                    "b_p_informative_ffrr": inf["ffrr"] / n_cis_pairs * 100,
                    "b_p_uninformative_religation": uninf["religation"] / n_cis_pairs * 100,
                    "b_p_uninformative_dangling_ends": uninf["dangling_ends"] / n_cis_pairs * 100,
                    "b_p_uninformative_self_circle": uninf["self_circle"] / n_cis_pairs * 100,
                    "b_p_uninformative_ffrr": uninf["ffrr"] / n_cis_pairs * 100,
                    "b_n_1kb": parsed["separation_bins"]["counts"][0],
                    "b_n_5kb": parsed["separation_bins"]["counts"][1],
                    "b_n_10kb": parsed["separation_bins"]["counts"][2],
                    "b_p_1kb_vs_accepted": parsed["separation_bins"]["vs_accepted"][0],
                    "b_p_5kb_vs_accepted": parsed["separation_bins"]["vs_accepted"][1],
                    "b_p_10kb_vs_accepted": parsed["separation_bins"]["vs_accepted"][2],
                    "b_p_1kb_vs_cis": parsed["separation_bins"]["vs_all_cis"][0],
                    "b_p_5kb_vs_cis": parsed["separation_bins"]["vs_all_cis"][1],
                    "b_p_10kb_vs_cis": parsed["separation_bins"]["vs_all_cis"][2],
                    "b_n_1k_5k": parsed["separation_bins"]["counts"][0] - parsed["separation_bins"]["counts"][1],
                    "b_n_5k_10k": parsed["separation_bins"]["counts"][1] - parsed["separation_bins"]["counts"][2],
                    "b_n_10k_": parsed["separation_bins"]["counts"][2],
                }

                fhist = {}
                for x, y in itertools.zip_longest(
                    parsed["separation_histogram"]["mid_points"], parsed["separation_histogram"]["counts"]
                ):
                    fhist[float(x)] = float(y)
                self.qc3c_data["bam"][s_name]["frag_hist"] = fhist

            elif analysis_mode == "kmer":
                for k in "raw_fraction", "adj_fraction", "unobs_fraction":
                    if parsed[k] is None:
                        parsed[k] = "Error - adjusted value would exceed 100"
                    else:
                        parsed[k] = np.array(parsed[k]).mean() * 100

                self.qc3c_data["kmer"][s_name] = {
                    "k_qc3C_version": parsed["runtime_info"]["qc3C_version"],
                    "k_run_timestamp": parsed["runtime_info"]["run_timestamp"],
                    "k_mode": parsed["mode"],
                    "k_kmer_size": parsed["input_args"]["kmer_size"],
                    "k_enzymes": ", ".join(parsed["input_args"]["enzymes"]),
                    "k_seed": parsed["input_args"]["seed"],
                    "k_sample_rate": _none_to(parsed["input_args"]["sample_rate"], 1),
                    "k_max_freq": parsed["input_args"]["max_coverage"],
                    "k_mean_insert": parsed["input_args"]["mean_insert"],
                    "k_max_freq_quantile": parsed["input_args"]["max_freq_quantile"],
                    "k_max_obs": _none_to(parsed["input_args"]["max_obs"], -1),
                    "k_n_skipped": parsed["n_parsed_reads"] - parsed["n_analysed_reads"],
                    "k_n_analysed_reads": parsed["n_analysed_reads"],
                    "k_n_too_short": parsed["n_too_short"],
                    "k_n_no_flank": parsed["n_no_flank"],
                    "k_n_ambiguous": parsed["n_ambiguous"],
                    "k_n_high_cov": parsed["n_high_cov"],
                    "k_n_low_cov": parsed["n_low_cov"],
                    "k_n_zero_cov": parsed["n_zero_cov"],
                    "k_n_accepted_reads": parsed["n_accepted_reads"],
                    "k_n_without_junc": parsed["n_without_junc"],
                    "k_n_with_junc": parsed["n_with_junc"],
                    "k_mean_readlen": parsed["mean_readlen"],
                    "k_n_cs_start": parsed["cs_start"],
                    "k_raw_fraction": parsed["raw_fraction"],
                    "k_adj_fraction": parsed["adj_fraction"],
                    "k_unobs_fraction": parsed["unobs_fraction"],
                }

            # if any experiment contains a digest tht is non-trivial and produces
            # more than one possible junction sequence, prepare the supporting data
            # to render the junction frequency plot
            if len(parsed["junction_frequency"]) > 1:
                self.do_digest_plot = True
                log.debug("Enabled junction frequency plot for non-trivial digest: {}".format(f["root"]))
                # include the junction frequencies (1 or many depending on digest)
                self.qc3c_data[analysis_mode][s_name].update(parsed["junction_frequency"])

                # calculate the degeneracy of junction sequences per enzymatic combination (5p end =/= 3p end)
                # this can vary due to ambiguous bases in restriction site
                degen_count = {
                    "{}/{}".format(v["enz5p"], v["enz3p"]): 4 ** v["junction"].count("N")
                    for k, v in parsed["digestion"]["junctions"].items()
                }
                # get a palette for this series
                cols = color_picker(list(degen_count.values()))
                # sort these in accordance with that above
                juncs = np.sort(
                    np.array(
                        [(k.split(" ")[0], k) for k in parsed["junction_frequency"]],
                        dtype=np.dtype([("a", "S100"), ("b", "S100")]),
                    )
                )

                # keep a record of how these should be colored per sample
                self.digest_junctions[analysis_mode][s_name] = [
                    {"name": juncs[i][1].decode(), "color": cols[i]} for i in range(len(juncs))
                ]

            self.add_data_source(f, s_name, section=analysis_mode)

        except KeyError as ex:
            log.error(
                "The entry {} was not found in the qc3C JSON file '{}', skipping sample {}".format(
                    str(ex), os.path.join(f["root"], f["fn"]), f["s_name"]
                )
            )
            return<|MERGE_RESOLUTION|>--- conflicted
+++ resolved
@@ -405,11 +405,7 @@
         return s.split()[-1]
 
     def bam_runtime_table(self):
-<<<<<<< HEAD
-        config = {"id": "qc3C_bam_runtime_table", "namespace": "qc3C", "col1_header": "Sample"}
-=======
         config = {"id": "qc3C_bam_runtime_table", "namespace": "qc3C", "col1_header": "Sample", "scale": False}
->>>>>>> ab6147ba
 
         headers = {
             "b_run_timestamp": {
@@ -681,11 +677,7 @@
         return linegraph.plot(data, config)
 
     def kmer_runtime_table(self):
-<<<<<<< HEAD
-        config = {"id": "qc3C_kmer_runtime_table", "namespace": "qc3C", "col1_header": "Sample"}
-=======
         config = {"id": "qc3C_kmer_runtime_table", "namespace": "qc3C", "col1_header": "Sample", "scale": False}
->>>>>>> ab6147ba
 
         headers = {
             "k_run_timestamp": {

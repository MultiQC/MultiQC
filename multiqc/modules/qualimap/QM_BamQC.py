#!/usr/bin/env python

""" MultiQC Submodule to parse output from Qualimap BamQC """

from __future__ import print_function
import logging
import re
from collections import OrderedDict

from multiqc import config
from multiqc.plots import linegraph

# Initialise the logger
log = logging.getLogger(__name__)

def parse_reports(self):
    """ Find Qualimap BamQC reports and parse their data """

    sp = config.sp['qualimap']['bamqc']

<<<<<<< HEAD
=======
    try:
        covs = config.qualimap_config['general_stats_coverage']
        assert type(covs) == list
        assert len(covs) > 0
        covs = [str(i) for i in covs]
        log.debug("Custom Qualimap thresholds: {}".format(", ".join([i for i in covs])))
    except (AttributeError, TypeError, AssertionError):
        covs = [1, 5, 10, 30, 50]
        covs = [str(i) for i in covs]
        log.debug("Using default Qualimap thresholds: {}".format(", ".join([i for i in covs])))
    self.covs = covs

>>>>>>> 42c37e91
    # General stats - genome_results.txt
    self.qualimap_bamqc_genome_results = dict()
    for f in self.find_log_files(sp['genome_results']):
        parse_genome_results(self, f)

    # Coverage - coverage_histogram.txt
    self.qualimap_bamqc_coverage_hist = dict()
    for f in self.find_log_files(sp['coverage'], filehandles=True):
        parse_coverage(self, f)

    # Insert size - insert_size_histogram.txt
    self.qualimap_bamqc_insert_size_hist = dict()
    for f in self.find_log_files(sp['insert_size'], filehandles=True):
        parse_insert_size(self, f)

<<<<<<< HEAD
    # Genome fraction - genome_fraction_coverage.txt
    self.qualimap_bamqc_genome_fraction_cov = dict()
    for f in self.find_log_files(sp['genome_fraction'], filehandles=True):
        parse_genome_fraction(self, f)

=======
>>>>>>> 42c37e91
    # GC distribution - mapped_reads_gc-content_distribution.txt
    self.qualimap_bamqc_gc_content_dist = dict()
    self.qualimap_bamqc_gc_by_species = dict()  # {'HUMAN': data_dict, 'MOUSE': data_dict}
    for f in self.find_log_files(sp['gc_dist'], filehandles=True):
        parse_gc_dist(self, f)

    # Make the plots for the report
    report_sections(self)

    # Set up the general stats table
    general_stats_headers(self)

    # Return the number of reports we found
    return len(self.qualimap_bamqc_genome_results.keys())

def parse_genome_results(self, f):
    """ Parse the contents of the Qualimap BamQC genome_results.txt file """
    regexes = {
        'bam_file': r"bam file = (.+)",
        'total_reads': r"number of reads = ([\d,]+)",
        'mapped_reads': r"number of mapped reads = ([\d,]+)",
        'mapped_bases': r"number of mapped bases = ([\d,]+)",
        'sequenced_bases': r"number of sequenced bases = ([\d,]+)",
        'mean_insert_size': r"mean insert size = ([\d,\.]+)",
        'median_insert_size': r"median insert size = ([\d,\.]+)",
        'mean_mapping_quality': r"mean mapping quality = ([\d,\.]+)",
    }
    d = dict()
    for k, r in regexes.items():
        r_search = re.search(r, f['f'], re.MULTILINE)
        if r_search:
            try:
                d[k] = float(r_search.group(1).replace(',',''))
            except ValueError:
                d[k] = r_search.group(1)

    # Check we have an input filename
    if 'bam_file' not in d:
        log.debug("Couldn't find an input filename in genome_results file {}".format(f['fn']))
        return None

    # Get a nice sample name
    s_name = self.clean_s_name(d['bam_file'], f['root'])

    # Add to general stats table & calculate a nice % aligned
    try:
        self.general_stats_data[s_name]['total_reads'] = d['total_reads']
        self.general_stats_data[s_name]['mapped_reads'] = d['mapped_reads']
        d['percentage_aligned'] = (d['mapped_reads'] / d['total_reads'])*100
        self.general_stats_data[s_name]['percentage_aligned'] = d['percentage_aligned']
    except KeyError:
        pass

    # Save results
    if s_name in self.qualimap_bamqc_genome_results:
        log.debug("Duplicate genome results sample name found! Overwriting: {}".format(s_name))
    self.qualimap_bamqc_genome_results[s_name] = d
    self.add_data_source(f, s_name=s_name, section='genome_results')


def parse_coverage(self, f):
    """ Parse the contents of the Qualimap BamQC Coverage Histogram file """
    # Get the sample name from the parent parent directory
    # Typical path: <sample name>/raw_data_qualimapReport/coverage_histogram.txt
    s_name = self.get_s_name(f)

    d = dict()
    for l in f['f']:
        if l.startswith('#'):
            continue
        coverage, count = l.split(None, 1)
        coverage = int(round(float(coverage)))
        count = float(count)
        d[coverage] = count

    if len(d) == 0:
        log.debug("Couldn't parse contents of coverage histogram file {}".format(f['fn']))
        return None

    # Find median without importing anything to do it for us
    num_counts = sum(d.values())
    cum_counts = 0
    median_coverage = None
    for thiscov, thiscount in d.items():
        cum_counts += thiscount
        if cum_counts >= num_counts/2:
            median_coverage = thiscov
            break
    self.general_stats_data[s_name]['median_coverage'] = median_coverage

    # Save results
    if s_name in self.qualimap_bamqc_coverage_hist:
        log.debug("Duplicate coverage histogram sample name found! Overwriting: {}".format(s_name))
    self.qualimap_bamqc_coverage_hist[s_name] = d
    self.add_data_source(f, s_name=s_name, section='coverage_histogram')

def parse_insert_size(self, f):
    """ Parse the contents of the Qualimap BamQC Insert Size Histogram file """
    # Get the sample name from the parent parent directory
    # Typical path: <sample name>/raw_data_qualimapReport/insert_size_histogram.txt
    s_name = self.get_s_name(f)

    d = dict()
    zero_insertsize = 0
    for l in f['f']:
        if l.startswith('#'):
            continue
        insertsize, count = l.split(None, 1)
        insertsize = int(round(float(insertsize)))
        count = float(count) / 1000000
        if(insertsize == 0):
            zero_insertsize = count
        else:
            d[insertsize] = count

    # Find median without importing anything to do it for us
    num_counts = sum(d.values())
    cum_counts = 0
    median_insert_size = None
    for thisins, thiscount in d.items():
        cum_counts += thiscount
        if cum_counts >= num_counts/2:
            median_insert_size = thisins
            break
    # Add the median insert size to the general stats table
    self.general_stats_data[s_name]['median_insert_size'] = median_insert_size

    # Save results
    if s_name in self.qualimap_bamqc_insert_size_hist:
        log.debug("Duplicate insert size histogram sample name found! Overwriting: {}".format(s_name))
    self.qualimap_bamqc_insert_size_hist[s_name] = d
    self.add_data_source(f, s_name=s_name, section='insert_size_histogram')

<<<<<<< HEAD
def parse_genome_fraction(self, f):
    """ Parse the contents of the Qualimap BamQC Genome Fraction Coverage file """
    # Get the sample name from the parent parent directory
    # Typical path: <sample name>/raw_data_qualimapReport/genome_fraction_coverage.txt
    s_name = self.get_s_name(f)

    d = dict()
    fifty_x_pc = thirty_x_pc = ten_x_pc = five_x_pc = one_x_pc = 100
    for l in f['f']:
        if l.startswith('#'):
            continue
        try:
            coverage, percentage = l.split(None, 1)
        except ValueError:
            continue
        coverage = int(round(float(coverage)))
        percentage = float(percentage)
        d[coverage] = percentage
        if coverage <= 50 and fifty_x_pc > percentage:
            fifty_x_pc = percentage
        if coverage <= 30 and thirty_x_pc > percentage:
            thirty_x_pc = percentage
        if coverage <= 10 and ten_x_pc > percentage:
            ten_x_pc = percentage
        if coverage <= 5 and five_x_pc > percentage:
            five_x_pc = percentage
        if coverage <= 1 and one_x_pc > percentage:
            one_x_pc = percentage

    # Add the coverage cutoffs to the general stats table
    self.general_stats_data[s_name]['fifty_x_pc'] = fifty_x_pc
    self.general_stats_data[s_name]['thirty_x_pc'] = thirty_x_pc
    self.general_stats_data[s_name]['ten_x_pc'] = ten_x_pc
    self.general_stats_data[s_name]['five_x_pc'] = five_x_pc
    self.general_stats_data[s_name]['one_x_pc'] = one_x_pc

    # Save results
    if s_name in self.qualimap_bamqc_genome_fraction_cov:
        log.debug("Duplicate genome fraction coverage sample name found! Overwriting: {}".format(s_name))
    self.qualimap_bamqc_genome_fraction_cov[s_name] = d
    self.add_data_source(f, s_name=s_name, section='genome_fraction_coverage')

=======
>>>>>>> 42c37e91
def parse_gc_dist(self, f):
    """ Parse the contents of the Qualimap BamQC Mapped Reads GC content distribution file """
    # Get the sample name from the parent parent directory
    # Typical path: <sample name>/raw_data_qualimapReport/mapped_reads_gc-content_distribution.txt
    s_name = self.get_s_name(f)

    d = dict()
    reference_species = None
    reference_d = dict()
    avg_gc = 0
    for l in f['f']:
        if l.startswith('#'):
            sections = l.strip("\n").split("\t", 3)
            if len(sections) > 2:
                reference_species = sections[2]
            continue
        sections = l.strip("\n").split("\t", 3)
        gc = int(round(float(sections[0])))
        content = float(sections[1])
        avg_gc += gc * content
        d[gc] = content
<<<<<<< HEAD
=======
        if len(sections) > 2:
            reference_content = float(sections[2])
            reference_d[gc] = reference_content
>>>>>>> 42c37e91

    # Add average GC to the general stats table
    self.general_stats_data[s_name]['avg_gc'] = avg_gc

    # Save results
    if s_name in self.qualimap_bamqc_gc_content_dist:
        log.debug("Duplicate Mapped Reads GC content distribution sample name found! Overwriting: {}".format(s_name))
    self.qualimap_bamqc_gc_content_dist[s_name] = d
    if reference_species and reference_species not in self.qualimap_bamqc_gc_by_species:
        self.qualimap_bamqc_gc_by_species[reference_species] = reference_d
    self.add_data_source(f, s_name=s_name, section='mapped_gc_distribution')


def report_sections(self):
    """ Add results from Qualimap BamQC parsing to the report """
    # Append to self.sections list

<<<<<<< HEAD
    # Section 1 - BamQC Coverage Histogram
=======
>>>>>>> 42c37e91
    if len(self.qualimap_bamqc_coverage_hist) > 0:
        # Chew back on histogram to prevent long flat tail
        # (find a sensible max x - lose 1% of longest tail)
        max_x = 0
        total_bases_by_sample = dict()
        for s_name, d in self.qualimap_bamqc_coverage_hist.items():
            total_bases_by_sample[s_name] = sum(d.values())
            cumulative = 0
            for count in sorted(d.keys(), reverse=True):
                cumulative += d[count]
                if cumulative / total_bases_by_sample[s_name] > 0.01:
                    max_x = max(max_x, count)
                    break
<<<<<<< HEAD
=======

        rates_within_threshs = dict()
        for s_name, hist in self.qualimap_bamqc_coverage_hist.items():
            total = total_bases_by_sample[s_name]
            rates_within_threshs[s_name] = _calculate_bases_within_thresholds(hist, total, range(max_x + 1))
            for c in self.covs:
                if int(c) in rates_within_threshs[s_name]:
                    self.general_stats_data[s_name]['{}_x_pc'.format(c)] = rates_within_threshs[s_name][int(c)]
                else:
                    self.general_stats_data[s_name]['{}_x_pc'.format(c)] = 0

        # Section 1 - BamQC Coverage Histogram
>>>>>>> 42c37e91
        self.sections.append({
            'name': 'Coverage histogram',
            'anchor': 'qualimap-coverage-histogram',
            'content': linegraph.plot(self.qualimap_bamqc_coverage_hist, {
<<<<<<< HEAD
                'title': 'Coverage Histogram',
                'ylab': 'Genome Bin Counts',
=======
                'id': 'qualimap_coverage_histogram',
                'title': 'Coverage histogram',
                'ylab': 'Genome bin counts',
>>>>>>> 42c37e91
                'xlab': 'Coverage (X)',
                'ymin': 0,
                'xmin': 0,
                'xmax': max_x,
                'xDecimals': False,
                'tt_label': '<b>{point.x}X</b>: {point.y}',
            })
        })
        # Section 2 - BamQC cumulative coverage genome fraction
        self.sections.append({
<<<<<<< HEAD
            'name': 'Insert size Histogram',
            'anchor': 'qualimap-insert-size-histogram',
            'content': linegraph.plot(self.qualimap_bamqc_insert_size_hist, {
                'title': 'Insert Size Histogram',
                'ylab': 'Fraction of reads',
                'xlab': 'Insert Size (bp)',
=======
            'name': 'Cumulative coverage genome fraction',
            'anchor': 'qualimap-cumulative-genome-fraction-coverage',
            'content': linegraph.plot(rates_within_threshs, {
                'id': 'qualimap_genome_fraction',
                'title': 'Genome fraction covered by at least X reads',
                'ylab': 'Fraction of reference (%)',
                'xlab': 'Coverage (X)',
                'ymax': 100,
>>>>>>> 42c37e91
                'ymin': 0,
                'xmin': 0,
                'xmax': max_x,
                'xDecimals': False,
                'tt_label': '<b>{point.x}X</b>: {point.y:.2f}%',
            })
        })

    # Section 3 - Insert size histogram
    if len(self.qualimap_bamqc_insert_size_hist) > 0:
        self.sections.append({
<<<<<<< HEAD
            'name': 'Genome Fraction Coverage',
            'anchor': 'qualimap-genome-fraction-coverage',
            'content': linegraph.plot(self.qualimap_bamqc_genome_fraction_cov, {
                'title': 'Genome Fraction Coverage',
                'ylab': 'Fraction of reference (%)',
                'xlab': 'Coverage (X)',
                'ymax': 100,
=======
            'name': 'Insert size histogram',
            'anchor': 'qualimap-insert-size-histogram',
            'content': linegraph.plot(self.qualimap_bamqc_insert_size_hist, {
                'id': 'qualimap_insert_size',
                'title': 'Insert size histogram',
                'ylab': 'Fraction of reads',
                'xlab': 'Insert Size (bp)',
>>>>>>> 42c37e91
                'ymin': 0,
                'xmin': 0,
                'tt_label': '<b>{point.x} bp</b>: {point.y}',
            })
        })

    # Section 4 - GC-content distribution
    if len(self.qualimap_bamqc_gc_content_dist) > 0:
        extra_series = []
        for i, (species_name, species_data) in enumerate(sorted(self.qualimap_bamqc_gc_by_species.items())):
            extra_series.append({
                'name': species_name,
                'data': list(species_data.items()),
                'dashStyle': 'Dash',
                'lineWidth': 1,
                'color': ['#000000', '#E89191'][i % 2],
            })
        content = ''
        if len(extra_series) == 1:
            content += '<p>The dotted line represents a pre-calculated GC destribution for the reference genome.</p>'
        elif len(extra_series) > 1:
            content += '<p>The dotted lines represent pre-calculated GC destributions for the reference genomes.</p>'

        self.sections.append({
            'name': 'GC content distribution',
            'anchor': 'qualimap-gc-distribution',
<<<<<<< HEAD
            'content': linegraph.plot(self.qualimap_bamqc_gc_content_dist, {
                'title': 'GC-content distribution',
=======
            'content': content + linegraph.plot(self.qualimap_bamqc_gc_content_dist, {
                'id': 'qualimap_gc_content',
                'title': 'GC content distribution',
>>>>>>> 42c37e91
                'ylab': 'Fraction of reads',
                'xlab': 'GC content (%)',
                'ymin': 0,
                'xmin': 0,
                'xmax': 100,
                'tt_label': '<b>{point.x}%</b>: {point.y:.3f}',
                'extra_series': extra_series,
            })
        })

def general_stats_headers (self):
    try:
        hidecovs = config.qualimap_config['general_stats_coverage_hidden']
        assert type(hidecovs) == list
        log.debug("Hiding Qualimap thresholds: {}".format(", ".join([i for i in hidecovs])))
    except (AttributeError, TypeError, AssertionError):
        hidecovs = [1, 5, 10, 50]
    hidecovs = [str(i) for i in hidecovs]
    
    self.general_stats_headers['avg_gc'] = {
        'title': 'Avg. GC',
        'description': 'Average GC content',
        'max': 100,
        'min': 0,
        'suffix': '%',
        'scale': 'Set1',
        'format': '{:.0f}%'
    }
    self.general_stats_headers['median_insert_size'] = {
        'title': 'Insert Size',
        'description': 'Median insert size',
        'min': 0,
        'suffix': 'bp',
        'scale': 'PuOr',
        'format': '{:.0f}'
    }
    for c in self.covs:
        self.general_stats_headers['{}_x_pc'.format(c)] = {
            'title': '&ge; {}X'.format(c),
            'description': 'Fraction of genome with at least {}X coverage'.format(c),
            'max': 100,
            'min': 0,
            'suffix': '%',
            'scale': 'RdYlGn',
            'format': '{:.1f}%',
            'hidden': c in hidecovs
        }
    self.general_stats_headers['median_coverage'] = {
        'title': 'Coverage',
        'description': 'Median coverage',
        'min': 0,
        'suffix': 'X',
        'scale': 'BuPu'
    }
    self.general_stats_headers['percentage_aligned'] = {
        'title': '% Aligned',
        'description': '% mapped reads',
        'max': 100,
        'min': 0,
        'suffix': '%',
        'scale': 'YlGn',
        'format': '{:.1f}%'
    }
    self.general_stats_headers['mapped_reads'] = {
        'title': 'Aligned',
        'description': 'Number of mapped reads (millions)',
        'min': 0,
        'scale': 'RdYlGn',
        'shared_key': 'read_count',
        'modify': lambda x: x / 1000000,
        'hidden': True
    }
    self.general_stats_headers['total_reads'] = {
        'title': 'Total reads',
        'description': 'Number of reads (millions)',
        'min': 0,
        'scale': 'Blues',
        'shared_key': 'read_count',
        'modify': lambda x: x / 1000000,
        'hidden': True
    }


def _calculate_bases_within_thresholds(bases_by_depth, total_size, depth_thresholds):
    bases_within_threshs = OrderedDict((depth, 0) for depth in depth_thresholds)
    rates_within_threshs = OrderedDict((depth, None) for depth in depth_thresholds)

    for depth, bases in bases_by_depth.items():
        for t in depth_thresholds:
            if depth >= t:
                bases_within_threshs[t] += bases
    for t in depth_thresholds:
        bs = bases_within_threshs[t]
        if total_size > 0:
            rate = 100.0 * bases_within_threshs[t] / total_size
            assert rate <= 100, 'Error: rate is > 1: rate = ' + str(rate) + ', bases = ' + str(bs) + ', size = ' + str(total_size)
            rates_within_threshs[t] = rate
    return rates_within_threshs<|MERGE_RESOLUTION|>--- conflicted
+++ resolved
@@ -18,8 +18,6 @@
 
     sp = config.sp['qualimap']['bamqc']
 
-<<<<<<< HEAD
-=======
     try:
         covs = config.qualimap_config['general_stats_coverage']
         assert type(covs) == list
@@ -32,7 +30,6 @@
         log.debug("Using default Qualimap thresholds: {}".format(", ".join([i for i in covs])))
     self.covs = covs
 
->>>>>>> 42c37e91
     # General stats - genome_results.txt
     self.qualimap_bamqc_genome_results = dict()
     for f in self.find_log_files(sp['genome_results']):
@@ -48,14 +45,6 @@
     for f in self.find_log_files(sp['insert_size'], filehandles=True):
         parse_insert_size(self, f)
 
-<<<<<<< HEAD
-    # Genome fraction - genome_fraction_coverage.txt
-    self.qualimap_bamqc_genome_fraction_cov = dict()
-    for f in self.find_log_files(sp['genome_fraction'], filehandles=True):
-        parse_genome_fraction(self, f)
-
-=======
->>>>>>> 42c37e91
     # GC distribution - mapped_reads_gc-content_distribution.txt
     self.qualimap_bamqc_gc_content_dist = dict()
     self.qualimap_bamqc_gc_by_species = dict()  # {'HUMAN': data_dict, 'MOUSE': data_dict}
@@ -189,51 +178,6 @@
     self.qualimap_bamqc_insert_size_hist[s_name] = d
     self.add_data_source(f, s_name=s_name, section='insert_size_histogram')
 
-<<<<<<< HEAD
-def parse_genome_fraction(self, f):
-    """ Parse the contents of the Qualimap BamQC Genome Fraction Coverage file """
-    # Get the sample name from the parent parent directory
-    # Typical path: <sample name>/raw_data_qualimapReport/genome_fraction_coverage.txt
-    s_name = self.get_s_name(f)
-
-    d = dict()
-    fifty_x_pc = thirty_x_pc = ten_x_pc = five_x_pc = one_x_pc = 100
-    for l in f['f']:
-        if l.startswith('#'):
-            continue
-        try:
-            coverage, percentage = l.split(None, 1)
-        except ValueError:
-            continue
-        coverage = int(round(float(coverage)))
-        percentage = float(percentage)
-        d[coverage] = percentage
-        if coverage <= 50 and fifty_x_pc > percentage:
-            fifty_x_pc = percentage
-        if coverage <= 30 and thirty_x_pc > percentage:
-            thirty_x_pc = percentage
-        if coverage <= 10 and ten_x_pc > percentage:
-            ten_x_pc = percentage
-        if coverage <= 5 and five_x_pc > percentage:
-            five_x_pc = percentage
-        if coverage <= 1 and one_x_pc > percentage:
-            one_x_pc = percentage
-
-    # Add the coverage cutoffs to the general stats table
-    self.general_stats_data[s_name]['fifty_x_pc'] = fifty_x_pc
-    self.general_stats_data[s_name]['thirty_x_pc'] = thirty_x_pc
-    self.general_stats_data[s_name]['ten_x_pc'] = ten_x_pc
-    self.general_stats_data[s_name]['five_x_pc'] = five_x_pc
-    self.general_stats_data[s_name]['one_x_pc'] = one_x_pc
-
-    # Save results
-    if s_name in self.qualimap_bamqc_genome_fraction_cov:
-        log.debug("Duplicate genome fraction coverage sample name found! Overwriting: {}".format(s_name))
-    self.qualimap_bamqc_genome_fraction_cov[s_name] = d
-    self.add_data_source(f, s_name=s_name, section='genome_fraction_coverage')
-
-=======
->>>>>>> 42c37e91
 def parse_gc_dist(self, f):
     """ Parse the contents of the Qualimap BamQC Mapped Reads GC content distribution file """
     # Get the sample name from the parent parent directory
@@ -255,12 +199,9 @@
         content = float(sections[1])
         avg_gc += gc * content
         d[gc] = content
-<<<<<<< HEAD
-=======
         if len(sections) > 2:
             reference_content = float(sections[2])
             reference_d[gc] = reference_content
->>>>>>> 42c37e91
 
     # Add average GC to the general stats table
     self.general_stats_data[s_name]['avg_gc'] = avg_gc
@@ -278,10 +219,6 @@
     """ Add results from Qualimap BamQC parsing to the report """
     # Append to self.sections list
 
-<<<<<<< HEAD
-    # Section 1 - BamQC Coverage Histogram
-=======
->>>>>>> 42c37e91
     if len(self.qualimap_bamqc_coverage_hist) > 0:
         # Chew back on histogram to prevent long flat tail
         # (find a sensible max x - lose 1% of longest tail)
@@ -295,8 +232,6 @@
                 if cumulative / total_bases_by_sample[s_name] > 0.01:
                     max_x = max(max_x, count)
                     break
-<<<<<<< HEAD
-=======
 
         rates_within_threshs = dict()
         for s_name, hist in self.qualimap_bamqc_coverage_hist.items():
@@ -309,19 +244,13 @@
                     self.general_stats_data[s_name]['{}_x_pc'.format(c)] = 0
 
         # Section 1 - BamQC Coverage Histogram
->>>>>>> 42c37e91
         self.sections.append({
             'name': 'Coverage histogram',
             'anchor': 'qualimap-coverage-histogram',
             'content': linegraph.plot(self.qualimap_bamqc_coverage_hist, {
-<<<<<<< HEAD
-                'title': 'Coverage Histogram',
-                'ylab': 'Genome Bin Counts',
-=======
                 'id': 'qualimap_coverage_histogram',
                 'title': 'Coverage histogram',
                 'ylab': 'Genome bin counts',
->>>>>>> 42c37e91
                 'xlab': 'Coverage (X)',
                 'ymin': 0,
                 'xmin': 0,
@@ -332,14 +261,6 @@
         })
         # Section 2 - BamQC cumulative coverage genome fraction
         self.sections.append({
-<<<<<<< HEAD
-            'name': 'Insert size Histogram',
-            'anchor': 'qualimap-insert-size-histogram',
-            'content': linegraph.plot(self.qualimap_bamqc_insert_size_hist, {
-                'title': 'Insert Size Histogram',
-                'ylab': 'Fraction of reads',
-                'xlab': 'Insert Size (bp)',
-=======
             'name': 'Cumulative coverage genome fraction',
             'anchor': 'qualimap-cumulative-genome-fraction-coverage',
             'content': linegraph.plot(rates_within_threshs, {
@@ -348,7 +269,6 @@
                 'ylab': 'Fraction of reference (%)',
                 'xlab': 'Coverage (X)',
                 'ymax': 100,
->>>>>>> 42c37e91
                 'ymin': 0,
                 'xmin': 0,
                 'xmax': max_x,
@@ -360,15 +280,6 @@
     # Section 3 - Insert size histogram
     if len(self.qualimap_bamqc_insert_size_hist) > 0:
         self.sections.append({
-<<<<<<< HEAD
-            'name': 'Genome Fraction Coverage',
-            'anchor': 'qualimap-genome-fraction-coverage',
-            'content': linegraph.plot(self.qualimap_bamqc_genome_fraction_cov, {
-                'title': 'Genome Fraction Coverage',
-                'ylab': 'Fraction of reference (%)',
-                'xlab': 'Coverage (X)',
-                'ymax': 100,
-=======
             'name': 'Insert size histogram',
             'anchor': 'qualimap-insert-size-histogram',
             'content': linegraph.plot(self.qualimap_bamqc_insert_size_hist, {
@@ -376,7 +287,6 @@
                 'title': 'Insert size histogram',
                 'ylab': 'Fraction of reads',
                 'xlab': 'Insert Size (bp)',
->>>>>>> 42c37e91
                 'ymin': 0,
                 'xmin': 0,
                 'tt_label': '<b>{point.x} bp</b>: {point.y}',
@@ -403,14 +313,9 @@
         self.sections.append({
             'name': 'GC content distribution',
             'anchor': 'qualimap-gc-distribution',
-<<<<<<< HEAD
-            'content': linegraph.plot(self.qualimap_bamqc_gc_content_dist, {
-                'title': 'GC-content distribution',
-=======
             'content': content + linegraph.plot(self.qualimap_bamqc_gc_content_dist, {
                 'id': 'qualimap_gc_content',
                 'title': 'GC content distribution',
->>>>>>> 42c37e91
                 'ylab': 'Fraction of reads',
                 'xlab': 'GC content (%)',
                 'ymin': 0,

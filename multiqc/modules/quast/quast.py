--- conflicted
+++ resolved
@@ -199,9 +199,6 @@
             '>= 50000 bp',
         ]
 
-<<<<<<< HEAD
-        return "{}{}".format(html, bargraph.plot(data, cats))
-=======
         pconfig = {
             'id': 'quast_num_contigs',
             'title': 'Number of Contigs',
@@ -209,5 +206,4 @@
             'yDecimals': False
         }
 
-        return "{}{}".format(html, bargraph.plot(data, cats, pconfig))
->>>>>>> 42c37e91
+        return "{}{}".format(html, bargraph.plot(data, cats, pconfig))
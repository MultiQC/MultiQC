#!/usr/bin/env python

""" MultiQC submodule to parse output from RSeQC bam_stat.py
http://rseqc.sourceforge.net/#bam-stat-py """

from collections import OrderedDict
import logging
import re

from multiqc import config
from multiqc.plots import beeswarm

# Initialise the logger
log = logging.getLogger(__name__)


def parse_reports(self):
    """ Find RSeQC bam_stat reports and parse their data """

    # Set up vars
    self.bam_stat_data = dict()
    regexes = {
        'total_records': r"Total records:\s*(\d+)",
        'qc_failed': r"QC failed:\s*(\d+)",
        'optical_pcr_duplicate': r"Optical/PCR duplicate:\s*(\d+)",
        'non_primary_hits': r"Non primary hits\s*(\d+)",
        'unmapped_reads': r"Unmapped reads:\s*(\d+)",
        'mapq_lt_mapq_cut_non-unique': r"mapq < mapq_cut \(non-unique\):\s*(\d+)",
        'mapq_gte_mapq_cut_unique': r"mapq >= mapq_cut \(unique\):\s*(\d+)",
        'read_1': r"Read-1:\s*(\d+)",
        'read_2': r"Read-2:\s*(\d+)",
        'reads_map_to_sense': r"Reads map to '\+':\s*(\d+)",
        'reads_map_to_antisense': r"Reads map to '-':\s*(\d+)",
        'non-splice_reads': r"Non-splice reads:\s*(\d+)",
        'splice_reads': r"Splice reads:\s*(\d+)",
        'reads_mapped_in_proper_pairs': r"Reads mapped in proper pairs:\s*(\d+)",
        'proper-paired_reads_map_to_different_chrom': r"Proper-paired reads map to different chrom:\s*(\d+)",
    }

<<<<<<< HEAD
=======
    #intiate PE check
    is_paired_end=False

>>>>>>> 42c37e91
    # Go through files and parse data using regexes
    for f in self.find_log_files(config.sp['rseqc']['bam_stat']):
        d = dict()
        for k, r in regexes.items():
            r_search = re.search(r, f['f'], re.MULTILINE)
            if r_search:
                d[k] = int(r_search.group(1))

        # Calculate some percentages
        if 'total_records' in d:
            t = float(d['total_records'])
            if 'mapq_gte_mapq_cut_unique' in d:
                d['unique_percent'] = (float(d['mapq_gte_mapq_cut_unique']) / t)*100.0
            if 'reads_mapped_in_proper_pairs' in d:
                d['proper_pairs_percent'] = (float(d['reads_mapped_in_proper_pairs']) / t)*100.0

        if len(d) > 0:
            if f['s_name'] in self.bam_stat_data:
                log.debug("Duplicate sample name found! Overwriting: {}".format(f['s_name']))
            self.add_data_source(f, section='bam_stat')
            #Check if SE or PE
            if d['read_2'] != 0:
                is_paired_end = True
            self.bam_stat_data[f['s_name']] = d

    if len(self.bam_stat_data) > 0:
<<<<<<< HEAD

=======
>>>>>>> 42c37e91
        # Write to file
        self.write_data_file(self.bam_stat_data, 'multiqc_rseqc_bam_stat')

        # Add to general stats table
        self.general_stats_headers['proper_pairs_percent'] = {
            'title': '% Proper Pairs',
            'description': '% Reads mapped in proper pairs',
            'max': 100,
            'min': 0,
            'suffix': '%',
            'scale': 'RdYlGn',
            'format': '{:.1f}%'
        }
        for s_name in self.bam_stat_data:
            if s_name not in self.general_stats_data:
                self.general_stats_data[s_name] = dict()
<<<<<<< HEAD
            self.general_stats_data[s_name].update( self.bam_stat_data[s_name] )
=======

                #Only write if PE, i.e. there is something to write
                if is_paired_end:
                    self.general_stats_data[s_name].update( self.bam_stat_data[s_name] )
>>>>>>> 42c37e91

        # Make dot plot of counts
        pconfig = {}
        keys = OrderedDict()
        defaults = {
            'min': 0,
            'shared_key': 'read_count',
            'decimalPlaces': 2,
            'modify': lambda x: float(x) / 1000000.0,
        }
        keys['total_records'] = dict(defaults, **{'title': 'Total records' })
        keys['qc_failed'] = dict(defaults, **{'title': 'QC failed' })
        keys['optical_pcr_duplicate'] = dict(defaults, **{'title': 'Duplicates', 'description': 'Optical/PCR duplicate' })
        keys['non_primary_hits'] = dict(defaults, **{'title': 'Non primary hit' })
        keys['unmapped_reads'] = dict(defaults, **{'title': 'Unmapped', 'description': 'Unmapped reads' })
        keys['mapq_lt_mapq_cut_non'] = dict(defaults, **{'title': 'Non-unique', 'description': 'mapq < mapq_cut (non-unique)' })
        keys['mapq_gte_mapq_cut_unique'] = dict(defaults, **{'title': 'Unique', 'description': 'mapq >= mapq_cut (unique)' })
        if is_paired_end:
            keys['read_1'] = dict(defaults, **{'title': 'Read-1' })
            keys['read_2'] = dict(defaults, **{'title': 'Read-2' })
        keys['reads_map_to_sense'] = dict(defaults, **{'title': '+ve strand', 'description': "Reads map to '+'" })
        keys['reads_map_to_antisense'] = dict(defaults, **{'title': '-ve strand', 'description': "Reads map to '-'" })
        keys['non-splice_reads'] = dict(defaults, **{'title': 'Non-splice reads' })
        keys['splice_reads'] = dict(defaults, **{'title': 'Splice reads' })
<<<<<<< HEAD
        keys['reads_mapped_in_proper_pairs'] = dict(defaults, **{'title': 'Proper pairs', 'description':'Reads mapped in proper pairs' })
        keys['proper-paired_reads_map_to_different_chrom'] = dict(defaults, **{'title': 'Different chrom', 'description': 'Proper-paired reads map to different chrom' })
=======
        if is_paired_end:
            keys['reads_mapped_in_proper_pairs'] = dict(defaults, **{
                        'title': 'Proper pairs', 'description':'Reads mapped in proper pairs' })
            keys['proper-paired_reads_map_to_different_chrom'] = dict(defaults, **{
                        'title': 'Different chrom', 'description': 'Proper-paired reads map to different chrom' })
>>>>>>> 42c37e91

        self.sections.append({
            'name': 'Bam Stat',
            'anchor': 'rseqc-bam_stat',
            'content': '<p>All numbers reported in millions.</p>'+beeswarm.plot(self.bam_stat_data, keys)
        })

    # Return number of samples found
<<<<<<< HEAD
    return len(self.bam_stat_data)
=======
    return len(self.bam_stat_data)
>>>>>>> 42c37e91
<|MERGE_RESOLUTION|>--- conflicted
+++ resolved
@@ -37,12 +37,9 @@
         'proper-paired_reads_map_to_different_chrom': r"Proper-paired reads map to different chrom:\s*(\d+)",
     }
 
-<<<<<<< HEAD
-=======
     #intiate PE check
     is_paired_end=False
 
->>>>>>> 42c37e91
     # Go through files and parse data using regexes
     for f in self.find_log_files(config.sp['rseqc']['bam_stat']):
         d = dict()
@@ -69,10 +66,6 @@
             self.bam_stat_data[f['s_name']] = d
 
     if len(self.bam_stat_data) > 0:
-<<<<<<< HEAD
-
-=======
->>>>>>> 42c37e91
         # Write to file
         self.write_data_file(self.bam_stat_data, 'multiqc_rseqc_bam_stat')
 
@@ -89,14 +82,10 @@
         for s_name in self.bam_stat_data:
             if s_name not in self.general_stats_data:
                 self.general_stats_data[s_name] = dict()
-<<<<<<< HEAD
-            self.general_stats_data[s_name].update( self.bam_stat_data[s_name] )
-=======
 
                 #Only write if PE, i.e. there is something to write
                 if is_paired_end:
                     self.general_stats_data[s_name].update( self.bam_stat_data[s_name] )
->>>>>>> 42c37e91
 
         # Make dot plot of counts
         pconfig = {}
@@ -121,16 +110,11 @@
         keys['reads_map_to_antisense'] = dict(defaults, **{'title': '-ve strand', 'description': "Reads map to '-'" })
         keys['non-splice_reads'] = dict(defaults, **{'title': 'Non-splice reads' })
         keys['splice_reads'] = dict(defaults, **{'title': 'Splice reads' })
-<<<<<<< HEAD
-        keys['reads_mapped_in_proper_pairs'] = dict(defaults, **{'title': 'Proper pairs', 'description':'Reads mapped in proper pairs' })
-        keys['proper-paired_reads_map_to_different_chrom'] = dict(defaults, **{'title': 'Different chrom', 'description': 'Proper-paired reads map to different chrom' })
-=======
         if is_paired_end:
             keys['reads_mapped_in_proper_pairs'] = dict(defaults, **{
                         'title': 'Proper pairs', 'description':'Reads mapped in proper pairs' })
             keys['proper-paired_reads_map_to_different_chrom'] = dict(defaults, **{
                         'title': 'Different chrom', 'description': 'Proper-paired reads map to different chrom' })
->>>>>>> 42c37e91
 
         self.sections.append({
             'name': 'Bam Stat',
@@ -139,8 +123,4 @@
         })
 
     # Return number of samples found
-<<<<<<< HEAD
-    return len(self.bam_stat_data)
-=======
-    return len(self.bam_stat_data)
->>>>>>> 42c37e91
+    return len(self.bam_stat_data)
#!/usr/bin/env python

""" MultiQC submodule to parse output from RSeQC geneBody_coverage.py
http://rseqc.sourceforge.net/#genebody-coverage-py """

from collections import OrderedDict
import logging

from multiqc import config
from multiqc.plots import linegraph

# Initialise the logger
log = logging.getLogger(__name__)


def parse_reports(self):
    """ Find RSeQC gene_body_coverage reports and parse their data """

    # Set up vars
    self.gene_body_cov_hist_counts = dict()
    self.gene_body_cov_hist_percent = dict()

    # TODO - Do separate parsing step to find skewness values
    # and add these to the general stats table?

    # Go through files and parse data
    for f in self.find_log_files(config.sp['rseqc']['gene_body_coverage']):

        # RSeQC >= v2.4
        if f['f'].startswith('Percentile'):
            keys = []
            nrows = 0
            for l in f['f'].splitlines():
                s = l.split()
                if len(keys) == 0:
                    keys = s[1:]
                else:
                    nrows += 1
                    s_name = self.clean_s_name(s[0], f['root'])
                    if s_name in self.gene_body_cov_hist_counts:
                        log.debug("Duplicate sample name found! Overwriting: {}".format(s_name))
                    self.add_data_source(f, s_name, section='gene_body_coverage')
                    self.gene_body_cov_hist_counts[s_name] = OrderedDict()
                    for k, var in enumerate(s[1:]):
                        self.gene_body_cov_hist_counts[s_name][int(keys[k])] = float(var)
            if nrows == 0:
                log.warning("Empty geneBodyCoverage file found: {}".format(f['fn']))


        # RSeQC < v2.4
        elif f['f'].startswith('Total reads'):
            if f['s_name'].endswith('.geneBodyCoverage'):
                f['s_name'] = f['s_name'][:-17]
            if f['s_name'] in self.gene_body_cov_hist_counts:
                log.debug("Duplicate sample name found! Overwriting: {}".format(f['s_name']))
            self.add_data_source(f, section='gene_body_coverage')
            self.gene_body_cov_hist_counts[f['s_name']] = OrderedDict()
            nrows = 0
            for l in f['f'].splitlines():
                s = l.split()
                try:
                    nrows += 1
                    self.gene_body_cov_hist_counts[f['s_name']][int(s[0])] = float(s[1])
                except:
                    pass
            if nrows == 0:
                del self.gene_body_cov_hist_counts[f['s_name']]
                log.warning("Empty geneBodyCoverage file found: {}".format(f['fn']))

    if len(self.gene_body_cov_hist_counts) > 0:

        # Make a normalised percentage version of the data
        for s_name in self.gene_body_cov_hist_counts:
            self.gene_body_cov_hist_percent[s_name] = OrderedDict()
            total = sum( self.gene_body_cov_hist_counts[s_name].values() )
            for k, v in self.gene_body_cov_hist_counts[s_name].items():
                self.gene_body_cov_hist_percent[s_name][k] = (v/total)*100

        # Add line graph to section
        pconfig = {
            'id': 'rseqc_gene_body_coverage_plot',
            'title': 'RSeQC: Gene Body Coverage',
            'ylab': '% Coverage',
            'xlab': "Gene Body Percentile (5' -> 3')",
            'xmin': 0,
            'xmax': 100,
            'tt_label': "<strong>{point.x}% from 5'</strong>: {point.y:.2f}",
            'data_labels': [
                {'name': 'Percentages', 'ylab': 'Percentage Coverage'},
                {'name': 'Counts', 'ylab': 'Coverage'}
            ]
        }
        p_link = '<a href="http://rseqc.sourceforge.net/#genebody-coverage-py" target="_blank">Gene Body Coverage</a>'
        self.sections.append({
            'name': 'Gene Body Coverage',
            'anchor': 'rseqc-gene_body_coverage',
            'content': "<p>"+p_link+" calculates read coverage over gene bodies." \
                " This is used to check if reads coverage is uniform and" \
                " if there is any 5' or 3' bias.</p>" +
<<<<<<< HEAD
                linegraph.plot([self.gene_body_cov_hist_counts, self.gene_body_cov_hist_percent], pconfig)
=======
                linegraph.plot([self.gene_body_cov_hist_percent, self.gene_body_cov_hist_counts], pconfig)
>>>>>>> 42c37e91
        })

    # Return number of samples found
    return len(self.gene_body_cov_hist_counts)
<|MERGE_RESOLUTION|>--- conflicted
+++ resolved
@@ -97,11 +97,7 @@
             'content': "<p>"+p_link+" calculates read coverage over gene bodies." \
                 " This is used to check if reads coverage is uniform and" \
                 " if there is any 5' or 3' bias.</p>" +
-<<<<<<< HEAD
-                linegraph.plot([self.gene_body_cov_hist_counts, self.gene_body_cov_hist_percent], pconfig)
-=======
                 linegraph.plot([self.gene_body_cov_hist_percent, self.gene_body_cov_hist_counts], pconfig)
->>>>>>> 42c37e91
         })
 
     # Return number of samples found

--- conflicted
+++ resolved
@@ -1,5 +1,4 @@
 """ MultiQC module to parse output from Salmon """
-
 
 import json
 import logging
@@ -50,7 +49,7 @@
 
         # Parse Library Format Counts information. JSON file expected
         self.salmon_lfc = dict()
-        for f in self.find_log_files("salmon/root"):
+        for f in self.find_log_files("salmon/lfc"):
             s_name = os.path.basename(f["root"])  # lfc file located at root folder
             s_name = self.clean_s_name(s_name, f)
             self.salmon_lfc[s_name] = json.loads(f["f"])
@@ -60,79 +59,72 @@
         self.salmon_fld = self.ignore_samples(self.salmon_fld)
         self.salmon_lfc = self.ignore_samples(self.salmon_lfc)
 
-        if len(self.salmon_meta) == 0 and len(self.salmon_fld) == 0:
+        if len(self.salmon_meta) == 0 and len(self.salmon_fld) == 0 and len(self.salmon_lfc) == 0:
             raise ModuleNoSamplesFound
 
         if len(self.salmon_meta) > 0:
             log.info(f"Found {len(self.salmon_meta)} meta reports")
             self.write_data_file(self.salmon_meta, "multiqc_salmon")
         if len(self.salmon_fld) > 0:
-<<<<<<< HEAD
-            log.info("Found {} fragment length distributions".format(len(self.salmon_fld)))
+            log.info(f"Found {len(self.salmon_fld)} fragment length distributions")
         if len(self.salmon_lfc) > 0:
-            log.info("Found {} library format counts reports".format(len(self.salmon_lfc)))
-=======
-            log.info(f"Found {len(self.salmon_fld)} fragment length distributions")
->>>>>>> 7560dcff
+            log.info(f"Found {len(self.salmon_lfc)} library format counts reports")
 
-        # Add alignment rate to the general stats table
-        headers = {
-            "percent_mapped": {
-                "title": "% Aligned",
-                "description": "% Mapped reads",
-                "max": 100,
-                "min": 0,
-                "suffix": "%",
-                "scale": "YlGn",
-            },
-            "num_mapped": {
-                "title": "M Aligned",
-                "description": "Mapped reads (millions)",
-                "min": 0,
-                "scale": "PuRd",
-                "modify": lambda x: float(x) / 1000000,
-                "shared_key": "read_count",
-            },
-        }
-        # reformat library types and check if all samples have the same value
-        lib_types = None
-        hide_lib = True
-        for s in self.salmon_meta:
-            if "library_types" in self.salmon_meta[s].keys():
-                self.salmon_meta[s]["library_types"] = ",".join(self.salmon_meta[s]["library_types"])
-                if not lib_types:
-                    lib_types = self.salmon_meta[s]["library_types"]
-                if hide_lib and self.salmon_meta[s]["library_types"] != lib_types:
-                    hide_lib = False
-            elif lib_types:
-                hide_lib = False
-        headers["library_types"] = {
-            "title": "Lib Types",
-            "description": "Library types",
-            "scale": False,
-            "hidden": hide_lib,
-        }
-        self.general_stats_addcols(self.salmon_meta, headers)
+        if self.salmon_meta:
+            # Add alignment rate to the general stats table
+            # Convert library types to string:
+            for d in self.salmon_meta.values():
+                if "library_types" in d:
+                    d["library_types"] = ", ".join(d["library_types"])
 
-        # add compatible fragments ratios data
-        lfc_headers = OrderedDict()
-        lfc_headers["compatible_fragment_ratio"] = {
-            "title": "CFR",
-            "description": "Compatible fragment ratio",
-            "min": 0.0,
-            "max": 1.0,
-            "scale": "YlGn",
-        }
-        # add strand mapping bias data
-        lfc_headers["strand_mapping_bias"] = {
-            "title": "M Bias",
-            "description": "Strand mapping bias",
-            "scale": "BuGn",
-            "max": 1.0,
-        }
-        self.general_stats_addcols(self.salmon_lfc, lfc_headers)
+            headers = {
+                "percent_mapped": {
+                    "title": "% Aligned",
+                    "description": "% Mapped reads",
+                    "max": 100,
+                    "min": 0,
+                    "suffix": "%",
+                    "scale": "YlGn",
+                },
+                "num_mapped": {
+                    "title": "M Aligned",
+                    "description": "Mapped reads (millions)",
+                    "min": 0,
+                    "scale": "PuRd",
+                    "modify": lambda x: float(x) / 1000000,
+                    "shared_key": "read_count",
+                },
+                "library_types": {
+                    "title": "Lib Types",
+                    "description": "Library types",
+                    "scale": False,
+                    # Hide if all samples have the same value
+                    "hidden": len(set(d.get("library_types") for d in self.salmon_meta.values())) == 1,
+                },
+            }
+            self.general_stats_addcols(self.salmon_meta, headers)
 
-        if len(self.salmon_fld) > 0:
+        if self.salmon_lfc:
+            # Compatible fragments ratios data
+            lfc_headers = {
+                "compatible_fragment_ratio": {
+                    "title": "CFR",
+                    "description": "Compatible fragment ratio",
+                    "min": 0.0,
+                    "max": 1.0,
+                    "scale": "YlGn",
+                },
+                "strand_mapping_bias": {
+                    "title": "M Bias",
+                    "description": "Strand mapping bias",
+                    "scale": "BuGn",
+                    "max": 1.0,
+                },
+            }
+            # add strand mapping bias data
+            self.general_stats_addcols(self.salmon_lfc, lfc_headers)
+
+        if self.salmon_fld:
             # Fragment length distribution plot
             pconfig = {
                 "smooth_points": 500,

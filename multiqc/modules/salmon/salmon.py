--- conflicted
+++ resolved
@@ -28,17 +28,9 @@
         self.salmon_meta = dict()
         for f in self.find_log_files(config.sp['salmon']['meta']):
             # Get the s_name from the parent directory
-<<<<<<< HEAD
-            if os.path.basename(f['root']) == 'aux':
-                s_name = os.path.basename( os.path.dirname(f['root']) )
-                s_name = self.clean_s_name(s_name, f['root'])
-                self.salmon_meta[s_name] = json.loads(f['f'])
-
-=======
             s_name = os.path.basename( os.path.dirname(f['root']) )
             s_name = self.clean_s_name(s_name, f['root'])
             self.salmon_meta[s_name] = json.loads(f['f'])
->>>>>>> 42c37e91
         # Parse Fragment Length Distribution logs
         self.salmon_fld = dict()
         for f in self.find_log_files(config.sp['salmon']['fld']):

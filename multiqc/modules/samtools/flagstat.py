--- conflicted
+++ resolved
@@ -115,19 +115,11 @@
         self.add_section(
             name="Flagstat",
             anchor="samtools-flagstat",
-<<<<<<< HEAD
             description="This module parses the output from <code>samtools flagstat</code>",
-            plot=beeswarm.plot(
+            plot=violin.plot(
                 [self.samtools_flagstat, data_pct],
                 headers=[keys_counts, keys_pct],
                 pconfig={
-=======
-            description="This module parses the output from <code>samtools flagstat</code>. All numbers in millions.",
-            plot=violin.plot(
-                self.samtools_flagstat,
-                keys,
-                {
->>>>>>> a5432ea2
                     "id": "samtools-flagstat-dp",
                     "title": "Samtools flagstat: read count",
                     "data_labels": [

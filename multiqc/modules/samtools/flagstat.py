--- conflicted
+++ resolved
@@ -65,17 +65,10 @@
             keys['total_passed']                = dict(reads, title = 'Total Passed QC' )
             keys['mapped_passed']               = dict(reads, title = 'Mapped' )
 
-<<<<<<< HEAD
-            if any(v['secondary_passed'] for v in self.samtools_flagstat.values()):
-                keys['secondary_passed']        = dict(reads, title = 'Secondary Alignments' )
-
-            if any(v['supplementary_passed'] for v in self.samtools_flagstat.values()):
-=======
             if any(v.get('secondary_passed') for v in self.samtools_flagstat.values()):
                 keys['secondary_passed']        = dict(reads, title = 'Secondary Alignments' )
 
             if any(v.get('supplementary_passed') for v in self.samtools_flagstat.values()):
->>>>>>> 96f555f8
                 keys['supplementary_passed']    = dict(reads, title = 'Supplementary Alignments' )
 
             keys['duplicates_passed']           = dict(reads, title = 'Duplicates' )

#!/usr/bin/env python
""" MultiQC module to parse output from Samtools """
from __future__ import print_function
from collections import OrderedDict
import logging

from multiqc import config
from multiqc.modules.base_module import BaseMultiqcModule

# Import the Samtools submodules
from .stats import StatsReportMixin
from .flagstat import FlagstatReportMixin
from .idxstats import IdxstatsReportMixin
from .rmdup import RmdupReportMixin

# Initialise the logger
log = logging.getLogger(__name__)


class MultiqcModule(BaseMultiqcModule, StatsReportMixin, FlagstatReportMixin, IdxstatsReportMixin, RmdupReportMixin):
    """ Samtools has a number of different commands and outputs.
    This MultiQC module supports some but not all. The code for
    each script is split into its own file and adds a section to
    the module output if logs are found. """

    def __init__(self):

        # Initialise the parent object
        super(MultiqcModule, self).__init__(
            name='Samtools',
            anchor='Samtools', target='Samtools',
            href='http://www.htslib.org',
            info=(" is a suite of programs for interacting with "
                  "high-throughput sequencing data."))

        # Set up class objects to hold parsed data
        self.sections = list()
        self.general_stats_headers = OrderedDict()
        self.general_stats_data = dict()
        n = dict()

        # Call submodule functions
        n['stats'] = self.parse_samtools_stats()
        if n['stats'] > 0:
            log.info("Found {} stats reports".format(n['stats']))

        n['flagstat'] = self.parse_samtools_flagstats()
        if n['flagstat'] > 0:
            log.info("Found {} flagstat reports".format(n['flagstat']))

        n['idxstats'] = self.parse_samtools_idxstats()
        if n['idxstats'] > 0:
            log.info("Found {} idxstats reports".format(n['idxstats']))

<<<<<<< HEAD
=======
        n['rmdup'] = self.parse_samtools_rmdup()
        if n['rmdup'] > 0:
            log.info("Found {} rmdup reports".format(n['rmdup']))
        
>>>>>>> 42c37e91
        # Exit if we didn't find anything
        if sum(n.values()) == 0:
            log.debug("Could not find any reports in {}".format(config.analysis_dir))
            raise UserWarning

        # Add to the General Stats table (has to be called once per MultiQC module)
        self.general_stats_addcols(self.general_stats_data, self.general_stats_headers)<|MERGE_RESOLUTION|>--- conflicted
+++ resolved
@@ -52,13 +52,10 @@
         if n['idxstats'] > 0:
             log.info("Found {} idxstats reports".format(n['idxstats']))
 
-<<<<<<< HEAD
-=======
         n['rmdup'] = self.parse_samtools_rmdup()
         if n['rmdup'] > 0:
             log.info("Found {} rmdup reports".format(n['rmdup']))
-        
->>>>>>> 42c37e91
+
         # Exit if we didn't find anything
         if sum(n.values()) == 0:
             log.debug("Could not find any reports in {}".format(config.analysis_dir))

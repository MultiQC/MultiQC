#!/usr/bin/env python

""" MultiQC module to parse output from STAR """

from __future__ import print_function
from collections import OrderedDict
import logging
import os
import re

from multiqc import config
from multiqc.plots import bargraph
from multiqc.modules.base_module import BaseMultiqcModule

# Initialise the logger
log = logging.getLogger(__name__)

class MultiqcModule(BaseMultiqcModule):

    def __init__(self):

        # Initialise the parent object
        super(MultiqcModule, self).__init__(name='STAR', anchor='star',
        href="https://github.com/alexdobin/STAR",
        info="is an ultrafast universal RNA-seq aligner.")

        # Find and load any STAR reports
        self.star_data = dict()
        for f in self.find_log_files(config.sp['star']):
            parsed_data = self.parse_star_report(f['f'])
            if parsed_data is not None:
                s_name = f['s_name']
                if s_name == '' or s_name == 'Log.final.out':
                    s_name = self.clean_s_name(os.path.basename(f['root']), os.path.dirname(f['root']))
                if s_name in self.star_data:
                    log.debug("Duplicate sample name found! Overwriting: {}".format(s_name))
                self.add_data_source(f, section='SummaryLog')
                self.star_data[s_name] = parsed_data

        # Find and load any STAR gene count tables
        self.star_genecounts_unstranded = dict()
        self.star_genecounts_first_strand = dict()
        self.star_genecounts_second_strand = dict()
        for f in self.find_log_files(config.sp['star_genecounts'], filehandles=True):
            parsed_data = self.parse_star_genecount_report(f)
            if parsed_data is not None:
                s_name = f['s_name']
                if s_name == '' or s_name == 'ReadsPerGene.out.tab':
                    s_name = self.clean_s_name(os.path.basename(f['root']), os.path.dirname(f['root']))
                if s_name in self.star_data:
                    log.debug("Duplicate ReadsPerGene sample name found! Overwriting: {}".format(s_name))
                self.add_data_source(f, section='ReadsPerGene')
                self.star_genecounts_unstranded[s_name] = parsed_data['unstranded']
                self.star_genecounts_first_strand[s_name] = parsed_data['first_strand']
                self.star_genecounts_second_strand[s_name] = parsed_data['second_strand']

        if len(self.star_data) == 0 and len(self.star_genecounts_unstranded) == 0:
            log.debug("Could not find any reports in {}".format(config.analysis_dir))
            raise UserWarning

        if len(self.star_data) > 0:
            if len(self.star_genecounts_unstranded) > 0:
                log.info("Found {} reports and {} gene count files".format(len(self.star_data), len(self.star_genecounts_unstranded)))
            else:
                log.info("Found {} reports".format(len(self.star_data)))
        else:
            log.info("Found {} gene count files".format(len(self.star_genecounts_unstranded)))

        self.sections = list()

        if len(self.star_data) > 0:

            # Write parsed report data to a file
            self.write_data_file(self.star_data, 'multiqc_star')

            # Basic Stats Table
            self.star_stats_table()

            if len(self.star_genecounts_unstranded) == 0:
                # Alignment bar plot - only one section, so add to the module intro
                self.intro += self.star_alignment_chart()
            else:
                self.sections.append({
                    'name': 'Alignment Scores',
                    'anchor': 'star_alignments',
                    'content': self.star_alignment_chart()
                })

        if len(self.star_genecounts_unstranded) > 0:
            self.sections.append({
                'name': 'Gene Counts',
                'anchor': 'star_geneCounts',
                'content': "<p>Statistics from results generated using <code>--quantMode GeneCounts</code>. " +
                           "The three tabs show counts for unstranded RNA-seq, counts for the 1st read strand " +
                           "aligned with RNA and counts for the 2nd read strand aligned with RNA.</p>"
                           + self.star_genecount_chart()
            })


    def parse_star_report (self, raw_data):
        """ Parse the final STAR log file. """

        regexes = {
            'total_reads':                  r"Number of input reads \|\s+(\d+)",
            'avg_input_read_length':        r"Average input read length \|\s+([\d\.]+)",
            'uniquely_mapped':              r"Uniquely mapped reads number \|\s+(\d+)",
            'uniquely_mapped_percent':      r"Uniquely mapped reads % \|\s+([\d\.]+)",
            'avg_mapped_read_length':       r"Average mapped length \|\s+([\d\.]+)",
            'num_splices':                  r"Number of splices: Total \|\s+(\d+)",
            'num_annotated_splices':        r"Number of splices: Annotated \(sjdb\) \|\s+(\d+)",
            'num_GTAG_splices':             r"Number of splices: GT/AG \|\s+(\d+)",
            'num_GCAG_splices':             r"Number of splices: GC/AG \|\s+(\d+)",
            'num_ATAC_splices':             r"Number of splices: AT/AC \|\s+(\d+)",
            'num_noncanonical_splices':     r"Number of splices: Non-canonical \|\s+(\d+)",
            'mismatch_rate':                r"Mismatch rate per base, % \|\s+([\d\.]+)",
            'deletion_rate':                r"Deletion rate per base \|\s+([\d\.]+)",
            'deletion_length':              r"Deletion average length \|\s+([\d\.]+)",
            'insertion_rate':               r"Insertion rate per base \|\s+([\d\.]+)",
            'insertion_length':             r"Insertion average length \|\s+([\d\.]+)",
            'multimapped':                  r"Number of reads mapped to multiple loci \|\s+(\d+)",
            'multimapped_percent':          r"% of reads mapped to multiple loci \|\s+([\d\.]+)",
            'multimapped_toomany':          r"Number of reads mapped to too many loci \|\s+(\d+)",
            'multimapped_toomany_percent':  r"% of reads mapped to too many loci \|\s+([\d\.]+)",
            'unmapped_mismatches_percent':  r"% of reads unmapped: too many mismatches \|\s+([\d\.]+)",
            'unmapped_tooshort_percent':    r"% of reads unmapped: too short \|\s+([\d\.]+)",
            'unmapped_other_percent':       r"% of reads unmapped: other \|\s+([\d\.]+)",
        }
        parsed_data = {}
        for k, r in regexes.items():
            r_search = re.search(r, raw_data, re.MULTILINE)
            if r_search:
                parsed_data[k] = float(r_search.group(1))
        # Figure out the numbers for unmapped as for some reason only the percentages are given
        try:
            total_mapped = parsed_data['uniquely_mapped'] + parsed_data['multimapped'] + parsed_data['multimapped_toomany']
            unmapped_count = parsed_data['total_reads'] - total_mapped
            total_unmapped_percent = parsed_data['unmapped_mismatches_percent'] + parsed_data['unmapped_tooshort_percent'] + parsed_data['unmapped_other_percent']
            try:
                parsed_data['unmapped_mismatches'] = int(round(unmapped_count * (parsed_data['unmapped_mismatches_percent'] / total_unmapped_percent), 0))
                parsed_data['unmapped_tooshort'] = int(round(unmapped_count * (parsed_data['unmapped_tooshort_percent'] / total_unmapped_percent), 0))
                parsed_data['unmapped_other'] = int(round(unmapped_count * (parsed_data['unmapped_other_percent'] / total_unmapped_percent), 0))
            except ZeroDivisionError:
                parsed_data['unmapped_mismatches'] = 0
                parsed_data['unmapped_tooshort'] = 0
                parsed_data['unmapped_other'] = 0
        except KeyError:
            pass

        if len(parsed_data) == 0: return None
        return parsed_data

    def parse_star_genecount_report(self, f):
        """ Parse a STAR gene counts output file """
        # Three numeric columns: unstranded, stranded/first-strand, stranded/second-strand
        keys = [ 'N_unmapped', 'N_multimapping', 'N_noFeature', 'N_ambiguous' ]
        unstranded = { 'N_genes': 0 }
        first_strand = { 'N_genes': 0 }
        second_strand = { 'N_genes': 0 }
        num_errors = 0
        num_genes = 0
        for l in f['f']:
            s = l.split("\t")
            try:
                for i in [1,2,3]:
                    s[i] = float(s[i])
                if s[0] in keys:
                    unstranded[s[0]] = s[1]
                    first_strand[s[0]] = s[2]
                    second_strand[s[0]] = s[3]
                else:
                    unstranded['N_genes'] += s[1]
                    first_strand['N_genes'] += s[2]
                    second_strand['N_genes'] += s[3]
                    num_genes += 1
            except IndexError:
                # Tolerate a few errors in case there is something random added at the top of the file
                num_errors += 1
                if num_errors > 10 and num_genes == 0:
                    log.warning("Error parsing {}".format(f['fn']))
                    return None
        if num_genes > 0:
            return { 'unstranded': unstranded, 'first_strand': first_strand, 'second_strand': second_strand }
        else:
            return None

    def star_stats_table(self):
        """ Take the parsed stats from the STAR report and add them to the
        basic stats table at the top of the report """

        headers = OrderedDict()
        headers['uniquely_mapped_percent'] = {
            'title': '% Aligned',
            'description': '% Uniquely mapped reads',
            'max': 100,
            'min': 0,
            'suffix': '%',
            'scale': 'YlGn',
            'format': '{:.1f}%'
        }
        headers['uniquely_mapped'] = {
            'title': 'M Aligned',
            'description': 'Uniquely mapped reads (millions)',
            'min': 0,
            'scale': 'PuRd',
            'modify': lambda x: x / 1000000,
            'shared_key': 'read_count'
        }
        self.general_stats_addcols(self.star_data, headers)

    def star_alignment_chart (self):
<<<<<<< HEAD
        """ Make the HighCharts HTML to plot the alignment rates """
=======
        """ Make the plot showing alignment rates """
>>>>>>> 42c37e91

        # Specify the order of the different possible categories
        keys = OrderedDict()
        keys['uniquely_mapped'] =      { 'color': '#437bb1', 'name': 'Uniquely mapped' }
        keys['multimapped'] =          { 'color': '#7cb5ec', 'name': 'Mapped to multiple loci' }
        keys['multimapped_toomany'] =  { 'color': '#f7a35c', 'name': 'Mapped to too many loci' }
        keys['unmapped_mismatches'] =  { 'color': '#e63491', 'name': 'Unmapped: too many mismatches' }
        keys['unmapped_tooshort'] =    { 'color': '#b1084c', 'name': 'Unmapped: too short' }
        keys['unmapped_other'] =       { 'color': '#7f0000', 'name': 'Unmapped: other' }

        # Config for the plot
        pconfig = {
            'id': 'star_alignment_plot',
            'title': 'STAR Alignment Scores',
            'ylab': '# Reads',
            'cpswitch_counts_label': 'Number of Reads'
        }

<<<<<<< HEAD
        return bargraph.plot(self.star_data, keys, pconfig)
=======
        return bargraph.plot(self.star_data, keys, pconfig)

    def star_genecount_chart (self):
        """ Make a plot for the ReadsPerGene output """

        # Specify the order of the different possible categories
        keys = OrderedDict()
        keys['N_genes'] =        { 'color': '#2f7ed8', 'name': 'Overlapping Genes' }
        keys['N_noFeature'] =    { 'color': '#0d233a', 'name': 'No Feature' }
        keys['N_ambiguous'] =    { 'color': '#492970', 'name': 'Ambiguous Features' }
        keys['N_multimapping'] = { 'color': '#f28f43', 'name': 'Multimapping' }
        keys['N_unmapped'] =     { 'color': '#7f0000', 'name': 'Unmapped' }

        # Config for the plot
        pconfig = {
            'id': 'star_gene_counts',
            'title': 'STAR Gene Counts',
            'ylab': '# Reads',
            'cpswitch_counts_label': 'Number of Reads',
            'data_labels': ['Unstranded','Same Stranded','Reverse Stranded']
        }
        datasets = [
            self.star_genecounts_unstranded,
            self.star_genecounts_first_strand,
            self.star_genecounts_second_strand
        ]
        return bargraph.plot(datasets, [keys,keys,keys,keys], pconfig)
>>>>>>> 42c37e91
<|MERGE_RESOLUTION|>--- conflicted
+++ resolved
@@ -208,11 +208,7 @@
         self.general_stats_addcols(self.star_data, headers)
 
     def star_alignment_chart (self):
-<<<<<<< HEAD
-        """ Make the HighCharts HTML to plot the alignment rates """
-=======
         """ Make the plot showing alignment rates """
->>>>>>> 42c37e91
 
         # Specify the order of the different possible categories
         keys = OrderedDict()
@@ -231,9 +227,6 @@
             'cpswitch_counts_label': 'Number of Reads'
         }
 
-<<<<<<< HEAD
-        return bargraph.plot(self.star_data, keys, pconfig)
-=======
         return bargraph.plot(self.star_data, keys, pconfig)
 
     def star_genecount_chart (self):
@@ -260,5 +253,4 @@
             self.star_genecounts_first_strand,
             self.star_genecounts_second_strand
         ]
-        return bargraph.plot(datasets, [keys,keys,keys,keys], pconfig)
->>>>>>> 42c37e91
+        return bargraph.plot(datasets, [keys,keys,keys,keys], pconfig)
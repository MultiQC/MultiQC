import logging
import os
import re
from typing import Dict

from multiqc import config
from multiqc.base_module import BaseMultiqcModule, ModuleNoSamplesFound
from multiqc.plots import bargraph

log = logging.getLogger(__name__)


class MultiqcModule(BaseMultiqcModule):
    """
    This module parses summary statistics from the `Log.final.out` log files.
    Sample names are taken either from the filename prefix (`sampleNameLog.final.out`)
    when set with `--outFileNamePrefix` in STAR. If there is no filename prefix,
    the sample name is set as the name of the directory containing the file.

    In addition to this summary log file, the module parses `ReadsPerGene.out.tab`
    files generated with `--quantMode GeneCounts`, if found.
    """

    def __init__(self):
        super(MultiqcModule, self).__init__(
            name="STAR",
            anchor="star",
            href="https://github.com/alexdobin/STAR",
            info="Universal RNA-seq aligner.",
            doi="10.1093/bioinformatics/bts635",
        )

        # Find and load any STAR reports
        self.star_data: Dict = dict()
        for f in self.find_log_files("star"):
            parsed_data = self.parse_star_report(f["f"])
            if parsed_data is not None:
                s_name = f["s_name"]
                if s_name == "" or s_name == "Log.final.out":
                    s_name = self.clean_s_name(os.path.basename(f["root"]), f, root=os.path.dirname(f["root"]))
                if s_name in self.star_data:
                    log.debug(f"Duplicate sample name found! Overwriting: {s_name}")
                self.add_data_source(f, section="SummaryLog")
                self.star_data[s_name] = parsed_data

        # Find and load any STAR gene count tables
        self.star_genecounts_unstranded = dict()
        self.star_genecounts_first_strand = dict()
        self.star_genecounts_second_strand = dict()
        for f in self.find_log_files("star/genecounts", filehandles=True):
            parsed_data = self.parse_star_genecount_report(f)
            if parsed_data is not None:
                s_name = f["s_name"]
                if s_name == "" or s_name == "ReadsPerGene.out.tab":
                    s_name = self.clean_s_name(os.path.basename(f["root"]), f, root=os.path.dirname(f["root"]))
                if s_name in self.star_data:
                    log.debug(f"Duplicate ReadsPerGene sample name found! Overwriting: {s_name}")
                self.add_data_source(f, section="ReadsPerGene")
                self.star_genecounts_unstranded[s_name] = parsed_data["unstranded"]
                self.star_genecounts_first_strand[s_name] = parsed_data["first_strand"]
                self.star_genecounts_second_strand[s_name] = parsed_data["second_strand"]

        # Filter to strip out ignored sample names
        self.star_data = self.ignore_samples(self.star_data)
        self.star_genecounts_unstranded = self.ignore_samples(self.star_genecounts_unstranded)
        self.star_genecounts_first_strand = self.ignore_samples(self.star_genecounts_first_strand)
        self.star_genecounts_second_strand = self.ignore_samples(self.star_genecounts_second_strand)

        if len(self.star_data) == 0 and len(self.star_genecounts_unstranded) == 0:
            raise ModuleNoSamplesFound

        # Superfluous function call to confirm that it is used in this module
        # Replace None with actual version if it is available
        self.add_software_version(None)

        if len(self.star_data) > 0:
            if len(self.star_genecounts_unstranded) > 0:
                log.info(
                    "Found {} reports and {} gene count files".format(
                        len(self.star_data), len(self.star_genecounts_unstranded)
                    )
                )
            else:
                log.info(f"Found {len(self.star_data)} reports")
        else:
            log.info(f"Found {len(self.star_genecounts_unstranded)} gene count files")

        if len(self.star_data) > 0:
            # Write parsed report data to a file
            self.write_data_file(self.star_data, "multiqc_star")

            # Basic Stats Table
            self.star_stats_table()

            # Alignment bar plot
            self.add_section(name="Alignment Scores", anchor="star_alignments", plot=self.star_alignment_chart())

        if len(self.star_genecounts_unstranded) > 0:
            self.add_section(
                name="Gene Counts",
                anchor="star_geneCounts",
                description="Statistics from results generated using <code>--quantMode GeneCounts</code>. "
                + "The three tabs show counts for unstranded RNA-seq, counts for the 1st read strand "
                + "aligned with RNA and counts for the 2nd read strand aligned with RNA.",
                plot=self.star_genecount_chart(),
            )

    def parse_star_report(self, raw_data):
        """Parse the final STAR log file."""

        regexes = {
            "total_reads": r"Number of input reads \|\s+(\d+)",
            "avg_input_read_length": r"Average input read length \|\s+([\d\.]+)",
            "uniquely_mapped": r"Uniquely mapped reads number \|\s+(\d+)",
            "uniquely_mapped_percent": r"Uniquely mapped reads % \|\s+([\d\.]+)",
            "avg_mapped_read_length": r"Average mapped length \|\s+([\d\.]+)",
            "num_splices": r"Number of splices: Total \|\s+(\d+)",
            "num_annotated_splices": r"Number of splices: Annotated \(sjdb\) \|\s+(\d+)",
            "num_GTAG_splices": r"Number of splices: GT/AG \|\s+(\d+)",
            "num_GCAG_splices": r"Number of splices: GC/AG \|\s+(\d+)",
            "num_ATAC_splices": r"Number of splices: AT/AC \|\s+(\d+)",
            "num_noncanonical_splices": r"Number of splices: Non-canonical \|\s+(\d+)",
            "mismatch_rate": r"Mismatch rate per base, % \|\s+([\d\.]+)",
            "deletion_rate": r"Deletion rate per base \|\s+([\d\.]+)",
            "deletion_length": r"Deletion average length \|\s+([\d\.]+)",
            "insertion_rate": r"Insertion rate per base \|\s+([\d\.]+)",
            "insertion_length": r"Insertion average length \|\s+([\d\.]+)",
            "multimapped": r"Number of reads mapped to multiple loci \|\s+(\d+)",
            "multimapped_percent": r"% of reads mapped to multiple loci \|\s+([\d\.]+)",
            "multimapped_toomany": r"Number of reads mapped to too many loci \|\s+(\d+)",
            "multimapped_toomany_percent": r"% of reads mapped to too many loci \|\s+([\d\.]+)",
            "unmapped_mismatches_percent": r"% of reads unmapped: too many mismatches \|\s+([\d\.]+)",
            "unmapped_tooshort_percent": r"% of reads unmapped: too short \|\s+([\d\.]+)",
            "unmapped_other_percent": r"% of reads unmapped: other \|\s+([\d\.]+)",
        }
        parsed_data = {}
        for k, r in regexes.items():
            r_search = re.search(r, raw_data, re.MULTILINE)
            if r_search:
                parsed_data[k] = float(r_search.group(1))
        # Figure out the numbers for unmapped as for some reason only the percentages are given
        try:
            total_mapped = (
                parsed_data["uniquely_mapped"] + parsed_data["multimapped"] + parsed_data["multimapped_toomany"]
            )
            unmapped_count = parsed_data["total_reads"] - total_mapped
            total_unmapped_percent = (
                parsed_data["unmapped_mismatches_percent"]
                + parsed_data["unmapped_tooshort_percent"]
                + parsed_data["unmapped_other_percent"]
            )
            try:
                parsed_data["unmapped_mismatches"] = int(
                    round(unmapped_count * (parsed_data["unmapped_mismatches_percent"] / total_unmapped_percent), 0)
                )
                parsed_data["unmapped_tooshort"] = int(
                    round(unmapped_count * (parsed_data["unmapped_tooshort_percent"] / total_unmapped_percent), 0)
                )
                parsed_data["unmapped_other"] = int(
                    round(unmapped_count * (parsed_data["unmapped_other_percent"] / total_unmapped_percent), 0)
                )
            except ZeroDivisionError:
                parsed_data["unmapped_mismatches"] = 0
                parsed_data["unmapped_tooshort"] = 0
                parsed_data["unmapped_other"] = 0
        except KeyError:
            pass

        if len(parsed_data) == 0:
            return None

        parsed_data["mapped_percent"] = parsed_data["uniquely_mapped_percent"] + parsed_data["multimapped_percent"]
        parsed_data["mapped"] = parsed_data["uniquely_mapped"] + parsed_data["multimapped"]

        return parsed_data

    def parse_star_genecount_report(self, f):
        """Parse a STAR gene counts output file"""
        # Three numeric columns: unstranded, stranded/first-strand, stranded/second-strand
        keys = ["N_unmapped", "N_multimapping", "N_noFeature", "N_ambiguous"]
        unstranded = {"N_genes": 0}
        first_strand = {"N_genes": 0}
        second_strand = {"N_genes": 0}
        num_errors = 0
        num_genes = 0
        for line in f["f"]:
            s = line.split("\t")
            try:
                for i in [1, 2, 3]:
                    s[i] = float(s[i])
                if s[0] in keys:
                    unstranded[s[0]] = s[1]
                    first_strand[s[0]] = s[2]
                    second_strand[s[0]] = s[3]
                else:
                    unstranded["N_genes"] += s[1]
                    first_strand["N_genes"] += s[2]
                    second_strand["N_genes"] += s[3]
                    num_genes += 1
            except IndexError:
                # Tolerate a few errors in case there is something random added at the top of the file
                num_errors += 1
                if num_errors > 10 and num_genes == 0:
                    log.warning(f"Error parsing {f['fn']}")
                    return None
        if num_genes > 0:
            return {"unstranded": unstranded, "first_strand": first_strand, "second_strand": second_strand}
        else:
            return None

    def star_stats_table(self):
        """Take the parsed stats from the STAR report and add them to the
        basic stats table at the top of the report"""

<<<<<<< HEAD
        headers = OrderedDict()
        headers["uniquely_mapped_percent"] = {
            "title": "% Aligned",
            "description": "% Uniquely mapped reads",
            "max": 100,
            "min": 0,
            "suffix": "%",
            "scale": "YlGn",
            "hidden": True,
        }
        headers["mapped_percent"] = {
            "title": "% Aligned",
            "description": "% Uniquely mapped reads",
            "max": 100,
            "min": 0,
            "suffix": "%",
            "scale": "YlGn",
        }
        headers["uniquely_mapped"] = {
            "title": "{} Unique Aligned".format(config.read_count_prefix),
            "description": "Uniquely mapped reads ({})".format(config.read_count_desc),
            "min": 0,
            "scale": "PuRd",
            "modify": lambda x: x * config.read_count_multiplier,
            "shared_key": "read_count",
=======
        headers = {
            "uniquely_mapped_percent": {
                "title": "% Aligned",
                "description": "% Uniquely mapped reads",
                "max": 100,
                "min": 0,
                "suffix": "%",
                "scale": "YlGn",
            },
            "uniquely_mapped": {
                "title": f"{config.read_count_prefix} Aligned",
                "description": f"Uniquely mapped reads ({config.read_count_desc})",
                "min": 0,
                "scale": "PuRd",
                "modify": lambda x: x * config.read_count_multiplier,
                "shared_key": "read_count",
            },
>>>>>>> 14dc11ea
        }
        headers["multimapped"] = {
            "title": "{} Multi Aligned".format(config.read_count_prefix),
            "description": "Multiple mapped reads ({})".format(config.read_count_desc),
            "min": 0,
            "scale": "PuRd",
            "modify": lambda x: x * config.read_count_multiplier,
            "shared_key": "read_count",
        }
        headers["mapped"] = {
            "title": "{} Aligned".format(config.read_count_prefix),
            "description": "Mapped reads ({})".format(config.read_count_desc),
            "min": 0,
            "scale": "PuRd",
            "modify": lambda x: x * config.read_count_multiplier,
            "shared_key": "read_count",
        }
        self.general_stats_addcols(self.star_data, headers)

    def star_alignment_chart(self):
        """Make the plot showing alignment rates"""

        # Specify the order of the different possible categories
        keys = {
            "uniquely_mapped": {"color": "#437bb1", "name": "Uniquely mapped"},
            "multimapped": {"color": "#7cb5ec", "name": "Mapped to multiple loci"},
            "multimapped_toomany": {"color": "#f7a35c", "name": "Mapped to too many loci"},
            "unmapped_mismatches": {"color": "#e63491", "name": "Unmapped: too many mismatches"},
            "unmapped_tooshort": {"color": "#b1084c", "name": "Unmapped: too short"},
            "unmapped_other": {"color": "#7f0000", "name": "Unmapped: other"},
        }

        # Config for the plot
        pconfig = {
            "id": "star_alignment_plot",
            "title": "STAR: Alignment Scores",
            "ylab": "# Reads",
            "cpswitch_counts_label": "Number of Reads",
        }

        return bargraph.plot(self.star_data, keys, pconfig)

    def star_genecount_chart(self):
        """Make a plot for the ReadsPerGene output"""

        # Specify the order of the different possible categories
        keys = {
            "N_genes": {"color": "#2f7ed8", "name": "Overlapping Genes"},
            "N_noFeature": {"color": "#0d233a", "name": "No Feature"},
            "N_ambiguous": {"color": "#492970", "name": "Ambiguous Features"},
            "N_multimapping": {"color": "#f28f43", "name": "Multimapping"},
            "N_unmapped": {"color": "#7f0000", "name": "Unmapped"},
        }

        # Config for the plot
        pconfig = {
            "id": "star_gene_counts",
            "title": "STAR: Gene Counts",
            "ylab": "# Reads",
            "cpswitch_counts_label": "Number of Reads",
            "data_labels": ["Unstranded", "Same Stranded", "Reverse Stranded"],
        }
        datasets = [
            self.star_genecounts_unstranded,
            self.star_genecounts_first_strand,
            self.star_genecounts_second_strand,
        ]
        return bargraph.plot(datasets, [keys, keys, keys], pconfig)<|MERGE_RESOLUTION|>--- conflicted
+++ resolved
@@ -212,67 +212,40 @@
         """Take the parsed stats from the STAR report and add them to the
         basic stats table at the top of the report"""
 
-<<<<<<< HEAD
-        headers = OrderedDict()
-        headers["uniquely_mapped_percent"] = {
-            "title": "% Aligned",
-            "description": "% Uniquely mapped reads",
-            "max": 100,
-            "min": 0,
-            "suffix": "%",
-            "scale": "YlGn",
-            "hidden": True,
-        }
-        headers["mapped_percent"] = {
-            "title": "% Aligned",
-            "description": "% Uniquely mapped reads",
-            "max": 100,
-            "min": 0,
-            "suffix": "%",
-            "scale": "YlGn",
-        }
-        headers["uniquely_mapped"] = {
-            "title": "{} Unique Aligned".format(config.read_count_prefix),
-            "description": "Uniquely mapped reads ({})".format(config.read_count_desc),
-            "min": 0,
-            "scale": "PuRd",
-            "modify": lambda x: x * config.read_count_multiplier,
-            "shared_key": "read_count",
-=======
         headers = {
             "uniquely_mapped_percent": {
                 "title": "% Aligned",
                 "description": "% Uniquely mapped reads",
-                "max": 100,
-                "min": 0,
                 "suffix": "%",
                 "scale": "YlGn",
             },
+            "mapped_percent": {
+                "title": "% Aligned",
+                "description": "% Uniquely mapped reads",
+                "suffix": "%",
+                "scale": "PuRd",
+            },
             "uniquely_mapped": {
-                "title": f"{config.read_count_prefix} Aligned",
-                "description": f"Uniquely mapped reads ({config.read_count_desc})",
-                "min": 0,
+                "title": "Aligned",
+                "description": "Uniquely mapped reads",
+                "scale": "YlGn",
+                "shared_key": "read_count",
+                "hidden": True,
+            },
+            "multimapped": {
+                "title": "Multi Aligned",
+                "description": "Multiple mapped reads",
                 "scale": "PuRd",
-                "modify": lambda x: x * config.read_count_multiplier,
                 "shared_key": "read_count",
-            },
->>>>>>> 14dc11ea
-        }
-        headers["multimapped"] = {
-            "title": "{} Multi Aligned".format(config.read_count_prefix),
-            "description": "Multiple mapped reads ({})".format(config.read_count_desc),
-            "min": 0,
-            "scale": "PuRd",
-            "modify": lambda x: x * config.read_count_multiplier,
-            "shared_key": "read_count",
-        }
-        headers["mapped"] = {
-            "title": "{} Aligned".format(config.read_count_prefix),
-            "description": "Mapped reads ({})".format(config.read_count_desc),
-            "min": 0,
-            "scale": "PuRd",
-            "modify": lambda x: x * config.read_count_multiplier,
-            "shared_key": "read_count",
+                "hidden": True,
+            },
+            "mapped": {
+                "title": "Aligned",
+                "description": "Mapped reads",
+                "scale": "PuRd",
+                "shared_key": "read_count",
+                "hidden": True,
+            },
         }
         self.general_stats_addcols(self.star_data, headers)
 

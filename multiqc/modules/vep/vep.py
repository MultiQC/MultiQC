""" MultiQC module to parse output from VEP """


import ast
import logging
import re

from multiqc.modules.base_module import BaseMultiqcModule, ModuleNoSamplesFound
from multiqc.plots import bargraph, table
from multiqc.utils import mqc_colour

# Initialise the logger
log = logging.getLogger(__name__)


class MultiqcModule(BaseMultiqcModule):
    """VEP"""

    def __init__(self):
        # Initialise the parent object
        super(MultiqcModule, self).__init__(
            name="VEP",
            anchor="vep",
            href="https://www.ensembl.org/info/docs/tools/vep/index.html",
            info="Ensembl VEP determines the effect of your variants on genes, transcripts and protein sequences, "
            "as well as regulatory regions.",
            doi="10.1186/s13059-016-0974-4",
        )

        self.vep_data = dict()

        # Scan for VEP stats in plain html format
        for f in self.find_log_files("vep/vep_html", filehandles=True):
            self.parse_vep_html(f)
            self.add_data_source(f)

        # Scan for VEP stats in plain text format
        for f in self.find_log_files("vep/vep_txt", filehandles=True):
            self.parse_vep_txt(f)
            self.add_data_source(f)

        # Add version information
        for sample, data in self.vep_data.items():
            if "VEP run statistics" not in data:
                continue

            vep_version, api_version = data["VEP run statistics"]["VEP version (API)"].strip().split(" ")
            api_version = api_version.replace("(", "").replace(")", "")
            self.add_software_version(vep_version, sample)
            # Only add API version if it's different to VEP version
            if vep_version != api_version:
                self.add_software_version(api_version, sample, "VEP API")
        # Filter to strip out ignored sample names
        self.vep_data = self.ignore_samples(self.vep_data)

        # Stop if we didn't get any samples
        if len(self.vep_data) == 0:
            raise ModuleNoSamplesFound
        log.info("Found {} VEP summaries".format(len(self.vep_data)))

        # Write data to file
        self.write_data_file(self.vep_data, "vep")

        # Add general stats table
        self.add_stats_table()

        # Bar graphs
        self.bar_graph_variant_classes()
        self.bar_graph_consequences()
        self.bar_graph_sift()
        self.bar_graph_polyphen()
        self.bar_graph_variants_by_chromosome()
        self.bar_graph_position_in_protein()

    def extract_vep_html_data(self, chart_title, html_content):
        """Function for finding and extracting VEP stats that were stored as javascript arrays"""
        found_matches = re.findall("{}.*google.visualization.*;".format(chart_title), html_content)
        if len(found_matches) > 0:
            array_content = re.search(r"\[\[.*]]", found_matches[0])
            if array_content:
                x = array_content.group(0)
                try:
                    rv = ast.literal_eval(x)
                    return rv
                except ValueError:
                    return None
            else:
                return None
        else:
            return None

    def parse_vep_html(self, f):
        """This Function will parse VEP summary files with HTML format"""
        # Initialise vep_data dictionary for the current sample
        if f["s_name"] not in self.vep_data:
            self.vep_data[f["s_name"]] = {}
        vepf = f["f"]
        html_content = vepf.read()
        # The tables with the titles given below have common format inside the javascript section
        titles = [
            "Variant classes",
            r"Consequences \(most severe\)",
            r"Consequences \(all\)",
            "Coding consequences",
            "SIFT summary",
            "PolyPhen summary",
            "Variants by chromosome",
            "Position in protein",
        ]
        # Grab values of tables with the titles given above
        for title in titles:
            # Remove backslashes which were required for re
            clean_title = title.replace("\\", "")
            extracted_data = self.extract_vep_html_data(title, html_content)
            if extracted_data:
                if clean_title not in self.vep_data[f["s_name"]]:
                    self.vep_data[f["s_name"]][clean_title] = {}
                plot_data = {}
                for i in range(1, len(extracted_data)):
                    plot_data[extracted_data[i][0]] = extracted_data[i][1]
                self.vep_data[f["s_name"]][clean_title] = plot_data

        # Finally parse general stats table which is an HTML table
        title = "General statistics"
        hits = re.search(r'General statistics</h3><table class="stats_table">.*?</table>', html_content)
        if hits:
            if title not in self.vep_data[f["s_name"]]:
                self.vep_data[f["s_name"]][title] = {}
            hit = hits.group(0)
            rows = re.findall(r"<tr>.*?</tr>", hit)
            for r in rows:
                cells = re.findall(r"<td>.*?</td>", r)
                if len(cells) == 2:
                    key = cells[0][4:-5]
                    value = cells[1][4:-5]
                    if value == "-":
                        continue
                    if key == "Novel / existing variants":
                        values = value.split("/")
                        novel = values[0].split("(")[0].replace(" ", "")
                        existing = values[1].split("(")[0].replace(" ", "")
                        self.vep_data[f["s_name"]][title]["Novel variants"] = int(novel)
                        self.vep_data[f["s_name"]][title]["Existing variants"] = int(existing)
                    else:
                        self.vep_data[f["s_name"]][title][key] = int(value)

    def parse_vep_txt(self, f):
        """This Function will parse VEP summary files with plain text format"""
        # Initialise vep_data dictionary for the current sample
        if f["s_name"] not in self.vep_data:
            self.vep_data[f["s_name"]] = {}
        vepf = f["f"]
        txt_data = {}
        title = ""
        for line in vepf.readlines():
            line = line.rstrip("\n")
            if len(line) < 1:
                continue
            if line[0] == "[":
                title = line.replace("[", "").replace("]", "")
                txt_data[title] = {}
                continue
            key, value = line.split("\t")
            if value == "-":
                continue
            if key == "Novel / existing variants":
                values = value.split("/")
                novel = values[0].split("(")[0].replace(" ", "")
                existing = values[1].split("(")[0].replace(" ", "")
                txt_data[title]["Novel variants"] = int(novel)
                txt_data[title]["Existing variants"] = int(existing)
            elif title != "VEP run statistics":
                txt_data[title][key] = int(value)
            else:
                txt_data[title][key] = value

        for title in txt_data.keys():
            if title not in self.vep_data[f["s_name"]]:
                self.vep_data[f["s_name"]][title] = {}
            self.vep_data[f["s_name"]][title] = txt_data[title]

    def add_stats_table(self):
        """Add a section with VEP General Statistics"""
        table_config = {
            "id": "vep-general-stats",
            "namespace": "VEP",
            "table_title": "VEP General Statistics",
        }
        table_data = {s_name: self.vep_data[s_name]["General statistics"] for s_name in self.vep_data}

        # Build the header configs
        cat_names = [
            "Overlapped regulatory features",
            "Overlapped transcripts",
            "Overlapped genes",
            "Existing variants",
            "Novel variants",
            "Variants filtered out",
            "Variants processed",
            "Lines of input read",
        ]
        # Set up the base config for each column
        table_cats = dict()
        color_list = ["Oranges", "Reds", "Blues", "Greens"]
        for order, header in enumerate(cat_names):
            table_cats[header] = {
                "name": header,
                "format": "{:,.0f}",
                "scale": color_list[order % 4],
            }
        # Column-specific customisation
        table_cats["Lines of input read"]["hidden"] = True
        table_cats["Variants processed"]["shared_key"] = "variants"
        table_cats["Variants filtered out"]["shared_key"] = "variants"
        table_cats["Novel variants"]["shared_key"] = "variants"
        table_cats["Existing variants"]["shared_key"] = "variants"

        self.add_section(
            name="General Statistics",
            anchor="vep-general-statistics",
            helptext="Table showing general statistics of VEP annotaion run",
            plot=table.plot(table_data, table_cats, table_config),
        )

    def bar_graph_variant_classes(self):
        title = "Variant classes"
        plot_data, plot_cats, plot_config = self._prep_bar_graph(title)
        htmlid = re.sub(r"\W+", "_", title).lower()
        if len(plot_data) == 0:
            return

        plot_config["ylab"] = "Number of variants"
        self.add_section(
            name=title,
            anchor=htmlid,
            description="Classes of variants found in the data.",
            plot=bargraph.plot(plot_data, plot_cats, plot_config),
        )

    def bar_graph_consequences(self):
        p_data = []
        p_cats = []
        p_config = {"data_labels": []}
        for title in ["Consequences (most severe)", "Coding consequences", "Consequences (all)"]:
            plot_data, plot_cats, plot_config = self._prep_bar_graph(title)
            p_data.append(plot_data)
            p_cats.append(plot_cats)
            p_config.update(plot_config)
            p_config["data_labels"].append(title)
        p_config["title"] = "VEP: Variant Consequences"
        p_config["ylab"] = p_config["data_labels"][0]

        if len(plot_data) == 0 or max([len(d) for d in plot_data]) == 0:
            return

        self.add_section(
            name="Consequences",
            anchor="consequences",
            description="Predicted consequences of variations.",
            plot=bargraph.plot(p_data, p_cats, p_config),
        )

    def bar_graph_sift(self):
        title = "SIFT summary"
        plot_data, plot_cats, plot_config = self._prep_bar_graph(title)
        htmlid = re.sub(r"\W+", "_", title).lower()
        if len(plot_data) == 0:
            return

        # Customise order and colours of categories
        p_cats = {
            "tolerated": {"color": "#59ae61"},
            "tolerated_low_confidence": {"color": "#a6db9f"},
            "deleterious_low_confidence": {"color": "#fec44f"},
            "deleterious": {"color": "#d53e4f"},
        }
        for c, cat in plot_cats.items():
            if c not in p_cats:
                p_cats[c] = cat
            p_cats[c].update(cat)
            p_cats[c]["name"] = p_cats[c]["name"].replace("_", " ").capitalize()

        plot_config["ylab"] = "Number of variants"

        self.add_section(
            name=title,
            anchor=htmlid,
            description="SIFT variant effect prediction.",
            plot=bargraph.plot(plot_data, p_cats, plot_config),
        )

    def bar_graph_polyphen(self):
        title = "PolyPhen summary"
        plot_data, plot_cats, plot_config = self._prep_bar_graph(title)
        htmlid = re.sub(r"\W+", "_", title).lower()
        if len(plot_data) == 0:
            return

        # Customise order and colours of categories
        p_cats = {
            "benign": {"color": "#a6db9f"},
            "possibly_damaging": {"color": "#fec44f"},
            "probably_damaging": {"color": "#d53e4f"},
            "unknown": {"color": "#d9d9d9"},
        }
        for c, cat in plot_cats.items():
            if c not in p_cats:
                p_cats[c] = cat
            p_cats[c].update(cat)
            p_cats[c]["name"] = p_cats[c]["name"].replace("_", " ").capitalize()

        plot_config["ylab"] = "Number of variants"

        self.add_section(
            name=title,
            anchor=htmlid,
            description="PolyPhen variant effect prediction.",
            plot=bargraph.plot(plot_data, p_cats, plot_config),
        )

    def bar_graph_variants_by_chromosome(self):
        title = "Variants by chromosome"
        plot_data, plot_cats, plot_config = self._prep_bar_graph(title)
        htmlid = re.sub(r"\W+", "_", title).lower()
        if len(plot_data) == 0:
            return

        # Sort the chromosomes numerically (almost - feel free to improve)
        chrs = {chr: k["name"].replace("chr", "").split("_")[0].rjust(20, "0") for chr, k in plot_cats.items()}
        p_cats = {}
        for chr in sorted(chrs, key=chrs.get):
            p_cats[chr] = plot_cats[chr]

        plot_config["cpswitch_c_active"] = False

        self.add_section(
            name=title,
            anchor=htmlid,
            description="Number of variants found on each chromosome.",
            plot=bargraph.plot(plot_data, p_cats, plot_config),
        )

    def bar_graph_position_in_protein(self):
        title = "Position in protein"
        plot_data, plot_cats, plot_config = self._prep_bar_graph(title)
        htmlid = re.sub(r"\W+", "_", title).lower()
        if len(plot_data) == 0:
            return

        # Nice graduated colours for categories
        colour_scale = mqc_colour.mqc_colour_scale("YlGnBu", 0, len(plot_cats) - 1)
        for idx, k in enumerate(plot_cats):
            plot_cats[k]["color"] = colour_scale.get_colour(idx, lighten=0.8)

        plot_config["cpswitch_c_active"] = False

        self.add_section(
            name=title,
            anchor=htmlid,
            description="Relative position of affected amino acids in protein.",
            plot=bargraph.plot(plot_data, plot_cats, plot_config),
        )

    def _prep_bar_graph(self, title):
        plot_data = dict()
        for s_name in self.vep_data:
            if title in self.vep_data[s_name]:
                plot_data[s_name] = self.vep_data[s_name][title]
        plot_cats = dict()
<<<<<<< HEAD
        htmlid = re.sub("\W+", "_", title).lower()
=======
        htmlid = re.sub(r"\W+", "_", title).lower()
>>>>>>> ab6147ba
        plotid = "{}_plot".format(htmlid)
        plot_config = {
            "id": plotid,
            "title": "VEP: {}".format(title),
            "ylab": "Number of variants",
        }
        if len(plot_data) == 0:
            return [plot_data, plot_cats, plot_config]

        # Build plot categories
        for d in plot_data.values():
            for k in d.keys():
                if k not in plot_cats:
                    plot_cats[k] = {"name": k}

        return [plot_data, plot_cats, plot_config]<|MERGE_RESOLUTION|>--- conflicted
+++ resolved
@@ -367,11 +367,7 @@
             if title in self.vep_data[s_name]:
                 plot_data[s_name] = self.vep_data[s_name][title]
         plot_cats = dict()
-<<<<<<< HEAD
-        htmlid = re.sub("\W+", "_", title).lower()
-=======
-        htmlid = re.sub(r"\W+", "_", title).lower()
->>>>>>> ab6147ba
+        htmlid = re.sub(r"\W+", "_", title).lower()
         plotid = "{}_plot".format(htmlid)
         plot_config = {
             "id": plotid,

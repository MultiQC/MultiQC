--- conflicted
+++ resolved
@@ -208,10 +208,7 @@
                 "min": 0,
                 "max": 100,
                 "modify": lambda x: x * 100,
-<<<<<<< HEAD
-=======
                 "scale": "GnBu",
->>>>>>> ab6147ba
                 "hidden": False,
             },
             "bp_per_block_avg": {
@@ -223,10 +220,7 @@
                                         block with two variants at positions 2 and 5 has
                                         length 3.""",
                 "format": "{:,.0f}",
-<<<<<<< HEAD
-=======
                 "scale": "Greens",
->>>>>>> ab6147ba
                 "hidden": False,
             },
             "block_n50": {
@@ -236,10 +230,7 @@
                                         lengths. Interleaved blocks are cut in order to
                                         avoid artificially inflating this value.""",
                 "format": "{:,.0f}",
-<<<<<<< HEAD
-=======
                 "scale": "Blues",
->>>>>>> ab6147ba
                 "hidden": True,
             },
         }

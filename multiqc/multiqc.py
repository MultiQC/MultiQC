#!/usr/bin/env python
# -*- coding: utf-8 -*-
"""
multiqc.multiqc
~~~~~~~~~~~~~~~~~~~~~
The main function to run MultiQC. Sorry about the messy namespace.
Primarily called by multiqc.__main__.py
Imported by __init__.py so available as multiqc.run()
"""
import base64
import errno
import io
import os
import platform
import re
import shutil
import subprocess
import sys
import tempfile
import time
import json
import traceback
<<<<<<< HEAD
from distutils import version
from distutils.dir_util import copy_tree
=======
from urllib.request import urlopen
>>>>>>> 6c613e88

import jinja2
import requests
import rich
import rich_click as click
from packaging import version
from rich.syntax import Syntax

from .modules.base_module import ModuleNoSamplesFound
from .plots import table
from .utils import config, log, megaqc, plugin_hooks, report, software_versions, strict_helpers, util_functions

# Set up logging
start_execution_time = time.time()
logger = config.logger

OLDEST_SUPPORTED_PYTHON_VERSION = "3.8"


# Configuration for rich-click CLI help
click.rich_click.USE_RICH_MARKUP = True
click.rich_click.SHOW_METAVARS_COLUMN = False
click.rich_click.APPEND_METAVARS_HELP = True
click.rich_click.HEADER_TEXT = f"[dark_orange]///[/] [bold][link=https://multiqc.info]MultiQC[/link][/] :{util_functions.choose_emoji()}: [dim]| v{config.version}"
click.rich_click.FOOTER_TEXT = "See [link=http://multiqc.info]http://multiqc.info[/] for more details."
click.rich_click.ERRORS_SUGGESTION = f"This is MultiQC [cyan]v{config.version}[/]\nFor more help, run '[yellow]multiqc --help[/]' or visit [link=http://multiqc.info]http://multiqc.info[/]"
click.rich_click.STYLE_ERRORS_SUGGESTION = ""
click.rich_click.OPTION_GROUPS = {
    "multiqc": [
        {
            "name": "Main options",
            "options": [
                "--force",
                "--config",
                "--cl-config",
                "--filename",
                "--outdir",
                "--ignore",
                "--ignore-samples",
                "--ignore-symlinks",
                "--file-list",
            ],
        },
        {
            "name": "Choosing modules to run",
            "options": [
                "--module",
                "--exclude",
            ],
        },
        {
            "name": "Sample handling",
            "options": [
                "--dirs",
                "--dirs-depth",
                "--fullnames",
                "--fn_as_s_name",
                "--rename-sample-names",
                "--replace-names",
            ],
        },
        {
            "name": "Report customisation",
            "options": [
                "--title",
                "--comment",
                "--template",
                "--sample-names",
                "--sample-filters",
                "--custom-css-file",
            ],
        },
        {
            "name": "Output files",
            "options": [
                "--flat",
                "--interactive",
                "--export",
                "--data-dir",
                "--no-data-dir",
                "--data-format",
                "--zip-data-dir",
                "--no-report",
                "--pdf",
            ],
        },
        {
            "name": "MultiQC behaviour",
            "options": [
                "--verbose",
                "--quiet",
                "--strict",
                "--development",
                "--require-logs",
                "--profile-runtime",
                "--no-megaqc-upload",
                "--no-ansi",
                "--version",
                "--help",
            ],
        },
    ],
}


@click.command(context_settings=dict(help_option_names=["-h", "--help"]))
@click.argument("analysis_dir", type=click.Path(exists=True), nargs=-1, required=True, metavar="[ANALYSIS DIRECTORY]")
@click.option("-f", "--force", is_flag=True, help="Overwrite any existing reports")
@click.option("-d", "--dirs", is_flag=True, help="Prepend directory to sample names")
@click.option(
    "-dd",
    "--dirs-depth",
    "dirs_depth",
    type=int,
    help="Prepend [yellow i]n[/] directories to sample names. Negative number to take from start of path.",
)
@click.option(
    "-s",
    "--fullnames",
    "no_clean_sname",
    is_flag=True,
    help="Do not clean the sample names [i](leave as full file name)[/]",
)
@click.option(
    "-i",
    "--title",
    type=str,
    help="Report title. Printed as page header, used for filename if not otherwise specified.",
)
@click.option(
    "-b", "--comment", "report_comment", type=str, help="Custom comment, will be printed at the top of the report."
)
@click.option("-n", "--filename", type=str, help="Report filename. Use '[yellow i]stdout[/]' to print to standard out.")
@click.option("-o", "--outdir", type=str, help="Create report in the specified output directory.")
@click.option(
    "-t", "--template", type=click.Choice(config.avail_templates), metavar=None, help="Report template to use."
)
@click.option("-x", "--ignore", type=str, multiple=True, metavar="GLOB EXPRESSION", help="Ignore analysis files")
@click.option(
    "--ignore-samples", "ignore_samples", type=str, multiple=True, metavar="GLOB EXPRESSION", help="Ignore sample names"
)
@click.option("--ignore-symlinks", "ignore_symlinks", is_flag=True, help="Ignore symlinked directories and files")
@click.option(
    "--fn_as_s_name", "use_filename_as_sample_name", is_flag=True, help="Use the log filename as the sample name"
)
@click.option(
    "--replace-names",
    "replace_names",
    type=click.Path(exists=True, readable=True),
    help="TSV file to rename sample names during report generation",
)
@click.option(
    "--sample-names",
    "sample_names",
    type=click.Path(exists=True, readable=True),
    help="TSV file containing alternative sample names for renaming buttons in the report",
)
@click.option(
    "--sample-filters",
    "sample_filters",
    type=click.Path(exists=True, readable=True),
    help="TSV file containing show/hide patterns for the report",
)
@click.option(
    "-l", "--file-list", is_flag=True, help="Supply a file containing a list of file paths to be searched, one per row"
)
@click.option(
    "-e",
    "--exclude",
    metavar="[MODULE NAME]",
    type=click.Choice(sorted(["general_stats"] + list(config.avail_modules.keys()))),
    multiple=True,
    help="Do not use this module. Can specify multiple times.",
)
@click.option(
    "-m",
    "--module",
    metavar="[MODULE NAME]",
    type=click.Choice(sorted(config.avail_modules.keys())),
    multiple=True,
    help="Use only this module. Can specify multiple times.",
)
@click.option(
    "--require-logs",
    "require_logs",
    is_flag=True,
    help="Require all explicitly requested modules to have log files. If not, MultiQC will exit with an error.",
)
@click.option("--data-dir", "make_data_dir", is_flag=True, help="Force the parsed data directory to be created.")
@click.option(
    "--no-data-dir", "no_data_dir", is_flag=True, help="Prevent the parsed data directory from being created."
)
@click.option(
    "-k",
    "--data-format",
    "data_format",
    type=click.Choice(list(config.data_format_extensions.keys())),
    help="Output parsed data in a different format.",
)
@click.option("-z", "--zip-data-dir", "zip_data_dir", is_flag=True, help="Compress the data directory.")
@click.option("--no-report", "no_report", is_flag=True, help="Do not generate a report, only export data and plots")
@click.option(
    "-p", "--export", "export_plots", is_flag=True, help="Export plots as static images in addition to the report"
)
@click.option("-fp", "--flat", "plots_flat", is_flag=True, help="Use only flat plots [i](static images)[/]")
@click.option(
    "-ip",
    "--interactive",
    "plots_interactive",
    is_flag=True,
    help="Use only interactive plots [i](in-browser Javascript)[/]",
)
@click.option(
    "--strict",
    "strict",
    is_flag=True,
    help="Don't catch exceptions, run additional code checks to help development.",
)
@click.option("--lint", "lint", is_flag=True, hidden=True, help="DEPRECATED: use --strict instead")
@click.option(
    "--development",
    "--dev",
    "development",
    is_flag=True,
    help="Development mode. Do not compress and minimise JS, export uncompressed plot data",
)
@click.option(
    "--pdf",
    "make_pdf",
    is_flag=True,
    help="Creates PDF report with the [i]'simple'[/] template. Requires [link=https://pandoc.org/]Pandoc[/] to be installed.",
)
@click.option(
    "--no-megaqc-upload",
    "no_megaqc_upload",
    is_flag=True,
    help="Don't upload generated report to MegaQC, even if MegaQC options are found",
)
@click.option(
    "-c",
    "--config",
    "config_file",
    type=click.Path(exists=True, readable=True),
    multiple=True,
    help="Specific config file to load, after those in MultiQC dir / home dir / working dir.",
)
@click.option("--cl-config", type=str, multiple=True, help="Specify MultiQC config YAML on the command line")
@click.option("-v", "--verbose", count=True, default=0, help="Increase output verbosity.")
@click.option("-q", "--quiet", is_flag=True, help="Only show log warnings")
@click.option("--profile-runtime", is_flag=True, help="Add analysis of how long MultiQC takes to run to the report")
@click.option("--no-ansi", is_flag=True, help="Disable coloured log output")
@click.option(
    "--custom-css-file",
    "custom_css_files",
    type=click.Path(exists=True, readable=True),
    multiple=True,
    help="Custom CSS file to add to the final report",
)
@click.version_option(config.version, prog_name="multiqc")
def run_cli(**kwargs):
    # Main MultiQC run command for use with the click command line, complete with all click function decorators.
    # To make it easy to use MultiQC within notebooks and other locations that don't need click, we simply pass the
    # parsed variables on to a vanilla python function.

    """MultiQC aggregates results from bioinformatics analyses across many samples into a single report.

    It searches a given directory for analysis logs and compiles a HTML report.
    It's a general use tool, perfect for summarising the output from numerous
    bioinformatics tools.

    To run, supply with one or more directory to scan for analysis results.
    For example, to run in the current working directory, use '[blue bold]multiqc .[/]'
    """

    # Pass on to a regular function that can be used easily without click
    multiqc_run = run(**kwargs)

    # End execution using the exit code returned from MultiQC
    sys.exit(multiqc_run["sys_exit_code"])


# Main function that runs MultiQC. Available to use within an interactive Python environment
def run(
    analysis_dir,
    dirs=False,
    dirs_depth=None,
    no_clean_sname=False,
    title=None,
    report_comment=None,
    template=None,
    module=(),
    require_logs=False,
    exclude=(),
    outdir=None,
    ignore=(),
    ignore_samples=(),
    use_filename_as_sample_name=False,
    replace_names=None,
    sample_names=None,
    sample_filters=None,
    file_list=False,
    filename=None,
    make_data_dir=False,
    no_data_dir=False,
    data_format=None,
    zip_data_dir=False,
    force=True,
    ignore_symlinks=False,
    no_report=False,
    export_plots=False,
    plots_flat=False,
    plots_interactive=False,
    strict=False,
    lint=False,  # Deprecated since v1.17
    development=False,
    make_pdf=False,
    no_megaqc_upload=False,
    config_file=(),
    cl_config=(),
    verbose=0,
    quiet=False,
    profile_runtime=False,
    no_ansi=False,
    custom_css_files=(),
    **kwargs,
):
    """MultiQC aggregates results from bioinformatics analyses across many samples into a single report.

    It searches a given directory for analysis logs and compiles a HTML report.
    It's a general use tool, perfect for summarising the output from numerous
    bioinformatics tools.

    To run, supply with one or more directory to scan for analysis results.
    To run here, use 'multiqc .'

    See http://multiqc.info for more details.

    Author: Phil Ewels (http://phil.ewels.co.uk)
    """

    # Set up logging level
    loglevel = log.LEVELS.get(min(verbose, 1), "INFO")
    if quiet:
        loglevel = "WARNING"
        config.quiet = True
    log.init_log(logger, loglevel=loglevel, no_ansi=no_ansi)

    # Throw an error if we are using an unsupported version of Python
    if sys.version_info < tuple(map(int, OLDEST_SUPPORTED_PYTHON_VERSION.split("."))):
        logger.critical(
            "You are running MultiQC with Python {}. "
            "Please upgrade Python! MultiQC does not support Python < {}, "
            "things will break.".format(sys.version_info, OLDEST_SUPPORTED_PYTHON_VERSION)
        )
        return {"report": None, "config": None, "sys_exit_code": 1}

    console = rich.console.Console(
        stderr=True,
        highlight=False,
        force_terminal=util_functions.force_term_colors(),
        color_system=None if no_ansi else "auto",
    )
    console.print(
        f"\n  [dark_orange]///[/] [bold][link=https://multiqc.info]MultiQC[/link][/] :mag: [dim]| v{config.version}\n"
    )
    logger.debug(f"This is MultiQC v{config.version}")

    # Load config files
    plugin_hooks.mqc_trigger("before_config")
    config.mqc_load_userconfig(config_file)
    plugin_hooks.mqc_trigger("config_loaded")

    # Command-line config YAML
    if len(cl_config) > 0:
        config.mqc_cl_config(cl_config)

    report.init()

    # Log the command used to launch MultiQC
    report.multiqc_command = " ".join(sys.argv)
    logger.debug(f"Command used: {report.multiqc_command}")

    # Check that we're running the latest version of MultiQC
    if config.no_version_check is not True:
        try:
<<<<<<< HEAD
            # Fetch the version info from the API
            meta = {
                "version_multiqc": config.short_version,
                "version_python": platform.python_version(),
                "operating_system": platform.system(),
                "is_docker": os.path.exists("/.dockerenv"),
                "is_singularity": os.path.exists("/.singularity.d"),
                "is_conda": os.path.exists(os.path.join(sys.prefix, "conda-meta")),
                "ci_environment": os.getenv("CI", False),
            }
            r = requests.get(config.version_check_url, params=meta)
            release_info = r.json()
            # Broadcast log messages if found
            for msg in release_info.get("broadcast_messages", []):
                if msg.get("message"):
                    level = msg.get("level")
                    if level not in ["debug", "info", "warning", "error", "critical"]:
                        level = "info"
                    getattr(logger, level)(msg["message"])
            # Available update log if newer
            remote_version = release_info["latest_release"]
            if version.StrictVersion(re.sub("[^0-9\.]", "", remote_version["version"])) > version.StrictVersion(
                re.sub(r"[^0-9\.]", "", config.short_version)
            ):
                logger.warning(f"MultiQC Version {remote_version['version']} now available!")
            logger.debug(
                f"Latest MultiQC version is {remote_version['version']}, released {remote_version['release_date']}"
            )
=======
            response = urlopen(f"http://multiqc.info/version.php?v={config.short_version}", timeout=5)
            remote_version = response.read().decode("utf-8").strip()
            if version.parse(re.sub(r"[^0-9.]", "", remote_version)) > version.parse(
                re.sub(r"[^0-9.]", "", config.short_version)
            ):
                logger.warning(f"MultiQC Version {remote_version} now available!")
            else:
                logger.debug(f"Latest MultiQC version is {remote_version}")
>>>>>>> 6c613e88
        except Exception as e:
            logger.debug(f"Could not connect to multiqc.info for version check: {e}")

    # Set up key variables (overwrite config vars from command line)
    if template is not None:
        config.template = template
    if title is not None:
        config.title = title
    if report_comment is not None:
        config.report_comment = report_comment
    if dirs is True:
        config.prepend_dirs = dirs
    if dirs_depth is not None:
        config.prepend_dirs = True
        config.prepend_dirs_depth = dirs_depth
    # Clean up analysis_dir if a string (interactive environment only)
    if isinstance(analysis_dir, str):
        analysis_dir = [analysis_dir]
    config.analysis_dir = analysis_dir
    if outdir is not None:
        config.output_dir = os.path.realpath(outdir)
    if use_filename_as_sample_name:
        config.use_filename_as_sample_name = True
        logger.info("Using log filenames for sample names")
    if make_data_dir:
        config.make_data_dir = True
    if no_data_dir:
        config.make_data_dir = False
    if force:
        config.force = True
    if ignore_symlinks:
        config.ignore_symlinks = True
    if zip_data_dir:
        config.zip_data_dir = True
    if data_format is not None:
        config.data_format = data_format
    if export_plots:
        config.export_plots = True
    if no_report:
        config.make_report = False
    if plots_flat:
        config.plots_force_flat = True
    if plots_interactive:
        config.plots_force_interactive = True
    if lint or config.lint:  # Deprecated since v1.17
        logger.warning(
            "DEPRECIATED: The --lint option is renamed to --strict since MultiQC 1.17. "
            "The old option will be removed in future MultiQC versions, please "
            "update your command line and/or configs."
        )
        strict = True
    if strict:
        config.strict = True
        config.lint = True  # Deprecated since v1.17
        strict_helpers.run_tests()
    if development:
        config.development = True
        config.export_plots = True
        if "png" not in config.export_plot_formats:
            config.export_plot_formats.append("png")
    if make_pdf:
        config.template = "simple"
    if no_megaqc_upload:
        config.megaqc_upload = False
    else:
        config.megaqc_upload = True
    if no_clean_sname:
        config.fn_clean_sample_names = False
        logger.info("Not cleaning sample names")
    if replace_names:
        config.load_replace_names(replace_names)
    if sample_names:
        config.load_sample_names(sample_names)
    config.load_show_hide(sample_filters)
    if len(module) > 0:
        config.run_modules = module
    if len(exclude) > 0:
        config.exclude_modules = exclude
    if require_logs:
        config.require_logs = True
    if profile_runtime:
        config.profile_runtime = True
    if no_ansi:
        config.no_ansi = True
    if custom_css_files:
        config.custom_css_files.extend(custom_css_files)
    config.kwargs = kwargs  # Plugin command line options

    # Discarding the CLI variables to make sure we use only config down below.
    del analysis_dir
    del dirs
    del dirs_depth
    del no_clean_sname
    del title
    del report_comment
    del template
    del module
    del require_logs
    del exclude
    del outdir
    del use_filename_as_sample_name
    del replace_names
    del sample_names
    del sample_filters
    del make_data_dir
    del no_data_dir
    del data_format
    del zip_data_dir
    del force
    del ignore_symlinks
    del no_report
    del export_plots
    del plots_flat
    del plots_interactive
    del strict
    del lint
    del no_megaqc_upload
    del config_file
    del cl_config
    del verbose
    del quiet
    del profile_runtime
    del no_ansi
    del custom_css_files

    plugin_hooks.mqc_trigger("execution_start")

    logger.debug(f"Working dir : {os.getcwd()}")
    if make_pdf:
        logger.info("--pdf specified. Using non-interactive HTML template.")
    logger.debug(f"Template    : {config.template}")
    if config.strict:
        logger.info(
            "Strict mode specified. Will exit early if a module or a template crashed, and will "
            "give warnings if anything is not optimally configured in a module or a template."
        )

    logger.debug("Running Python " + sys.version.replace("\n", " "))

    # Add files if --file-list option is given
    if file_list:
        if len(config.analysis_dir) > 1:
            raise ValueError("If --file-list is given, analysis_dir should have only one plain text file.")
        file_list_path = config.analysis_dir[0]
        config.analysis_dir = []
        with open(file_list_path) as in_handle:
            for line in in_handle:
                if os.path.exists(line.strip()):
                    path = os.path.abspath(line.strip())
                    config.analysis_dir.append(path)
        if len(config.analysis_dir) == 0:
            logger.error(f"No files or directories were added from {file_list_path} using --file-list option.")
            logger.error(f"Please, check that {file_list_path} contains correct paths.")
            raise ValueError("Any files or directories to be searched.")

    if len(ignore) > 0:
        logger.debug(f"Ignoring files, directories and paths that match: {', '.join(ignore)}")
        config.fn_ignore_files.extend(ignore)
        config.fn_ignore_dirs.extend(ignore)
        config.fn_ignore_paths.extend(ignore)
    if len(ignore_samples) > 0:
        logger.debug(f"Ignoring sample names that match: {', '.join(ignore_samples)}")
        config.sample_names_ignore.extend(ignore_samples)
    if filename == "stdout":
        config.output_fn = sys.stdout
        logger.info("Printing report to stdout")
    else:
        if filename is not None and filename.endswith(".html"):
            filename = filename[:-5]
        if filename is None and config.title is not None:
            filename = re.sub(r"[^\w.-]", "", re.sub(r"[-\s]+", "-", config.title)).strip()
            filename += "_multiqc_report"
        if filename is not None:
            if "output_fn_name" not in config.nondefault_config:
                config.output_fn_name = f"{filename}.html"
            if "data_dir_name" not in config.nondefault_config:
                config.data_dir_name = f"{filename}_data"
            if "plots_dir_name" not in config.nondefault_config:
                config.plots_dir_name = f"{filename}_plots"
        if not config.output_fn_name.endswith(".html"):
            config.output_fn_name = f"{config.output_fn_name}.html"

    # Print some status updates
    if config.title is not None:
        logger.info(f"Report title: {config.title}")
    if config.prepend_dirs:
        logger.info("Prepending directory to sample names")

    # Prep module configs
    config.top_modules = [m if isinstance(m, dict) else {m: {}} for m in config.top_modules]
    config.module_order = [m if isinstance(m, dict) else {m: {}} for m in config.module_order]
    mod_keys = [list(m.keys())[0] for m in config.module_order]

    # Lint the module configs
    if config.strict:
        for m in config.avail_modules.keys():
            if m not in mod_keys:
                errmsg = f"LINT: Module '{m}' not found in config.module_order"
                logger.error(errmsg)
                report.lint_errors.append(errmsg)

    # Get the list of modules we want to run, in the order that we want them
    run_modules = [m for m in config.top_modules if list(m.keys())[0] in config.avail_modules.keys()]
    run_modules.extend([{m: {}} for m in config.avail_modules.keys() if m not in mod_keys and m not in run_modules])
    run_modules.extend(
        [
            m
            for m in config.module_order
            if list(m.keys())[0] in config.avail_modules.keys()
            and list(m.keys())[0] not in [list(rm.keys())[0] for rm in run_modules]
        ]
    )

    # Check the module names that were requested to run explicitly
    if len(getattr(config, "run_modules", {})) > 0:
        unknown_modules = [m for m in config.run_modules if m not in config.avail_modules.keys()]
        if unknown_modules:
            logger.error(f"Module(s) in config.run_modules are unknown: {', '.join(unknown_modules)}")
        if len(unknown_modules) == len(config.run_modules):
            logger.critical("No available modules to run!")
            return {"report": report, "config": config, "sys_exit_code": 1}
        config.run_modules = [m for m in config.run_modules if m in config.avail_modules.keys()]
        run_modules = [m for m in run_modules if list(m.keys())[0] in config.run_modules]
        logger.info(f"Only using modules: {', '.join(config.run_modules)}")
    if len(getattr(config, "exclude_modules", {})) > 0:
        logger.info("Excluding modules '{}'".format("', '".join(config.exclude_modules)))
        if "general_stats" in config.exclude_modules:
            config.skip_generalstats = True
            config.exclude_modules = tuple(x for x in config.exclude_modules if x != "general_stats")
        run_modules = [m for m in run_modules if list(m.keys())[0] not in config.exclude_modules]
    if len(run_modules) == 0:
        logger.critical("No analysis modules specified!")
        return {"report": report, "config": config, "sys_exit_code": 1}
    run_module_names = [list(m.keys())[0] for m in run_modules]
    logger.debug(f"Analysing modules: {', '.join(run_module_names)}")

    # Create the temporary working directories
    tmp_dir = tempfile.mkdtemp()
    logger.debug(f"Using temporary directory for creating report: {tmp_dir}")
    config.data_tmp_dir = os.path.join(tmp_dir, "multiqc_data")
    if filename != "stdout" and config.make_data_dir is True:
        config.data_dir = config.data_tmp_dir
        os.makedirs(config.data_dir)
    else:
        config.data_dir = None
    config.plots_tmp_dir = os.path.join(tmp_dir, "multiqc_plots")
    if filename != "stdout" and config.export_plots is True:
        config.plots_dir = config.plots_tmp_dir
        os.makedirs(config.plots_dir)
    else:
        config.plots_dir = None
    if not config.make_report:
        config.output_fn = None

    # Load the template
    template_mod = config.avail_templates[config.template].load()

    # Add an output subdirectory if specified by template
    try:
        config.output_dir = os.path.join(config.output_dir, template_mod.output_subdir)
    except AttributeError:
        pass  # No subdirectory variable given

    # Add custom content section names
    try:
        if "custom_content" in run_module_names:
            run_module_names.extend(config.custom_data.keys())
    except AttributeError:
        pass  # custom_data not in config

    # Always run software_versions module to collect version YAML files
    # Use config.skip_versions_section to exclude from report
    if "software_versions" not in run_module_names:
        run_module_names.append("software_versions")

    # Get the list of files to search
    for d in config.analysis_dir:
        logger.info(f"Search path : {os.path.abspath(d)}")
    report.get_filelist(run_module_names)

    # Only run the modules for which any files were found
    non_empty_modules = {key.split("/")[0].lower() for key, files in report.files.items() if len(files) > 0}
    # Always run custom content, as it can have data purely from a MultiQC config file (no search files)
    if "custom_content" not in non_empty_modules:
        non_empty_modules.add("custom_content")
    run_modules = [m for m in run_modules if list(m.keys())[0].lower() in non_empty_modules]
    run_module_names = [list(m.keys())[0] for m in run_modules]

    if not _required_logs_found(run_module_names):
        return {"report": report, "config": config, "sys_exit_code": 1}

    # Run the modules!
    plugin_hooks.mqc_trigger("before_modules")
    report.modules_output = list()
    sys_exit_code = 0
    total_mods_starttime = time.time()
    for mod_idx, mod_dict in enumerate(run_modules):
        mod_starttime = time.time()
        this_module = list(mod_dict.keys())[0]
        mod_cust_config = list(mod_dict.values())[0]
        if mod_cust_config is None:
            mod_cust_config = {}
        try:
            mod = config.avail_modules[this_module].load()
            mod.mod_cust_config = mod_cust_config  # feels bad doing this, but seems to work
            output = mod()
            if not isinstance(output, list):
                output = [output]
            for m in output:
                report.modules_output.append(m)

            if config.make_report:
                # Copy over css & js files if requested by the theme
                try:
                    for to, path in report.modules_output[-1].css.items():
                        copy_to = os.path.join(tmp_dir, to)
                        os.makedirs(os.path.dirname(copy_to))
                        shutil.copyfile(path, copy_to)
                except OSError as e:
                    if e.errno == errno.EEXIST:
                        pass
                    else:
                        raise
                except AttributeError:
                    pass
                try:
                    for to, path in report.modules_output[-1].js.items():
                        copy_to = os.path.join(tmp_dir, to)
                        os.makedirs(os.path.dirname(copy_to))
                        shutil.copyfile(path, copy_to)
                except OSError as e:
                    if e.errno == errno.EEXIST:
                        pass
                    else:
                        raise
                except AttributeError:
                    pass

        except ModuleNoSamplesFound:
            logger.debug(f"No samples found: {this_module}")
        except UserWarning:  # UserWarning deprecated from 1.16
            msg = f"DEPRECIATED: Please raise 'ModuleNoSamplesFound' instead of 'UserWarning' in module: {this_module}"
            if config.strict:
                logger.error(msg)
                report.lint_errors.append(msg)
            else:
                logger.debug(msg)
            logger.debug(f"No samples found: {this_module}")
        except KeyboardInterrupt:
            shutil.rmtree(tmp_dir)
            logger.critical(
                "User Cancelled Execution!\n{eq}\n{tb}{eq}\n".format(eq=("=" * 60), tb=traceback.format_exc())
                + "User Cancelled Execution!\nExiting MultiQC..."
            )
            sys.exit(1)
        except:  # noqa: E722
            if config.strict:
                # Crash quickly in the strict mode. This can be helpful for interactive debugging of modules.
                raise

            # Flag the error, but carry on
            class CustomTraceback:
                def __rich_console__(self, console: rich.console.Console, options: rich.console.ConsoleOptions):
                    sys_tb = sys.exc_info()
                    issue_url = "https://github.com/MultiQC/MultiQC/issues/new?template=bug_report.md&title={}%20module%20-%20{}".format(
                        this_module, sys_tb[0].__name__
                    )
                    yield (
                        "Please copy this log and report it at [bright_blue][link={}]https://github.com/MultiQC/MultiQC/issues[/link][/] \n"
                        "[bold underline]Please attach a file that triggers the error.[/] The last file found was: [green]{}[/]\n".format(
                            issue_url, report.last_found_file
                        )
                    )
                    yield Syntax(traceback.format_exc(), "python")

                def __rich_measure__(self, console: rich.console.Console, options: rich.console.ConsoleOptions):
                    tb_width = max([len(line) for line in traceback.format_exc().split("\n")])
                    try:
                        log_width = 71 + len(report.last_found_file)
                    except TypeError:
                        log_width = 71
                    panel_width = max(tb_width, log_width)
                    return rich.console.Measurement(panel_width, panel_width)

            console = rich.console.Console(
                stderr=True,
                force_terminal=util_functions.force_term_colors(),
                color_system=None if config.no_ansi else "auto",
            )
            console.print(
                rich.panel.Panel(
                    CustomTraceback(),
                    title=f"Oops! The '[underline]{this_module}[/]' MultiQC module broke...",
                    expand=False,
                    border_style="red",
                    style="on #272822",
                )
            )
            # Still log.debug this so that it ends up in the log file - above is just stderr for now
            logger.debug(
                f"Oops! The '{this_module}' MultiQC module broke...\n"
                + ("=" * 80)
                + "\n"
                + traceback.format_exc()
                + ("=" * 80)
            )
            # Exit code 1 for CI failures etc
            sys_exit_code = 1

        report.runtimes["mods"][run_module_names[mod_idx]] = time.time() - mod_starttime
    report.runtimes["total_mods"] = time.time() - total_mods_starttime

    # Again, if config.require_logs is set, check if for all explicitly requested
    # modules samples were found.
    if not _required_logs_found([m.anchor for m in report.modules_output]):
        return {"report": report, "config": config, "sys_exit_code": 1}

    # Update report with software versions provided in configs
    software_versions.update_versions_from_config(config, report)

    # Add section for software versions if any are found
    if not config.skip_versions_section and report.software_versions:
        # Importing here to avoid circular imports
        from multiqc.modules.software_versions import MultiqcModule

        report.modules_output.append(MultiqcModule())

    # Special-case module if we want to profile the MultiQC running time
    if config.profile_runtime:
        from multiqc.modules.profile_runtime import MultiqcModule

        report.modules_output.append(MultiqcModule())

    # Did we find anything?
    if len(report.modules_output) == 0:
        logger.warning("No analysis results found. Cleaning up..")
        shutil.rmtree(tmp_dir)
        logger.info("MultiQC complete")
        # Exit with an error code if a module broke
        return {"report": report, "config": config, "sys_exit_code": sys_exit_code}

    if config.make_report:
        # Sort the report module output if we have a config
        if len(getattr(config, "report_section_order", {})) > 0:
            section_id_order = {}
            idx = 10
            for mod in reversed(report.modules_output):
                section_id_order[mod.anchor] = idx
                idx += 10
            for anchor, ss in config.report_section_order.items():
                if anchor not in section_id_order.keys():
                    logger.debug(f"Reordering sections: anchor '{anchor}' not found.")
                    continue
                if ss.get("order") is not None:
                    section_id_order[anchor] = ss["order"]
                if ss.get("after") in section_id_order.keys():
                    section_id_order[anchor] = section_id_order[ss["after"]] + 1
                if ss.get("before") in section_id_order.keys():
                    section_id_order[anchor] = section_id_order[ss["before"]] - 1
            sorted_ids = sorted(section_id_order, key=section_id_order.get)
            report.modules_output = [
                mod for i in reversed(sorted_ids) for mod in report.modules_output if mod.anchor == i
            ]

        # Sort the report sections if we have a config
        # Basically the same as above, but sections within a module
        if len(getattr(config, "report_section_order", {})) > 0:
            # Go through each module
            for midx, mod in enumerate(report.modules_output):
                section_id_order = {}
                # Get a list of the section anchors
                idx = 10
                for s in mod.sections:
                    section_id_order[s["anchor"]] = idx
                    idx += 10
                # Go through each section to be reordered
                for anchor, ss in config.report_section_order.items():
                    # Section to be moved is not in this module
                    if anchor not in section_id_order.keys():
                        logger.debug(f"Reordering sections: anchor '{anchor}' not found for module '{mod.name}'.")
                        continue
                    if ss == "remove":
                        section_id_order[anchor] = False
                        continue
                    if ss.get("order") is not None:
                        section_id_order[anchor] = ss["order"]
                    if ss.get("after") in section_id_order.keys():
                        section_id_order[anchor] = section_id_order[ss["after"]] + 1
                    if ss.get("before") in section_id_order.keys():
                        section_id_order[anchor] = section_id_order[ss["before"]] - 1
                # Remove module sections
                section_id_order = {s: o for s, o in section_id_order.items() if o is not False}
                # Sort the module sections
                sorted_ids = sorted(section_id_order, key=section_id_order.get)
                report.modules_output[midx].sections = [s for i in sorted_ids for s in mod.sections if s["anchor"] == i]

    plugin_hooks.mqc_trigger("after_modules")

    # Remove empty data sections from the General Stats table
    empty_keys = [i for i, d in enumerate(report.general_stats_data[:]) if len(d) == 0]
    empty_keys.sort(reverse=True)
    for i in empty_keys:
        del report.general_stats_data[i]
        del report.general_stats_headers[i]

    # Add general-stats IDs to table row headers
    for idx, h in enumerate(report.general_stats_headers):
        for k in h.keys():
            if "rid" not in h[k]:
                h[k]["rid"] = re.sub(r"\W+", "_", k).strip().strip("_")
            ns_html = re.sub(r"\W+", "_", h[k]["namespace"]).strip().strip("_").lower()
            report.general_stats_headers[idx][k]["rid"] = report.save_htmlid(
                f"mqc-generalstats-{ns_html}-{h[k]['rid']}"
            )

    # Generate the General Statistics HTML & write to file
    if len(report.general_stats_data) > 0 and not config.skip_generalstats:
        pconfig = {
            "id": "general_stats_table",
            "table_title": "General Statistics",
            "save_file": True,
            "raw_data_fn": "multiqc_general_stats",
        }
        report.general_stats_html = table.plot(report.general_stats_data, report.general_stats_headers, pconfig)
    else:
        config.skip_generalstats = True

    if config.data_dir is not None:
        # Write the report sources to disk
        report.data_sources_tofile()

        # Create a file with the module DOIs
        report.dois_tofile(report.modules_output)

    if config.make_report:
        # Compress the report plot JSON data
        runtime_compression_start = time.time()
        logger.debug("Compressing plot data")
        report.plot_compressed_json = report.compress_json(report.plot_data)
        report.runtimes["total_compression"] = time.time() - runtime_compression_start

    plugin_hooks.mqc_trigger("before_report_generation")

    # Data Export / MegaQC integration - save report data to file or send report data to an API endpoint
    if (config.data_dump_file or config.megaqc_url) and config.megaqc_upload:
        multiqc_json_dump = megaqc.multiqc_dump_json(report)
        if config.data_dump_file:
            util_functions.write_data_file(multiqc_json_dump, "multiqc_data", False, "json")
        if config.megaqc_url:
            megaqc.multiqc_api_post(multiqc_json_dump)

    if config.development:
        with open(os.path.join(config.data_dir, "multiqc_plots.js"), "w") as f:
            f.write(json.dumps(report.plot_data))

    # Make the final report path & data directories
    if filename != "stdout":
        if config.make_report:
            config.output_fn = os.path.join(config.output_dir, config.output_fn_name)
        config.data_dir = os.path.join(config.output_dir, config.data_dir_name)
        config.plots_dir = os.path.join(config.output_dir, config.plots_dir_name)
        # del config.data_dir_name
        # del config.plots_dir_name
        deleted_report = False
        deleted_data_dir = False
        deleted_export_plots = False
        # Check for existing reports and remove if -f was specified
        if (
            (config.make_report and os.path.exists(config.output_fn))
            or (config.make_data_dir and os.path.exists(config.data_dir))
            or (config.export_plots and os.path.exists(config.plots_dir))
        ):
            if config.force:
                if config.make_report and os.path.exists(config.output_fn):
                    deleted_report = True
                    os.remove(config.output_fn)
                if config.make_data_dir and os.path.exists(config.data_dir):
                    deleted_data_dir = True
                    shutil.rmtree(config.data_dir)
                if config.export_plots and os.path.exists(config.plots_dir):
                    deleted_export_plots = True
                    shutil.rmtree(config.plots_dir)
            else:
                # Set up the base names of the report and the data dir
                report_num = 1
                dir_base = os.path.basename(config.data_dir)
                plots_base = os.path.basename(config.plots_dir)

                # Iterate through appended numbers until we find one that's free
                while (
                    (config.make_report and os.path.exists(config.output_fn))
                    or (config.make_data_dir and os.path.exists(config.data_dir))
                    or (config.export_plots and os.path.exists(config.plots_dir))
                ):
                    if config.make_report:
                        report_base, report_ext = os.path.splitext(config.output_fn_name)
                        config.output_fn = os.path.join(config.output_dir, f"{report_base}_{report_num}{report_ext}")
                    config.data_dir = os.path.join(config.output_dir, f"{dir_base}_{report_num}")
                    config.plots_dir = os.path.join(config.output_dir, f"{plots_base}_{report_num}")
                    report_num += 1
                if config.make_report:
                    config.output_fn_name = os.path.basename(config.output_fn)
                config.data_dir_name = os.path.basename(config.data_dir)
                config.plots_dir_name = os.path.basename(config.plots_dir)
                logger.info("Existing reports found, adding suffix to filenames. Use '--force' to overwrite.")

        # Make directories for report if needed
        if config.make_report:
            if not os.path.exists(os.path.dirname(config.output_fn)):
                os.makedirs(os.path.dirname(config.output_fn))
            logger.info(
                "Report      : {}{}".format(
                    os.path.relpath(config.output_fn),
                    "   (overwritten)" if deleted_report else "",
                )
            )
        else:
            logger.info("Report      : None")

        if config.make_data_dir is False:
            logger.info("Data        : None")
        else:
            # Make directories for data_dir
            logger.info(
                "Data        : {}{}".format(
                    os.path.relpath(config.data_dir),
                    "   (overwritten)" if deleted_data_dir else "",
                )
            )
            # Modules have run, so data directory should be complete by now. Move its contents.
            logger.debug(f"Moving data file from '{config.data_tmp_dir}' to '{config.data_dir}'")
            shutil.copytree(
                config.data_tmp_dir,
                config.data_dir,
                # Override default shutil.copy2 function to copy files. The default
                # function copies times and mode, which we want to avoid on purpose
                # to get around the problem with mounted CIFS shares (see #625).
                # shutil.copyfile only copies the file without any metadata.
                copy_function=shutil.copyfile,
            )
            shutil.rmtree(config.data_tmp_dir)

        if config.output_fn is not None:
            logger.debug(f"Full report path: {os.path.realpath(config.output_fn)}")

        # Copy across the static plot images if requested
        if config.export_plots:
            config.plots_dir = os.path.join(config.output_dir, config.plots_dir_name)
            if os.path.exists(config.plots_dir):
                if config.force:
                    shutil.rmtree(config.plots_dir)
                else:
                    logger.error(f"Output directory {config.plots_dir} already exists.")
                    logger.info("Use -f or --force to overwrite existing reports")
                    shutil.rmtree(tmp_dir)
                    return {"report": report, "config": config, "sys_exit_code": 1}
            logger.info(
                "Plots       : {}{}".format(
                    os.path.relpath(config.plots_dir),
                    "   (overwritten)" if deleted_export_plots else "",
                )
            )

            # Modules have run, so plots directory should be complete by now. Move its contents.
            logger.debug(f"Moving plots directory from '{config.plots_tmp_dir}' to '{config.plots_dir}'")
            shutil.copytree(
                config.plots_tmp_dir,
                config.plots_dir,
                # Override default shutil.copy2 function to copy files. The default
                # function copies times and mode, which we want to avoid on purpose
                # to get around the problem with mounted CIFS shares (see #625).
                # shutil.copyfile only copies the file without any metadata.
                copy_function=shutil.copyfile,
            )
            shutil.rmtree(config.plots_tmp_dir)

    plugin_hooks.mqc_trigger("before_template")

    # Generate report if required
    if config.make_report:
        # Load in parent template files first if a child theme
        parent_template = None
        try:
            parent_template = config.avail_templates[template_mod.template_parent].load()
        except AttributeError:
            pass  # Not a child theme
        else:
            shutil.copytree(parent_template.template_dir, tmp_dir, dirs_exist_ok=True)

        # Copy the template files to the tmp directory (`dirs_exist_ok` makes sure
        # parent template files are overwritten)
        shutil.copytree(template_mod.template_dir, tmp_dir, dirs_exist_ok=True)

        # Function to include file contents in Jinja template
        def include_file(name, fdir=tmp_dir, b64=False):
            try:
                if fdir is None:
                    fdir = ""
                path = os.path.join(fdir, name)

                if config.development:
                    if os.path.exists(dev_path := os.path.join(template_mod.template_dir, name)):
                        fdir = template_mod.template_dir
                        name = dev_path
                        path = dev_path
                    elif parent_template and os.path.exists(
                        dev_path := os.path.join(parent_template.template_dir, name)
                    ):
                        fdir = template_mod.template_dir
                        name = dev_path
                        path = dev_path

                    if re.match(r".*\.min\.(js|css)$", name):
                        unminimized_name = re.sub(r"\.min\.", ".", name)
                        if os.path.exists(os.path.join(fdir, unminimized_name)):
                            name = unminimized_name

                    if name.endswith(".js"):
                        return f'</script><script type="text/javascript" src="{name}">'
                    if name.endswith(".css"):
                        return f'</style><link rel="stylesheet" href="{name}">'

                if b64:
                    with io.open(path, "rb") as f:
                        return base64.b64encode(f.read()).decode("utf-8")
                else:
                    with io.open(path, "r", encoding="utf-8") as f:
                        return f.read()
            except (OSError, IOError) as e:
                logger.error(f"Could not include file '{name}': {e}")

        # Load the report template
        try:
            env = jinja2.Environment(loader=jinja2.FileSystemLoader(tmp_dir))
            env.globals["include_file"] = include_file
            j_template = env.get_template(template_mod.base_fn, globals={"development": config.development})
        except:  # noqa: E722
            raise IOError(f"Could not load {config.template} template file '{template_mod.base_fn}'")

        # Use jinja2 to render the template and overwrite
        config.analysis_dir = [os.path.realpath(d) for d in config.analysis_dir]
        report_output = j_template.render(report=report, config=config)
        if filename == "stdout":
            print(report_output.encode("utf-8"), file=sys.stdout)
        else:
            try:
                with io.open(config.output_fn, "w", encoding="utf-8") as f:
                    print(report_output, file=f)
            except IOError as e:
                raise IOError(f"Could not print report to '{config.output_fn}' - {IOError(e)}")

            # Copy over files if requested by the theme
            try:
                for f in template_mod.copy_files:
                    fn = os.path.join(tmp_dir, f)
                    dest_dir = os.path.join(os.path.dirname(config.output_fn), f)
                    shutil.copytree(fn, dest_dir, dirs_exist_ok=True)
            except AttributeError:
                pass  # No files to copy

    # Clean up temporary directory
    shutil.rmtree(tmp_dir)

    # Zip the data directory if requested
    if config.zip_data_dir and config.data_dir is not None:
        shutil.make_archive(config.data_dir, "zip", config.data_dir)
        shutil.rmtree(config.data_dir)

    # Try to create a PDF if requested
    if make_pdf:
        try:
            pdf_fn_name = config.output_fn.replace(".html", ".pdf")
            pandoc_call = [
                "pandoc",
                "--standalone",
                config.output_fn,
                "--output",
                pdf_fn_name,
                "--pdf-engine=xelatex",
                "-V",
                "documentclass=article",
                "-V",
                "geometry=margin=1in",
                "-V",
                "title=",
            ]
            if config.pandoc_template is not None:
                pandoc_call.append(f"--template={config.pandoc_template}")
            logger.debug(f"Attempting Pandoc conversion to PDF with following command:\n{' '.join(pandoc_call)}")
            pdf_exit_code = subprocess.call(pandoc_call)
            if pdf_exit_code != 0:
                logger.error("Error creating PDF! Pandoc returned a non-zero exit code.")
            else:
                logger.info(f"PDF Report  : {pdf_fn_name}")
        except OSError as e:
            if e.errno == errno.ENOENT:
                logger.error("Error creating PDF - pandoc not found. Is it installed? http://pandoc.org/")
            else:
                logger.error(
                    "Error creating PDF! Something went wrong when creating the PDF\n"
                    + ("=" * 60)
                    + f"\n{traceback.format_exc()}\n"
                    + ("=" * 60)
                )

    plugin_hooks.mqc_trigger("execution_finish")

    report.runtimes["total"] = time.time() - start_execution_time
    if config.profile_runtime:
        logger.warning(f"Run took {report.runtimes['total']:.2f} seconds")
        logger.warning(f" - {report.runtimes['total_sp']:.2f}s: Searching files")
        logger.warning(f" - {report.runtimes['total_mods']:.2f}s: Running modules")
        if config.make_report:
            logger.warning(f" - {report.runtimes['total_compression']:.2f}s: Compressing report data")
            logger.info(f"For more information, see the 'Run Time' section in {os.path.relpath(config.output_fn)}")

    if report.num_mpl_plots > 0 and not config.plots_force_flat:
        if not config.plots_force_interactive:
            console.print(
                "[blue]|           multiqc[/] | "
                "Flat-image plots used. Disable with '--interactive'. "
                "See [link=https://multiqc.info/docs/#flat--interactive-plots]docs[/link]."
            )

    if config.strict and len(report.lint_errors) > 0:
        logger.error(f"Found {len(report.lint_errors)} linting errors!\n" + "\n".join(report.lint_errors))
        sys_exit_code = 1

    logger.info("MultiQC complete")

    # Move the log file into the data directory
    log.move_tmp_log(logger)

    # Return the running information from the run:
    #
    # * report instance
    # * config instance
    # * appropriate error code (eg. 1 if a module broke, 0 on success)
    #
    return {"report": report, "config": config, "sys_exit_code": sys_exit_code}


def _required_logs_found(modules_with_logs):
    if config.require_logs:
        required_modules_with_no_logs = [
            m
            for m in getattr(config, "run_modules", [])
            if m.lower() not in [m.lower() for m in modules_with_logs]
            and m.lower() not in getattr(config, "exclude_modules", [])
        ]
        if required_modules_with_no_logs:
            logger.critical(
                "The following modules were explicitly requested but no log files were found: {}".format(
                    ", ".join(required_modules_with_no_logs)
                )
            )
            return False
    return True<|MERGE_RESOLUTION|>--- conflicted
+++ resolved
@@ -20,12 +20,6 @@
 import time
 import json
 import traceback
-<<<<<<< HEAD
-from distutils import version
-from distutils.dir_util import copy_tree
-=======
-from urllib.request import urlopen
->>>>>>> 6c613e88
 
 import jinja2
 import requests
@@ -411,7 +405,6 @@
     # Check that we're running the latest version of MultiQC
     if config.no_version_check is not True:
         try:
-<<<<<<< HEAD
             # Fetch the version info from the API
             meta = {
                 "version_multiqc": config.short_version,
@@ -433,23 +426,13 @@
                     getattr(logger, level)(msg["message"])
             # Available update log if newer
             remote_version = release_info["latest_release"]
-            if version.StrictVersion(re.sub("[^0-9\.]", "", remote_version["version"])) > version.StrictVersion(
-                re.sub(r"[^0-9\.]", "", config.short_version)
+            if version.parse(re.sub(r"[^0-9.]", "", remote_version["version"])) > version.parse(
+                re.sub(r"[^0-9.]", "", config.short_version)
             ):
                 logger.warning(f"MultiQC Version {remote_version['version']} now available!")
             logger.debug(
                 f"Latest MultiQC version is {remote_version['version']}, released {remote_version['release_date']}"
             )
-=======
-            response = urlopen(f"http://multiqc.info/version.php?v={config.short_version}", timeout=5)
-            remote_version = response.read().decode("utf-8").strip()
-            if version.parse(re.sub(r"[^0-9.]", "", remote_version)) > version.parse(
-                re.sub(r"[^0-9.]", "", config.short_version)
-            ):
-                logger.warning(f"MultiQC Version {remote_version} now available!")
-            else:
-                logger.debug(f"Latest MultiQC version is {remote_version}")
->>>>>>> 6c613e88
         except Exception as e:
             logger.debug(f"Could not connect to multiqc.info for version check: {e}")
 

"""
The main function to run MultiQC.
Primarily called by multiqc.__main__.py
Imported by __init__.py so available as multiqc.run()
"""

import logging
import os
import subprocess
import sys
import time
import traceback
from typing import Optional, Tuple

import rich_click as click

from multiqc import config, report, validation
from multiqc.core import log_and_rich, plugin_hooks
from multiqc.core.exceptions import NoAnalysisFound, RunError
from multiqc.core.exec_modules import exec_modules
from multiqc.core.file_search import file_search
from multiqc.core.order_modules_and_sections import order_modules_and_sections
from multiqc.core.update_config import ClConfig, update_config
from multiqc.core.version_check import check_version
from multiqc.core.write_results import write_results
from multiqc.utils import util_functions
from multiqc.validation import ModuleConfigValidationError

logger = logging.getLogger(__name__)

start_execution_time = time.time()

NO_ANSI_FLAG = "--no-ansi"

# Configuration for rich-click CLI help
click.rich_click.COLOR_SYSTEM = "auto" if NO_ANSI_FLAG not in sys.argv else None
click.rich_click.USE_RICH_MARKUP = True
click.rich_click.SHOW_METAVARS_COLUMN = False
click.rich_click.APPEND_METAVARS_HELP = True
emoji = log_and_rich.choose_emoji(use_rich=True)
emoji = f" {emoji}" if emoji else ""
click.rich_click.HEADER_TEXT = (
    f"[dark_orange]///[/] [bold][link=https://multiqc.info]MultiQC[/link][/]{emoji} [dim]v{config.version}[/]"
)
click.rich_click.FOOTER_TEXT = "See [link=http://multiqc.info]http://multiqc.info[/] for more details."
click.rich_click.ERRORS_SUGGESTION = (
    f"This is MultiQC [cyan]v{config.version}[/]\nFor more help, "
    f"run '[yellow]multiqc --help[/]' or visit ["
    f"link=http://multiqc.info]http://multiqc.info[/]"
)
click.rich_click.STYLE_ERRORS_SUGGESTION = ""
click.rich_click.OPTION_GROUPS = {
    "multiqc": [
        {
            "name": "Main options",
            "options": [
                "--force",
                "--config",
                "--cl-config",
                "--filename",
                "--outdir",
                "--ignore",
                "--ignore-samples",
                "--ignore-symlinks",
                "--file-list",
            ],
        },
        {
            "name": "Choosing modules to run",
            "options": [
                "--module",
                "--exclude",
                "--require-logs",
            ],
        },
        {
            "name": "Sample handling",
            "options": [
                "--dirs",
                "--dirs-depth",
                "--fullnames",
                "--fn_as_s_name",
                "--rename-sample-names",
                "--replace-names",
            ],
        },
        {
            "name": "Report customisation",
            "options": [
                "--title",
                "--comment",
                "--template",
                "--sample-names",
                "--sample-filters",
                "--custom-css-file",
            ],
        },
        {
            "name": "Output files",
            "options": [
                "--flat",
                "--interactive",
                "--export",
                "--data-dir",
                "--no-data-dir",
                "--data-format",
                "--zip-data-dir",
                "--no-report",
                "--clean-up",
                "--pdf",
            ],
        },
        {
            "name": "MultiQC behaviour",
            "options": [
                "--verbose",
                "--quiet",
                "--no-version-check",
                "--strict",
                "--development",
                "--profile-runtime",
                "--profile-memory",
                "--no-megaqc-upload",
                "--no-ansi",
                "--version",
                "--help",
            ],
        },
        {
            "name": "AI Features",
            "options": [
                "--ai-summary",
                "--ai-summary-full",
                "--ai-provider",
            ],
        },
    ],
}


@click.command(context_settings=dict(help_option_names=["-h", "--help"]))
@click.argument(
    "analysis_dir",
    type=click.Path(exists=True),
    nargs=-1,
    required=True,
    metavar="[ANALYSIS DIRECTORY]",
)
@click.option(
    "-f",
    "--force",
    is_flag=True,
    default=None,
    help="Overwrite any existing reports",
)
@click.option(
    "-d",
    "--dirs",
    "prepend_dirs",
    is_flag=True,
    default=None,
    help="Prepend directory to sample names",
)
@click.option(
    "-dd",
    "--dirs-depth",
    "dirs_depth",
    type=int,
    help="Prepend [yellow i]n[/] directories to sample names. Negative number to take from start of path.",
)
@click.option(
    "-s",
    "--fullnames",
    "fn_clean_sample_names",
    flag_value=False,
    default=None,
    help="Do not clean the sample names [i](leave as full file name)[/]",
)
@click.option(
    "-i",
    "--title",
    type=str,
    help="Report title. Printed as page header, used for filename if not otherwise specified.",
)
@click.option(
    "-b",
    "--comment",
    "report_comment",
    type=str,
    help="Custom comment, will be printed at the top of the report.",
)
@click.option(
    "-n",
    "--filename",
    type=str,
    help="Report filename. Use '[yellow i]stdout[/]' to print to standard out.",
)
@click.option(
    "-o",
    "--outdir",
    "output_dir",
    type=str,
    help="Create report in the specified output directory.",
)
@click.option(
    "-t",
    "--template",
    type=click.Choice(list(config.avail_templates.keys())),
    metavar=None,
    help="Report template to use.",
)
@click.option(
    "-x",
    "--ignore",
    type=str,
    multiple=True,
    metavar="GLOB EXPRESSION",
    help="Ignore analysis files",
)
@click.option(
    "--ignore-samples",
    "ignore_samples",
    type=str,
    multiple=True,
    metavar="GLOB EXPRESSION",
    help="Ignore sample names",
)
@click.option(
    "--ignore-symlinks",
    "ignore_symlinks",
    is_flag=True,
    default=None,
    help="Ignore symlinked directories and files",
)
@click.option(
    "--fn_as_s_name",
    "use_filename_as_sample_name",
    is_flag=True,
    default=None,
    help="Use the log filename as the sample name",
)
@click.option(
    "--replace-names",
    "replace_names",
    type=click.Path(exists=True, readable=True),
    help="TSV file to rename sample names during report generation",
)
@click.option(
    "--sample-names",
    "sample_names",
    type=click.Path(exists=True, readable=True),
    help="TSV file containing alternative sample names for renaming buttons in the report",
)
@click.option(
    "--sample-filters",
    "sample_filters",
    type=click.Path(exists=True, readable=True),
    help="TSV file containing show/hide patterns for the report",
)
@click.option(
    "-l",
    "--file-list",
    "file_list",
    is_flag=True,
    default=None,
    help="Supply a file containing a list of file paths to be searched, one per row",
)
@click.option(
    "-e",
    "--exclude",
    "exclude_modules",
    metavar="[MODULE NAME]",
    type=click.Choice(sorted(["general_stats"] + list(config.avail_modules.keys()))),
    multiple=True,
    help="Do not use this module. Can specify multiple times.",
)
@click.option(
    "-m",
    "--module",
    "run_modules",
    metavar="[MODULE NAME]",
    type=click.Choice(sorted(config.avail_modules.keys())),
    multiple=True,
    help="Use only this module. Can specify multiple times.",
)
@click.option(
    "--require-logs",
    "require_logs",
    is_flag=True,
    default=None,
    help="Require all explicitly requested modules to have log files. If not, MultiQC will exit with an error.",
)
@click.option(
    "--data-dir/--no-data-dir",
    "make_data_dir",
    is_flag=True,
    default=None,
    help="Force the parsed data directory to be created.",
)
@click.option(
    "-k",
    "--data-format",
    "data_format",
    type=click.Choice(list(config.data_format_extensions.keys())),
    help="Output parsed data in a different format.",
)
@click.option(
    "-z",
    "--zip-data-dir",
    "zip_data_dir",
    is_flag=True,
    default=None,
    help="Compress the data directory.",
)
@click.option(
    "--no-report",
    "make_report",
    flag_value=False,
    default=None,
    help="Do not generate a report, only export data and plots",
)
@click.option(
    "-p",
    "--export",
    "export_plots",
    is_flag=True,
    default=None,
    help="Export plots as static images in addition to the report",
)
@click.option(
    "-fp",
    "--flat",
    "plots_force_flat",
    is_flag=True,
    default=None,
    help="Use only flat plots [i](static images)[/]",
)
@click.option(
    "-ip",
    "--interactive",
    "plots_force_interactive",
    is_flag=True,
    default=None,
    help="Use only interactive plots [i](in-browser Javascript)[/]",
)
@click.option(
    "--strict",
    "strict",
    is_flag=True,
    default=None,
    help="Don't catch exceptions, run additional code checks to help development.",
)
@click.option(
    "--development",
    "--dev",
    "development",
    is_flag=True,
    default=None,
    help="Development mode. Do not compress and minimise JS, export uncompressed plot data",
)
@click.option(
    "--pdf",
    "make_pdf",
    is_flag=True,
    default=None,
    help="Creates PDF report with the [i]'simple'[/] template. Requires [link=https://pandoc.org/]Pandoc[/] to be "
    "installed.",
)
@click.option(
    "--no-megaqc-upload",
    "no_megaqc_upload",
    is_flag=True,
    default=None,
    help="Don't upload generated report to MegaQC, even if MegaQC options are found",
)
@click.option(
    "-c",
    "--config",
    "config_files",
    type=click.Path(exists=True, readable=True),
    multiple=True,
    help="Specific config file to load, after those in MultiQC dir / home dir / working dir.",
)
@click.option(
    "--cl-config",
    type=str,
    multiple=True,
    help="Specify MultiQC config YAML on the command line",
)
@click.option(
    "-v",
    "--verbose",
    count=True,
    default=0,
    help="Increase output verbosity.",
)
@click.option(
    "-q",
    "--quiet",
    is_flag=True,
    default=None,
    help="Only show log warnings",
)
@click.option(
    "--profile-runtime",
    "profile_runtime",
    is_flag=True,
    default=None,
    help="Add analysis of how long MultiQC takes to run to the report",
)
@click.option(
    "--profile-memory",
    "profile_memory",
    is_flag=True,
    default=None,
    help="Add analysis of how much memory each module uses. Note that tracking memory will increase the runtime, "
    "so the runtime metrics could scale up a few times",
)
@click.option(
    NO_ANSI_FLAG,
    "no_ansi",
    is_flag=True,
    default=None,
    help="Disable coloured log output",
)
@click.option(
    "--custom-css-file",
    "custom_css_files",
    type=click.Path(exists=True, readable=True),
    multiple=True,
    help="Custom CSS file to add to the final report",
)
@click.option(
    "--clean-up/--no-clean-up",
    "clean_up",
    is_flag=True,
    default=True,
    help="Remove the temporary directory and log file after finishing",
)
@click.option(
    "--no-version-check",
    "no_version_check",
    is_flag=True,
    default=None,
    help="Disable checking the latest MultiQC version on the server",
)
@click.option(
    "--ai",
    "--ai-summary",
    "ai_summary",
    is_flag=True,
    default=None,
    help="Generate an AI summary of the report",
)
@click.option(
    "--ai-summary-full",
    "ai_summary_full",
    is_flag=True,
    default=None,
    help="Generate a detailed AI summary of the report",
)
@click.option(
    "--ai-provider",
    type=click.Choice(["seqera", "openai", "anthropic"]),
    help=f"Select AI provider for report summarization. [dim yellow](Default: {config.ai_provider})",
)
@click.version_option(config.version, prog_name="multiqc")
def run_cli(analysis_dir: Tuple[str], clean_up: bool, **kwargs):
    # Main MultiQC run command for use with the click command line, complete with all click function decorators.
    # To make it easy to use MultiQC within notebooks and other locations that don't need click, we simply pass the
    # parsed variables on to a vanilla python function.

    """MultiQC aggregates results from bioinformatics analyses across many samples into a single report.

    It searches a given directory for analysis logs and compiles an HTML report.
    It's a general use tool, perfect for summarising the output from numerous
    bioinformatics tools.

    To run, supply with one or more directory to scan for analysis results.
    For example, to run in the current working directory, use '[blue bold]multiqc .[/]'
    """

    cl_config_kwargs = {k: v for k, v in kwargs.items() if k in ClConfig.model_fields}
    other_fields = {k: v for k, v in kwargs.items() if k not in ClConfig.model_fields}
    cfg = ClConfig(**cl_config_kwargs, unknown_options=other_fields)

    validation.collapse_repeated_messages = True  # to avoid cluttering output

    # Pass on to a regular function that can be used easily without click
    result = run(*analysis_dir, clean_up=clean_up, cfg=cfg, interactive=False)

    # End execution using the exit code returned from MultiQC
    sys.exit(result.sys_exit_code)


class RunResult:
    """
    Returned by a MultiQC run for interactive use. Contains the following information:

    * appropriate error code (e.g. 1 if a module broke, 0 on success)
    * error message if a module broke
    """

    def __init__(self, sys_exit_code: int = 0, message: str = ""):
        self.sys_exit_code = sys_exit_code
        self.message = message


def run(
    *analysis_dir,
    clean_up: bool = True,
    cfg: Optional[ClConfig] = None,
    interactive: bool = True,
) -> RunResult:
    """
    MultiQC aggregates results from bioinformatics analyses across many samples into a single report.

    It searches a given directory for analysis logs and compiles an HTML report.
    It's a general use tool, perfect for summarising the output from numerous
    bioinformatics tools.

    To run, supply with one or more directory to scan for analysis results.
    To run here, use 'multiqc .'

    See http://multiqc.info for more details.
    """

    # In case if run() is called multiple times in the same session:
    report.reset()
    config.reset()

    update_config(*analysis_dir, cfg=cfg, log_to_file=not interactive, print_intro_fn=print_intro)

    check_version()

    logger.debug(f"Working dir : {os.getcwd()}")
    if config.make_pdf:
        _check_pdf_export_possible()

    logger.debug(f"Template    : {config.template}")
    if config.strict:
        logger.info(
            "Strict mode specified. Will exit early if a module or a template crashed, and will "
            "give warnings if anything is not optimally configured in a module or a template."
        )

    report.multiqc_command = " ".join(sys.argv)
    logger.debug(f"Command used: {report.multiqc_command}")

    try:
        mod_dicts_in_order = file_search()

        exec_modules(mod_dicts_in_order)

        order_modules_and_sections()

        write_results()

    except NoAnalysisFound as e:
        logger.warning(f"{e.message}. Cleaning up…")
        return RunResult(message="No analysis results found", sys_exit_code=e.sys_exit_code)

    except ModuleConfigValidationError as e:
        logger.error(
            "Config validation error. Exiting because the _strict_ mode is enabled. Please refer to the errors show "
            "above. Cleaning up…"
        )
        return RunResult(message=e.message, sys_exit_code=1)

    except RunError as e:
        if e.message:
            logger.critical(e.message)
        return RunResult(message=e.message, sys_exit_code=e.sys_exit_code)

    except KeyboardInterrupt:
        logger.critical(
            "User Cancelled Execution!\n{eq}\n{tb}{eq}\n".format(eq=("=" * 60), tb=traceback.format_exc())
            + "User Cancelled Execution!\nExiting MultiQC..."
        )
        return RunResult(sys_exit_code=1)

    else:
        plugin_hooks.mqc_trigger("execution_finish")

        report.runtimes.total = time.time() - start_execution_time
        if config.profile_runtime:
            logger.warning(f"Run took {report.runtimes.total:.2f} seconds")
            logger.warning(f" - {report.runtimes.total_sp:.2f}s: Searching files")
            logger.warning(f" - {report.runtimes.total_mods:.2f}s: Running modules")
            if config.make_report:
                logger.warning(f" - {report.runtimes.total_compression:.2f}s: Compressing report data")
                logger.info("For more information, see the 'Run Time' section in the report")

        if report.num_flat_plots > 0 and not config.plots_force_flat:
            if not config.plots_force_interactive:
                log_and_rich.rich_console_print(
                    "[blue]|           multiqc[/] | "
                    "Flat-image plots used. Disable with '--interactive'. "
                    "See [link=https://docs.seqera.io/multiqc/#flat--interactive-plots]docs[/link]."
                )

        sys_exit_code = 0
        if config.strict and len(report.lint_errors) > 0:
            logger.error(f"{len(report.lint_errors)} linting errors:\n" + "\n".join(report.lint_errors))
            sys_exit_code = 1

<<<<<<< HEAD
        (logger.info("MultiQC complete") if sys_exit_code == 0 else logger.error("MultiQC complete with errors"))
=======
        if sys_exit_code == 0:
            logger.info("MultiQC complete")
        else:
            logger.error("MultiQC complete with errors")
>>>>>>> 6a529db1
        return RunResult(sys_exit_code=sys_exit_code)

    finally:
        if clean_up:
            report.remove_tmp_dir()


def _check_pdf_export_possible():
    if subprocess.call(["which", "pandoc"]) != 0:
        logger.error(
            "`pandoc` and `pdflatex` tools are required to create a PDF report. Please install those and try "
            "again. See http://pandoc.org/installing.html for the `pandoc` installation instructions "
            "(e.g. `brew install pandoc` on macOS), and install LaTeX for `pdflatex` (e.g. `brew install basictex`"
            "on macOS). Alternatively, omit the `--pdf` option or unset `make_pdf: true` in the MultiQC config."
        )
        return RunResult(message="Pandoc is required to create PDF reports", sys_exit_code=1)

    if subprocess.call(["which", "pdflatex"]) != 0:
        logger.error(
            "The `pdflatex` tool is required to create a PDF report. Please install LaTeX and try again, "
            "e.g. `brew install basictex` on macOS. Alternatively, omit the `--pdf` option"
            "or unset `make_pdf: true` in the MultiQC config."
        )
        return RunResult(message="LaTeX is required to create PDF reports", sys_exit_code=1)

    logger.info("--pdf specified. Using non-interactive HTML template.")


def print_intro():
    if not config.quiet:
        if util_functions.is_running_in_notebook():
            _print_intro_with_coloredlogs()
        else:
            _print_intro_with_rich()


def _print_intro_with_coloredlogs():
    # Print intro
    if config.no_ansi is False:
        BOLD = "\033[1m"
        DIM = "\033[2m"
        DARK_ORANGE = "\033[38;5;208m"  # ANSI code for dark orange color
        RESET = "\033[0m"
    else:
        BOLD = ""
        DIM = ""
        DARK_ORANGE = ""
        RESET = ""
    emoji = log_and_rich.choose_emoji()
    emoji = f" {emoji}" if emoji else ""
    intro = f"{DARK_ORANGE}///{RESET} {BOLD}https://multiqc.info{RESET}{emoji} {DIM}v{config.version}{RESET}"
    if not util_functions.is_running_in_notebook():
        intro = f"\n{intro}\n"
    logger.info(intro)


def _print_intro_with_rich():
    if log_and_rich.rich_console is not None:
        log_and_rich.rich_console.print(f"\n{log_and_rich.rich_click.rich_click.HEADER_TEXT}\n")<|MERGE_RESOLUTION|>--- conflicted
+++ resolved
@@ -604,14 +604,10 @@
             logger.error(f"{len(report.lint_errors)} linting errors:\n" + "\n".join(report.lint_errors))
             sys_exit_code = 1
 
-<<<<<<< HEAD
-        (logger.info("MultiQC complete") if sys_exit_code == 0 else logger.error("MultiQC complete with errors"))
-=======
         if sys_exit_code == 0:
             logger.info("MultiQC complete")
         else:
             logger.error("MultiQC complete with errors")
->>>>>>> 6a529db1
         return RunResult(sys_exit_code=sys_exit_code)
 
     finally:

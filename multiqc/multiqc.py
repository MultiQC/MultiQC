#!/usr/bin/env python
# -*- coding: utf-8 -*-
"""
multiqc.multiqc
~~~~~~~~~~~~~~~~~~~~~
The main function to run MultiQC. Sorry about the messy namespace.
Primarily called by multiqc.__main__.py
Imported by __init__.py so available as multiqc.run()
"""
import base64
import errno
import io
import os
import re
import shutil
import subprocess
import sys
import tempfile
import time
import traceback
from distutils.dir_util import copy_tree
from urllib.request import urlopen

import jinja2
import rich
import rich_click as click
from packaging import version
from rich.syntax import Syntax

from .modules.base_module import ModuleNoSamplesFound
from .plots import table
from .utils import config, log, megaqc, plugin_hooks, report, software_versions, strict_helpers, util_functions

# Set up logging
start_execution_time = time.time()
logger = config.logger

# Configuration for rich-click CLI help
click.rich_click.USE_RICH_MARKUP = True
click.rich_click.SHOW_METAVARS_COLUMN = False
click.rich_click.APPEND_METAVARS_HELP = True
click.rich_click.HEADER_TEXT = (
    f"[blue]/[/][green]/[/][red]/[/] [bold][link=https://multiqc.info]MultiQC[/link][/] :mag: [dim]| v{config.version}"
)
click.rich_click.FOOTER_TEXT = "See [link=http://multiqc.info]http://multiqc.info[/] for more details."
click.rich_click.ERRORS_SUGGESTION = f"This is MultiQC [cyan]v{config.version}[/]\nFor more help, run '[yellow]multiqc --help[/]' or visit [link=http://multiqc.info]http://multiqc.info[/]"
click.rich_click.STYLE_ERRORS_SUGGESTION = ""
click.rich_click.OPTION_GROUPS = {
    "multiqc": [
        {
            "name": "Main options",
            "options": [
                "--force",
                "--config",
                "--cl-config",
                "--filename",
                "--outdir",
                "--ignore",
                "--ignore-samples",
                "--ignore-symlinks",
                "--file-list",
            ],
        },
        {
            "name": "Choosing modules to run",
            "options": [
                "--module",
                "--exclude",
                "--tag",
                "--view-tags",
            ],
        },
        {
            "name": "Sample handling",
            "options": [
                "--dirs",
                "--dirs-depth",
                "--fullnames",
                "--fn_as_s_name",
                "--rename-sample-names",
                "--replace-names",
            ],
        },
        {
            "name": "Report customisation",
            "options": [
                "--title",
                "--comment",
                "--template",
                "--sample-names",
                "--sample-filters",
                "--custom-css-file",
            ],
        },
        {
            "name": "Output files",
            "options": [
                "--flat",
                "--interactive",
                "--export",
                "--data-dir",
                "--no-data-dir",
                "--data-format",
                "--zip-data-dir",
                "--no-report",
                "--pdf",
            ],
        },
        {
            "name": "MultiQC behaviour",
            "options": [
                "--verbose",
                "--quiet",
                "--strict",
                "--profile-runtime",
                "--no-megaqc-upload",
                "--no-ansi",
                "--version",
                "--help",
            ],
        },
    ],
}


@click.command(context_settings=dict(help_option_names=["-h", "--help"]))
@click.argument("analysis_dir", type=click.Path(exists=True), nargs=-1, required=True, metavar="[ANALYSIS DIRECTORY]")
@click.option("-f", "--force", is_flag=True, help="Overwrite any existing reports")
@click.option("-d", "--dirs", is_flag=True, help="Prepend directory to sample names")
@click.option(
    "-dd",
    "--dirs-depth",
    "dirs_depth",
    type=int,
    help="Prepend [yellow i]n[/] directories to sample names. Negative number to take from start of path.",
)
@click.option(
    "-s",
    "--fullnames",
    "no_clean_sname",
    is_flag=True,
    help="Do not clean the sample names [i](leave as full file name)[/]",
)
@click.option(
    "-i",
    "--title",
    type=str,
    help="Report title. Printed as page header, used for filename if not otherwise specified.",
)
@click.option(
    "-b", "--comment", "report_comment", type=str, help="Custom comment, will be printed at the top of the report."
)
@click.option("-n", "--filename", type=str, help="Report filename. Use '[yellow i]stdout[/]' to print to standard out.")
@click.option("-o", "--outdir", type=str, help="Create report in the specified output directory.")
@click.option(
    "-t", "--template", type=click.Choice(config.avail_templates), metavar=None, help="Report template to use."
)
@click.option("--tag", "module_tag", type=str, multiple=True, help="Use only modules which tagged with this keyword")
@click.option(
    "--view-tags",
    is_flag=True,
    callback=util_functions.view_all_tags,
    expose_value=False,
    is_eager=True,
    help="View the available tags and which modules they load",
)
@click.option("-x", "--ignore", type=str, multiple=True, metavar="GLOB EXPRESSION", help="Ignore analysis files")
@click.option(
    "--ignore-samples", "ignore_samples", type=str, multiple=True, metavar="GLOB EXPRESSION", help="Ignore sample names"
)
@click.option("--ignore-symlinks", "ignore_symlinks", is_flag=True, help="Ignore symlinked directories and files")
@click.option(
    "--fn_as_s_name", "use_filename_as_sample_name", is_flag=True, help="Use the log filename as the sample name"
)
@click.option(
    "--replace-names",
    "replace_names",
    type=click.Path(exists=True, readable=True),
    help="TSV file to rename sample names during report generation",
)
@click.option(
    "--sample-names",
    "sample_names",
    type=click.Path(exists=True, readable=True),
    help="TSV file containing alternative sample names for renaming buttons in the report",
)
@click.option(
    "--sample-filters",
    "sample_filters",
    type=click.Path(exists=True, readable=True),
    help="TSV file containing show/hide patterns for the report",
)
@click.option(
    "-l", "--file-list", is_flag=True, help="Supply a file containing a list of file paths to be searched, one per row"
)
@click.option(
    "-e",
    "--exclude",
    metavar="[MODULE NAME]",
    type=click.Choice(sorted(["general_stats"] + list(config.avail_modules.keys()))),
    multiple=True,
    help="Do not use this module. Can specify multiple times.",
)
@click.option(
    "-m",
    "--module",
    metavar="[MODULE NAME]",
    type=click.Choice(sorted(config.avail_modules.keys())),
    multiple=True,
    help="Use only this module. Can specify multiple times.",
)
@click.option("--data-dir", "make_data_dir", is_flag=True, help="Force the parsed data directory to be created.")
@click.option(
    "--no-data-dir", "no_data_dir", is_flag=True, help="Prevent the parsed data directory from being created."
)
@click.option(
    "-k",
    "--data-format",
    "data_format",
    type=click.Choice(config.data_format_extensions.keys()),
    help="Output parsed data in a different format.",
)
@click.option("-z", "--zip-data-dir", "zip_data_dir", is_flag=True, help="Compress the data directory.")
@click.option("--no-report", "no_report", is_flag=True, help="Do not generate a report, only export data and plots")
@click.option(
    "-p", "--export", "export_plots", is_flag=True, help="Export plots as static images in addition to the report"
)
@click.option("-fp", "--flat", "plots_flat", is_flag=True, help="Use only flat plots [i](static images)[/]")
@click.option(
    "-ip",
    "--interactive",
    "plots_interactive",
    is_flag=True,
    help="Use only interactive plots [i](in-browser Javascript)[/]",
)
@click.option(
    "--strict",
    "strict",
    is_flag=True,
<<<<<<< HEAD
    help="Strict mode. MultiQC will stop whenever a module or a template raised an "
    "unexpected exception. The module code will be additionally validated "
    "(linted) to help code development, and any validation issues will be printed "
    "to the console in the end of the run, and also cause MultiQC to exist with "
    "a non-0 code",
=======
    help="Don't catch exceptions, run additional code checks to help development.",
>>>>>>> cda87f8e
)
@click.option("--lint", "lint", is_flag=True, hidden=True, help="DEPRECATED: use --strict instead")
@click.option(
    "--pdf",
    "make_pdf",
    is_flag=True,
    help="Creates PDF report with the [i]'simple'[/] template. Requires [link=https://pandoc.org/]Pandoc[/] to be installed.",
)
@click.option(
    "--no-megaqc-upload",
    "no_megaqc_upload",
    is_flag=True,
    help="Don't upload generated report to MegaQC, even if MegaQC options are found",
)
@click.option(
    "-c",
    "--config",
    "config_file",
    type=click.Path(exists=True, readable=True),
    multiple=True,
    help="Specific config file to load, after those in MultiQC dir / home dir / working dir.",
)
@click.option("--cl-config", type=str, multiple=True, help="Specify MultiQC config YAML on the command line")
@click.option("-v", "--verbose", count=True, default=0, help="Increase output verbosity.")
@click.option("-q", "--quiet", is_flag=True, help="Only show log warnings")
@click.option("--profile-runtime", is_flag=True, help="Add analysis of how long MultiQC takes to run to the report")
@click.option("--no-ansi", is_flag=True, help="Disable coloured log output")
@click.option(
    "--custom-css-file",
    "custom_css_files",
    type=click.Path(exists=True, readable=True),
    multiple=True,
    help="Custom CSS file to add to the final report",
)
@click.version_option(config.version, prog_name="multiqc")
def run_cli(**kwargs):
    # Main MultiQC run command for use with the click command line, complete with all click function decorators.
    # To make it easy to use MultiQC within notebooks and other locations that don't need click, we simply pass the
    # parsed variables on to a vanilla python function.

    """MultiQC aggregates results from bioinformatics analyses across many samples into a single report.

    It searches a given directory for analysis logs and compiles a HTML report.
    It's a general use tool, perfect for summarising the output from numerous
    bioinformatics tools.

    To run, supply with one or more directory to scan for analysis results.
    For example, to run in the current working directory, use '[blue bold]multiqc .[/]'
    """

    # Pass on to a regular function that can be used easily without click
    multiqc_run = run(**kwargs)

    # End execution using the exit code returned from MultiQC
    sys.exit(multiqc_run["sys_exit_code"])


# Main function that runs MultiQC. Available to use within an interactive Python environment
def run(
    analysis_dir,
    dirs=False,
    dirs_depth=None,
    no_clean_sname=False,
    title=None,
    report_comment=None,
    template=None,
    module_tag=(),
    module=(),
    exclude=(),
    outdir=None,
    ignore=(),
    ignore_samples=(),
    use_filename_as_sample_name=False,
    replace_names=None,
    sample_names=None,
    sample_filters=None,
    file_list=False,
    filename=None,
    make_data_dir=False,
    no_data_dir=False,
    data_format=None,
    zip_data_dir=False,
    force=True,
    ignore_symlinks=False,
    no_report=False,
    export_plots=False,
    plots_flat=False,
    plots_interactive=False,
    strict=False,
    lint=False,  # Deprecated since v1.17
    make_pdf=False,
    no_megaqc_upload=False,
    config_file=(),
    cl_config=(),
    verbose=0,
    quiet=False,
    profile_runtime=False,
    no_ansi=False,
    custom_css_files=(),
    **kwargs,
):
    """MultiQC aggregates results from bioinformatics analyses across many samples into a single report.

    It searches a given directory for analysis logs and compiles a HTML report.
    It's a general use tool, perfect for summarising the output from numerous
    bioinformatics tools.

    To run, supply with one or more directory to scan for analysis results.
    To run here, use 'multiqc .'

    See http://multiqc.info for more details.

    Author: Phil Ewels (http://phil.ewels.co.uk)
    """

    # Set up logging level
    loglevel = log.LEVELS.get(min(verbose, 1), "INFO")
    if quiet:
        loglevel = "WARNING"
        config.quiet = True
    log.init_log(logger, loglevel=loglevel, no_ansi=no_ansi)

    console = rich.console.Console(
        stderr=True,
        highlight=False,
        force_terminal=util_functions.force_term_colors(),
        color_system=None if no_ansi else "auto",
    )
    console.print(
        f"\n  [blue]/[/][green]/[/][red]/[/] [bold][link=https://multiqc.info]MultiQC[/link][/] :mag: [dim]| v{config.version}\n"
    )
    logger.debug("This is MultiQC v{}".format(config.version))

    # Load config files
    plugin_hooks.mqc_trigger("before_config")
    config.mqc_load_userconfig(config_file)
    plugin_hooks.mqc_trigger("config_loaded")

    # Command-line config YAML
    if len(cl_config) > 0:
        config.mqc_cl_config(cl_config)

    report.init()

    # Log the command used to launch MultiQC
    report.multiqc_command = " ".join(sys.argv)
    logger.debug("Command used: {}".format(report.multiqc_command))

    # Check that we're running the latest version of MultiQC
    if config.no_version_check is not True:
        try:
            response = urlopen("http://multiqc.info/version.php?v={}".format(config.short_version), timeout=5)
            remote_version = response.read().decode("utf-8").strip()
            if version.StrictVersion(re.sub(r"[^0-9.]", "", remote_version)) > version.StrictVersion(
                re.sub(r"[^0-9.]", "", config.short_version)
            ):
                logger.warning("MultiQC Version {} now available!".format(remote_version))
            else:
                logger.debug("Latest MultiQC version is {}".format(remote_version))
        except Exception as e:
            logger.debug("Could not connect to multiqc.info for version check: {}".format(e))

    # Set up key variables (overwrite config vars from command line)
    if template is not None:
        config.template = template
    if title is not None:
        config.title = title
    if report_comment is not None:
        config.report_comment = report_comment
    if dirs is True:
        config.prepend_dirs = dirs
    if dirs_depth is not None:
        config.prepend_dirs = True
        config.prepend_dirs_depth = dirs_depth
    config.analysis_dir = analysis_dir
    if outdir is not None:
        config.output_dir = outdir
    if use_filename_as_sample_name:
        config.use_filename_as_sample_name = True
        logger.info("Using log filenames for sample names")
    if make_data_dir:
        config.make_data_dir = True
    if no_data_dir:
        config.make_data_dir = False
    if force:
        config.force = True
    if ignore_symlinks:
        config.ignore_symlinks = True
    if zip_data_dir:
        config.zip_data_dir = True
    if data_format is not None:
        config.data_format = data_format
    if export_plots:
        config.export_plots = True
    if no_report:
        config.make_report = False
    if plots_flat:
        config.plots_force_flat = True
    if plots_interactive:
        config.plots_force_interactive = True
    if lint or config.lint:  # Deprecated since v1.17
        logger.warning(
            "DEPRECIATED: The --lint option is renamed to --strict since MultiQC 1.17. "
            "The old option will be removed in future MultiQC versions, please "
            "update your command line and/or configs."
        )
        strict = True
    if os.environ.get("MULTIQC_STRICT"):
        strict = True
    if strict:
        config.strict = True
        config.lint = True  # Deprecated since v1.17
        strict_helpers.run_tests()
    if make_pdf:
        config.template = "simple"
    if no_megaqc_upload:
        config.megaqc_upload = False
    else:
        config.megaqc_upload = True
    if no_clean_sname:
        config.fn_clean_sample_names = False
        logger.info("Not cleaning sample names")
    if replace_names:
        config.load_replace_names(replace_names)
    if sample_names:
        config.load_sample_names(sample_names)
    config.load_show_hide(sample_filters)
    if module_tag is not None:
        config.module_tag = module_tag
    if len(module) > 0:
        config.run_modules = module
    if len(exclude) > 0:
        config.exclude_modules = exclude
    if profile_runtime:
        config.profile_runtime = True
    if no_ansi:
        config.no_ansi = True
    if custom_css_files:
        config.custom_css_files.extend(custom_css_files)
    config.kwargs = kwargs  # Plugin command line options

    # Clean up analysis_dir if a string (interactive environment only)
    if isinstance(config.analysis_dir, str):
        config.analysis_dir = [config.analysis_dir]

    plugin_hooks.mqc_trigger("execution_start")

    logger.debug("Working dir : {}".format(os.getcwd()))
    if make_pdf:
        logger.info("--pdf specified. Using non-interactive HTML template.")
    logger.debug("Template    : {}".format(config.template))
    if config.strict:
        logger.info("--strict specified. Being strict with validation.")

    # Throw a warning if we are running on Python 2
    if sys.version_info[0] < 3:
        logger.error(
            "You are running MultiQC with Python {}.{}.{}".format(
                sys.version_info[0], sys.version_info[1], sys.version_info[2]
            )
        )
        logger.critical("Please upgrade Python! MultiQC does not support Python < 3.6, things will break.")
    else:
        logger.debug("Running Python {}".format(sys.version.replace("\n", " ")))

    # Add files if --file-list option is given
    if file_list:
        if len(analysis_dir) > 1:
            raise ValueError("If --file-list is giving, analysis_dir should have only one plain text file.")
        config.analysis_dir = []
        with open(analysis_dir[0]) as in_handle:
            for line in in_handle:
                if os.path.exists(line.strip()):
                    path = os.path.abspath(line.strip())
                    config.analysis_dir.append(path)
        if len(config.analysis_dir) == 0:
            logger.error("No files or directories were added from {} using --file-list option.".format(analysis_dir[0]))
            logger.error("Please, check that {} contains correct paths.".format(analysis_dir[0]))
            raise ValueError("Any files or directories to be searched.")

    if len(ignore) > 0:
        logger.debug("Ignoring files, directories and paths that match: {}".format(", ".join(ignore)))
        config.fn_ignore_files.extend(ignore)
        config.fn_ignore_dirs.extend(ignore)
        config.fn_ignore_paths.extend(ignore)
    if len(ignore_samples) > 0:
        logger.debug("Ignoring sample names that match: {}".format(", ".join(ignore_samples)))
        config.sample_names_ignore.extend(ignore_samples)
    if filename == "stdout":
        config.output_fn = sys.stdout
        logger.info("Printing report to stdout")
    else:
        if title is not None and filename is None:
            filename = re.sub(r"[^\w.-]", "", re.sub(r"[-\s]+", "-", title)).strip()
            filename += "_multiqc_report"
        if filename is not None:
            if filename.endswith(".html"):
                filename = filename[:-5]
            config.output_fn_name = filename
            config.data_dir_name = "{}_data".format(filename)
            config.plots_dir_name = "{}_plots".format(filename)
        if not config.output_fn_name.endswith(".html") and config.make_report:
            config.output_fn_name = "{}.html".format(config.output_fn_name)

    # Print some status updates
    if config.title is not None:
        logger.info("Report title: {}".format(config.title))
    if dirs:
        logger.info("Prepending directory to sample names")

    # Prep module configs
    config.top_modules = [m if type(m) is dict else {m: {}} for m in config.top_modules]
    config.module_order = [m if type(m) is dict else {m: {}} for m in config.module_order]
    mod_keys = [list(m.keys())[0] for m in config.module_order]

    # Lint the module configs
    if config.strict:
        for m in config.avail_modules.keys():
            if m not in mod_keys:
                errmsg = "LINT: Module '{}' not found in config.module_order".format(m)
                logger.error(errmsg)
                report.lint_errors.append(errmsg)
            else:
                for mo in config.module_order:
                    if m != "custom_content" and m in mo.keys() and "module_tag" not in mo[m]:
                        errmsg = "LINT: Module '{}' in config.module_order did not have 'module_tag' config".format(m)
                        logger.error(errmsg)
                        report.lint_errors.append(errmsg)

    # Get the available tags to decide which modules to run.
    modules_from_tags = set()
    if config.module_tag is not None:
        tags = config.module_tag
        for m in config.module_order:
            module_name = list(m.keys())[0]  # only one name in each dict
            for tag in tags:
                for t in m[module_name].get("module_tag", []):
                    if tag.lower() == t.lower():
                        modules_from_tags.add(module_name)

    # Get the list of modules we want to run, in the order that we want them
    run_modules = [m for m in config.top_modules if list(m.keys())[0] in config.avail_modules.keys()]
    run_modules.extend([{m: {}} for m in config.avail_modules.keys() if m not in mod_keys and m not in run_modules])
    run_modules.extend(
        [
            m
            for m in config.module_order
            if list(m.keys())[0] in config.avail_modules.keys()
            and list(m.keys())[0] not in [list(rm.keys())[0] for rm in run_modules]
        ]
    )

    if len(getattr(config, "run_modules", {})) > 0:
        run_modules = [m for m in run_modules if list(m.keys())[0] in config.run_modules]
        logger.info("Only using modules: {}".format(", ".join(config.run_modules)))
    elif modules_from_tags:
        run_modules = [m for m in run_modules if list(m.keys())[0] in modules_from_tags]
        logger.info("Only using modules with '{}' tag".format(", ".join(module_tag)))
    if len(getattr(config, "exclude_modules", {})) > 0:
        logger.info("Excluding modules '{}'".format("', '".join(config.exclude_modules)))
        if "general_stats" in config.exclude_modules:
            config.skip_generalstats = True
            config.exclude_modules = tuple(x for x in config.exclude_modules if x != "general_stats")
        run_modules = [m for m in run_modules if list(m.keys())[0] not in config.exclude_modules]
    if len(run_modules) == 0:
        logger.critical("No analysis modules specified!")
        return {"report": report, "config": config, "sys_exit_code": 1}
    run_module_names = [list(m.keys())[0] for m in run_modules]
    logger.debug("Analysing modules: {}".format(", ".join(run_module_names)))

    # Create the temporary working directories
    tmp_dir = tempfile.mkdtemp()
    logger.debug("Using temporary directory for creating report: {}".format(tmp_dir))
    config.data_tmp_dir = os.path.join(tmp_dir, "multiqc_data")
    if filename != "stdout" and config.make_data_dir == True:
        config.data_dir = config.data_tmp_dir
        os.makedirs(config.data_dir)
    else:
        config.data_dir = None
    config.plots_tmp_dir = os.path.join(tmp_dir, "multiqc_plots")
    if filename != "stdout" and config.export_plots == True:
        config.plots_dir = config.plots_tmp_dir
        os.makedirs(config.plots_dir)
    else:
        config.plots_dir = None
    if not config.make_report:
        config.output_fn = None

    # Load the template
    template_mod = config.avail_templates[config.template].load()

    # Add an output subdirectory if specified by template
    try:
        config.output_dir = os.path.join(config.output_dir, template_mod.output_subdir)
    except AttributeError:
        pass  # No subdirectory variable given

    # Add custom content section names
    try:
        if "custom_content" in run_module_names:
            run_module_names.extend(config.custom_data.keys())
    except AttributeError:
        pass  # custom_data not in config

    # Always run software_versions module to collect version YAML files
    # Use config.skip_versions_section to exclude from report
    if "software_versions" not in run_module_names:
        run_module_names.append("software_versions")

    # Get the list of files to search
    for d in config.analysis_dir:
        logger.info("Search path : {}".format(os.path.abspath(d)))
    report.get_filelist(run_module_names)

    # Only run the modules for which any files were found
    non_empty_modules = {key.split("/")[0].lower() for key, files in report.files.items() if len(files) > 0}
    # Always run custom content, as it can have data purely from a MultiQC config file (no search files)
    if "custom_content" not in non_empty_modules:
        non_empty_modules.add("custom_content")
    run_modules = [m for m in run_modules if list(m.keys())[0].lower() in non_empty_modules]
    run_module_names = [list(m.keys())[0] for m in run_modules]

    # Run the modules!
    plugin_hooks.mqc_trigger("before_modules")
    report.modules_output = list()
    sys_exit_code = 0
    total_mods_starttime = time.time()
    for mod_idx, mod_dict in enumerate(run_modules):
        mod_starttime = time.time()
        this_module = list(mod_dict.keys())[0]
        mod_cust_config = list(mod_dict.values())[0]
        if mod_cust_config is None:
            mod_cust_config = {}
        try:
            mod = config.avail_modules[this_module].load()
            mod.mod_cust_config = mod_cust_config  # feels bad doing this, but seems to work
            output = mod()
            if type(output) != list:
                output = [output]
            for m in output:
                report.modules_output.append(m)

            if config.make_report:
                # Copy over css & js files if requested by the theme
                try:
                    for to, path in report.modules_output[-1].css.items():
                        copy_to = os.path.join(tmp_dir, to)
                        os.makedirs(os.path.dirname(copy_to))
                        shutil.copyfile(path, copy_to)
                except OSError as e:
                    if e.errno == errno.EEXIST:
                        pass
                    else:
                        raise
                except AttributeError:
                    pass
                try:
                    for to, path in report.modules_output[-1].js.items():
                        copy_to = os.path.join(tmp_dir, to)
                        os.makedirs(os.path.dirname(copy_to))
                        shutil.copyfile(path, copy_to)
                except OSError as e:
                    if e.errno == errno.EEXIST:
                        pass
                    else:
                        raise
                except AttributeError:
                    pass

        except ModuleNoSamplesFound:
            logger.debug(f"No samples found: {this_module}")
        except UserWarning:  # UserWarning deprecated from 1.16
            msg = f"DEPRECIATED: Please raise 'ModuleNoSamplesFound' instead of 'UserWarning' in module: {this_module}"
            if config.strict:
                logger.error(msg)
                report.lint_errors.append(msg)
            else:
                logger.debug(msg)
            logger.debug(f"No samples found: {this_module}")
        except KeyboardInterrupt:
            shutil.rmtree(tmp_dir)
            logger.critical(
                "User Cancelled Execution!\n{eq}\n{tb}{eq}\n".format(eq=("=" * 60), tb=traceback.format_exc())
                + "User Cancelled Execution!\nExiting MultiQC..."
            )
            sys.exit(1)
        except:
            if config.strict:
                # Crash quickly in the strict mode. This can be helpful for interactive debugging of modules.
                raise

            # Flag the error, but carry on
            class CustomTraceback:
                def __rich_console__(self, console: rich.console.Console, options: rich.console.ConsoleOptions):
                    sys_tb = sys.exc_info()
                    issue_url = "https://github.com/ewels/MultiQC/issues/new?template=bug_report.md&title={}%20module%20-%20{}".format(
                        this_module, sys_tb[0].__name__
                    )
                    yield (
                        "Please copy this log and report it at [bright_blue][link={}]https://github.com/ewels/MultiQC/issues[/link][/] \n"
                        "[bold underline]Please attach a file that triggers the error.[/] The last file found was: [green]{}[/]\n".format(
                            issue_url, report.last_found_file
                        )
                    )
                    yield Syntax(traceback.format_exc(), "python")

                def __rich_measure__(self, console: rich.console.Console, options: rich.console.ConsoleOptions):
                    tb_width = max([len(l) for l in traceback.format_exc().split("\n")])
                    try:
                        log_width = 71 + len(report.last_found_file)
                    except TypeError:
                        log_width = 71
                    panel_width = max(tb_width, log_width)
                    return rich.console.Measurement(panel_width, panel_width)

            console = rich.console.Console(
                stderr=True,
                force_terminal=util_functions.force_term_colors(),
                color_system=None if no_ansi else "auto",
            )
            console.print(
                rich.panel.Panel(
                    CustomTraceback(),
                    title="Oops! The '[underline]{}[/]' MultiQC module broke...".format(this_module),
                    expand=False,
                    border_style="red",
                    style="on #272822",
                )
            )
            # Still log.debug this so that it ends up in the log file - above is just stderr for now
            logger.debug(
                "Oops! The '{}' MultiQC module broke...\n".format(this_module)
                + ("=" * 80)
                + "\n"
                + traceback.format_exc()
                + ("=" * 80)
            )
            # Exit code 1 for CI failures etc
            sys_exit_code = 1

        report.runtimes["mods"][run_module_names[mod_idx]] = time.time() - mod_starttime
    report.runtimes["total_mods"] = time.time() - total_mods_starttime

    # Update report with software versions provided in configs
    software_versions.update_versions_from_config(config, report)

    # Add section for software versions if any are found
    if not config.skip_versions_section and report.software_versions:
        # Importing here to avoid circular imports
        from multiqc.modules.software_versions import MultiqcModule

        report.modules_output.append(MultiqcModule())

    # Special-case module if we want to profile the MultiQC running time
    if config.profile_runtime:
        from multiqc.modules.profile_runtime import MultiqcModule

        report.modules_output.append(MultiqcModule())

    # Did we find anything?
    if len(report.modules_output) == 0:
        logger.warning("No analysis results found. Cleaning up..")
        shutil.rmtree(tmp_dir)
        logger.info("MultiQC complete")
        # Exit with an error code if a module broke
        return {"report": report, "config": config, "sys_exit_code": sys_exit_code}

    if config.make_report:
        # Sort the report module output if we have a config
        if len(getattr(config, "report_section_order", {})) > 0:
            section_id_order = {}
            idx = 10
            for mod in reversed(report.modules_output):
                section_id_order[mod.anchor] = idx
                idx += 10
            for anchor, ss in config.report_section_order.items():
                if anchor not in section_id_order.keys():
                    logger.debug("Reordering sections: anchor '{}' not found.".format(anchor))
                    continue
                if ss.get("order") is not None:
                    section_id_order[anchor] = ss["order"]
                if ss.get("after") in section_id_order.keys():
                    section_id_order[anchor] = section_id_order[ss["after"]] + 1
                if ss.get("before") in section_id_order.keys():
                    section_id_order[anchor] = section_id_order[ss["before"]] - 1
            sorted_ids = sorted(section_id_order, key=section_id_order.get)
            report.modules_output = [
                mod for i in reversed(sorted_ids) for mod in report.modules_output if mod.anchor == i
            ]

        # Sort the report sections if we have a config
        # Basically the same as above, but sections within a module
        if len(getattr(config, "report_section_order", {})) > 0:
            # Go through each module
            for midx, mod in enumerate(report.modules_output):
                section_id_order = {}
                # Get a list of the section anchors
                idx = 10
                for s in mod.sections:
                    section_id_order[s["anchor"]] = idx
                    idx += 10
                # Go through each section to be reordered
                for anchor, ss in config.report_section_order.items():
                    # Section to be moved is not in this module
                    if anchor not in section_id_order.keys():
                        logger.debug(
                            "Reordering sections: anchor '{}' not found for module '{}'.".format(anchor, mod.name)
                        )
                        continue
                    if ss == "remove":
                        section_id_order[anchor] = False
                        continue
                    if ss.get("order") is not None:
                        section_id_order[anchor] = ss["order"]
                    if ss.get("after") in section_id_order.keys():
                        section_id_order[anchor] = section_id_order[ss["after"]] + 1
                    if ss.get("before") in section_id_order.keys():
                        section_id_order[anchor] = section_id_order[ss["before"]] - 1
                # Remove module sections
                section_id_order = {s: o for s, o in section_id_order.items() if o is not False}
                # Sort the module sections
                sorted_ids = sorted(section_id_order, key=section_id_order.get)
                report.modules_output[midx].sections = [s for i in sorted_ids for s in mod.sections if s["anchor"] == i]

    plugin_hooks.mqc_trigger("after_modules")

    # Remove empty data sections from the General Stats table
    empty_keys = [i for i, d in enumerate(report.general_stats_data[:]) if len(d) == 0]
    empty_keys.sort(reverse=True)
    for i in empty_keys:
        del report.general_stats_data[i]
        del report.general_stats_headers[i]

    # Add general-stats IDs to table row headers
    for idx, h in enumerate(report.general_stats_headers):
        for k in h.keys():
            if "rid" not in h[k]:
                h[k]["rid"] = re.sub(r"\W+", "_", k).strip().strip("_")
            ns_html = re.sub(r"\W+", "_", h[k]["namespace"]).strip().strip("_").lower()
            report.general_stats_headers[idx][k]["rid"] = report.save_htmlid(
                "mqc-generalstats-{}-{}".format(ns_html, h[k]["rid"])
            )

    # Generate the General Statistics HTML & write to file
    if len(report.general_stats_data) > 0 and not config.skip_generalstats:
        pconfig = {
            "id": "general_stats_table",
            "table_title": "General Statistics",
            "save_file": True,
            "raw_data_fn": "multiqc_general_stats",
        }
        report.general_stats_html = table.plot(report.general_stats_data, report.general_stats_headers, pconfig)
    else:
        config.skip_generalstats = True

    if config.data_dir is not None:
        # Write the report sources to disk
        report.data_sources_tofile()

        # Create a file with the module DOIs
        report.dois_tofile(report.modules_output)

    if config.make_report:
        # Compress the report plot JSON data
        runtime_compression_start = time.time()
        logger.debug("Compressing plot data")
        report.plot_compressed_json = report.compress_json(report.plot_data)
        report.runtimes["total_compression"] = time.time() - runtime_compression_start

    plugin_hooks.mqc_trigger("before_report_generation")

    # Data Export / MegaQC integration - save report data to file or send report data to an API endpoint
    if (config.data_dump_file or config.megaqc_url) and config.megaqc_upload:
        multiqc_json_dump = megaqc.multiqc_dump_json(report)
        if config.data_dump_file:
            util_functions.write_data_file(multiqc_json_dump, "multiqc_data", False, "json")
        if config.megaqc_url:
            megaqc.multiqc_api_post(multiqc_json_dump)

    # Make the final report path & data directories
    if filename != "stdout":
        if config.make_report:
            config.output_fn = os.path.join(config.output_dir, config.output_fn_name)
        config.data_dir = os.path.join(config.output_dir, config.data_dir_name)
        config.plots_dir = os.path.join(config.output_dir, config.plots_dir_name)
        deleted_report = False
        deleted_data_dir = False
        deleted_export_plots = False
        # Check for existing reports and remove if -f was specified
        if (
            (config.make_report and os.path.exists(config.output_fn))
            or (config.make_data_dir and os.path.exists(config.data_dir))
            or (config.export_plots and os.path.exists(config.plots_dir))
        ):
            if config.force:
                if config.make_report and os.path.exists(config.output_fn):
                    deleted_report = True
                    os.remove(config.output_fn)
                if config.make_data_dir and os.path.exists(config.data_dir):
                    deleted_data_dir = True
                    shutil.rmtree(config.data_dir)
                if config.export_plots and os.path.exists(config.plots_dir):
                    deleted_export_plots = True
                    shutil.rmtree(config.plots_dir)
            else:
                # Set up the base names of the report and the data dir
                report_num = 1
                if config.make_report:
                    report_base, report_ext = os.path.splitext(config.output_fn_name)
                dir_base = os.path.basename(config.data_dir)
                plots_base = os.path.basename(config.plots_dir)

                # Iterate through appended numbers until we find one that's free
                while (
                    (config.make_report and os.path.exists(config.output_fn))
                    or (config.make_data_dir and os.path.exists(config.data_dir))
                    or (config.export_plots and os.path.exists(config.plots_dir))
                ):
                    if config.make_report:
                        config.output_fn = os.path.join(
                            config.output_dir, "{}_{}{}".format(report_base, report_num, report_ext)
                        )
                    config.data_dir = os.path.join(config.output_dir, "{}_{}".format(dir_base, report_num))
                    config.plots_dir = os.path.join(config.output_dir, "{}_{}".format(plots_base, report_num))
                    report_num += 1
                if config.make_report:
                    config.output_fn_name = os.path.basename(config.output_fn)
                config.data_dir_name = os.path.basename(config.data_dir)
                config.plots_dir_name = os.path.basename(config.plots_dir)
                logger.info("Existing reports found, adding suffix to filenames. Use '--force' to overwrite.")

        # Make directories for report if needed
        if config.make_report:
            if not os.path.exists(os.path.dirname(config.output_fn)):
                os.makedirs(os.path.dirname(config.output_fn))
            logger.info(
                "Report      : {}{}".format(
                    os.path.relpath(config.output_fn),
                    "   (overwritten)" if deleted_report else "",
                )
            )
        else:
            logger.info("Report      : None")

        if config.make_data_dir is False:
            logger.info("Data        : None")
        else:
            # Make directories for data_dir
            logger.info(
                "Data        : {}{}".format(
                    os.path.relpath(config.data_dir),
                    "   (overwritten)" if deleted_data_dir else "",
                )
            )
            # Modules have run, so data directory should be complete by now. Move its contents.
            logger.debug("Moving data file from '{}' to '{}'".format(config.data_tmp_dir, config.data_dir))
            # Disable preserving of times and mode on purpose to avoid problems with mounted CIFS shares (see #625)
            copy_tree(config.data_tmp_dir, config.data_dir, preserve_times=0, preserve_mode=0)
            shutil.rmtree(config.data_tmp_dir)

        logger.debug("Full report path: {}".format(os.path.realpath(config.output_fn)))

        # Copy across the static plot images if requested
        if config.export_plots:
            config.plots_dir = os.path.join(config.output_dir, config.plots_dir_name)
            if os.path.exists(config.plots_dir):
                if config.force:
                    deleted_export_plots
                    shutil.rmtree(config.plots_dir)
                else:
                    logger.error("Output directory {} already exists.".format(config.plots_dir))
                    logger.info("Use -f or --force to overwrite existing reports")
                    shutil.rmtree(tmp_dir)
                    return {"report": report, "config": config, "sys_exit_code": 1}
            logger.info(
                "Plots       : {}{}".format(
                    os.path.relpath(config.plots_dir),
                    "   (overwritten)" if deleted_export_plots else "",
                )
            )

            # Modules have run, so plots directory should be complete by now. Move its contents.
            logger.debug("Moving plots directory from '{}' to '{}'".format(config.plots_tmp_dir, config.plots_dir))
            # Disable preserving of times and mode on purpose to avoid problems with mounted CIFS shares (see #625)
            copy_tree(config.plots_tmp_dir, config.plots_dir, preserve_times=0, preserve_mode=0)
            shutil.rmtree(config.plots_tmp_dir)

    plugin_hooks.mqc_trigger("before_template")

    # Generate report if required
    if config.make_report:
        # Load in parent template files first if a child theme
        try:
            parent_template = config.avail_templates[template_mod.template_parent].load()
            copy_tree(parent_template.template_dir, tmp_dir)
        except AttributeError:
            pass  # Not a child theme

        # Copy the template files to the tmp directory (distutils overwrites parent theme files)
        copy_tree(template_mod.template_dir, tmp_dir)

        # Function to include file contents in Jinja template
        def include_file(name, fdir=tmp_dir, b64=False):
            try:
                if fdir is None:
                    fdir = ""
                if b64:
                    with io.open(os.path.join(fdir, name), "rb") as f:
                        return base64.b64encode(f.read()).decode("utf-8")
                else:
                    with io.open(os.path.join(fdir, name), "r", encoding="utf-8") as f:
                        return f.read()
            except (OSError, IOError) as e:
                logger.error("Could not include file '{}': {}".format(name, e))

        # Load the report template
        try:
            env = jinja2.Environment(loader=jinja2.FileSystemLoader(tmp_dir))
            env.globals["include_file"] = include_file
            j_template = env.get_template(template_mod.base_fn)
        except:
            raise IOError("Could not load {} template file '{}'".format(config.template, template_mod.base_fn))

        # Use jinja2 to render the template and overwrite
        config.analysis_dir = [os.path.realpath(d) for d in config.analysis_dir]
        report_output = j_template.render(report=report, config=config)
        if filename == "stdout":
            print(report_output.encode("utf-8"), file=sys.stdout)
        else:
            try:
                with io.open(config.output_fn, "w", encoding="utf-8") as f:
                    print(report_output, file=f)
            except IOError as e:
                raise IOError("Could not print report to '{}' - {}".format(config.output_fn, IOError(e)))

            # Copy over files if requested by the theme
            try:
                for f in template_mod.copy_files:
                    fn = os.path.join(tmp_dir, f)
                    dest_dir = os.path.join(os.path.dirname(config.output_fn), f)
                    copy_tree(fn, dest_dir)
            except AttributeError:
                pass  # No files to copy

    # Clean up temporary directory
    shutil.rmtree(tmp_dir)

    # Zip the data directory if requested
    if config.zip_data_dir and config.data_dir is not None:
        shutil.make_archive(config.data_dir, "zip", config.data_dir)
        shutil.rmtree(config.data_dir)

    # Try to create a PDF if requested
    if make_pdf:
        try:
            pdf_fn_name = config.output_fn.replace(".html", ".pdf")
            pandoc_call = [
                "pandoc",
                "--standalone",
                config.output_fn,
                "--output",
                pdf_fn_name,
                "--pdf-engine=xelatex",
                "-V",
                "documentclass=article",
                "-V",
                "geometry=margin=1in",
                "-V",
                "title=",
            ]
            if config.pandoc_template is not None:
                pandoc_call.append("--template={}".format(config.pandoc_template))
            logger.debug(
                "Attempting Pandoc conversion to PDF with following command:\n{}".format(" ".join(pandoc_call))
            )
            pdf_exit_code = subprocess.call(pandoc_call)
            if pdf_exit_code != 0:
                logger.error("Error creating PDF! Pandoc returned a non-zero exit code.")
            else:
                logger.info("PDF Report  : {}".format(pdf_fn_name))
        except OSError as e:
            if e.errno == errno.ENOENT:
                logger.error("Error creating PDF - pandoc not found. Is it installed? http://pandoc.org/")
            else:
                logger.error(
                    "Error creating PDF! Something went wrong when creating the PDF\n"
                    + ("=" * 60)
                    + "\n{}\n".format(traceback.format_exc())
                    + ("=" * 60)
                )

    plugin_hooks.mqc_trigger("execution_finish")

    report.runtimes["total"] = time.time() - start_execution_time
    if config.profile_runtime:
        logger.warning("Run took {:.2f} seconds".format(report.runtimes["total"]))
        logger.warning(" - {:.2f}s: Searching files".format(report.runtimes["total_sp"]))
        logger.warning(" - {:.2f}s: Running modules".format(report.runtimes["total_mods"]))
        if config.make_report:
            logger.warning(" - {:.2f}s: Compressing report data".format(report.runtimes["total_compression"]))
            logger.info(
                "For more information, see the 'Run Time' section in {}".format(os.path.relpath(config.output_fn))
            )

    if report.num_mpl_plots > 0 and not config.plots_force_flat:
        if not config.plots_force_interactive:
            console.print(
                "[blue]|           multiqc[/] | "
                "Flat-image plots used. Disable with '--interactive'. "
                "See [link=https://multiqc.info/docs/#flat--interactive-plots]docs[/link]."
            )

    if config.strict and len(report.lint_errors) > 0:
        logger.error("Found {} linting errors!\n{}".format(len(report.lint_errors), "\n".join(report.lint_errors)))
        sys_exit_code = 1

    logger.info("MultiQC complete")

    # Move the log file into the data directory
    log.move_tmp_log(logger)

    # Return the running information from the run:
    #
    # * report instance
    # * config instance
    # * appropriate error code (eg. 1 if a module broke, 0 on success)
    #
    return {"report": report, "config": config, "sys_exit_code": sys_exit_code}<|MERGE_RESOLUTION|>--- conflicted
+++ resolved
@@ -237,15 +237,7 @@
     "--strict",
     "strict",
     is_flag=True,
-<<<<<<< HEAD
-    help="Strict mode. MultiQC will stop whenever a module or a template raised an "
-    "unexpected exception. The module code will be additionally validated "
-    "(linted) to help code development, and any validation issues will be printed "
-    "to the console in the end of the run, and also cause MultiQC to exist with "
-    "a non-0 code",
-=======
     help="Don't catch exceptions, run additional code checks to help development.",
->>>>>>> cda87f8e
 )
 @click.option("--lint", "lint", is_flag=True, hidden=True, help="DEPRECATED: use --strict instead")
 @click.option(

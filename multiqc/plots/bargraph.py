--- conflicted
+++ resolved
@@ -208,11 +208,8 @@
             report.num_mpl_plots += 1
             return matplotlib_bargraph(plotdata, plotsamples, pconfig)
         except Exception as e:
-<<<<<<< HEAD
-=======
             if config.strict:
                 raise
->>>>>>> cda87f8e
             logger.error("############### Error making MatPlotLib figure! Falling back to HighCharts.")
             logger.debug(e, exc_info=True)
             return highcharts_bargraph(plotdata, plotsamples, pconfig)
@@ -305,10 +302,8 @@
 
     # Plot HTML
     html += """<div class="hc-plot-wrapper"{height}>
-        <div id="{id}" class="hc-plot not_rendered hc-bar-plot">
-            <small>loading..</small></div>
-        </div>
-    </div>""".format(
+        <div id="{id}" class="hc-plot not_rendered hc-bar-plot"><small>loading..</small></div>
+    </div></div>""".format(
         id=pconfig["id"],
         height=f' style="height:{pconfig["height"]}px"' if "height" in pconfig else "",
     )

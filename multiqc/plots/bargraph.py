#!/usr/bin/env python
from __future__ import print_function, division, absolute_import

""" MultiQC functions to plot a bargraph """

import base64
from collections import OrderedDict
import io
import logging
import math
import os
import sys

from . import get_uid

from multiqc.utils import config, util_functions
logger = logging.getLogger(__name__)

try:
    # Import matplot lib but avoid default X environment
    import matplotlib
    matplotlib.use('Agg')
    import matplotlib.pyplot as plt
except Exception as e:
    # MatPlotLib can break in a variety of ways. Fake an error message and continue without it if so.
    # The lack of the library will be handled when plots are attempted
    print("##### ERROR! MatPlotLib library could not be loaded!    #####", file=sys.stderr)
    print("##### Flat plots will instead be plotted as interactive #####", file=sys.stderr)
    print(e)

# Load the template so that we can access its configuration
# Do this lazily to mitigate import-spaghetti when running unit tests
_template_mod = None
def get_template_mod():
    global _template_mod
    if not _template_mod:
        _template_mod = config.avail_templates[config.template].load()
    return _template_mod

def plot (data, cats=None, pconfig=None):
    """ Plot a horizontal bar graph. Expects a 2D dict of sample
    data. Also can take info about categories. There are quite a
    few variants of how to use this function, see the docs for details.
    :param data: 2D dict, first keys as sample names, then x:y data pairs
                 Can supply a list of dicts and will have buttons to switch
    :param cats: optional list, dict or OrderedDict with plot categories
    :param pconfig: optional dict with config key:value pairs
    :return: HTML and JS, ready to be inserted into the page
    """

    if pconfig is None:
        pconfig = {}

    # Given one dataset - turn it into a list
    if type(data) is not list:
        data = [data]

    # Make list of cats from different inputs
    if cats is None:
        cats = list()
    elif type(cats) is not list:
        cats = [cats]
    else:
        try: # Py2
            if type(cats[0]) is str or type(cats[0]) is unicode:
                cats = [cats]
        except NameError: # Py3
            if type(cats[0]) is str:
                cats = [cats]
    # Generate default categories if not supplied
    for idx in range(len(data)):
        try:
            cats[idx]
        except (IndexError):
            cats.append(list())
            for s in data[idx].keys():
                for k in data[idx][s].keys():
                    if k not in cats[idx]:
                        cats[idx].append(k)

    # If we have cats in lists, turn them into dicts
    for idx, cat in enumerate(cats):
        if type(cat) is list:
            newcats = OrderedDict()
            for c in cat:
                newcats[c] = {'name': c}
            cats[idx] = newcats
        else:
            for c in cat:
                if 'name' not in cat[c]:
                    cats[idx][c]['name'] = c

    # Parse the data into a chart friendly format
    plotsamples = list()
    plotdata = list()
    for idx, d in enumerate(data):
        hc_samples = sorted(list(d.keys()))
        hc_data = list()
        sample_dcount = dict()
        for c in cats[idx].keys():
            thisdata = list()
            catcount = 0
            for s in hc_samples:
                if s not in sample_dcount:
                    sample_dcount[s] = 0
                try:
                    thisdata.append(float(d[s][c]))
                    catcount += 1
                    sample_dcount[s] += 1
                except (KeyError, ValueError):
                    # Pad with NaNs when we have missing categories in a sample
                    thisdata.append(float('nan'))
            if catcount > 0:
                if pconfig.get('hide_zero_cats', True) is False or max(x for x in thisdata if not math.isnan(x)) > 0:
                    thisdict = { 'name': cats[idx][c]['name'], 'data': thisdata }
                    if 'color' in cats[idx][c]:
                        thisdict['color'] = cats[idx][c]['color']
                    hc_data.append(thisdict)

        # Remove empty samples
        for s, c in sample_dcount.items():
            if c == 0:
                idx = hc_samples.index(s)
                del hc_samples[idx]
                for j, d in enumerate(hc_data):
                    del hc_data[j]['data'][idx]
        if len(hc_data) > 0:
            plotsamples.append(hc_samples)
            plotdata.append(hc_data)

    if len(plotdata) == 0:
        logger.warning('Tried to make bar plot, but had no data')
        return '<p class="text-danger">Error - was not able to plot data.</p>'

    # Make a plot - custom, interactive or flat
    try:
        return get_template_mod().bargraph(plotdata, plotsamples, pconfig)
    except (AttributeError, TypeError):
        if config.plots_force_flat or (not config.plots_force_interactive and len(plotsamples[0]) > config.plots_flat_numseries):
            try:
                return matplotlib_bargraph(plotdata, plotsamples, pconfig)
            except:
                logger.error("############### Error making MatPlotLib figure! Falling back to HighCharts.")
                return highcharts_bargraph(plotdata, plotsamples, pconfig)
        else:
            # Use MatPlotLib to generate static plots if requested
            if config.export_plots:
                matplotlib_bargraph(plotdata, plotsamples, pconfig)
            # Return HTML for HighCharts dynamic plot
            return highcharts_bargraph(plotdata, plotsamples, pconfig)



def highcharts_bargraph (plotdata, plotsamples=None, pconfig=None):
    """
    Build the HTML needed for a HighCharts bar graph. Should be
    called by plot_bargraph, which properly formats input data.
    """
    if pconfig is None:
        pconfig = {}
    if pconfig.get('id') is None:
<<<<<<< HEAD
        pconfig['id'] = 'mqc_hcplot_{}'.format(get_uid())
=======
        pconfig['id'] = 'mqc_hcplot_'+''.join(random.sample(letters, 10))

    # Sanitise plot ID and check for duplicates
    pconfig['id'] = report.save_htmlid(pconfig['id'])

>>>>>>> 18c7d7a2
    html = '<div class="mqc_hcplot_plotgroup">'

    # Counts / Percentages / Log Switches
    if pconfig.get('cpswitch') is not False or pconfig.get('logswitch') is True:
        if pconfig.get('cpswitch_c_active', True) is True:
            c_active = 'active'
            p_active = ''
            l_active = ''
        elif pconfig.get('logswitch_active') is True:
            c_active = ''
            p_active = ''
            l_active = 'active'
        else:
            c_active = ''
            p_active = 'active'
            l_active = ''
            pconfig['stacking'] = 'percent'
        c_label = pconfig.get('cpswitch_counts_label', 'Counts')
        p_label = pconfig.get('cpswitch_percent_label', 'Percentages')
        l_label = pconfig.get('logswitch_label', 'Log10')
        html += '<div class="btn-group hc_switch_group"> \n'
        html += '<button class="btn btn-default btn-sm {c_a}" data-action="set_numbers" data-target="{id}" data-ylab="{c_l}">{c_l}</button> \n'.format(id=pconfig['id'], c_a=c_active, c_l=c_label)
        if pconfig.get('cpswitch', True) is True:
            html += '<button class="btn btn-default btn-sm {p_a}" data-action="set_percent" data-target="{id}" data-ylab="{p_l}">{p_l}</button> \n'.format(id=pconfig['id'], p_a=p_active, p_l=p_label)
        if pconfig.get('logswitch') is True:
            html += '<button class="btn btn-default btn-sm {l_a}" data-action="set_log" data-target="{id}" data-ylab="{l_l}">{l_l}</button> \n'.format(id=pconfig['id'], l_a=l_active, l_l=l_label)
            pconfig['reversedStacks'] = True
        html += '</div> '
        if len(plotdata) > 1:
            html += ' &nbsp; &nbsp; '

    # Buttons to cycle through different datasets
    if len(plotdata) > 1:
        html += '<div class="btn-group hc_switch_group">\n'
        for k, p in enumerate(plotdata):
            active = 'active' if k == 0 else ''
            try:
                name = pconfig['data_labels'][k]['name']
            except:
                try:
                    name = pconfig['data_labels'][k]
                except:
                    name = k+1
            try:
                ylab = 'data-ylab="{}"'.format(pconfig['data_labels'][k]['ylab'])
            except:
                ylab = 'data-ylab="{}"'.format(name) if name != k+1 else ''
            try:
                ymax = 'data-ymax="{}"'.format(pconfig['data_labels'][k]['ymax'])
            except:
                ymax = ''
            html += '<button class="btn btn-default btn-sm {a}" data-action="set_data" {y} {ym} data-newdata="{k}" data-target="{id}">{n}</button>\n'.format(a=active, id=pconfig['id'], n=name, y=ylab, ym=ymax, k=k)
        html += '</div>\n\n'

<<<<<<< HEAD
    # Plot and javascript function
    html += '''<div class="hc-plot-wrapper">
        <div id="{id}" class="hc-plot not_rendered hc-bar-plot"><small>loading..</small></div></div>
        </div>
        <script type="text/javascript">
            mqc_plots["{id}"] = {{
                "plot_type": "bar_graph",
                "samples": {s},
                "datasets": {d},
                "config": {c}
            }}
        </script>
        '''.format(id=pconfig['id'], s=json.dumps(plotsamples), d=json.dumps(plotdata), c=json.dumps(pconfig));
=======
    # Plot HTML
    html += """<div class="hc-plot-wrapper">
        <div id="{id}" class="hc-plot not_rendered hc-bar-plot"><small>loading..</small></div>
    </div></div>""".format(id=pconfig['id']);

    report.num_hc_plots += 1
>>>>>>> 18c7d7a2

    report.plot_data[pconfig['id']] = {
        'plot_type': 'bar_graph',
        'samples': plotsamples,
        'datasets': plotdata,
        'config': pconfig
    }

    return html


def matplotlib_bargraph (plotdata, plotsamples, pconfig=None):
    """
    Plot a bargraph with Matplot lib and return a HTML string. Either embeds a base64
    encoded image within HTML or writes the plot and links to it. Should be called by
    plot_bargraph, which properly formats the input data.
    """

    if pconfig is None:
        pconfig = {}

    # Plot group ID
    if pconfig.get('id') is None:
<<<<<<< HEAD
        pconfig['id'] = 'mqc_mplplot_{}'.format(get_uid())
=======
        pconfig['id'] = 'mqc_mplplot_'+''.join(random.sample(letters, 10))

    # Sanitise plot ID and check for duplicates
    pconfig['id'] = report.save_htmlid(pconfig['id'])

>>>>>>> 18c7d7a2
    # Individual plot IDs
    pids = []
    for k in range(len(plotdata)):
        try:
            name = pconfig['data_labels'][k]
        except:
            name = k+1
        pid = 'mqc_{}_{}'.format(pconfig['id'], name)
        pid = report.save_htmlid(pid)
        pids.append(pid)

    html = '<p class="text-info"><small><span class="glyphicon glyphicon-picture" aria-hidden="true"></span> ' + \
          'Flat image plot. Toolbox functions such as highlighting / hiding samples will not work ' + \
          '(see the <a href="http://multiqc.info/docs/#flat--interactive-plots" target="_blank">docs</a>).</small></p>'
    html += '<div class="mqc_mplplot_plotgroup" id="{}">'.format(pconfig['id'])

    # Same defaults as HighCharts for consistency
    default_colors = ['#7cb5ec', '#434348', '#90ed7d', '#f7a35c', '#8085e9',
                      '#f15c80', '#e4d354', '#2b908f', '#f45b5b', '#91e8e1']

    # Counts / Percentages Switch
    if pconfig.get('cpswitch') is not False and not config.simple_output:
        if pconfig.get('cpswitch_c_active', True) is True:
            c_active = 'active'
            p_active = ''
        else:
            c_active = ''
            p_active = 'active'
            pconfig['stacking'] = 'percent'
        c_label = pconfig.get('cpswitch_counts_label', 'Counts')
        p_label = pconfig.get('cpswitch_percent_label', 'Percentages')
        html += '<div class="btn-group mpl_switch_group mqc_mplplot_bargraph_setcountspcnt"> \n\
            <button class="btn btn-default btn-sm {c_a} counts">{c_l}</button> \n\
            <button class="btn btn-default btn-sm {p_a} pcnt">{p_l}</button> \n\
        </div> '.format(c_a=c_active, p_a=p_active, c_l=c_label, p_l=p_label)
        if len(plotdata) > 1:
            html += ' &nbsp; &nbsp; '

    # Buttons to cycle through different datasets
    if len(plotdata) > 1 and not config.simple_output:
        html += '<div class="btn-group mpl_switch_group mqc_mplplot_bargraph_switchds">\n'
        for k, p in enumerate(plotdata):
            pid = pids[k]
            active = 'active' if k == 0 else ''
            try:
                name = pconfig['data_labels'][k]
            except:
                name = k+1
            html += '<button class="btn btn-default btn-sm {a}" data-target="#{pid}">{n}</button>\n'.format(a=active, pid=pid, n=name)
        html += '</div>\n\n'

    # Go through datasets creating plots
    for pidx, pdata in enumerate(plotdata):

        # Save plot data to file
        fdata = {}
        for d in pdata:
            for didx, dval in enumerate(d['data']):
                s_name = plotsamples[pidx][didx]
                if s_name not in fdata:
                    fdata[s_name] = dict()
                fdata[s_name][d['name']] = dval
        util_functions.write_data_file(fdata, pids[pidx])

        # Plot percentage as well as counts
        plot_pcts = [False]
        if pconfig.get('cpswitch') is not False:
            plot_pcts = [False, True]

        # Switch out NaN for 0s so that MatPlotLib doesn't ignore stuff
        for idx, d in enumerate(pdata):
            pdata[idx]['data'] = [x if not math.isnan(x) else 0 for x in d['data'] ]

        for plot_pct in plot_pcts:

            # Plot ID
            pid = pids[pidx]
            hide_plot = False
            if plot_pct is True:
                pid = '{}_pc'.format(pid)
                if pconfig.get('cpswitch_c_active', True) is True:
                    hide_plot = True
            else:
                if pconfig.get('cpswitch_c_active', True) is not True:
                    hide_plot = True

            # Set up figure
            plt_height = len(plotsamples[pidx]) / 2.3
            plt_height = max(6, plt_height) # At least 6" tall
            plt_height = min(30, plt_height) # Cap at 30" tall
            bar_width = 0.8

            fig = plt.figure(figsize=(14, plt_height), frameon=False)
            axes = fig.add_subplot(111)
            y_ind = range(len(plotsamples[pidx]))

            # Count totals for each sample
            if plot_pct is True:
                s_totals = [0 for _ in pdata[0]['data']]
                for series_idx, d in enumerate(pdata):
                    for sample_idx, v in enumerate(d['data']):
                        s_totals[sample_idx] += v

            # Plot bars
            dlabels = []
            for idx, d in enumerate(pdata):
                # Plot percentages
                values = d['data']
                if len(values) < len(y_ind):
                    values.extend([0] * (len(y_ind) - len(values)))
                if plot_pct is True:
                    for (key,var) in enumerate(values):
                        s_total = s_totals[key]
                        if s_total == 0:
                            values[key] = 0
                        else:
                            values[key] = (float(var+0.0)/float(s_total))*100

                # Get offset for stacked bars
                if idx == 0:
                    prevdata = [0] * len(plotsamples[pidx])
                else:
                    for i, p in enumerate(prevdata):
                        prevdata[i] += pdata[idx-1]['data'][i]
                # Default colour index
                cidx = idx
                while cidx >= len(default_colors):
                    cidx -= len(default_colors)
                # Save the name of this series
                dlabels.append(d['name'])
                # Add the series of bars to the plot
                axes.barh(
                    y_ind,
                    values,
                    bar_width,
                    left = prevdata,
                    color = d.get('color', default_colors[cidx]),
                    align = 'center',
                    linewidth = pconfig.get('borderWidth', 0)
                )

            # Tidy up axes
            axes.tick_params(labelsize=8, direction='out', left=False, right=False, top=False, bottom=False)
            axes.set_xlabel(pconfig.get('ylab', '')) # I know, I should fix the fact that the config is switched
            axes.set_ylabel(pconfig.get('xlab', ''))
            axes.set_yticks(y_ind) # Specify where to put the labels
            axes.set_yticklabels(plotsamples[pidx]) # Set y axis sample name labels
            axes.set_ylim((-0.5, len(y_ind)-0.5)) # Reduce padding around plot area
            if plot_pct is True:
                axes.set_xlim((0, 100))
                # Add percent symbols
                vals = axes.get_xticks()
                axes.set_xticklabels(['{:.0f}%'.format(x) for x in vals])
            else:
                default_xlimits = axes.get_xlim()
                axes.set_xlim((pconfig.get('ymin', default_xlimits[0]),pconfig.get('ymax', default_xlimits[1])))
            if 'title' in pconfig:
                top_gap = 1 + (0.5 / plt_height)
                plt.text(0.5, top_gap, pconfig['title'], horizontalalignment='center', fontsize=16, transform=axes.transAxes)
            axes.grid(True, zorder=0, which='both', axis='x', linestyle='-', color='#dedede', linewidth=1)
            axes.set_axisbelow(True)
            axes.spines['right'].set_visible(False)
            axes.spines['top'].set_visible(False)
            axes.spines['bottom'].set_visible(False)
            axes.spines['left'].set_visible(False)
            plt.gca().invert_yaxis() # y axis is reverse sorted otherwise

            # Hide some labels if we have a lot of samples
            show_nth = max(1, math.ceil(len(pdata[0]['data'])/150))
            for idx, label in enumerate(axes.get_yticklabels()):
                if idx % show_nth != 0:
                    label.set_visible(False)

            # Legend
            bottom_gap = -1 * (1 - ((plt_height - 1.5) / plt_height))
            lgd = axes.legend(dlabels, loc='lower center', bbox_to_anchor=(0, bottom_gap, 1, .102), ncol=5, mode='expand', fontsize=8, frameon=False)

            # Should this plot be hidden on report load?
            hidediv = ''
            if pidx > 0 or hide_plot:
                hidediv = ' style="display:none;"'

            # Save the plot to the data directory if export is requested
            if config.export_plots:
                for fformat in config.export_plot_formats:
                    # Make the directory if it doesn't already exist
                    plot_dir = os.path.join(config.plots_dir, fformat)
                    if not os.path.exists(plot_dir):
                        os.makedirs(plot_dir)
                    # Save the plot
                    plot_fn = os.path.join(plot_dir, '{}.{}'.format(pid, fformat))
                    fig.savefig(plot_fn, format=fformat, bbox_extra_artists=(lgd,), bbox_inches='tight')

            # Output the figure to a base64 encoded string
            if getattr(get_template_mod(), 'base64_plots', True) is True:
                img_buffer = io.BytesIO()
                fig.savefig(img_buffer, format='png', bbox_inches='tight')
                b64_img = base64.b64encode(img_buffer.getvalue()).decode('utf8')
                img_buffer.close()
                html += '<div class="mqc_mplplot" id="{}"{}><img src="data:image/png;base64,{}" /></div>'.format(pid, hidediv, b64_img)

            # Link to the saved image
            else:
                plot_relpath = os.path.join(config.plots_dir_name, 'png', '{}.png'.format(pid))
                html += '<div class="mqc_mplplot" id="{}"{}><img src="{}" /></div>'.format(pid, hidediv, plot_relpath)

            plt.close(fig)


    # Close wrapping div
    html += '</div>'

    return html
<|MERGE_RESOLUTION|>--- conflicted
+++ resolved
@@ -159,15 +159,11 @@
     if pconfig is None:
         pconfig = {}
     if pconfig.get('id') is None:
-<<<<<<< HEAD
-        pconfig['id'] = 'mqc_hcplot_{}'.format(get_uid())
-=======
-        pconfig['id'] = 'mqc_hcplot_'+''.join(random.sample(letters, 10))
+        pconfig['id'] = 'mqc_hcplot_{}'.format(id(pconfig))
 
     # Sanitise plot ID and check for duplicates
     pconfig['id'] = report.save_htmlid(pconfig['id'])
 
->>>>>>> 18c7d7a2
     html = '<div class="mqc_hcplot_plotgroup">'
 
     # Counts / Percentages / Log Switches
@@ -222,28 +218,10 @@
             html += '<button class="btn btn-default btn-sm {a}" data-action="set_data" {y} {ym} data-newdata="{k}" data-target="{id}">{n}</button>\n'.format(a=active, id=pconfig['id'], n=name, y=ylab, ym=ymax, k=k)
         html += '</div>\n\n'
 
-<<<<<<< HEAD
-    # Plot and javascript function
-    html += '''<div class="hc-plot-wrapper">
-        <div id="{id}" class="hc-plot not_rendered hc-bar-plot"><small>loading..</small></div></div>
-        </div>
-        <script type="text/javascript">
-            mqc_plots["{id}"] = {{
-                "plot_type": "bar_graph",
-                "samples": {s},
-                "datasets": {d},
-                "config": {c}
-            }}
-        </script>
-        '''.format(id=pconfig['id'], s=json.dumps(plotsamples), d=json.dumps(plotdata), c=json.dumps(pconfig));
-=======
     # Plot HTML
     html += """<div class="hc-plot-wrapper">
         <div id="{id}" class="hc-plot not_rendered hc-bar-plot"><small>loading..</small></div>
     </div></div>""".format(id=pconfig['id']);
-
-    report.num_hc_plots += 1
->>>>>>> 18c7d7a2
 
     report.plot_data[pconfig['id']] = {
         'plot_type': 'bar_graph',
@@ -267,15 +245,11 @@
 
     # Plot group ID
     if pconfig.get('id') is None:
-<<<<<<< HEAD
-        pconfig['id'] = 'mqc_mplplot_{}'.format(get_uid())
-=======
-        pconfig['id'] = 'mqc_mplplot_'+''.join(random.sample(letters, 10))
+        pconfig['id'] = 'mqc_mplplot_{}'.format(id(pconfig))
 
     # Sanitise plot ID and check for duplicates
     pconfig['id'] = report.save_htmlid(pconfig['id'])
 
->>>>>>> 18c7d7a2
     # Individual plot IDs
     pids = []
     for k in range(len(plotdata)):

#!/usr/bin/env python

""" MultiQC functions to plot a bargraph """


import base64
import inspect
import io
import logging
import math
import os
import random
import re
import sys
from collections import OrderedDict

from multiqc.utils import config, mqc_colour, report, util_functions

logger = logging.getLogger(__name__)

try:
    # Import matplot lib but avoid default X environment
    import matplotlib

    matplotlib.use("Agg")
    import matplotlib.pyplot as plt

    logger.debug("Using matplotlib version {}".format(matplotlib.__version__))
except Exception as e:
    # MatPlotLib can break in a variety of ways. Fake an error message and continue without it if so.
    # The lack of the library will be handled when plots are attempted
    print("##### ERROR! MatPlotLib library could not be loaded!    #####", file=sys.stderr)
    print("##### Flat plots will instead be plotted as interactive #####", file=sys.stderr)
    print(e)

letters = "abcdefghijklmnopqrstuvwxyz"

# Load the template so that we can access its configuration
# Do this lazily to mitigate import-spaghetti when running unit tests
_template_mod = None


def get_template_mod():
    global _template_mod
    if not _template_mod:
        _template_mod = config.avail_templates[config.template].load()
    return _template_mod


def plot(data, cats=None, pconfig=None):
    """Plot a horizontal bar graph. Expects a 2D dict of sample
    data. Also can take info about categories. There are quite a
    few variants of how to use this function, see the docs for details.
    :param data: 2D dict, first keys as sample names, then x:y data pairs
                 Can supply a list of dicts and will have buttons to switch
    :param cats: optional list, dict or OrderedDict with plot categories
    :param pconfig: optional dict with config key:value pairs
    :return: HTML and JS, ready to be inserted into the page
    """

    if pconfig is None:
        pconfig = {}

    # Allow user to overwrite any given config for this plot
    if "id" in pconfig and pconfig["id"] and pconfig["id"] in config.custom_plot_config:
        for k, v in config.custom_plot_config[pconfig["id"]].items():
            pconfig[k] = v

    # Validate config if linting
    if config.strict:
        # Get module name
        modname = ""
        callstack = inspect.stack()
        for n in callstack:
            if "multiqc/modules/" in n[1] and "base_module.py" not in n[1]:
                callpath = n[1].split("multiqc/modules/", 1)[-1]
                modname = ">{}< ".format(callpath)
                break
        # Look for essential missing pconfig keys
        for k in ["id", "title", "ylab"]:
            if k not in pconfig:
                errmsg = "LINT: {}Bargraph pconfig was missing key '{}'".format(modname, k)
                logger.error(errmsg)
                report.lint_errors.append(errmsg)
        # Check plot title format
        if not re.match(r"^[^:]*\S: \S[^:]*$", pconfig.get("title", "")):
            errmsg = "LINT: {} Bargraph title did not match format 'Module: Plot Name' (found '{}')".format(
                modname, pconfig.get("title", "")
            )
            logger.error(errmsg)
            report.lint_errors.append(errmsg)

    # Given one dataset - turn it into a list
    if type(data) is not list:
        data = [data]

    # Make list of cats from different inputs
    if cats is None:
        cats = list()
    elif type(cats) is not list:
        cats = [cats]
    else:
        try:  # Py2
            if type(cats[0]) is str or type(cats[0]) is unicode:
                cats = [cats]
        except NameError:  # Py3
            if type(cats[0]) is str:
                cats = [cats]
        except IndexError:  # Given empty list
            pass
    # Generate default categories if not supplied
    for idx in range(len(data)):
        try:
            cats[idx]
        except IndexError:
            cats.append(list())
            for s in data[idx].keys():
                for k in data[idx][s].keys():
                    if k not in cats[idx]:
                        cats[idx].append(k)

    # If we have cats in lists, turn them into dicts
    for idx, cat in enumerate(cats):
        if type(cat) is list:
            newcats = OrderedDict()
            for c in cat:
                newcats[c] = {"name": c}
            cats[idx] = newcats
        else:
            for c in cat:
                if "name" not in cat[c]:
                    cats[idx][c]["name"] = c

    # Allow user to overwrite a given category config for this plot
    if "id" in pconfig and pconfig["id"] and pconfig["id"] in config.custom_plot_config:
        for k, v in config.custom_plot_config[pconfig["id"]].items():
            if k in cats[idx].keys():
                for kk, vv in v.items():
                    cats[idx][k][kk] = vv

    # Parse the data into a chart friendly format
    plotsamples = list()
    plotdata = list()
    for idx, d in enumerate(data):
        if isinstance(d, OrderedDict):
            hc_samples = list(d.keys())
        else:
            hc_samples = sorted(list(d.keys()))
        hc_data = list()
        sample_dcount = dict()
        for c in cats[idx].keys():
            thisdata = list()
            catcount = 0
            for s in hc_samples:
                if s not in sample_dcount:
                    sample_dcount[s] = 0
                try:
                    thisdata.append(float(d[s][c]))
                    catcount += 1
                    sample_dcount[s] += 1
                except (KeyError, ValueError):
                    # Pad with NaNs when we have missing categories in a sample
                    thisdata.append(float("nan"))
            if catcount > 0:
                if pconfig.get("hide_zero_cats", True) is False or max(x for x in thisdata if not math.isnan(x)) > 0:
                    thisdict = {"name": cats[idx][c]["name"], "data": thisdata}
                    if "color" in cats[idx][c]:
                        thisdict["color"] = cats[idx][c]["color"]
                    hc_data.append(thisdict)

        # Remove empty samples
        for s, c in sample_dcount.items():
            if c == 0:
                idx = hc_samples.index(s)
                del hc_samples[idx]
                for j, d in enumerate(hc_data):
                    del hc_data[j]["data"][idx]
        if len(hc_data) > 0:
            plotsamples.append(hc_samples)
            plotdata.append(hc_data)

    if len(plotdata) == 0:
        logger.warning(f"Tried to make bar plot, but had no data: {pconfig.get('id')}")
        return '<p class="text-danger">Error - was not able to plot data.</p>'

    # Add colors to the categories if not set. Since the "plot_defaults" scale is
    # identical to default scale of the Highcharts JS library, this is not strictly
    # needed. But it future proofs when we replace Highcharts with something else.
    scale = mqc_colour.mqc_colour_scale("plot_defaults")
    for si, sd in enumerate(plotdata):
        for di, d in enumerate(sd):
            d.setdefault("color", scale.get_colour(di, lighten=1))

    # Make a plot - custom, interactive or flat
    try:
        return get_template_mod().bargraph(plotdata, plotsamples, pconfig)
    except (AttributeError, TypeError):
<<<<<<< HEAD
        if os.environ.get("MULTIQC_DEBUG", False):
            # Pass the exception through to help with interactive debugging
=======
        if config.strict:  # Crash quickly in the strict mode. This can be helpful for interactive debugging of modules.
>>>>>>> bb0d22e9
            raise

        if config.plots_force_flat or (
            not config.plots_force_interactive and len(plotsamples[0]) > config.plots_flat_numseries
        ):
            try:
                report.num_mpl_plots += 1
                return matplotlib_bargraph(plotdata, plotsamples, pconfig)
            except Exception as e:
                logger.error("############### Error making MatPlotLib figure! Falling back to HighCharts.")
                logger.debug(e, exc_info=True)
                return highcharts_bargraph(plotdata, plotsamples, pconfig)
        else:
            # Use MatPlotLib to generate static plots if requested
            if config.export_plots:
                try:
                    matplotlib_bargraph(plotdata, plotsamples, pconfig)
                except Exception as e:
                    logger.error("############### Error making MatPlotLib figure! Plot not exported.")
                    logger.debug(e, exc_info=True)
            # Return HTML for HighCharts dynamic plot
            return highcharts_bargraph(plotdata, plotsamples, pconfig)


def highcharts_bargraph(plotdata, plotsamples=None, pconfig=None):
    """
    Build the HTML needed for a HighCharts bar graph. Should be
    called by plot_bargraph, which properly formats input data.
    """
    if pconfig is None:
        pconfig = {}
    if pconfig.get("id") is None:
        pconfig["id"] = "mqc_hcplot_" + "".join(random.sample(letters, 10))

    # Sanitise plot ID and check for duplicates
    pconfig["id"] = report.save_htmlid(pconfig["id"])

    html = '<div class="mqc_hcplot_plotgroup">'

    # Counts / Percentages / Log Switches
    if pconfig.get("cpswitch") is not False or pconfig.get("logswitch") is True:
        if pconfig.get("logswitch_active") is True:
            c_active = ""
            p_active = ""
            l_active = "active"
        elif pconfig.get("cpswitch_c_active", True) is True:
            c_active = "active"
            p_active = ""
            l_active = ""
        else:
            c_active = ""
            p_active = "active"
            l_active = ""
            pconfig["stacking"] = "percent"
        c_label = pconfig.get("cpswitch_counts_label", "Counts")
        p_label = pconfig.get("cpswitch_percent_label", "Percentages")
        l_label = pconfig.get("logswitch_label", "Log10")
        html += '<div class="btn-group hc_switch_group"> \n'
        html += '<button class="btn btn-default btn-sm {c_a}" data-action="set_numbers" data-target="{id}" data-ylab="{c_l}">{c_l}</button> \n'.format(
            id=pconfig["id"], c_a=c_active, c_l=c_label
        )
        if pconfig.get("cpswitch", True) is True:
            html += '<button class="btn btn-default btn-sm {p_a}" data-action="set_percent" data-target="{id}" data-ylab="{p_l}">{p_l}</button> \n'.format(
                id=pconfig["id"], p_a=p_active, p_l=p_label
            )
        if pconfig.get("logswitch") is True:
            html += '<button class="btn btn-default btn-sm {l_a}" data-action="set_log" data-target="{id}" data-ylab="{l_l}">{l_l}</button> \n'.format(
                id=pconfig["id"], l_a=l_active, l_l=l_label
            )
            pconfig["reversedStacks"] = True
        html += "</div> "
        if len(plotdata) > 1:
            html += " &nbsp; &nbsp; "

    # Buttons to cycle through different datasets
    if len(plotdata) > 1:
        html += '<div class="btn-group hc_switch_group">\n'
        for k, p in enumerate(plotdata):
            active = "active" if k == 0 else ""
            try:
                name = pconfig["data_labels"][k]["name"]
            except:
                try:
                    name = pconfig["data_labels"][k]
                except:
                    name = k + 1
            try:
                ylab = 'data-ylab="{}"'.format(pconfig["data_labels"][k]["ylab"])
            except:
                ylab = 'data-ylab="{}"'.format(name) if name != k + 1 else ""
            try:
                ymax = 'data-ymax="{}"'.format(pconfig["data_labels"][k]["ymax"])
            except:
                ymax = ""
            html += '<button class="btn btn-default btn-sm {a}" data-action="set_data" {y} {ym} data-newdata="{k}" data-target="{id}">{n}</button>\n'.format(
                a=active, id=pconfig["id"], n=name, y=ylab, ym=ymax, k=k
            )
        html += "</div>\n\n"

    # Plot HTML
    html += """<div class="hc-plot-wrapper"{height}>
        <div id="{id}" class="hc-plot not_rendered hc-bar-plot"><small>loading..</small></div>
    </div></div>""".format(
        id=pconfig["id"],
        height=f' style="height:{pconfig["height"]}px"' if "height" in pconfig else "",
    )

    report.num_hc_plots += 1

    report.plot_data[pconfig["id"]] = {
        "plot_type": "bar_graph",
        "samples": plotsamples,
        "datasets": plotdata,
        "config": pconfig,
    }

    return html


def matplotlib_bargraph(plotdata, plotsamples, pconfig=None):
    """
    Plot a bargraph with Matplot lib and return a HTML string. Either embeds a base64
    encoded image within HTML or writes the plot and links to it. Should be called by
    plot_bargraph, which properly formats the input data.
    """

    if pconfig is None:
        pconfig = {}

    # Plot group ID
    if pconfig.get("id") is None:
        pconfig["id"] = "mqc_mplplot_" + "".join(random.sample(letters, 10))

    # Sanitise plot ID and check for duplicates
    pconfig["id"] = report.save_htmlid(pconfig["id"])

    # Individual plot IDs
    pids = []
    for k in range(len(plotdata)):
        try:
            name = pconfig["data_labels"][k]
        except:
            name = k + 1
        pid = "mqc_{}_{}".format(pconfig["id"], name)
        pid = report.save_htmlid(pid, skiplint=True)
        pids.append(pid)

    html = (
        '<p class="text-info"><small><span class="glyphicon glyphicon-picture" aria-hidden="true"></span> '
        + "Flat image plot. Toolbox functions such as highlighting / hiding samples will not work "
        + '(see the <a href="http://multiqc.info/docs/#flat--interactive-plots" target="_blank">docs</a>).</small></p>'
    )
    html += '<div class="mqc_mplplot_plotgroup" id="{}">'.format(pconfig["id"])

    # Counts / Percentages Switch
    if pconfig.get("cpswitch") is not False and not config.simple_output:
        if pconfig.get("cpswitch_c_active", True) is True:
            c_active = "active"
            p_active = ""
        else:
            c_active = ""
            p_active = "active"
            pconfig["stacking"] = "percent"
        c_label = pconfig.get("cpswitch_counts_label", "Counts")
        p_label = pconfig.get("cpswitch_percent_label", "Percentages")
        html += '<div class="btn-group mpl_switch_group mqc_mplplot_bargraph_setcountspcnt"> \n\
            <button class="btn btn-default btn-sm {c_a} counts">{c_l}</button> \n\
            <button class="btn btn-default btn-sm {p_a} pcnt">{p_l}</button> \n\
        </div> '.format(
            c_a=c_active, p_a=p_active, c_l=c_label, p_l=p_label
        )
        if len(plotdata) > 1:
            html += " &nbsp; &nbsp; "

    # Buttons to cycle through different datasets
    if len(plotdata) > 1 and not config.simple_output:
        html += '<div class="btn-group mpl_switch_group mqc_mplplot_bargraph_switchds">\n'
        for k, p in enumerate(plotdata):
            pid = pids[k]
            active = "active" if k == 0 else ""
            try:
                name = pconfig["data_labels"][k]
            except:
                name = k + 1
            html += '<button class="btn btn-default btn-sm {a}" data-target="#{pid}">{n}</button>\n'.format(
                a=active, pid=pid, n=name
            )
        html += "</div>\n\n"

    # Go through datasets creating plots
    for pidx, pdata in enumerate(plotdata):
        # Save plot data to file
        fdata = {}
        for d in pdata:
            for didx, dval in enumerate(d["data"]):
                s_name = plotsamples[pidx][didx]
                if s_name not in fdata:
                    fdata[s_name] = dict()
                fdata[s_name][d["name"]] = dval
        if pconfig.get("save_data_file", True):
            util_functions.write_data_file(fdata, pids[pidx])

        # Plot percentage as well as counts
        plot_pcts = [False]
        if pconfig.get("cpswitch") is not False:
            plot_pcts = [False, True]

        # Switch out NaN for 0s so that MatPlotLib doesn't ignore stuff
        for idx, d in enumerate(pdata):
            pdata[idx]["data"] = [x if not math.isnan(x) else 0 for x in d["data"]]

        for plot_pct in plot_pcts:
            # Plot ID
            pid = pids[pidx]
            hide_plot = False
            if plot_pct is True:
                pid = "{}_pc".format(pid)
                if pconfig.get("cpswitch_c_active", True) is True:
                    hide_plot = True
            else:
                if pconfig.get("cpswitch_c_active", True) is not True:
                    hide_plot = True

            # Set up figure

            # Height has a default, then adjusted by the number of samples
            plt_height = len(plotsamples[pidx]) / 2.3  # Default in inches, empirically determined
            plt_height = max(6, plt_height)  # At least 6" tall
            plt_height = min(30, plt_height)  # Cap at 30" tall

            # Use fixed height if pconfig['height'] is set (convert pixels -> inches)
            if "height" in pconfig:
                # Default interactive height in pixels = 512
                # Not perfect replication, but good enough
                plt_height = 6 * (pconfig["height"] / 512)

            bar_width = 0.8

            fig = plt.figure(figsize=(14, plt_height), frameon=False)
            axes = fig.add_subplot(111)
            y_ind = range(len(plotsamples[pidx]))

            # Count totals for each sample
            if plot_pct is True:
                s_totals = [0 for _ in pdata[0]["data"]]
                for series_idx, d in enumerate(pdata):
                    for sample_idx, v in enumerate(d["data"]):
                        s_totals[sample_idx] += v

            # Plot bars
            dlabels = []
            prev_values = None
            for idx, d in enumerate(pdata):
                # Plot percentages
                values = [x for x in d["data"]]
                if len(values) < len(y_ind):
                    values.extend([0] * (len(y_ind) - len(values)))
                if plot_pct is True:
                    for key, var in enumerate(values):
                        s_total = s_totals[key]
                        if s_total == 0:
                            values[key] = 0
                        else:
                            values[key] = (float(var + 0.0) / float(s_total)) * 100

                # Get offset for stacked bars
                if idx == 0:
                    prevdata = [0] * len(plotsamples[pidx])
                else:
                    for i, p in enumerate(prevdata):
                        prevdata[i] += prev_values[i]
                # Save the name of this series
                dlabels.append(d["name"])
                # Add the series of bars to the plot
                axes.barh(
                    y_ind,
                    values,
                    bar_width,
                    left=prevdata,
                    color=d["color"],
                    align="center",
                    linewidth=pconfig.get("borderWidth", 0),
                )
                prev_values = values

            # Tidy up axes
            axes.tick_params(
                labelsize=pconfig.get("labelSize", 8), direction="out", left=False, right=False, top=False, bottom=False
            )
            axes.set_xlabel(pconfig.get("ylab", ""))  # I know, I should fix the fact that the config is switched
            axes.set_ylabel(pconfig.get("xlab", ""))
            axes.set_yticks(y_ind)  # Specify where to put the labels
            axes.set_yticklabels(plotsamples[pidx])  # Set y axis sample name labels
            axes.set_ylim((-0.5, len(y_ind) - 0.5))  # Reduce padding around plot area
            if plot_pct is True:
                axes.set_xlim((0, 100))
                # Add percent symbols
                vals = axes.get_xticks()
                axes.set_xticks(axes.get_xticks())
                axes.set_xticklabels(["{:.0f}%".format(x) for x in vals])
            else:
                default_xlimits = axes.get_xlim()
                axes.set_xlim((pconfig.get("ymin", default_xlimits[0]), pconfig.get("ymax", default_xlimits[1])))
            if "title" in pconfig:
                top_gap = 1 + (0.5 / plt_height)
                plt.text(
                    0.5, top_gap, pconfig["title"], horizontalalignment="center", fontsize=16, transform=axes.transAxes
                )
            axes.grid(True, zorder=0, which="both", axis="x", linestyle="-", color="#dedede", linewidth=1)
            axes.set_axisbelow(True)
            axes.spines["right"].set_visible(False)
            axes.spines["top"].set_visible(False)
            axes.spines["bottom"].set_visible(False)
            axes.spines["left"].set_visible(False)
            plt.gca().invert_yaxis()  # y axis is reverse sorted otherwise

            # Hide some labels if we have a lot of samples
            show_nth = max(1, math.ceil(len(pdata[0]["data"]) / 150))
            for idx, label in enumerate(axes.get_yticklabels()):
                if idx % show_nth != 0:
                    label.set_visible(False)

            # Legend
            bottom_gap = -1 * (1 - ((plt_height - 1.5) / plt_height))
            lgd = axes.legend(
                dlabels,
                loc="lower center",
                bbox_to_anchor=(0, bottom_gap, 1, 0.102),
                ncol=5,
                mode="expand",
                fontsize=pconfig.get("labelSize", 8),
                frameon=False,
            )

            # Should this plot be hidden on report load?
            hidediv = ""
            if pidx > 0 or hide_plot:
                hidediv = ' style="display:none;"'

            # Save the plot to the data directory if export is requested
            if config.export_plots:
                for fformat in config.export_plot_formats:
                    # Make the directory if it doesn't already exist
                    plot_dir = os.path.join(config.plots_dir, fformat)
                    if not os.path.exists(plot_dir):
                        os.makedirs(plot_dir)
                    # Save the plot
                    plot_fn = os.path.join(plot_dir, "{}.{}".format(pid, fformat))
                    fig.savefig(plot_fn, format=fformat, bbox_extra_artists=(lgd,), bbox_inches="tight")

            # Output the figure to a base64 encoded string
            if getattr(get_template_mod(), "base64_plots", True) is True:
                img_buffer = io.BytesIO()
                fig.savefig(img_buffer, format="png", bbox_inches="tight")
                b64_img = base64.b64encode(img_buffer.getvalue()).decode("utf8")
                img_buffer.close()
                html += '<div class="mqc_mplplot" id="{}"{}><img src="data:image/png;base64,{}" /></div>'.format(
                    pid, hidediv, b64_img
                )

            # Link to the saved image
            else:
                plot_relpath = os.path.join(config.plots_dir_name, "png", "{}.png".format(pid))
                html += '<div class="mqc_mplplot" id="{}"{}><img src="{}" /></div>'.format(pid, hidediv, plot_relpath)

            plt.close(fig)

    # Close wrapping div
    html += "</div>"

    return html<|MERGE_RESOLUTION|>--- conflicted
+++ resolved
@@ -195,12 +195,7 @@
     try:
         return get_template_mod().bargraph(plotdata, plotsamples, pconfig)
     except (AttributeError, TypeError):
-<<<<<<< HEAD
-        if os.environ.get("MULTIQC_DEBUG", False):
-            # Pass the exception through to help with interactive debugging
-=======
         if config.strict:  # Crash quickly in the strict mode. This can be helpful for interactive debugging of modules.
->>>>>>> bb0d22e9
             raise
 
         if config.plots_force_flat or (

--- conflicted
+++ resolved
@@ -197,388 +197,5 @@
                 # Crash quickly in the strict mode. This can be helpful for interactive
                 # debugging of modules
                 raise
-<<<<<<< HEAD
-    if config.plots_force_flat or (
-        not config.plots_force_interactive and len(plotsamples[0]) > config.plots_flat_numseries
-    ):
-        try:
-            report.num_mpl_plots += 1
-            return matplotlib_bargraph(plotdata, plotsamples, pconfig)
-        except Exception as e:
-            if config.strict:
-                raise
-            logger.error("############### Error making MatPlotLib figure! Falling back to HighCharts.")
-            logger.debug(e, exc_info=True)
-            return highcharts_bargraph(plotdata, plotsamples, pconfig)
-    else:
-        # Use MatPlotLib to generate static plots if requested
-        if config.export_plots:
-            try:
-                matplotlib_bargraph(plotdata, plotsamples, pconfig)
-            except Exception as e:
-                logger.error("############### Error making MatPlotLib figure! Plot not exported.")
-                logger.debug(e, exc_info=True)
-        # Return HTML for HighCharts dynamic plot
-        return highcharts_bargraph(plotdata, plotsamples, pconfig)
-
-
-def highcharts_bargraph(plotdata, plotsamples=None, pconfig=None):
-    """
-    Build the HTML needed for a HighCharts bar graph. Should be
-    called by plot_bargraph, which properly formats input data.
-    """
-    if pconfig is None:
-        pconfig = {}
-    if pconfig.get("id") is None:
-        pconfig["id"] = "mqc_hcplot_" + "".join(random.sample(letters, 10))
-
-    # Sanitise plot ID and check for duplicates
-    pconfig["id"] = report.save_htmlid(pconfig["id"])
-
-    html = '<div class="mqc_hcplot_plotgroup">'
-
-    # Counts / Percentages / Log Switches
-    if pconfig.get("cpswitch") is not False or pconfig.get("logswitch") is True:
-        if pconfig.get("logswitch_active") is True:
-            c_active = ""
-            p_active = ""
-            l_active = "active"
-        elif pconfig.get("cpswitch_c_active", True) is True:
-            c_active = "active"
-            p_active = ""
-            l_active = ""
-        else:
-            c_active = ""
-            p_active = "active"
-            l_active = ""
-            pconfig["stacking"] = "percent"
-        c_label = pconfig.get("cpswitch_counts_label", "Counts")
-        p_label = pconfig.get("cpswitch_percent_label", "Percentages")
-        l_label = pconfig.get("logswitch_label", "Log10")
-        html += '<div class="btn-group hc_switch_group"> \n'
-        html += '<button class="btn btn-default btn-sm {c_a}" data-action="set_numbers" data-target="{id}" data-ylab="{c_l}">{c_l}</button> \n'.format(
-            id=pconfig["id"], c_a=c_active, c_l=c_label
-        )
-        if pconfig.get("cpswitch", True) is True:
-            html += '<button class="btn btn-default btn-sm {p_a}" data-action="set_percent" data-target="{id}" data-ylab="{p_l}">{p_l}</button> \n'.format(
-                id=pconfig["id"], p_a=p_active, p_l=p_label
-            )
-        if pconfig.get("logswitch") is True:
-            html += '<button class="btn btn-default btn-sm {l_a}" data-action="set_log" data-target="{id}" data-ylab="{l_l}">{l_l}</button> \n'.format(
-                id=pconfig["id"], l_a=l_active, l_l=l_label
-            )
-            pconfig["reversedStacks"] = True
-        html += "</div> "
-        if len(plotdata) > 1:
-            html += " &nbsp; &nbsp; "
-
-    # Buttons to cycle through different datasets
-    if len(plotdata) > 1:
-        html += '<div class="btn-group hc_switch_group">\n'
-        for k, p in enumerate(plotdata):
-            active = "active" if k == 0 else ""
-            try:
-                name = pconfig["data_labels"][k]["name"]
-            except Exception:
-                try:
-                    name = pconfig["data_labels"][k]
-                except Exception:
-                    name = k + 1
-            try:
-                ylab = f"data-ylab=\"{pconfig['data_labels'][k]['ylab']}\""
-            except Exception:
-                ylab = f'data-ylab="{name}"' if name != k + 1 else ""
-            try:
-                ymax = f"data-ymax=\"{pconfig['data_labels'][k]['ymax']}\""
-            except Exception:
-                ymax = ""
-            html += '<button class="btn btn-default btn-sm {a}" data-action="set_data" {y} {ym} data-newdata="{k}" data-target="{id}">{n}</button>\n'.format(
-                a=active, id=pconfig["id"], n=name, y=ylab, ym=ymax, k=k
-            )
-        html += "</div>\n\n"
-
-    sample_groups = pconfig.get("sample_groups", [])
-    if isinstance(sample_groups, str):
-        sample_groups = [sample_groups]
-    if len(sample_groups) > 0:
-        # Add a button to hide all samples but those that satisfy the criteria
-        html += '<div class="btn-group hc_switch_group">\n'
-        for i, (group, s_names) in enumerate(sample_groups):
-            active = "active" if i == 0 else ""
-            html += '<button class="btn btn-default btn-sm {a}" data-action="set_group" data-showsamples="{group}" data-target="{id}">{group}</button>\n'.format(
-                a=active, id=pconfig["id"], group=group
-            )
-        html += "</div>\n\n"
-
-    # Plot HTML
-    html += """<div class="hc-plot-wrapper"{height}>
-        <div id="{id}" class="hc-plot not_rendered hc-bar-plot"><small>loading..</small></div>
-    </div></div>""".format(
-        id=pconfig["id"],
-        height=f' style="height:{pconfig["height"]}px"' if "height" in pconfig else "",
-    )
-
-    report.num_hc_plots += 1
-
-    report.plot_data[pconfig["id"]] = {
-        "plot_type": "bar_graph",
-        "samples": plotsamples,
-        "datasets": plotdata,
-        "config": pconfig,
-    }
-
-    return html
-
-
-def matplotlib_bargraph(plotdata, plotsamples, pconfig=None):
-    """
-    Plot a bargraph with Matplot lib and return a HTML string. Either embeds a base64
-    encoded image within HTML or writes the plot and links to it. Should be called by
-    plot_bargraph, which properly formats the input data.
-    """
-
-    if pconfig is None:
-        pconfig = {}
-
-    # Plot group ID
-    if pconfig.get("id") is None:
-        pconfig["id"] = "mqc_mplplot_" + "".join(random.sample(letters, 10))
-
-    # Sanitise plot ID and check for duplicates
-    pconfig["id"] = report.save_htmlid(pconfig["id"])
-
-    # Individual plot IDs
-    pids = []
-    for k in range(len(plotdata)):
-        try:
-            name = pconfig["data_labels"][k]
-        except Exception:
-            name = k + 1
-        pid = f"mqc_{pconfig['id']}_{name}"
-        pid = report.save_htmlid(pid, skiplint=True)
-        pids.append(pid)
-
-    html = (
-        '<p class="text-info"><small><span class="glyphicon glyphicon-picture" aria-hidden="true"></span> '
-        + "Flat image plot. Toolbox functions such as highlighting / hiding samples will not work "
-        + '(see the <a href="http://multiqc.info/docs/#flat--interactive-plots" target="_blank">docs</a>).</small></p>'
-    )
-    html += f"<div class=\"mqc_mplplot_plotgroup\" id=\"{pconfig['id']}\">"
-
-    # Counts / Percentages Switch
-    if pconfig.get("cpswitch") is not False and not config.simple_output:
-        if pconfig.get("cpswitch_c_active", True) is True:
-            c_active = "active"
-            p_active = ""
-        else:
-            c_active = ""
-            p_active = "active"
-            pconfig["stacking"] = "percent"
-        c_label = pconfig.get("cpswitch_counts_label", "Counts")
-        p_label = pconfig.get("cpswitch_percent_label", "Percentages")
-        html += '<div class="btn-group mpl_switch_group mqc_mplplot_bargraph_setcountspcnt"> \n\
-            <button class="btn btn-default btn-sm {c_a} counts">{c_l}</button> \n\
-            <button class="btn btn-default btn-sm {p_a} pcnt">{p_l}</button> \n\
-        </div> '.format(c_a=c_active, p_a=p_active, c_l=c_label, p_l=p_label)
-        if len(plotdata) > 1:
-            html += " &nbsp; &nbsp; "
-
-    # Buttons to cycle through different datasets
-    if len(plotdata) > 1 and not config.simple_output:
-        html += '<div class="btn-group mpl_switch_group mqc_mplplot_bargraph_switchds">\n'
-        for k, p in enumerate(plotdata):
-            pid = pids[k]
-            active = "active" if k == 0 else ""
-            try:
-                name = pconfig["data_labels"][k]
-            except Exception:
-                name = k + 1
-            html += '<button class="btn btn-default btn-sm {a}" data-target="#{pid}">{n}</button>\n'.format(
-                a=active, pid=pid, n=name
-            )
-        html += "</div>\n\n"
-
-    # Go through datasets creating plots
-    for pidx, pdata in enumerate(plotdata):
-        # Save plot data to file
-        fdata = {}
-        for d in pdata:
-            for didx, dval in enumerate(d["data"]):
-                s_name = plotsamples[pidx][didx]
-                if s_name not in fdata:
-                    fdata[s_name] = dict()
-                fdata[s_name][d["name"]] = dval
-        if pconfig.get("save_data_file", True):
-            util_functions.write_data_file(fdata, pids[pidx])
-
-        # Plot percentage as well as counts
-        plot_pcts = [False]
-        if pconfig.get("cpswitch") is not False:
-            plot_pcts = [False, True]
-
-        # Switch out NaN for 0s so that MatPlotLib doesn't ignore stuff
-        for idx, d in enumerate(pdata):
-            pdata[idx]["data"] = [x if not math.isnan(x) else 0 for x in d["data"]]
-
-        for plot_pct in plot_pcts:
-            # Plot ID
-            pid = pids[pidx]
-            hide_plot = False
-            if plot_pct is True:
-                pid = f"{pid}_pc"
-                if pconfig.get("cpswitch_c_active", True) is True:
-                    hide_plot = True
-            else:
-                if pconfig.get("cpswitch_c_active", True) is not True:
-                    hide_plot = True
-
-            # Set up figure
-
-            # Height has a default, then adjusted by the number of samples
-            plt_height = len(plotsamples[pidx]) / 2.3  # Default in inches, empirically determined
-            plt_height = max(6, plt_height)  # At least 6" tall
-            plt_height = min(30, plt_height)  # Cap at 30" tall
-
-            # Use fixed height if pconfig['height'] is set (convert pixels -> inches)
-            if "height" in pconfig:
-                # Default interactive height in pixels = 512
-                # Not perfect replication, but good enough
-                plt_height = 6 * (pconfig["height"] / 512)
-
-            bar_width = 0.8
-
-            fig = plt.figure(figsize=(14, plt_height), frameon=False)
-            axes = fig.add_subplot(111)
-            y_ind = range(len(plotsamples[pidx]))
-
-            # Count totals for each sample
-            if plot_pct is True:
-                s_totals = [0 for _ in pdata[0]["data"]]
-                for series_idx, d in enumerate(pdata):
-                    for sample_idx, v in enumerate(d["data"]):
-                        s_totals[sample_idx] += v
-
-            # Plot bars
-            dlabels = []
-            prev_values = None
-            for idx, d in enumerate(pdata):
-                # Plot percentages
-                values = [x for x in d["data"]]
-                if len(values) < len(y_ind):
-                    values.extend([0] * (len(y_ind) - len(values)))
-                if plot_pct is True:
-                    for key, var in enumerate(values):
-                        s_total = s_totals[key]
-                        if s_total == 0:
-                            values[key] = 0
-                        else:
-                            values[key] = (float(var + 0.0) / float(s_total)) * 100
-
-                # Get offset for stacked bars
-                if idx == 0:
-                    prevdata = [0] * len(plotsamples[pidx])
-                else:
-                    for i, p in enumerate(prevdata):
-                        prevdata[i] += prev_values[i]
-                # Save the name of this series
-                dlabels.append(d["name"])
-                # Add the series of bars to the plot
-                axes.barh(
-                    y_ind,
-                    values,
-                    bar_width,
-                    left=prevdata,
-                    color=d["color"],
-                    align="center",
-                    linewidth=pconfig.get("borderWidth", 0),
-                )
-                prev_values = values
-
-            # Tidy up axes
-            axes.tick_params(
-                labelsize=pconfig.get("labelSize", 8), direction="out", left=False, right=False, top=False, bottom=False
-            )
-            axes.set_xlabel(pconfig.get("ylab", ""))  # I know, I should fix the fact that the config is switched
-            axes.set_ylabel(pconfig.get("xlab", ""))
-            axes.set_yticks(y_ind)  # Specify where to put the labels
-            axes.set_yticklabels(plotsamples[pidx])  # Set y axis sample name labels
-            axes.set_ylim((-0.5, len(y_ind) - 0.5))  # Reduce padding around plot area
-            if plot_pct is True:
-                axes.set_xlim((0, 100))
-                # Add percent symbols
-                vals = axes.get_xticks()
-                axes.set_xticks(axes.get_xticks())
-                axes.set_xticklabels([f"{x:.0f}%" for x in vals])
-            else:
-                default_xlimits = axes.get_xlim()
-                axes.set_xlim((pconfig.get("ymin", default_xlimits[0]), pconfig.get("ymax", default_xlimits[1])))
-            if "title" in pconfig:
-                top_gap = 1 + (0.5 / plt_height)
-                plt.text(
-                    0.5, top_gap, pconfig["title"], horizontalalignment="center", fontsize=16, transform=axes.transAxes
-                )
-            axes.grid(True, zorder=0, which="both", axis="x", linestyle="-", color="#dedede", linewidth=1)
-            axes.set_axisbelow(True)
-            axes.spines["right"].set_visible(False)
-            axes.spines["top"].set_visible(False)
-            axes.spines["bottom"].set_visible(False)
-            axes.spines["left"].set_visible(False)
-            plt.gca().invert_yaxis()  # y-axis is reverse sorted otherwise
-
-            # Hide some labels if we have a lot of samples
-            show_nth = max(1, math.ceil(len(pdata[0]["data"]) / 150))
-            for idx, label in enumerate(axes.get_yticklabels()):
-                if idx % show_nth != 0:
-                    label.set_visible(False)
-
-            # Legend
-            bottom_gap = -1 * (1 - ((plt_height - 1.5) / plt_height))
-            lgd = axes.legend(
-                dlabels,
-                loc="lower center",
-                bbox_to_anchor=(0, bottom_gap, 1, 0.102),
-                ncol=5,
-                mode="expand",
-                fontsize=pconfig.get("labelSize", 8),
-                frameon=False,
-            )
-
-            # Should this plot be hidden on report load?
-            hidediv = ""
-            if pidx > 0 or hide_plot:
-                hidediv = ' style="display:none;"'
-
-            # Save the plot to the data directory if export is requested
-            if config.export_plots:
-                for fformat in config.export_plot_formats:
-                    # Make the directory if it doesn't already exist
-                    plot_dir = os.path.join(config.plots_dir, fformat)
-                    if not os.path.exists(plot_dir):
-                        os.makedirs(plot_dir)
-                    # Save the plot
-                    plot_fn = os.path.join(plot_dir, f"{pid}.{fformat}")
-                    fig.savefig(plot_fn, format=fformat, bbox_extra_artists=(lgd,), bbox_inches="tight")
-
-            # Output the figure to a base64 encoded string
-            if getattr(get_template_mod(), "base64_plots", True) is True:
-                img_buffer = io.BytesIO()
-                fig.savefig(img_buffer, format="png", bbox_inches="tight")
-                b64_img = base64.b64encode(img_buffer.getvalue()).decode("utf8")
-                img_buffer.close()
-                html += '<div class="mqc_mplplot" id="{}"{}><img src="data:image/png;base64,{}" /></div>'.format(
-                    pid, hidediv, b64_img
-                )
-
-            # Link to the saved image
-            else:
-                plot_relpath = os.path.join(config.plots_dir_name, "png", f"{pid}.png")
-                html += f'<div class="mqc_mplplot" id="{pid}"{hidediv}><img src="{plot_relpath}" /></div>'
-
-            plt.close(fig)
-
-    # Close wrapping div
-    html += "</div>"
-=======
->>>>>>> 529161e4
 
     return bar.plot(plotdata, plotsamples, pconfig)
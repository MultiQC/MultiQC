--- conflicted
+++ resolved
@@ -4,28 +4,17 @@
 """ MultiQC functions to plot a beeswarm group """
 
 import logging
-<<<<<<< HEAD
 import os
 
 from . import get_uid
 
 from multiqc.utils import config
-=======
-import random
-
-from multiqc.utils import report
->>>>>>> 18c7d7a2
 from multiqc.plots import table_object
 
 logger = logging.getLogger(__name__)
 
-<<<<<<< HEAD
-def plot (data, headers=[], pconfig={}):
-=======
-letters = 'abcdefghijklmnopqrstuvwxyz'
 
 def plot (data, headers=None, pconfig=None):
->>>>>>> 18c7d7a2
     """ Helper HTML for a beeswarm plot.
     :param data: A list of data dicts
     :param headers: A list of Dicts / OrderedDicts with information
@@ -46,15 +35,11 @@
 
 def make_plot(dt):
 
-<<<<<<< HEAD
-    bs_id = dt.pconfig.get( 'id', 'table_{}'.format(get_uid()) )
-=======
-    bs_id = dt.pconfig.get('id', 'table_{}'.format(''.join(random.sample(letters, 4))) )
+    bs_id = dt.pconfig.get( 'id', 'table_{}'.format(id(dt)) )
 
     # Sanitise plot ID and check for duplicates
     bs_id = report.save_htmlid(bs_id)
 
->>>>>>> 18c7d7a2
     categories = []
     s_names = []
     data = []
@@ -91,26 +76,10 @@
             data.append(thisdata)
             s_names.append(these_snames)
 
-<<<<<<< HEAD
-    # Plot and javascript function
-    html = '''<div class="hc-plot-wrapper"><div id="{bid}" class="hc-plot not_rendered hc-beeswarm-plot"><small>loading..</small></div></div>
-        <script type="text/javascript">
-        mqc_plots["{bid}"] = {{
-            "plot_type": "beeswarm",
-            "samples": {s},
-            "datasets": {d},
-            "categories": {c}
-        }}
-        </script>
-        '''.format(bid=bs_id, s=json.dumps(s_names), d=json.dumps(data), c=json.dumps(categories))
-
-=======
     # Plot HTML
     html = """<div class="hc-plot-wrapper">
         <div id="{bid}" class="hc-plot not_rendered hc-beeswarm-plot"><small>loading..</small></div>
     </div>""".format(bid=bs_id)
-
-    report.num_hc_plots += 1
 
     report.plot_data[bs_id] = {
         'plot_type': 'beeswarm',
@@ -119,5 +88,4 @@
         'categories': categories
     }
 
->>>>>>> 18c7d7a2
     return html

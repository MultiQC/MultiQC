--- conflicted
+++ resolved
@@ -6,16 +6,10 @@
 
 import plotly.graph_objects as go  # type: ignore
 
-<<<<<<< HEAD
 from multiqc import report
 from multiqc.plots.plot import BaseDataset, PConfig, Plot, PlotType, plot_anchor
 from multiqc.plots.utils import determine_barplot_height
-from multiqc.types import Anchor
-=======
-from multiqc import config
-from multiqc.plots.plotly import box
-from multiqc.plots.plotly.box import BoxPlotConfig, BoxT, BoxPlot
->>>>>>> c7a5a8a5
+from multiqc.types import Anchor, SampleName
 
 logger = logging.getLogger(__name__)
 
@@ -124,9 +118,54 @@
             vals_by_sample[sample] = values
         report.write_data_file(vals_by_sample, self.uid)
 
+    def format_dataset_for_ai_prompt(self, pconfig: PConfig, keep_hidden: bool = True) -> str:
+        """Format dataset as a markdown table with basic statistics"""
+        prompt = "| Sample | Min | Q1 | Median | Q3 | Max | Mean |\n"
+        prompt += "| --- | --- | --- | --- | --- | --- | --- |\n"
+
+        suffix = ""
+        if self.layout["xaxis"]["ticksuffix"]:
+            suffix = " " + self.layout["xaxis"]["ticksuffix"]
+
+        for sample, values in zip(self.samples, self.data):
+            # Skip samples with no data
+            if len(values) == 0:
+                continue
+
+            # Use pseudonym if available, otherwise use original sample name
+            pseudonym = report.anonymize_sample_name(sample)
+
+            # Calculate statistics
+            sorted_vals = sorted(values)
+            n = len(sorted_vals)
+
+            min_val = sorted_vals[0]
+            max_val = sorted_vals[-1]
+            median = sorted_vals[n // 2] if n % 2 == 1 else (sorted_vals[n // 2 - 1] + sorted_vals[n // 2]) / 2
+            q1 = sorted_vals[n // 4] if n >= 4 else sorted_vals[0]
+            q3 = sorted_vals[3 * n // 4] if n >= 4 else sorted_vals[-1]
+            mean = sum(values) / len(values)
+
+            prompt += (
+                f"| {pseudonym} | "
+                f"{self.fmt_value_for_llm(min_val)}{suffix} | "
+                f"{self.fmt_value_for_llm(q1)}{suffix} | "
+                f"{self.fmt_value_for_llm(median)}{suffix} | "
+                f"{self.fmt_value_for_llm(q3)}{suffix} | "
+                f"{self.fmt_value_for_llm(max_val)}{suffix} | "
+                f"{self.fmt_value_for_llm(mean)}{suffix} |\n"
+            )
+        return prompt
+
 
 class BoxPlot(Plot[Dataset, BoxPlotConfig]):
     datasets: List[Dataset]
+
+    def samples_names(self) -> List[SampleName]:
+        names: List[SampleName] = []
+        for ds in self.datasets:
+            names.extend(SampleName(sample) for sample in ds.samples)
+        return names
 
     @staticmethod
     def create(

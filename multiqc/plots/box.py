"""MultiQC functions to plot a box plot"""

import copy
import json
import logging
from typing import Any, Dict, List, Optional, OrderedDict, Tuple, Union, cast

from natsort import natsorted
import plotly.graph_objects as go  # type: ignore
import polars as pl

from multiqc import config, report
from multiqc.plots.plot import BaseDataset, NormalizedPlotInputData, PConfig, Plot, PlotType, plot_anchor
from multiqc.plots.utils import determine_barplot_height
from multiqc.types import Anchor, SampleName

logger = logging.getLogger(__name__)


class BoxPlotConfig(PConfig):
    sort_samples: bool = True
    sort_by_median: bool = False  # Sort samples by their median values instead of alphabetically
    sort_switch_sorted_active: bool = True  # Whether the sorted view is initially active
    # Showing separate points:
    # False - do not show at all
    # "all" - show all data points
    # "outliers" - show only outliers
    # None - use config.boxplot_boxpoints; if not set, determine based on config.box_min_threshold_no_points and config.box_min_threshold_outliers
    boxpoints: Union[bool, str, None] = None

    def __init__(self, path_in_cfg: Optional[Tuple[str, ...]] = None, **data):
        super().__init__(path_in_cfg=path_in_cfg or ("boxplot",), **data)


# Type of single box (matching one sample) - can be raw data or statistics
BoxT = Union[List[Union[int, float]], Dict[str, Union[int, float]]]
# Type for statistics dict
BoxStatsT = Dict[str, Union[int, float]]


class Dataset(BaseDataset):
    data: List[BoxT]
    samples: List[str]
    data_sorted: Optional[List[BoxT]] = None  # Sorted version of data
    samples_sorted: Optional[List[str]] = None  # Sorted version of samples
    is_stats_data: bool = False  # True if data contains pre-calculated statistics

    def sample_names(self) -> List[SampleName]:
        return [SampleName(sample) for sample in self.samples]

    @staticmethod
    def create(
        dataset: BaseDataset,
        data_by_sample: Dict[str, BoxT],
        pconfig: Optional[BoxPlotConfig] = None,
    ) -> "Dataset":
        # Detect if we have statistics data or raw data
        is_stats_data = False
        if data_by_sample:
            first_sample_data = next(iter(data_by_sample.values()))
            if isinstance(first_sample_data, dict):
                is_stats_data = True
        # Store original order (reversed for box plot display)
        original_data = list(data_by_sample.values())
        original_samples = list(data_by_sample.keys())
        original_data = list(reversed(original_data))
        original_samples = list(reversed(original_samples))

        # Store sorted version if sort_by_median is enabled
        data_sorted = None
        samples_sorted = None
        main_data = original_data
        main_samples = original_samples

        if pconfig and pconfig.sort_by_median:
            # Calculate median for each sample and sort by it
            median_values = {}
            for sample, values in data_by_sample.items():
                if values:
                    if is_stats_data:
                        # Use pre-calculated median from statistics
                        stats_dict = cast(BoxStatsT, values)
                        median_values[sample] = stats_dict.get("median", 0)
                    else:
                        # Calculate median from raw data
                        raw_values = cast(List[Union[int, float]], values)
                        sorted_values = sorted(raw_values)
                        n = len(sorted_values)
                        median = (
                            sorted_values[n // 2]
                            if n % 2 == 1
                            else (sorted_values[n // 2 - 1] + sorted_values[n // 2]) / 2
                        )
                        median_values[sample] = median
                else:
                    median_values[sample] = 0  # Handle empty data

            # Sort samples by median (descending order for better visual hierarchy)
            sorted_sample_names = sorted(median_values.keys(), key=lambda x: median_values[x], reverse=True)
            sorted_data_by_sample = {sample: data_by_sample[sample] for sample in sorted_sample_names}

            # Store sorted versions (also reversed for box plot display)
            data_sorted = list(reversed(list(sorted_data_by_sample.values())))
            samples_sorted = list(reversed(list(sorted_data_by_sample.keys())))

            # If starting with sorted view active, keep sorted data in data_sorted
            # JavaScript will choose based on sortSwitchSortedActive flag
            if pconfig.sort_switch_sorted_active:
                # Keep the original data as main, sorted data as data_sorted
                # JavaScript will use data_sorted when sortSwitchSortedActive is true
                main_data = original_data
                main_samples = original_samples

        dataset = Dataset(
            **dataset.__dict__,
            data=main_data,
            samples=main_samples,
            data_sorted=data_sorted,
            samples_sorted=samples_sorted,
            is_stats_data=is_stats_data,
        )

        # Determine boxpoints based on PConfig first, then global config, then dynamic logic
        boxpoints: Union[bool, str] = "outliers"

        if is_stats_data:
            # For statistics data, we can't show individual points
            boxpoints = False
        elif pconfig and pconfig.boxpoints is not None:
            # Use explicit PConfig boxpoints setting
            boxpoints = pconfig.boxpoints
        elif config.boxplot_boxpoints is not None:
            # Use global config setting
            boxpoints = config.boxplot_boxpoints
        else:
            # Fall back to dynamic logic based on sample count, similar to violin plot
            n_samples = len(dataset.samples)
            show_points = n_samples <= config.box_min_threshold_no_points
            show_only_outliers = n_samples > config.box_min_threshold_outliers

            # Set boxpoints based on dynamic logic
            if not show_points:
                boxpoints = False  # Show no points
            elif not show_only_outliers:
                boxpoints = "all"  # Show all points
            else:
                boxpoints = "outliers"  # Show only outliers

        dataset.trace_params.update(
            boxpoints=boxpoints,
            jitter=0.5,
            orientation="h",
            marker=dict(
                color="#4899e8",  # just use blue to indicate interactivity
            ),
            # to remove the redundant sample name before "median" in the unified hover box
            hoverinfo="x",
        )
        dataset.layout["yaxis"]["title"] = None
        return dataset

    def create_figure(
        self,
        layout: go.Layout,
        is_log: bool = False,  # noqa: ARG002
        is_pct: bool = False,  # noqa: ARG002
        **kwargs,  # noqa: ARG002
    ) -> go.Figure:
        """
        Create a Plotly figure for a dataset
        """
        fig = go.Figure(layout=layout)

        for sname, values in zip(self.samples, self.data):
            params = copy.deepcopy(self.trace_params)

            if self.is_stats_data:
                # Use statistics to create box plot
                stats_dict = cast(BoxStatsT, values)
                fig.add_trace(
                    go.Box(
                        q1=[stats_dict.get("q1", 0)],
                        median=[stats_dict.get("median", 0)],
                        q3=[stats_dict.get("q3", 0)],
                        lowerfence=[stats_dict.get("min", 0)],
                        upperfence=[stats_dict.get("max", 0)],
                        mean=[stats_dict.get("mean", stats_dict.get("median", 0))],
                        name=sname,
                        **params,
                    ),
                )
            else:
                # Use raw data points
                raw_values = cast(List[Union[int, float]], values)
                fig.add_trace(
                    go.Box(
                        x=raw_values,
                        name=sname,
                        **params,
                    ),
                )
        return fig

    def save_data_file(self) -> None:
        vals_by_sample: Dict[str, BoxT] = {}
        for sample, values in zip(self.samples, self.data):
            if self.is_stats_data:
                # For statistics data, save the statistics dict
                vals_by_sample[sample] = values
            else:
                # For raw data, save the raw values
                vals_by_sample[sample] = values
        report.write_data_file(vals_by_sample, self.uid)

<<<<<<< HEAD
    def format_dataset_for_ai_prompt(self, pconfig: PConfig, keep_hidden: bool = True) -> str:  # type: ignore[override]
=======
    def format_dataset_for_ai_prompt(self, pconfig: PConfig, keep_hidden: bool = True) -> str:  # noqa: ARG002
>>>>>>> 8cb5b70d
        """Format dataset as a markdown table with basic statistics"""
        prompt = "|Sample|Min|Q1|Median|Q3|Max|Mean|\n"
        prompt += "|---|---|---|---|---|---|---|\n"

        suffix = ""
        if self.layout["xaxis"]["ticksuffix"]:
            suffix = " " + self.layout["xaxis"]["ticksuffix"]

        for sample, values in zip(self.samples, self.data):
            # Skip samples with no data
            if (self.is_stats_data and not values) or (not self.is_stats_data and len(values) == 0):
                continue

            # Use pseudonym if available, otherwise use original sample name
            pseudonym = report.anonymize_sample_name(sample)

            if self.is_stats_data:
                # Use pre-calculated statistics
                stats_dict = cast(BoxStatsT, values)
                min_val = stats_dict.get("min", 0)
                max_val = stats_dict.get("max", 0)
                median = stats_dict.get("median", 0)
                q1 = stats_dict.get("q1", min_val)
                q3 = stats_dict.get("q3", max_val)
                mean = stats_dict.get("mean", median)
            else:
                # Calculate statistics from raw data
                raw_values = cast(List[Union[int, float]], values)
                sorted_vals = sorted(raw_values)
                n = len(sorted_vals)

                min_val = sorted_vals[0]
                max_val = sorted_vals[-1]
                median = sorted_vals[n // 2] if n % 2 == 1 else (sorted_vals[n // 2 - 1] + sorted_vals[n // 2]) / 2
                q1 = sorted_vals[n // 4] if n >= 4 else sorted_vals[0]
                q3 = sorted_vals[3 * n // 4] if n >= 4 else sorted_vals[-1]
                mean = sum(raw_values) / len(raw_values)

            prompt += (
                f"|{pseudonym}|"
                f"{self.fmt_value_for_llm(min_val)}{suffix}|"
                f"{self.fmt_value_for_llm(q1)}{suffix}|"
                f"{self.fmt_value_for_llm(median)}{suffix}|"
                f"{self.fmt_value_for_llm(q3)}{suffix}|"
                f"{self.fmt_value_for_llm(max_val)}{suffix}|"
                f"{self.fmt_value_for_llm(mean)}{suffix}|\n"
            )
        return prompt


class BoxPlotInputData(NormalizedPlotInputData):
    list_of_data_by_sample: List[Dict[str, BoxT]]
    pconfig: BoxPlotConfig

    def is_empty(self) -> bool:
        return len(self.list_of_data_by_sample) == 0 or all(len(ds) == 0 for ds in self.list_of_data_by_sample)

    def to_df(self) -> pl.DataFrame:
        """
        Save plot data to a parquet file using a tabular representation that's
        optimized for cross-run analysis.
        """
        if self.is_empty():
            return pl.DataFrame()

        records = []

        for ds_idx, dataset in enumerate(self.list_of_data_by_sample):
            # Process each sample in the dataset
            for sample_name, values in dataset.items():
                # Store each value point as a separate record
                for value_idx, value in enumerate(values):
                    record = {
                        "anchor": self.anchor,
                        "dataset_idx": ds_idx,
                        "data_label": json.dumps(self.pconfig.data_labels[ds_idx]) if self.pconfig.data_labels else "",
                        "sample": str(sample_name),
                        "value_idx": value_idx,
                        "value": value,
                    }

                    # Add plot configuration metadata
                    if hasattr(self.pconfig, "title") and self.pconfig.title:
                        record["plot_title"] = self.pconfig.title
                    if hasattr(self.pconfig, "xlab") and self.pconfig.xlab:
                        record["x_label"] = self.pconfig.xlab
                    if hasattr(self.pconfig, "ylab") and self.pconfig.ylab:
                        record["y_label"] = self.pconfig.ylab

                    records.append(record)

        df = pl.DataFrame(records, schema_overrides={"data_label": pl.Utf8})
        return self.finalize_df(df)

    @classmethod
    def from_df(cls, df: pl.DataFrame, pconfig: Union[Dict, BoxPlotConfig], anchor: Anchor) -> "BoxPlotInputData":
        """
        Load plot data from a DataFrame.
        """
        if df.is_empty():
            pconf = (
                pconfig
                if isinstance(pconfig, BoxPlotConfig)
                else cast(BoxPlotConfig, BoxPlotConfig.from_pconfig_dict(pconfig))
            )
            return cls(
                anchor=anchor,
                pconfig=pconf,
                list_of_data_by_sample=[],
                plot_type=PlotType.BOX,
                creation_date=cls.creation_date_from_df(df),
            )
        pconf = cast(BoxPlotConfig, BoxPlotConfig.from_df(df))

        # Group by dataset_idx to rebuild data structure
        list_of_data_by_sample: List[Dict[str, BoxT]] = []
        data_labels = []

        max_dataset_idx = df.select(pl.col("dataset_idx").max()).item() if not df.is_empty() else 0
        for ds_idx in range(int(max_dataset_idx) + 1):
            ds_group = df.filter(pl.col("dataset_idx") == ds_idx) if not df.is_empty() else pl.DataFrame()

            data_label = ds_group.select("data_label").item(0) if not ds_group.is_empty() else None
            data_labels.append(json.loads(data_label) if data_label else {})

            # Process each sample in this dataset
            dataset = {}

            unique_samples: pl.Series = (
                ds_group.select("sample").unique().to_series() if not ds_group.is_empty() else pl.Series([])
            )
            # Group by sample_name within each dataset
            for sample_name in unique_samples:
                # Get data for this sample
                sample_group = ds_group.filter(pl.col("sample") == sample_name)

                # Collect all values for this sample
                sample_values = []

                # Sort by value_idx if available
                if "value_idx" in sample_group.columns:
                    sample_group = sample_group.sort("value_idx")

                for row in sample_group.iter_rows(named=True):
                    value = row["value"]
                    sample_values.append(value)

                # Add sample data if not empty
                if sample_values:
                    dataset[str(sample_name)] = sample_values

            list_of_data_by_sample.append(cast(Dict[str, BoxT], dataset))

        if any(d for d in data_labels if d):
            pconf.data_labels = data_labels
        return cls(
            anchor=anchor,
            pconfig=pconf,
            list_of_data_by_sample=list_of_data_by_sample,
            plot_type=PlotType.BOX,
            creation_date=cls.creation_date_from_df(df),
        )

    @classmethod
    def merge(cls, old_data: "BoxPlotInputData", new_data: "BoxPlotInputData") -> "BoxPlotInputData":
        """
        Merge normalized data from old run and new run, matching by data labels when available
        """
        # Create dataframe for new data
        new_df = new_data.to_df()
        if new_df.is_empty():
            return old_data

        old_df = old_data.to_df()

        # If we have both old and new data, merge them
        merged_df = new_df
        if old_df is not None and not old_df.is_empty():
            # Combine the dataframes, keeping all rows
            merged_df = pl.concat([old_df, new_df], how="diagonal")

            # For duplicates (same sample, dataset, value_idx), keep the latest version
            # Sort by timestamp (newest last)
            merged_df = merged_df.sort("creation_date")

            # Group by the key identifiers and keep the last entry (newest)
            dedupe_columns = ["dataset_idx", "sample", "value_idx"]
            merged_df = (
                merged_df.group_by(dedupe_columns).agg(pl.all().exclude(dedupe_columns).last()).sort("creation_date")
            )

        # Create a new BoxPlotInputData from the merged DataFrame
        return cls.from_df(merged_df, new_data.pconfig, new_data.anchor)

    @staticmethod
    def create(
        list_of_data_by_sample: Union[Dict[str, BoxT], List[Dict[str, BoxT]]],
        pconfig: Union[Dict[str, Any], BoxPlotConfig, None] = None,
    ) -> "BoxPlotInputData":
        pconf: BoxPlotConfig = cast(BoxPlotConfig, BoxPlotConfig.from_pconfig_dict(pconfig))

        # Given one dataset - turn it into a list
        if not isinstance(list_of_data_by_sample, list):
            list_of_data_by_sample = [list_of_data_by_sample]

        for i in range(len(list_of_data_by_sample)):
            if isinstance(list_of_data_by_sample[0], OrderedDict):
                # Legacy: users assumed that passing an OrderedDict indicates that we
                # want to keep the sample order https://github.com/MultiQC/MultiQC/issues/2204
                pass
            elif pconf.sort_samples:
                samples = natsorted(list(list_of_data_by_sample[0].keys()))
                list_of_data_by_sample[i] = {s: list_of_data_by_sample[i][s] for s in samples}

        return BoxPlotInputData(
            anchor=plot_anchor(pconf),
            list_of_data_by_sample=list_of_data_by_sample,
            pconfig=pconf,
            plot_type=PlotType.BOX,
            creation_date=report.creation_date,
        )


class BoxPlot(Plot[Dataset, BoxPlotConfig]):
    datasets: List[Dataset]
    sort_switch_sorted_active: bool = False

    def sample_names(self) -> List[SampleName]:
        names: List[SampleName] = []
        for ds in self.datasets:
            names.extend(ds.sample_names())
        return names

    @staticmethod
    def create(
        list_of_data_by_sample: List[Dict[str, BoxT]],
        pconfig: BoxPlotConfig,
        anchor: Anchor,
    ) -> "BoxPlot":
        model: Plot[Dataset, BoxPlotConfig] = Plot.initialize(
            plot_type=PlotType.BOX,
            pconfig=pconfig,
            anchor=anchor,
            n_series_per_dataset=[len(x) for x in list_of_data_by_sample],
        )

        model.datasets = [
            Dataset.create(ds, data_by_sample, pconfig)
            for ds, data_by_sample in zip(model.datasets, list_of_data_by_sample)
        ]

        max_n_samples = max(len(x) for x in list_of_data_by_sample) if list_of_data_by_sample else 0
        height: int = determine_barplot_height(max_n_samples)

        model.layout.update(
            height=height,
            showlegend=False,
            boxgroupgap=0.1,
            boxgap=0.2,
            colorway=[],  # no need to color code
            yaxis=dict(
                automargin=True,  # to make sure there is enough space for ticks labels
                categoryorder="trace",  # keep sample order
                hoverformat=getattr(model.layout.xaxis, "hoverformat", None),
                ticksuffix=getattr(model.layout.xaxis, "ticksuffix", None),
                # Prevent JavaScript from automatically parsing categorical values as numbers:
                type="category",
            ),
            xaxis=dict(
                title=dict(text=getattr(getattr(model.layout.yaxis, "title", None), "text", None)),
                hoverformat=getattr(model.layout.yaxis, "hoverformat", None),
                ticksuffix=getattr(model.layout.yaxis, "ticksuffix", None),
            ),
            hovermode="y",
            hoverlabel=dict(
                bgcolor="rgba(255, 255, 255, 0.8)",
                font=dict(color="black"),
            ),
        )
        return BoxPlot(**model.__dict__, sort_switch_sorted_active=pconfig.sort_switch_sorted_active)

    def buttons(self, flat: bool, module_anchor: Anchor, section_anchor: Anchor) -> List[str]:
        """
        Box plot-specific controls, only for the interactive version.
        """
        buttons = super().buttons(flat=flat, module_anchor=module_anchor, section_anchor=section_anchor)
        if any(ds.data_sorted for ds in self.datasets):
            buttons.append(
                f"""
                <div class="btn-group" role="group">
                    <button
                        type="button"
                        class="btn btn-default btn-sm {"" if self.pconfig.sort_switch_sorted_active else "active"}"
                        data-action="unsorted"
                        data-plot-anchor="{self.anchor}"
                    >
                        Sorted by label
                    </button>
                    <button
                        type="button"
                        class="btn btn-default btn-sm {"active" if self.pconfig.sort_switch_sorted_active else ""}"
                        data-action="sorted_by_median"
                        data-plot-anchor="{self.anchor}"
                    >
                        Sorted by median
                    </button>
                </div>
                """
            )
        return buttons

    @staticmethod
    def from_inputs(inputs: BoxPlotInputData) -> Union["BoxPlot", str, None]:
        plot = BoxPlot.create(
            list_of_data_by_sample=inputs.list_of_data_by_sample,
            pconfig=inputs.pconfig,
            anchor=inputs.anchor,
        )
        inputs.save_to_parquet()
        return plot


def plot(
    list_of_data_by_sample: Union[Dict[str, BoxT], List[Dict[str, BoxT]]],
    pconfig: Union[Dict[str, Any], BoxPlotConfig, None] = None,
) -> Union["BoxPlot", str, None]:
    """
    Plot a box plot. Supports two input formats:

    1. Raw data points (traditional):
       {'sample1': [1.2, 3.4, 2.1, ...], 'sample2': [2.3, 4.1, ...]}

    2. Pre-calculated statistics (memory efficient for large datasets):
       {'sample1': {'min': 1.0, 'q1': 2.0, 'median': 3.0, 'q3': 4.0, 'max': 5.0, 'mean': 3.2},
        'sample2': {'min': 1.5, 'q1': 2.2, 'median': 3.1, 'q3': 4.1, 'max': 5.2, 'mean': 3.3}}

    The statistics format dramatically reduces memory usage and file sizes for large datasets
    (e.g., cell-level measurements) while producing identical visual output.

    Required statistics keys: min, q1, median, q3, max
    Optional statistics keys: mean, count, std
    """
    inputs: BoxPlotInputData = BoxPlotInputData.create(list_of_data_by_sample, pconfig)
    inputs = BoxPlotInputData.merge_with_previous(inputs)
    if inputs.is_empty():
        return None

    return BoxPlot.from_inputs(inputs)<|MERGE_RESOLUTION|>--- conflicted
+++ resolved
@@ -5,9 +5,9 @@
 import logging
 from typing import Any, Dict, List, Optional, OrderedDict, Tuple, Union, cast
 
-from natsort import natsorted
 import plotly.graph_objects as go  # type: ignore
 import polars as pl
+from natsort import natsorted
 
 from multiqc import config, report
 from multiqc.plots.plot import BaseDataset, NormalizedPlotInputData, PConfig, Plot, PlotType, plot_anchor
@@ -212,11 +212,7 @@
                 vals_by_sample[sample] = values
         report.write_data_file(vals_by_sample, self.uid)
 
-<<<<<<< HEAD
     def format_dataset_for_ai_prompt(self, pconfig: PConfig, keep_hidden: bool = True) -> str:  # type: ignore[override]
-=======
-    def format_dataset_for_ai_prompt(self, pconfig: PConfig, keep_hidden: bool = True) -> str:  # noqa: ARG002
->>>>>>> 8cb5b70d
         """Format dataset as a markdown table with basic statistics"""
         prompt = "|Sample|Min|Q1|Median|Q3|Max|Mean|\n"
         prompt += "|---|---|---|---|---|---|---|\n"

--- conflicted
+++ resolved
@@ -62,9 +62,6 @@
         }} \n\
     </script>'.format(id=pconfig['id'], d=json.dumps(pdata), x=json.dumps(xcats), y=json.dumps(ycats), c=json.dumps(pconfig));
 
-<<<<<<< HEAD
-=======
     report.num_hc_plots += 1
 
->>>>>>> 42c37e91
     return html

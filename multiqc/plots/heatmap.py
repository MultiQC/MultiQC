--- conflicted
+++ resolved
@@ -3,19 +3,11 @@
 
 """ MultiQC functions to plot a heatmap """
 
-<<<<<<< HEAD
 import json
 import logging
 import os
 
 from . import get_uid
-=======
-from __future__ import print_function
-import logging
-import random
-
-from multiqc.utils import report
->>>>>>> 18c7d7a2
 
 from multiqc.utils import config
 
@@ -57,16 +49,12 @@
 
     # Get the plot ID
     if pconfig.get('id') is None:
-<<<<<<< HEAD
-        pconfig['id'] = 'mqc_hcplot_{}'.format(get_uid())
-=======
-        pconfig['id'] = 'mqc_hcplot_'+''.join(random.sample(letters, 10))
+        pconfig['id'] = 'mqc_hcplot_{}'.format(id(pconfig))
 
     # Sanitise plot ID and check for duplicates
     pconfig['id'] = report.save_htmlid(pconfig['id'])
 
     # Build the HTML for the page
->>>>>>> 18c7d7a2
     html = '<div class="mqc_hcplot_plotgroup">'
 
     # The 'sort by highlights button'
@@ -83,21 +71,6 @@
         </div></div>
         '''.format(id=pconfig['id'])
 
-<<<<<<< HEAD
-    # Javascript with data dump
-    html += '''<script type="text/javascript">
-        mqc_plots["{id}"] = {{
-            "plot_type": "heatmap",
-            "data": {d},
-            "xcats": {x},
-            "ycats": {y},
-            "config": {c}
-            }}
-        </script>
-        '''.format(id=pconfig['id'], d=json.dumps(pdata), x=json.dumps(xcats), y=json.dumps(ycats), c=json.dumps(pconfig));
-=======
-    report.num_hc_plots += 1
->>>>>>> 18c7d7a2
 
     report.plot_data[pconfig['id']] = {
         'plot_type': 'heatmap',

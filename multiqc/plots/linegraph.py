--- conflicted
+++ resolved
@@ -24,14 +24,10 @@
     return _template_mod
 
 
-<<<<<<< HEAD
 PointT = Dict[Union[float, int, str, None], Union[float, int, str, None]]
 
 
 def plot(data: Union[List[Dict[str, PointT]], Dict[str, PointT]], pconfig=None):
-=======
-def plot(data: Union[List[Dict[str, List]], Dict[str, Dict]], pconfig=None):
->>>>>>> a3bcd95b
     """
     Plot a line graph with X,Y data.
     :param data: 2D dict, first keys as sample names, then x:y data pairs

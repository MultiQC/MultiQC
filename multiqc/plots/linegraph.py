--- conflicted
+++ resolved
@@ -193,7 +193,7 @@
                 this_series = {"name": s, "data": pairs}
                 try:
                     this_series["color"] = series_config["colors"][s]
-                except (KeyError, IndexError):
+                except Exception:
                     pass
                 thisplotdata.append(this_series)
         plotdata.append(thisplotdata)
@@ -296,19 +296,19 @@
             active = "active" if k == 0 else ""
             try:
                 name = pconfig["data_labels"][k]["name"]
-            except (IndexError, KeyError):
+            except Exception:
                 name = k + 1
             try:
                 ylab = 'data-ylab="{}"'.format(pconfig["data_labels"][k]["ylab"])
-            except (IndexError, KeyError):
+            except Exception:
                 ylab = 'data-ylab="{}"'.format(name) if name != k + 1 else ""
             try:
                 ymax = 'data-ymax="{}"'.format(pconfig["data_labels"][k]["ymax"])
-            except (IndexError, KeyError):
+            except Exception:
                 ymax = ""
             try:
                 xlab = 'data-xlab="{}"'.format(pconfig["data_labels"][k]["xlab"])
-            except (IndexError, KeyError):
+            except Exception:
                 xlab = ""
             html += '<button class="btn btn-default btn-sm {a}" data-action="set_data" {y} {ym} {x} data-newdata="{k}" data-target="{id}">{n}</button>\n'.format(
                 a=active, id=pconfig["id"], n=name, y=ylab, ym=ymax, x=xlab, k=k
@@ -349,7 +349,7 @@
     for k in range(len(plotdata)):
         try:
             name = pconfig["data_labels"][k]["name"]
-        except (IndexError, KeyError):
+        except Exception:
             name = k + 1
         pid = "mqc_{}_{}".format(pconfig["id"], name)
         pid = report.save_htmlid(pid, skiplint=True)
@@ -370,7 +370,7 @@
             active = "active" if k == 0 else ""
             try:
                 name = pconfig["data_labels"][k]["name"]
-            except (IndexError, KeyError):
+            except Exception:
                 name = k + 1
             html += '<button class="btn btn-default btn-sm {a}" data-target="#{pid}">{n}</button>\n'.format(
                 a=active, pid=pid, n=name
@@ -398,13 +398,8 @@
                         sharedcats = False
 
                 for i, x in enumerate(d["data"]):
-<<<<<<< HEAD
                     if isinstance(x, list):
-                        fdata[d["name"]][str(x[0])] = x[1]
-=======
-                    if type(x) is list:
                         fdata[d["name"]][x[0]] = x[1]
->>>>>>> 5832ba75
                     else:
                         try:
                             fdata[d["name"]][pconfig["categories"][i]] = x
@@ -473,7 +468,7 @@
         # Dataset specific y label
         try:
             axes.set_ylabel(pconfig["data_labels"][pidx]["ylab"])
-        except (IndexError, KeyError):
+        except Exception:
             pass
 
         # Axis limits
@@ -495,7 +490,7 @@
         # Dataset specific ymax
         try:
             axes.set_ylim((ymin, pconfig["data_labels"][pidx]["ymax"]))
-        except (IndexError, KeyError):
+        except Exception:
             pass
 
         default_xlimits = axes.get_xlim()

--- conflicted
+++ resolved
@@ -193,11 +193,7 @@
                 this_series = {"name": s, "data": pairs}
                 try:
                     this_series["color"] = series_config["colors"][s]
-<<<<<<< HEAD
-                except (KeyError, IndexError):
-=======
                 except Exception:
->>>>>>> ab6147ba
                     pass
                 thisplotdata.append(this_series)
         plotdata.append(thisplotdata)
@@ -300,21 +296,6 @@
             active = "active" if k == 0 else ""
             try:
                 name = pconfig["data_labels"][k]["name"]
-<<<<<<< HEAD
-            except (IndexError, KeyError):
-                name = k + 1
-            try:
-                ylab = 'data-ylab="{}"'.format(pconfig["data_labels"][k]["ylab"])
-            except (IndexError, KeyError):
-                ylab = 'data-ylab="{}"'.format(name) if name != k + 1 else ""
-            try:
-                ymax = 'data-ymax="{}"'.format(pconfig["data_labels"][k]["ymax"])
-            except (IndexError, KeyError):
-                ymax = ""
-            try:
-                xlab = 'data-xlab="{}"'.format(pconfig["data_labels"][k]["xlab"])
-            except (IndexError, KeyError):
-=======
             except Exception:
                 name = k + 1
             try:
@@ -328,7 +309,6 @@
             try:
                 xlab = 'data-xlab="{}"'.format(pconfig["data_labels"][k]["xlab"])
             except Exception:
->>>>>>> ab6147ba
                 xlab = ""
             html += '<button class="btn btn-default btn-sm {a}" data-action="set_data" {y} {ym} {x} data-newdata="{k}" data-target="{id}">{n}</button>\n'.format(
                 a=active, id=pconfig["id"], n=name, y=ylab, ym=ymax, x=xlab, k=k
@@ -369,11 +349,7 @@
     for k in range(len(plotdata)):
         try:
             name = pconfig["data_labels"][k]["name"]
-<<<<<<< HEAD
-        except (IndexError, KeyError):
-=======
         except Exception:
->>>>>>> ab6147ba
             name = k + 1
         pid = "mqc_{}_{}".format(pconfig["id"], name)
         pid = report.save_htmlid(pid, skiplint=True)
@@ -394,11 +370,7 @@
             active = "active" if k == 0 else ""
             try:
                 name = pconfig["data_labels"][k]["name"]
-<<<<<<< HEAD
-            except (IndexError, KeyError):
-=======
             except Exception:
->>>>>>> ab6147ba
                 name = k + 1
             html += '<button class="btn btn-default btn-sm {a}" data-target="#{pid}">{n}</button>\n'.format(
                 a=active, pid=pid, n=name
@@ -427,11 +399,7 @@
 
                 for i, x in enumerate(d["data"]):
                     if isinstance(x, list):
-<<<<<<< HEAD
-                        fdata[d["name"]][str(x[0])] = x[1]
-=======
                         fdata[d["name"]][x[0]] = x[1]
->>>>>>> ab6147ba
                     else:
                         try:
                             fdata[d["name"]][pconfig["categories"][i]] = x
@@ -500,11 +468,7 @@
         # Dataset specific y label
         try:
             axes.set_ylabel(pconfig["data_labels"][pidx]["ylab"])
-<<<<<<< HEAD
-        except (IndexError, KeyError):
-=======
         except Exception:
->>>>>>> ab6147ba
             pass
 
         # Axis limits
@@ -526,11 +490,7 @@
         # Dataset specific ymax
         try:
             axes.set_ylim((ymin, pconfig["data_labels"][pidx]["ymax"]))
-<<<<<<< HEAD
-        except (IndexError, KeyError):
-=======
         except Exception:
->>>>>>> ab6147ba
             pass
 
         default_xlimits = axes.get_xlim()

import base64
import io
import json
import logging
import math
import multiprocessing
import platform
import random
import re
import subprocess
from datetime import datetime
from functools import lru_cache
from pathlib import Path
from typing import (
    Any,
    Dict,
    Generic,
    List,
    Mapping,
    Optional,
    Set,
    Tuple,
    Type,
    TypeVar,
    Union,
    cast,
)

import plotly.graph_objects as go  # type: ignore
import polars as pl
from pydantic import BaseModel, ConfigDict, Field, field_serializer, field_validator

from multiqc import config, report
from multiqc.core import plot_data_store, tmp_dir
from multiqc.core.log_and_rich import init_log, iterate_using_progress_bar
from multiqc.core.strict_helpers import lint_error
from multiqc.plots.utils import check_plotly_version
from multiqc.types import Anchor, ColumnKey, PlotType, SampleName
from multiqc.utils import mqc_colour
from multiqc.utils.material_icons import get_material_icon
from multiqc.validation import ValidatedConfig, add_validation_warning

logger = logging.getLogger(__name__)

check_plotly_version()


<<<<<<< HEAD
=======
def _get_series_label(plot_type: PlotType, series_label: Union[str, bool]) -> str:
    """
    Get the appropriate series label for a plot type.
    If series_label is the default "samples", return a plot type-specific label.
    Otherwise, return the custom series_label as-is.
    """
    if series_label != "samples":
        return str(series_label)

    # Map plot types to their specific series labels
    plot_type_labels = {
        PlotType.LINE: "lines",
        PlotType.BAR: "bars",
        PlotType.BOX: "boxes",
        PlotType.SCATTER: "points",
        PlotType.HEATMAP: "samples",  # heatmaps typically show samples
        PlotType.VIOLIN: "samples",  # violins keep the default "samples"
    }

    return plot_type_labels.get(plot_type, "samples")  # fallback for unknown plot types


>>>>>>> 1d338098
# Create and register MultiQC default Plotly template
# Uses transparent backgrounds so plots adapt to the page theme in the HTML report
# JavaScript in plotting.js will override colors for dark mode
def get_multiqc_plotly_template():
    """Get the MultiQC Plotly template with runtime config values."""
    return dict(
        layout=go.Layout(
            paper_bgcolor="rgba(0,0,0,0)",  # transparent for HTML report
            plot_bgcolor="rgba(0,0,0,0)",  # transparent for HTML report
            font=dict(
                family=config.plot_font_family
                or "system-ui, -apple-system, 'Segoe UI', Roboto, 'Helvetica Neue', 'Noto Sans', 'Liberation Sans', Arial, sans-serif, 'Apple Color Emoji', 'Segoe UI Emoji', 'Segoe UI Symbol', 'Noto Color Emoji'",
                color="rgba(60,60,60,1)",
            ),
            colorway=mqc_colour.mqc_colour_scale.COLORBREWER_SCALES["plot_defaults"],
            xaxis=dict(
                gridcolor="rgba(128,128,128,0.15)",
                zerolinecolor="rgba(128,128,128,0.2)",
                color="rgba(100,100,100,1)",
                tickfont=dict(size=10, color="rgba(80,80,80,1)"),
                spikecolor="rgba(60,60,60,1)",  # Darker spike line for light mode
                spikethickness=-3,  # Negative value removes white border, absolute value is thickness
            ),
            yaxis=dict(
                gridcolor="rgba(128,128,128,0.15)",
                zerolinecolor="rgba(128,128,128,0.2)",
                color="rgba(100,100,100,1)",
                tickfont=dict(size=10, color="rgba(80,80,80,1)"),
                spikecolor="rgba(60,60,60,1)",  # Darker spike line for light mode
                spikethickness=-3,  # Negative value removes white border, absolute value is thickness
            ),
            title=dict(font=dict(size=20, color="rgba(60,60,60,1)")),
            legend=dict(font=dict(color="rgba(60,60,60,1)")),
            modebar=dict(
                bgcolor="rgba(0, 0, 0, 0)",
                color="rgba(100, 100, 100, 0.5)",
                activecolor="rgba(80, 80, 80, 1)",
            ),
        )
    )


class FlatLine(ValidatedConfig):
    """
    Extra X=const or Y=const line added to the plot
    """

    value: Union[float, int]
    colour: Optional[str] = Field(None, deprecated="color")
    color: Optional[str] = None
    width: int = 2
    dashStyle: Optional[str] = Field(None, deprecated="dash")
    dash: Optional[str] = None
    label: Optional[Union[str, Dict[str, Any]]] = None

    @classmethod
    def parse_label(cls, value: Any, path_in_cfg: Tuple[str, ...]) -> Any:
        if isinstance(value, dict):
            add_validation_warning(
                path_in_cfg,
                "Line plot's x_lines or y_lines 'label' field is expected to be a string. "
                "Other fields other than 'text' are deprecated and will be ignored",
            )
            return value["text"]
        return value

    def __init__(self, path_in_cfg: Optional[Tuple[str, ...]] = None, **data):
        path_in_cfg = path_in_cfg or ("FlatLine",)
        if "dashStyle" in data:
            data["dash"] = convert_dash_style(data.pop("dashStyle"), path_in_cfg=path_in_cfg + ("dash",))
        if "dash" in data:
            data["dash"] = convert_dash_style(data["dash"], path_in_cfg=path_in_cfg + ("dash",))
        super().__init__(**data, path_in_cfg=path_in_cfg)


class LineBand(ValidatedConfig):
    """
    Extra X1-X2 or Y1-Y2 band added to the plot
    """

    from_: Union[float, int]
    to: Union[float, int]
    color: Optional[str] = None
    opacity: float = Field(1.0, ge=0.0, le=1.0)

    def __init__(self, path_in_cfg: Optional[Tuple[str, ...]] = None, **data: Any):
        path_in_cfg = path_in_cfg or ("LineBand",)
        super().__init__(**data, path_in_cfg=path_in_cfg)


class PConfig(ValidatedConfig):
    id: str
    title: str
    subtitle: Optional[str] = None
    anchor: Optional[Anchor] = None  # unlike id, has to be globally unique
    table_title: Optional[str] = Field(None, deprecated="title")
    height: Optional[int] = None
    width: Optional[int] = None
    square: bool = False
    logswitch: Optional[bool] = False
    logswitch_active: bool = False  # log scale is active
    logswitch_label: str = "Log10"
    cpswitch: Optional[bool] = True
    cpswitch_c_active: bool = True  # percentage scale is _not_ active
    cpswitch_counts_label: str = "Counts"
    cpswitch_percent_label: str = "Percentages"
    xLog: Optional[bool] = Field(None, deprecated="xlog")
    yLog: Optional[bool] = Field(None, deprecated="ylog")
    xlog: bool = False
    ylog: bool = False
    data_labels: List[Union[str, Dict[str, Any]]] = []
    xTitle: Optional[str] = Field(None, deprecated="xlab")
    yTitle: Optional[str] = Field(None, deprecated="ylab")
    xlab: Optional[str] = None
    ylab: Optional[str] = None
    xsuffix: Optional[str] = None
    ysuffix: Optional[str] = None
    tt_suffix: Optional[str] = None
    xLabFormat: Optional[bool] = Field(None, deprecated="xlab_format")
    yLabFormat: Optional[bool] = Field(None, deprecated="ylab_format")
    xLabelFormat: Optional[bool] = Field(None, deprecated="xlab_format")
    yLabelFormat: Optional[bool] = Field(None, deprecated="ylab_format")
    xlab_format: Optional[str] = None
    ylab_format: Optional[str] = None
    tt_label: Optional[str] = None
    xDecimals: Optional[int] = Field(None, deprecated="x_decimals")
    yDecimals: Optional[int] = Field(None, deprecated="y_decimals")
    decimalPlaces: Optional[int] = Field(None, deprecated="tt_decimals")
    x_decimals: Optional[int] = None
    y_decimals: Optional[int] = None
    tt_decimals: Optional[int] = None
    xmin: Optional[Union[float, int]] = None
    xmax: Optional[Union[float, int]] = None
    ymin: Optional[Union[float, int]] = None
    ymax: Optional[Union[float, int]] = None
    xFloor: Optional[Union[float, int]] = Field(None, deprecated="x_clipmin")
    xCeiling: Optional[Union[float, int]] = Field(None, deprecated="x_clipmax")
    yFloor: Optional[Union[float, int]] = Field(None, deprecated="y_clipmin")
    yCeiling: Optional[Union[float, int]] = Field(None, deprecated="y_clipmax")
    x_clipmin: Optional[Union[float, int]] = None
    x_clipmax: Optional[Union[float, int]] = None
    y_clipmin: Optional[Union[float, int]] = None
    y_clipmax: Optional[Union[float, int]] = None
    save_data_file: bool = True
    showlegend: Optional[bool] = None
    xMinRange: Optional[Union[float, int]] = Field(None, deprecated="x_minrange")
    yMinRange: Optional[Union[float, int]] = Field(None, deprecated="y_minrange")
    x_minrange: Optional[Union[float, int]] = None
    y_minrange: Optional[Union[float, int]] = None
    xPlotBands: Optional[List[LineBand]] = Field(None, deprecated="x_bands")
    yPlotBands: Optional[List[LineBand]] = Field(None, deprecated="y_bands")
    xPlotLines: Optional[List[FlatLine]] = Field(None, deprecated="x_lines")
    yPlotLines: Optional[List[FlatLine]] = Field(None, deprecated="y_lines")
    x_bands: Optional[List[LineBand]] = None
    y_bands: Optional[List[LineBand]] = None
    x_lines: Optional[List[FlatLine]] = None
    y_lines: Optional[List[FlatLine]] = None
    series_label: Union[str, bool] = "samples"
    flat_if_very_large: bool = True

    @classmethod
    def from_pconfig_dict(cls, pconfig: Union[Mapping[str, Any], "PConfig", None]):
        if pconfig is None:
            lint_error(f"pconfig with required fields 'id' and 'title' must be provided for plot {cls.__name__}")
            return cls(
                id=f"{cls.__name__.lower().replace('config', '')}-{random.randint(1000000, 9999999)}",
                title=cls.__name__,
            )
        elif isinstance(pconfig, PConfig):
            return pconfig
        else:
            return cls(path_in_cfg=(), **pconfig)

    @classmethod
    def from_df(cls, df: pl.DataFrame):
        """
        Extract pconfig from dataframe and populate pconfig.data_labels
        """
        d = json.loads(df.select("pconfig").row(0)[0])
        return cls(path_in_cfg=(), **d)

    def __init__(self, path_in_cfg: Optional[Tuple[str, ...]] = None, **data: Any):
        path_in_cfg = path_in_cfg or ()
        _path_component = "pconfig"
        if id := data.get("id"):
            _path_component = f"{_path_component}[id='{id}']"
        path_in_cfg += (_path_component,)
        super().__init__(path_in_cfg=path_in_cfg, **data)

        if not self.id:
            self.id = f"{self.__class__.__name__.lower().replace('config', '')}-{random.randint(1000000, 9999999)}"

        if not self.title:
            self.title = self.id.replace("_", " ").title()

        # Allow user to overwrite any given config for this plot
        if self.id in config.custom_plot_config:
            for k, v in config.custom_plot_config[self.id].items():
                setattr(self, k, v)

        # Normalize data labels to ensure they are unique and consistent.
        if self.data_labels and len(self.data_labels) > 1:
            data_labels: List[Union[str, Dict[str, Any]]] = []
            for idx, _ in enumerate(self.data_labels):
                data_label: Union[str, Dict[str, Union[str, Dict[str, str]]]] = (
                    self.data_labels[idx] if idx < len(self.data_labels) else {}
                )
                dconfig: Dict[str, Union[str, Dict[str, str]]] = (
                    data_label if isinstance(data_label, dict) else {"name": data_label}
                )
                label = dconfig.get("name", dconfig.get("label", str(idx + 1)))
                dconfig["name"] = str(label)
                data_labels.append(dconfig)
            self.data_labels = data_labels
        else:
            self.data_labels = []

    @classmethod
    def parse_x_bands(cls, data, path_in_cfg: Tuple[str, ...]):
        return [LineBand(path_in_cfg=path_in_cfg, **d) for d in ([data] if isinstance(data, dict) else data)]

    @classmethod
    def parse_y_bands(cls, data, path_in_cfg: Tuple[str, ...]):
        return [LineBand(path_in_cfg=path_in_cfg, **d) for d in ([data] if isinstance(data, dict) else data)]

    @classmethod
    def parse_x_lines(cls, data, path_in_cfg: Tuple[str, ...]):
        return [FlatLine(path_in_cfg=path_in_cfg, **d) for d in ([data] if isinstance(data, dict) else data)]

    @classmethod
    def parse_y_lines(cls, data, path_in_cfg: Tuple[str, ...]):
        return [FlatLine(path_in_cfg=path_in_cfg, **d) for d in ([data] if isinstance(data, dict) else data)]


class BaseDataset(BaseModel):
    """
    Plot dataset: data and metadata for a single plot. Does not necessarily contain all underlying data,
    as something might be down-sampled for the sake of efficiency of interactive plots. Use intermediate
    data files if you need full data.
    """

    plot_id: str
    label: str
    uid: str
    dconfig: Dict[str, Any]  # user dataset-specific configuration
    layout: Dict[str, Any]  # update when a datasets toggle is clicked, or percentage switch is unselected
    trace_params: Dict[str, Any]
    pct_range: Dict[str, Any]
    n_series: int

    def sample_names(self) -> List[SampleName]:
        raise NotImplementedError

    def create_figure(
        self,
        layout: go.Layout,
        is_log: bool = False,
        is_pct: bool = False,
        **kwargs,
    ) -> go.Figure:
        """
        Abstract method to be overridden by specific plots: create a Plotly figure for a dataset, update layout if needed.
        """
        raise NotImplementedError

    def save_data_file(self) -> None:
        """
        Save dataset to disk.
        """
        raise NotImplementedError

    def get_x_range(self) -> Tuple[Optional[Any], Optional[Any]]:
        return None, None

    def get_y_range(self) -> Tuple[Optional[Any], Optional[Any]]:
        return None, None

    @staticmethod
    def fmt_value_for_llm(value: Union[float, int, str, None]) -> str:
        if isinstance(value, str):
            return value
        if value is None:
            return "N/A"
        if isinstance(value, int):
            return f"{value:,d}"
        try:  # maybe float can be formatted as int?
            value = int(value)
            return f"{value:,d}"
        except ValueError:
            pass
        return f"{value:.1f}"

    def format_dataset_for_ai_prompt(self, pconfig: Any, keep_hidden: bool = True) -> str:
        return ""


DatasetT = TypeVar("DatasetT", bound="BaseDataset")
PConfigT = TypeVar("PConfigT", bound="PConfig")
NormalizedPlotInputDataT = TypeVar("NormalizedPlotInputDataT", bound="NormalizedPlotInputData")


def plot_anchor(pconfig: PConfig) -> Anchor:
    anchor = Anchor(pconfig.anchor or pconfig.id)
    anchor = Anchor(report.save_htmlid(anchor))  # make sure it's unique
    return anchor


class NormalizedPlotInputData(BaseModel, Generic[PConfigT]):
    """
    Represents normalized input data for a plot.

    Plot input data is normalized, but enough data is preseverd to merge plots across
    multiple series. Plot objects might post-process and re-summarize the data
    before creating plot datasets.
    """

    anchor: Anchor
    plot_type: PlotType
    pconfig: PConfigT
    creation_date: datetime

    def is_empty(self) -> bool:
        """Return True if this plot has no data"""
        raise NotImplementedError("Subclasses must implement is_empty()")

    def to_df(self) -> pl.DataFrame:
        """
        Used to merge plots across runs.
        """
        raise NotImplementedError("Subclasses must implement to_df()")

    def to_wide_df(self) -> Tuple[pl.DataFrame, Set[ColumnKey]]:
        """
        Used to save data to parquet files.
        """
        return pl.DataFrame(), set()

    @classmethod
    def from_df(
        cls: Type[NormalizedPlotInputDataT], df: pl.DataFrame, pconfig: Union[Dict, PConfigT], anchor: Anchor
    ) -> NormalizedPlotInputDataT:
        """
        Abstract method to parse a dataframe (i.e. stored in parquet files)
        along with a pconfig dict into a NormalizedPlotInputData object.
        """
        raise NotImplementedError("Subclasses must implement from_df()")

    @classmethod
    def creation_date_from_df(cls, df: pl.DataFrame) -> datetime:
        """
        Extract creation date from dataframe.
        """
        assert not df.is_empty()
        return df.select("creation_date").row(0)[0]

    @classmethod
    def df_is_empty(cls, df: pl.DataFrame) -> bool:
        """
        Check if dataframe only contains metadata.
        """
        return df.is_empty()

    @classmethod
    def load(cls, anchor: Anchor) -> Optional["NormalizedPlotInputData"]:
        """
        Load plot data from a previous analysis, as defined in the input anchor.
        """
        # Check if we have an input file for this anchor
        if anchor not in report.plot_input_data:
            return None

        return report.plot_input_data[anchor]

    @classmethod
    def merge_with_previous(
        cls: Type[NormalizedPlotInputDataT], new_data: NormalizedPlotInputDataT
    ) -> NormalizedPlotInputDataT:
        """
        If data from a previous run is available, merge it with the current data.

        This is useful for merging plots across multiple runs of MultiQC.
        Returns inputs if there's no previous data for the same anchor or
        if the previous data cannot be reused. Otherwise returns a new instance
        with merged data.
        """
        # Try to load previous data (empty or unloadable means no data from previous run)
        old_data = report.plot_input_data.get(new_data.anchor)
        logger.debug(f"merge_with_previous for {new_data.anchor}: found old_data = {old_data is not None}")
        if old_data is None or old_data.is_empty():
            logger.debug(f"merge_with_previous for {new_data.anchor}: no old data or empty, using new data only")
            merged_data = new_data
        else:
            # Merge using class-specific implementation
            logger.debug(
                f"merge_with_previous for {new_data.anchor}: merging {old_data.__class__.__name__} with {new_data.__class__.__name__}"
            )
            merged_data = cls.merge(cast(NormalizedPlotInputDataT, old_data), new_data)
            logger.debug(f"merge_with_previous for {new_data.anchor}: merge completed")
        return merged_data

    def finalize_df(self, df: pl.DataFrame) -> pl.DataFrame:
        """
        Finalize the dataframe before saving. Add common plot metadata.
        """
        # There facilitate merging with other dataframes
        return plot_data_store.fix_creation_date(
            df.with_columns(
                pl.lit(str(self.anchor)).alias("anchor"),
                pl.lit(self.creation_date.replace(tzinfo=None)).alias("creation_date"),
                pl.lit("plot_input_row").alias("type"),
                pl.lit(str(self.plot_type.value)).alias("plot_type"),
                pl.lit(self.pconfig.model_dump_json(exclude_none=True)).alias("pconfig"),
            )
        )

    def save_to_parquet(self) -> None:
        """
        Save the plot data to a parquet file.

        This function handles writing both the data and the plot config.
        """

        # Custom JSON serialization to handle NaN values
        def nan_safe_dumps(obj):
            import json
            import math

            # Replace NaN values with special marker string
            def replace_nan_with_marker(o):
                if isinstance(o, float) and math.isnan(o):
                    return "__NAN__MARKER__"
                elif isinstance(o, dict):
                    return {k: replace_nan_with_marker(v) for k, v in o.items()}
                elif isinstance(o, list):
                    return [replace_nan_with_marker(i) for i in o]
                return o

            return json.dumps(replace_nan_with_marker(obj))

        df = pl.DataFrame(
            {
                "anchor": [str(self.anchor)],
                "type": ["plot_input"],
                "creation_date": [self.creation_date.replace(tzinfo=None)],
                "plot_type": [str(self.plot_type.value)],
                "plot_input_data": [nan_safe_dumps(self.model_dump(mode="json", exclude_none=True))],
            }
        )
        plot_data_store.append_to_parquet(df)

        # Save table data
        if self.plot_type == PlotType.VIOLIN:
            if config.parquet_format == "wide":
                metric_col_names: Set[ColumnKey]
                wide_df, metric_col_names = self.to_wide_df()
                if not wide_df.is_empty():
                    plot_data_store.wide_table_to_parquet(wide_df, metric_col_names)
            else:
                df = self.to_df()
                if not df.is_empty():
                    plot_data_store.append_to_parquet(df)

    @classmethod
    def merge(
        cls: Type[NormalizedPlotInputDataT], old_data: NormalizedPlotInputDataT, new_data: NormalizedPlotInputDataT
    ) -> NormalizedPlotInputDataT:
        """
        Merge old and new data.

        Should be implemented by subclasses.
        """
        raise NotImplementedError("Subclasses must implement merge()")


class Plot(BaseModel, Generic[DatasetT, PConfigT]):
    """
    Plot model for serialisation to JSON. Contains enough data to recreate the plot (e.g. in Plotly-JS)
    """

    id: str
    anchor: Anchor  # unlike id, has to be unique
    plot_type: PlotType
    layout: go.Layout
    datasets: List[DatasetT]
    pconfig: PConfigT
    add_log_tab: bool
    add_pct_tab: bool
    l_active: bool
    p_active: bool
    pct_axis_update: Dict[str, Any]
    axis_controlled_by_switches: List[str] = []
    square: bool = False
    flat: bool = False
    defer_render: bool = False

    section_anchor: Optional[Anchor] = None
    module_anchor: Optional[Anchor] = None

    model_config = ConfigDict(
        arbitrary_types_allowed=True,
        use_enum_values=True,
    )

    @field_serializer("layout")
    def serialize_dt(self, layout: go.Layout, _info):
        return layout.to_plotly_json()

    # noinspection PyNestedDecorators
    @field_validator("layout", mode="before")
    @classmethod
    def parse_layout(cls, d: Any):
        if isinstance(d, dict):
            return go.Layout(**d)
        return d

    def __init__(self, **data):
        super().__init__(**data)
        self._set_x_bands_and_range(self.pconfig)
        self._set_y_bands_and_range(self.pconfig)

    @staticmethod
    def initialize(
        plot_type: PlotType,
        pconfig: PConfigT,
        anchor: Anchor,
        n_series_per_dataset: List[int],
        id: Optional[str] = None,
        axis_controlled_by_switches: Optional[List[str]] = None,
        default_tt_label: Optional[str] = None,
        defer_render_if_large: bool = True,
        n_samples_per_dataset: Optional[List[int]] = None,
    ) -> "Plot[DatasetT, PConfigT]":
        """
        Initialize a plot model with the given configuration, but without data.
        :param plot_type: plot type
        :param pconfig: plot configuration model
        :param n_series_per_dataset: number of series for each dataset, to pre-initialize the base dataset models
        :param anchor: plot HTML anchor. Unlike ID, must be globally unique
        :param axis_controlled_by_switches: list of axis names that are controlled by the
            log10 scale and percentage switch buttons, e.g. ["yaxis"]
        :param default_tt_label: default tooltip label
        :param defer_render_if_large: whether to defer rendering if the number of data points is large
        :param n_samples_per_dataset: number of actual samples for each dataset (assumes series_label from pconfig are samples)
        """
        if len(n_series_per_dataset) == 0:
            raise ValueError("No datasets to plot")

        # Counts / Percentages / Log10 switch
        add_log_tab: bool = pconfig.logswitch is True and plot_type in [
            PlotType.BAR,
            PlotType.LINE,
        ]
        add_pct_tab: bool = pconfig.cpswitch is not False and plot_type == PlotType.BAR
        l_active = add_log_tab and pconfig.logswitch_active
        p_active = add_pct_tab and not pconfig.cpswitch_c_active

        height = pconfig.height or 500
        width = pconfig.width
        if pconfig.square:
            width = height

        id = id or pconfig.id

        # Render static image if the number of samples is above the threshold
        flat = False
        if config.plots_force_flat:
            flat = True
        if (
            pconfig.flat_if_very_large
            and not config.plots_force_interactive
            and n_series_per_dataset[0] > config.plots_flat_numseries
        ):
            logger.debug(
                f"Plot {id} has {n_series_per_dataset[0]} series > config.plots_flat_numseries={config.plots_flat_numseries}, rendering flat"
            )
            flat = True

        defer_render = False
        if defer_render_if_large:
            if (
                n_series_per_dataset[0] > config.plots_defer_loading_numseries
                or n_series_per_dataset[0] > config.num_datasets_plot_limit  # DEPRECATED in v1.24
            ):
                logger.debug(
                    f"Plot {id} has {n_series_per_dataset[0]} series > config.plots_defer_loading_numseries={config.plots_defer_loading_numseries}, will defer render"
                )
                defer_render = True

        showlegend = pconfig.showlegend
        if showlegend is None:
            showlegend = True if flat else False

        # Use the MultiQC template with runtime config values
        template = go.layout.Template(get_multiqc_plotly_template())

        layout: go.Layout = go.Layout(
            template=template,
            title=go.layout.Title(
                text=pconfig.title,
                xanchor="center",
                x=0.5,
            ),
            xaxis=go.layout.XAxis(
                automargin=True,  # auto-expand axis to fit the tick labels
            ),
            yaxis=go.layout.YAxis(
                automargin=True,  # auto-expand axis to fit the tick labels
            ),
            height=height,
            width=width,
            autosize=True,
            margin=go.layout.Margin(
                pad=5,  # pad sample names in a bar graph a bit
                t=50,  # more compact title
                r=15,  # remove excessive whitespace on the right
                b=65,  # remove excessive whitespace on the bottom
                l=60,  # remove excessive whitespace on the left
            ),
            hoverlabel=go.layout.Hoverlabel(
                namelength=-1,  # do not crop sample names inside hover label <extra></extra>
            ),
            showlegend=showlegend,
            legend=go.layout.Legend(
                orientation="h",
                yanchor="top",
                y=-0.15,
                xanchor="center",
                x=0.5,
            )
            if flat
            else None,
        )

        # Layout update for the counts/percentage switch
        pct_axis_update = dict(
            ticksuffix="%",
            hoverformat=".1f",
        )

        axis_controlled_by_switches = axis_controlled_by_switches or []
        if pconfig.xlog:
            _set_axis_log_scale(layout.xaxis)
            if "xaxis" in axis_controlled_by_switches:
                axis_controlled_by_switches.remove("xaxis")
        if pconfig.ylog:
            _set_axis_log_scale(layout.yaxis)
            if "yaxis" in axis_controlled_by_switches:
                axis_controlled_by_switches.remove("yaxis")
        if add_log_tab and l_active:
            for axis in axis_controlled_by_switches:
                layout[axis].type = "log"

        datasets = []
        for idx, n_series in enumerate(n_series_per_dataset):
            dataset = BaseDataset(
                plot_id=id,
                label=str(idx + 1),
                uid=id,
                dconfig=dict(),
                layout=dict(),
                trace_params=dict(),
                pct_range=dict(  # range for the percentage view for each axis
                    xaxis=dict(min=0, max=100),
                    yaxis=dict(min=0, max=100),
                ),
                n_series=n_series,
            )
            if len(n_series_per_dataset) > 1:
                dataset.uid += f"_{idx + 1}"

            data_label: Union[str, Dict[str, Union[str, Dict[str, str]]]] = (
                pconfig.data_labels[idx] if idx < len(pconfig.data_labels) else {}
            )
            dconfig: Dict[str, Union[str, Dict[str, str]]] = (
                data_label if isinstance(data_label, dict) else {"name": data_label}
            )
            label = dconfig.get("name", dconfig.get("label", str(idx + 1)))
            assert isinstance(label, str)
            dataset.label = label
            if "ylab" not in dconfig and not pconfig.ylab:
                dconfig["ylab"] = dconfig.get("name", dconfig.get("label", ""))

            if "title" not in dconfig:
                dconfig["title"] = pconfig.title

            subtitles = []
            if len(n_series_per_dataset) > 1:
                subtitles += [dataset.label]

            if n_samples_per_dataset and len(n_samples_per_dataset) > idx:
                n_samples = n_samples_per_dataset[idx]
            else:
                n_samples = 0
            if n_samples > 1 and pconfig.series_label:
                series_label = _get_series_label(plot_type, pconfig.series_label)
                subtitles += [f"{n_samples} {series_label}"]
            elif n_series > 1 and pconfig.series_label:
                series_label = _get_series_label(plot_type, pconfig.series_label)
                subtitles += [f"{n_series} {series_label}"]
            if subtitles:
                dconfig["subtitle"] = ", ".join(subtitles)

            dataset.layout, dataset.trace_params = _dataset_layout(pconfig, dconfig, default_tt_label)
            dataset.dconfig = dconfig
            datasets.append(dataset)

        return Plot(
            plot_type=plot_type,
            pconfig=pconfig,
            id=id,
            anchor=anchor,
            datasets=datasets,
            layout=layout,
            add_log_tab=add_log_tab,
            add_pct_tab=add_pct_tab,
            l_active=l_active,
            p_active=p_active,
            pct_axis_update=pct_axis_update,
            axis_controlled_by_switches=axis_controlled_by_switches,
            square=pconfig.square,
            flat=flat,
            defer_render=defer_render,
        )

    def _set_x_bands_and_range(self, pconfig: PConfigT):
        x_minrange = pconfig.x_minrange
        x_bands = pconfig.x_bands
        x_lines = pconfig.x_lines

        if x_bands or x_lines or x_minrange:
            # same as above but for x-axis
            for dataset in self.datasets:
                minval = dataset.layout["xaxis"]["autorangeoptions"]["minallowed"]
                maxval = dataset.layout["xaxis"]["autorangeoptions"]["maxallowed"]
                dminval, dmaxval = dataset.get_x_range()

                if dminval is not None:
                    if isinstance(minval, int) or isinstance(minval, float):
                        dminval = float(dminval)
                    minval = min(minval, dminval) if minval is not None else dminval
                if dmaxval is not None:
                    if isinstance(maxval, int) or isinstance(maxval, float):
                        dmaxval = float(dmaxval)
                    maxval = max(maxval, dmaxval) if maxval is not None else dmaxval

                clipmin = dataset.layout["xaxis"]["autorangeoptions"]["clipmin"]
                clipmax = dataset.layout["xaxis"]["autorangeoptions"]["clipmax"]
                if clipmin is not None and minval is not None and clipmin > minval:
                    minval = clipmin
                if clipmax is not None and maxval is not None and clipmax < maxval:
                    maxval = clipmax
                if x_minrange is not None and maxval is not None and minval is not None:
                    maxval = max(maxval, minval + x_minrange)
                if self.layout.xaxis.type == "log":
                    minval = math.log10(minval) if minval is not None and minval > 0 else None
                    maxval = math.log10(maxval) if maxval is not None and maxval > 0 else None
                dataset.layout["xaxis"]["range"] = [minval, maxval]

        if not self.layout.shapes:
            self.layout.shapes = []
        self.layout.shapes = (
            list(self.layout.shapes)
            + [
                dict(
                    type="rect",
                    x0=band.from_,
                    x1=band.to,
                    y0=0,
                    y1=1,
                    yref="paper",  # make y coords are relative to the plot paper [0,1]
                    fillcolor=band.color,
                    opacity=band.opacity,
                    line={
                        "width": 0,
                    },
                    layer="below",
                )
                for band in (x_bands or [])
            ]
            + [
                dict(
                    type="line",
                    yref="paper",
                    xref="x",
                    x0=line.value,
                    y0=0,
                    x1=line.value,
                    y1=1,
                    line={
                        "width": line.width,
                        "dash": line.dash,
                        "color": line.color,
                    },
                    label=dict(text=line.label, font=dict(color=line.color)),
                )
                for line in (x_lines or [])
            ]
        )

    def _set_y_bands_and_range(self, pconfig: PConfigT):
        y_minrange = pconfig.y_minrange
        y_bands = pconfig.y_bands
        y_lines = pconfig.y_lines

        if y_bands or y_lines or y_minrange:
            # We don't want the bands to affect the calculated axis range, so we
            # find the min and the max from data points, and manually set the range.
            for dataset in self.datasets:
                minval = dataset.layout["yaxis"]["autorangeoptions"]["minallowed"]
                maxval = dataset.layout["yaxis"]["autorangeoptions"]["maxallowed"]
                dminval, dmaxval = dataset.get_y_range()
                if dminval is not None:
                    minval = min(minval, dminval) if minval is not None else dminval
                if dmaxval is not None:
                    maxval = max(maxval, dmaxval) if maxval is not None else dmaxval
                if maxval is not None and minval is not None:
                    maxval += (maxval - minval) * 0.05
                clipmin = dataset.layout["yaxis"]["autorangeoptions"]["clipmin"]
                clipmax = dataset.layout["yaxis"]["autorangeoptions"]["clipmax"]
                if clipmin is not None and minval is not None and clipmin > minval:
                    minval = clipmin
                if clipmax is not None and maxval is not None and clipmax < maxval:
                    maxval = clipmax
                if y_minrange is not None and maxval is not None and minval is not None:
                    maxval = max(maxval, minval + y_minrange)
                if self.layout.yaxis.type == "log":
                    minval = math.log10(minval) if minval is not None and minval > 0 else None
                    maxval = math.log10(maxval) if maxval is not None and maxval > 0 else None
                dataset.layout["yaxis"]["range"] = [minval, maxval]

        if not self.layout.shapes:
            self.layout.shapes = []
        self.layout.shapes = (
            list(self.layout.shapes)
            + [
                dict(
                    type="rect",
                    y0=band.from_,
                    y1=band.to,
                    x0=0,
                    x1=1,
                    xref="paper",  # make x coords are relative to the plot paper [0,1]
                    fillcolor=band.color,
                    opacity=band.opacity,
                    line={
                        "width": 0,
                    },
                    layer="below",
                )
                for band in (y_bands or [])
            ]
            + [
                dict(
                    type="line",
                    xref="paper",
                    yref="y",
                    x0=0,
                    y0=line.value,
                    x1=1,
                    y1=line.value,
                    line={
                        "width": line.width,
                        "dash": line.dash,
                        "color": line.color,
                    },
                    label=dict(text=line.label, font=dict(color=line.color)),
                )
                for line in (y_lines or [])
            ]
        )

    def show(self, dataset_id: Union[int, str] = 0, flat: bool = False, **kwargs):
        """
        Show the plot in an interactive environment such as Jupyter notebook.

        @param dataset_id: index of the dataset to plot
        @param flat: whether to save a flat image or an interactive plot
        """
        fig = self.get_figure(dataset_id=dataset_id, flat=flat, **kwargs)
        if flat:
            try:
                from IPython.core.display import HTML  # type: ignore
            except ImportError:
                raise ImportError(
                    "IPython is required to show plot. The function is expected to be run in an interactive environment, "
                    "such as Jupyter notebook. To save plot to file, use Plot.save method"
                )

            return HTML(
                fig_to_static_html(
                    fig,
                    active=True,
                    embed_in_html=True,
                    export_plots=False,
                    file_name=self.id,
                )
            )
        else:
            return fig

    @staticmethod
    def _proc_save_args(filename: str, flat: Optional[bool]) -> Tuple[str, bool]:
        if isinstance(filename, (Path, str)):
            if Path(filename).suffix.lower() == ".html":
                if flat is not None and flat is True:
                    raise ValueError("Set flat=False to save an interactive plot as an HTML file")
                flat = False
            else:
                if flat is not None and flat is False:
                    raise ValueError("Set flat=True to save a static plot as an image file")
                flat = True
        return filename, flat

    def save(self, filename, dataset_id: Union[int, str] = 0, flat=None, **kwargs):
        """
        Save the plot to a file. Will write an HTML with an interactive plot -
        unless flat=True is specified, in which case will write a PNG file.

        @param filename: a string representing a local file path or a writeable object
        (e.g. a pathlib.Path object or an open file descriptor). If the filename ends with ".html",
        an interactive plot will be saved, otherwise a flat image.
        @param dataset_id: index of the dataset to plot
        @param flat: whether to save a static image instead of an interactive HTML.
        """
        filename, flat = self._proc_save_args(filename, flat)

        fig = self.get_figure(dataset_id=dataset_id, flat=flat, **kwargs)
        if flat:
            fig.write_image(
                filename,
                scale=2,
                width=fig.layout.width,
                height=fig.layout.height,
            )
        else:
            fig.write_html(
                filename,
                include_plotlyjs="cdn",
                full_html=False,
            )
        logger.info(f"Plot saved to {filename}")

    def get_figure(
        self,
        dataset_id: Union[int, str],
        is_log: bool = False,
        is_pct: bool = False,
        flat: bool = False,
        **kwargs,
    ) -> go.Figure:
        """
        Public method: create a Plotly Figure object.
        """
        if isinstance(dataset_id, str):
            for i, d in enumerate(self.datasets):
                if d.label == dataset_id:
                    dataset = d
                    break
            else:
                dataset = self.datasets[0]
        else:
            dataset = self.datasets[dataset_id]

        layout = go.Layout(self.layout.to_plotly_json())  # make a copy
        layout.update(**dataset.layout)
        if flat:
            if config.simple_output:
                layout.width = 600
            else:
                layout.width = 1100
        for axis in self.axis_controlled_by_switches:
            layout[axis].type = "linear"
            minval = layout[axis].autorangeoptions["minallowed"]
            maxval = layout[axis].autorangeoptions["maxallowed"]
            if is_pct:
                layout[axis].update(self.pct_axis_update)
                minval = dataset.pct_range.get(axis, {}).get("min", 0)
                maxval = dataset.pct_range.get(axis, {}).get("max", 100)
            if is_log:
                layout[axis].type = "log"
                minval = math.log10(minval) if minval is not None and minval > 0 else None
                maxval = math.log10(maxval) if maxval is not None and maxval > 0 else None
            layout[axis].autorangeoptions["minallowed"] = minval
            layout[axis].autorangeoptions["maxallowed"] = maxval
        return dataset.create_figure(layout, is_log, is_pct, **kwargs)

    def __repr__(self):
        d = {k: v for k, v in self.__dict__.items() if k not in ("datasets", "layout")}
        return f"<{self.__class__.__name__} {self.id} {d}>"

    def _plot_ai_header(self) -> str:
        result = f"Plot type: {self.plot_type}\n"
        return result

    def format_for_ai_prompt(self, keep_hidden: bool = True) -> str:
        """
        Prepare data to be sent to the LLM. LLM doesn't need things like colors, etc.
        """
        prompt = self._plot_ai_header() + "\n\n"

        if len(self.datasets) == 1:
            return prompt + self.datasets[0].format_dataset_for_ai_prompt(self.pconfig, keep_hidden=keep_hidden)

        for dataset in self.datasets:
            formatted_dataset = dataset.format_dataset_for_ai_prompt(self.pconfig, keep_hidden=keep_hidden)
            if not formatted_dataset:
                continue
            prompt += f"### {dataset.label}\n"
            prompt += "\n"
            prompt += formatted_dataset
            prompt += "\n\n"
        return prompt

    def add_to_report(
        self,
        module_anchor: Anchor,
        section_anchor: Anchor,
        plots_dir_name: Optional[str] = None,
    ) -> str:
        """
        Build and add the plot data to the report, return an HTML wrapper.
        """
        for ds in self.datasets:
            ds.uid = self.id
            if len(self.datasets) > 1:  # for flat plots, each dataset will have its own unique ID
                ds.uid = report.save_htmlid(f"{self.id}_{ds.label}", skiplint=True)

        if self.flat:
            if is_running_under_rosetta():
                # Kaleido is unstable under rosetta, falling back to interactive plots
                return self.interactive_plot(module_anchor, section_anchor)
            try:
                html = self.flat_plot(
                    module_anchor=module_anchor,
                    section_anchor=section_anchor,
                    plots_dir_name=plots_dir_name,
                )
            except ValueError:
                logger.error(f"Unable to export plot to flat images: {self.id}, falling back to interactive plot")
                if config.strict:
                    raise
                html = self.interactive_plot(module_anchor, section_anchor)
        else:
            html = self.interactive_plot(module_anchor, section_anchor)
            if config.export_plots and not is_running_under_rosetta():
                try:
                    self.flat_plot(
                        module_anchor=module_anchor,
                        section_anchor=section_anchor,
                        embed_in_html=False,
                        plots_dir_name=plots_dir_name,
                    )
                except ValueError:
                    logger.error(f"Unable to export plot to flat images: {self.id}")
                    if config.strict:
                        raise

        return html

    def save_data_files(self):
        if self.id != "general_stats_table" and self.pconfig.save_data_file:
            for dataset in self.datasets:
                dataset.save_data_file()

    def interactive_plot(self, module_anchor: Anchor, section_anchor: Anchor) -> str:
        html = '<div class="mqc_hcplot_plotgroup">'

        html += self.__control_panel(flat=False, module_anchor=module_anchor, section_anchor=section_anchor)

        # This width only affects the space before plot is rendered, and the initial
        # height for the resizing function. For the actual plot container, Plotly will
        # re-calculate the wrapper size after rendering.
        height_style = f'style="height:{self.layout.height + 7}px"' if self.layout.height else ""
        defer_render_style = "defer_render" if self.defer_render else ""
        html += f"""
        <div class="hc-plot-wrapper hc-{self.plot_type}-wrapper" id="{self.anchor}-wrapper" {height_style}>
            <div
                id="{self.anchor}"
                class="hc-plot hc-{self.plot_type}-plot not_loaded not_rendered {defer_render_style}">
            </div>
            <div class="created-with-multiqc">Created with MultiQC</div>
        </div>"""
        html += "</div>"

        # Saving compressed data for JavaScript to pick up and uncompress.
        report.plot_data[self.anchor] = self.model_dump(warnings=False)
        return html

    def flat_plot(
        self,
        module_anchor: Anchor,
        section_anchor: Anchor,
        embed_in_html: Optional[bool] = None,
        plots_dir_name: Optional[str] = None,
    ) -> str:
        embed_in_html = embed_in_html if embed_in_html is not None else not config.development
        if not embed_in_html and plots_dir_name is None:
            raise ValueError("plots_dir_name is required for non-embedded plots")

        html = "".join(
            [
                '<p class="text-info">',
                f"<small>{get_material_icon('mdi:image', 16)} ",
                "Flat image plot. Toolbox functions such as highlighting / hiding samples will not work ",
                '(see the <a href="https://docs.seqera.io/multiqc/getting_started/config#flat--interactive-plots" target="_blank">docs</a>).',
                "</small>",
                "</p>",
            ]
        )
        html += f'<div class="mqc_mplplot_plotgroup" id="plotgroup-{self.anchor}" data-plot-anchor={self.anchor}>'

        if not config.simple_output:
            html += self.__control_panel(flat=True, module_anchor=module_anchor, section_anchor=section_anchor)

        # Collect all figures that need to be exported
        figures_to_export = []
        for ds_idx, dataset in enumerate(self.datasets):
            figures_to_export.append(
                (
                    self.get_figure(ds_idx, flat=True),
                    ds_idx == 0 and not self.p_active and not self.l_active,
                    dataset.uid if not self.add_log_tab and not self.add_pct_tab else f"{dataset.uid}-cnt",
                    embed_in_html,
                    plots_dir_name,
                )
            )
            if self.add_pct_tab:
                figures_to_export.append(
                    (
                        self.get_figure(ds_idx, is_pct=True, flat=True),
                        ds_idx == 0 and self.p_active,
                        f"{dataset.uid}-pct",
                        embed_in_html,
                        plots_dir_name,
                    )
                )
            if self.add_log_tab:
                figures_to_export.append(
                    (
                        self.get_figure(ds_idx, is_log=True, flat=True),
                        ds_idx == 0 and self.l_active,
                        f"{dataset.uid}-log",
                        embed_in_html,
                        plots_dir_name,
                    )
                )
            if self.add_pct_tab and self.add_log_tab:
                figures_to_export.append(
                    (
                        self.get_figure(ds_idx, is_pct=True, is_log=True, flat=True),
                        ds_idx == 0 and self.p_active and self.l_active,
                        f"{dataset.uid}-pct-log",
                        embed_in_html,
                        plots_dir_name,
                    )
                )

        # Add all figures to HTML
        for fig, active, file_name, embed_in_html, plots_dir_name in figures_to_export:
            html += fig_to_static_html(
                fig,
                active=active,
                file_name=file_name,
                plots_dir_name=plots_dir_name,
                embed_in_html=embed_in_html,
                batch_processing=True,
            )

        html += "</div>"
        return html

    def _btn(
        self,
        cls: str,
        label: str,
        data_attrs: Optional[Dict[str, str]] = None,
        attrs: Optional[Dict[str, str]] = None,
        pressed: bool = False,
        style: Optional[str] = None,
    ) -> str:
        """
        Build a switch button for the plot.
        """
        attrs = attrs.copy() if attrs else {}
        attrs_str = " ".join([f'{k}="{v}"' for k, v in attrs.items()])

        data_attrs = data_attrs.copy() if data_attrs else {}
        if "plot-anchor" not in data_attrs:
            data_attrs["plot-anchor"] = self.anchor
        data_attrs_str = " ".join([f'data-{k}="{v}"' for k, v in data_attrs.items()])

        style_str = f'style="{style}"' if style else ""

        return f'<button {attrs_str} class="btn btn-outline-secondary btn-sm {cls} {"active" if pressed else ""}" {data_attrs_str} {style_str}>{label}</button>\n'

    def buttons(self, flat: bool, module_anchor: Anchor, section_anchor: Anchor) -> List[str]:
        """
        Build buttons for control panel
        """
        switch_buttons = ""
        cls = "mpl_switch_group" if flat else "interactive-switch-group"
        # Counts / percentages / log10 switches
        if self.add_pct_tab or self.add_log_tab:
            if self.add_pct_tab:
                switch_buttons += self._btn(
                    cls=f"{cls} percent-switch",
                    label=self.pconfig.cpswitch_percent_label,
                    pressed=self.p_active,
                )
            if self.add_log_tab:
                switch_buttons += self._btn(
                    cls=f"{cls} log10-switch",
                    label=self.pconfig.logswitch_label,
                    pressed=self.l_active,
                )

        # Buttons to cycle through different datasets
        if len(self.datasets) > 1:
            switch_buttons += f'<div class="btn-group {cls} dataset-switch-group">\n'
            for ds_idx, ds in enumerate(self.datasets):
                data_attrs: Dict[str, str] = {
                    "dataset-index": str(ds_idx),
                    # For flat plots, we will generate separate flat images for each
                    # dataset and view, so have to save individual image IDs.
                    "dataset-uid": ds.uid,
                }
                switch_buttons += self._btn(
                    cls="mr-auto",
                    label=ds.label,
                    data_attrs=data_attrs,
                    pressed=ds_idx == 0,
                )
            switch_buttons += "</div>\n\n"

        export_btn = ""
        if not flat:
            export_btn = self._btn(
                cls="export-plot",
                style="float: right; margin-left: 5px;",
                label='<svg width="11" height="11" viewBox="0 0 24 17" fill="none" xmlns="http://www.w3.org/2000/svg"><path d="M19 9h-4V3H9v6H5l7 7 7-7zM5 18v2h14v-2H5z" fill="currentColor"/></svg> Export...',
                attrs={"title": "Show export options"},
                data_attrs={
                    "plot-anchor": str(self.anchor),
                    "type": str(self.plot_type),
                    "toggle": "tooltip",
                },
            )

        ai_btn = ""
        if not config.no_ai:
            seqera_ai_icon = (
                Path(__file__).parent.parent / "templates/default/assets/img/Seqera_AI_icon.svg"
            ).read_text()
            ai_btn = f"""
            <div class="ai-plot-buttons-container" style="float: right;">
                <button
                    class="btn btn-outline-secondary btn-sm ai-copy-content ai-copy-content-plot ai-copy-button-wrapper"
                    style="margin-left: 1px;"
                    data-section-anchor="{section_anchor}"
                    data-plot-anchor="{self.anchor}"
                    data-module-anchor="{module_anchor}"
                    data-view="plot"
                    type="button"
                    data-bs-toggle="tooltip"
                    title="Copy plot data for use with AI tools like ChatGPT"
                >
                    {seqera_ai_icon}
                    <span class="button-text">Copy prompt</span>
                </button>
                <button
                    class="btn btn-outline-secondary btn-sm ai-generate-button ai-generate-button-plot ai-generate-button-wrapper"
                    data-response-div="{section_anchor}_ai_summary_response"
                    data-error-div="{section_anchor}_ai_summary_error"
                    data-disclaimer-div="{section_anchor}_ai_summary_disclaimer"
                    data-continue-in-chat-button="{section_anchor}_ai_summary_continue_in_chat"
                    data-wrapper-div="{section_anchor}_ai_summary_wrapper"
                    data-plot-anchor="{self.anchor}"
                    data-module-anchor="{module_anchor}"
                    data-section-anchor="{section_anchor}"
                    data-view="plot"
                    data-action="generate"
                    data-clear-text="Clear summary"
                    type="button"
                    data-bs-toggle="tooltip"
                    aria-controls="{section_anchor}_ai_summary_wrapper"
                >
                    {seqera_ai_icon}
                    <span class="button-text">Summarize plot</span>
                </button>
            </div>
            """

        return [switch_buttons, export_btn, ai_btn]

    def __control_panel(self, flat: bool, module_anchor: Anchor, section_anchor: Anchor) -> str:
        """
        Add buttons: percentage on/off, log scale on/off, datasets switch panel
        """
        buttons = "\n".join(self.buttons(flat=flat, module_anchor=module_anchor, section_anchor=section_anchor))
        html = f"<div class='row' style='align-items: center;'>\n<div class='col-12'>\n{buttons}\n</div>\n</div>\n\n"
        return html


class ExportProcess(multiprocessing.Process):
    def __init__(self, fig, plot_path, write_kwargs):
        super().__init__()
        self.fig = fig
        self.plot_path = plot_path
        self.write_kwargs = write_kwargs
        self.exception = None

    def run(self):
        try:
            self.fig.write_image(self.plot_path, **self.write_kwargs)
        except Exception as e:
            self.exception = e


class BatchExportProcess(multiprocessing.Process):
    def __init__(self, export_tasks):
        """
        Initialize a batch export process with multiple tasks

        Args:
            export_tasks: List of tuples (fig, plot_path, write_kwargs)
        """
        super().__init__()
        self.export_tasks = export_tasks

    def run(self):
        def update_fn(_, item):
            fig, plot_path, write_kwargs = item
            try:
                fig.write_image(plot_path, **write_kwargs)
            except Exception as e:
                logger.error(f"Error exporting plot to {plot_path}: {e}")

        def item_to_str_fn(item) -> str:
            _, plot_path, _ = item
            return str(plot_path)

        init_log()

        iterate_using_progress_bar(
            items=self.export_tasks,
            update_fn=update_fn,
            item_to_str_fn=item_to_str_fn,
            desc="Exporting plots",
        )


def _batch_export_plots(export_tasks, timeout=None):
    """Export multiple plotly figures to files in a single process.

    Args:
        export_tasks: List of tuples (fig, plot_path, write_kwargs)
        timeout: Timeout in seconds, default from config

    Returns:
        Set of indexes for successfully exported plots
    """
    # Default timeout from config
    if timeout is None:
        timeout = config.export_plots_timeout if hasattr(config, "export_plots_timeout") else 30

    # Start the export in a separate process
    export_process = BatchExportProcess(export_tasks)
    export_process.start()
    export_process.join(timeout)

    completed_tasks = set()

    if export_process.is_alive():
        # Check which files were actually written
        for idx, (_, plot_path, _) in enumerate(export_tasks):
            if plot_path.exists() and plot_path.stat().st_size > 0:
                completed_tasks.add(idx)

        # If process is still running after timeout, log warning and continue
        logger.warning(
            f"Batch plot export timed out after {timeout}s. "
            f"Only {len(completed_tasks)} of {len(export_tasks)} plots were exported. "
            "This is likely due to a known issue in Kaleido. "
            "The remaining plots will be skipped but the report will continue to generate."
        )
        # Kill the process
        export_process.terminate()
        return completed_tasks

    # Verify which files were actually written
    for idx, (_, plot_path, _) in enumerate(export_tasks):
        if plot_path.exists() and plot_path.stat().st_size > 0:
            completed_tasks.add(idx)
    if len(completed_tasks) < len(export_tasks):
        logger.warning(
            f"Some plot exports failed or produced empty files: {len(completed_tasks)}/{len(export_tasks)} completed"
        )

    return completed_tasks


def _prepare_figure_for_export(fig):
    """
    Prepare a figure for export by ensuring it has solid backgrounds.
    Only modifies transparent backgrounds - preserves custom theme backgrounds.

    Plots use transparent backgrounds by default to adapt to page themes in HTML,
    but exports need solid backgrounds for readability.
    """
    # Create a copy to avoid modifying the original figure used in HTML
    fig_copy = go.Figure(fig)

    # Helper function to check if a color is transparent
    def is_transparent(color):
        if color is None:
            return True
        color_str = str(color).lower()
        # Check for transparent rgba values
        return color_str.startswith("rgba(") and ",0)" in color_str.replace(" ", "")

    # Only change background if it's transparent
    if is_transparent(fig_copy.layout.paper_bgcolor):
        fig_copy.update_layout(paper_bgcolor="white")

    if is_transparent(fig_copy.layout.plot_bgcolor):
        fig_copy.update_layout(plot_bgcolor="white")

    return fig_copy


def _export_plot(fig, plot_path, write_kwargs):
    """Export a plotly figure to a file."""

    # Prepare figure with solid backgrounds for export (only if currently transparent)
    fig = _prepare_figure_for_export(fig)

    # Default timeout of 30 seconds for image export
    timeout = config.export_plots_timeout if hasattr(config, "export_plots_timeout") else 30

    # Start the export in a separate process
    export_process = ExportProcess(fig, plot_path, write_kwargs)
    export_process.start()
    export_process.join(timeout)

    if export_process.is_alive():
        # If process is still running after timeout, log warning and continue
        logger.warning(
            f"Plot export timed out after {timeout}s: {plot_path}. "
            "This is likely due to a known issue in Kaleido. "
            "The plot will be skipped but the report will continue to generate."
        )
        # Kill the process
        export_process.terminate()
        return False
    if export_process.exception:
        # If there was an exception in the process, log it
        logger.error(f"Error exporting plot to {plot_path}: {export_process.exception}")
        return False

    return True


def _export_plot_to_buffer(fig, write_kwargs) -> Optional[str]:
    try:
        # Prepare figure with solid backgrounds for export (only if currently transparent)
        fig = _prepare_figure_for_export(fig)

        img_buffer = io.BytesIO()
        fig.write_image(img_buffer, **write_kwargs)
        img_buffer = add_logo(img_buffer, format="PNG")
        # Convert to a base64 encoded string
        b64_img = base64.b64encode(img_buffer.getvalue()).decode("utf8")
        img_src = f"data:image/png;base64,{b64_img}"
        img_buffer.close()
    except Exception as e:
        logger.error(f"Unable to export PNG figure to static image: {e}")
        return None
    else:
        return img_src


plot_export_has_failed: bool = False


# Collect plot exports for batch processing
_plot_export_batch: List[Tuple[go.Figure, Path, Dict]] = []
_plot_export_batch_results: Dict[int, bool] = {}  # Mapping of plot_path to success status


def fig_to_static_html(
    fig: go.Figure,
    active: bool = True,
    export_plots: Optional[bool] = None,
    embed_in_html: Optional[bool] = None,
    plots_dir_name: Optional[str] = None,
    file_name: Optional[str] = None,
    batch_processing: bool = True,
) -> str:
    """
    Build one static image, return an HTML wrapper.

    Args:
        fig: Plotly figure
        active: Whether the plot should be visible initially
        export_plots: Whether to export plots (default from config)
        embed_in_html: Whether to embed plots in HTML (default not in development)
        plots_dir_name: Directory for exported plots
        file_name: File name for the plot
        batch_processing: Whether to use batch processing for exports
    """
    global _plot_export_batch, _plot_export_batch_results, plot_export_has_failed

    if is_running_under_rosetta():
        raise ValueError(
            "Detected Rosetta process, meaning running in an x86_64 container hosted by Apple Silicon. "
            "Plot export is unstable and will be skipped"
        )

    if plot_export_has_failed:
        raise ValueError("Could not previously export a plots, so won't try again")

    embed_in_html = embed_in_html if embed_in_html is not None else not config.development
    export_plots = export_plots if export_plots is not None else config.export_plots

    assert fig.layout.width
    scale = 2.0  # higher detail (to look sharp on the retina display)
    scale *= config.plots_export_font_scale  # bigger font if configured in the settings
    write_kwargs = dict(
        width=fig.layout.width / config.plots_export_font_scale,  # While interactive plots take full width of screen,
        # for the flat plots we explicitly set width
        height=fig.layout.height / config.plots_export_font_scale,
        scale=scale,  # higher detail (retina display)
    )

    formats = set(config.export_plot_formats) if export_plots else set()
    if not embed_in_html and "png" not in formats:
        if not export_plots:
            formats = {"png"}
        else:
            formats.add("png")

    # Save the plot to the data directory if export is requested
    png_is_written = False
    tasks_added = []  # Track tasks added for this figure

    if formats:
        if file_name is None:
            raise ValueError("file_name is required for export_plots")
        for file_ext in formats:
            plot_path = tmp_dir.plots_tmp_dir() / file_ext / f"{file_name}.{file_ext}"
            plot_path.parent.mkdir(parents=True, exist_ok=True)

            # Add to batch if using batch processing
            if batch_processing:
                # Prepare figure with solid backgrounds for export (only if currently transparent)
                fig_for_export = _prepare_figure_for_export(fig)
                task_idx = len(_plot_export_batch)
                _plot_export_batch.append((fig_for_export, plot_path, write_kwargs))
                tasks_added.append((task_idx, plot_path, file_ext))

                # If we're using batch processing, we'll assume the PNG will be written by the batch process
                # Since we check that png_is_written below, we need to make it True for batch processing
                if file_ext == "png" and not embed_in_html:
                    png_is_written = True
            else:
                try:
                    if not plot_export_has_failed:
                        # Running for the first time, so doing a safe run in a subprocess to find out if it freezes the process or not
                        export_success = _export_plot(fig, plot_path, write_kwargs)
                        if not export_success:
                            plot_export_has_failed = True
                            raise ValueError(f"Failed to export plot to {file_ext.upper()} image")
                except Exception as e:
                    msg = f"{file_name}: Unable to export plot to {file_ext.upper()} image"
                    logger.error(f"{msg}. {e}")
                    plot_export_has_failed = True
                    raise ValueError(msg)  # Raising to the caller to fall back to interactive plots
                else:
                    if file_ext == "png":
                        png_is_written = True

    # Now writing the PNGs for the HTML
    if not embed_in_html:
        if file_name is None:
            raise ValueError("file_name is required for non-embedded plots")
        if plots_dir_name is None:
            raise ValueError("plots_dir_name is required for non-embedded plots")

        # Using file written in the config.export_plots block above
        img_path = Path(plots_dir_name) / "png" / f"{file_name}.png"
        if not png_is_written:  # Could not write in the block above
            raise ValueError(f"Unable to export plot to PNG image {file_name}")
        img_src = str(img_path)
    else:
        _img_src = _export_plot_to_buffer(fig, write_kwargs)
        if _img_src is None:
            raise ValueError("Unable to export PNG figure to static image")
        img_src = _img_src

    # Should this plot be hidden on report load?
    style = "" if active else "display:none;"
    return "".join(
        [
            f'<div class="mqc_mplplot" style="{style}" id="{file_name}">',
            f'<img src="{img_src}" height="{fig.layout.height}px" width="{fig.layout.width}px"/>',
            "</div>",
        ]
    )


def process_batch_exports():
    """Process all batched exports in a single process"""
    global _plot_export_batch, _plot_export_batch_results, plot_export_has_failed

    if not _plot_export_batch:
        return

    try:
        # Process all exports in a single process
        completed_indexes = _batch_export_plots(_plot_export_batch)

        # Record results
        for idx in range(len(_plot_export_batch)):
            _plot_export_batch_results[idx] = idx in completed_indexes

        # Check if any exports failed
        if len(completed_indexes) < len(_plot_export_batch):
            logger.warning(f"Some plot exports failed: {len(completed_indexes)}/{len(_plot_export_batch)} completed")

            # Check specifically for PNG failures
            png_failures = []
            for idx in range(len(_plot_export_batch)):
                if idx not in completed_indexes:
                    _, plot_path, _ = _plot_export_batch[idx]
                    if plot_path.suffix.lower() == ".png":
                        png_failures.append(str(plot_path))

            if png_failures:
                logger.error(f"Failed to export the following PNG images: {', '.join(png_failures)}")
    except Exception as e:
        logger.error(f"Error during batch export: {e}")
        plot_export_has_failed = True

    # Clear the batch
    _plot_export_batch = []
    _plot_export_batch_results = {}


def add_logo(
    img_buffer: io.BytesIO,
    format: str = "png",
    text: str = "Created with MultiQC",
    font_size: int = 16,
) -> io.BytesIO:
    try:
        from PIL import Image, ImageDraw

        # Load the image from the BytesIO object
        image = Image.open(img_buffer)

        # Create a drawing context
        draw = ImageDraw.Draw(image)

        # Define the text position. In order to do that, first calculate the expected
        # text block width, given the font size.
        # noinspection PyArgumentList
        text_width: float = draw.textlength(text, font_size=font_size)
        position: Tuple[int, int] = (
            image.width - int(text_width) - 3,
            image.height - 30,
        )

        # Draw the text
        draw.text(position, text, fill="#9f9f9f", font_size=font_size)

        # Save the image to a BytesIO object
        output_buffer = io.BytesIO()
        image.save(output_buffer, format=format)
        output_buffer.seek(0)

    except Exception as e:
        logger.warning(f"Failure adding logo to the plot: {e}")
        output_buffer = img_buffer

    return output_buffer


def _set_axis_log_scale(axis):
    axis.type = "log"
    minval = axis.autorangeoptions["minallowed"]
    maxval = axis.autorangeoptions["maxallowed"]
    minval = math.log10(minval) if minval is not None and minval > 0 else None
    maxval = math.log10(maxval) if maxval is not None and maxval > 0 else None
    axis.autorangeoptions["minallowed"] = minval
    axis.autorangeoptions["maxallowed"] = maxval


def rename_deprecated_highcharts_keys(conf: Dict) -> Dict:
    """
    Rename the deprecated HighCharts-specific terminology in a config.
    """
    conf = conf.copy()
    if "yCeiling" in conf:
        conf["yaxis"] = conf.pop("y_ceiling")
    if "xAxis" in conf:
        conf["xaxis"] = conf.pop("xAxis")
    if "tooltip" in conf and "hovertemplate" not in conf:
        conf["hovertemplate"] = conf.pop("tooltip")
    return conf


def _dataset_layout(
    pconfig: PConfig,
    dconfig: Dict,
    default_tt_label: Optional[str] = None,
) -> Tuple[Dict, Dict]:
    """
    Given plot config and dataset config, set layout and trace params.
    """
    pconfig = pconfig.model_copy()
    for k, v in dconfig.items():
        if k in pconfig.model_fields:
            setattr(pconfig, k, v)

    ysuffix = pconfig.ysuffix if pconfig.ysuffix is not None else pconfig.tt_suffix
    xsuffix = pconfig.xsuffix

    # Handle hover tooltip options deprecated in 1.21:
    if ysuffix is None and pconfig.ylab_format:
        if "}" in pconfig.ylab_format:
            ysuffix = pconfig.ylab_format.split("}")[1]
    if xsuffix is None and pconfig.xlab_format:
        if "}" in pconfig.xlab_format:
            xsuffix = pconfig.xlab_format.split("}")[1]

    # Set or remove space in known suffixes
    KNOWN_SUFFIXES = ["%", "x", "X", "k", "M", " bp", " kbp", " Mbp"]
    for suf in KNOWN_SUFFIXES:
        if ysuffix is not None and ysuffix == suf.strip():
            ysuffix = suf
        if xsuffix is not None and xsuffix == suf.strip():
            xsuffix = suf

    # Set % suffix from ylab if it's in form like "% reads"
    if ysuffix is None and pconfig.ylab:
        if "%" in pconfig.ylab or "percentage" in pconfig.ylab.lower():
            ysuffix = "%"
        for suf in KNOWN_SUFFIXES:
            if pconfig.ylab.endswith(f" ({suf.strip()})"):
                ysuffix = suf
    if xsuffix is None and pconfig.xlab:
        if "%" in pconfig.xlab or "percentage" in pconfig.xlab.lower():
            xsuffix = "%"
        for suf in KNOWN_SUFFIXES:
            if pconfig.xlab.endswith(f" ({suf.strip()})"):
                xsuffix = suf

    tt_label: Optional[str] = None
    if pconfig.tt_label is not None:
        # Clean the hover tooltip label, add missing <br> into the beginning, populate suffixes if missing
        tt_label = pconfig.tt_label
        tt_label = _clean_config_tt_label(tt_label)

        if ysuffix is None or xsuffix is None:
            # if "%" or other suffix is in the hover label, parse that suffix to add it to the ticks
            parts = tt_label.split("%{")
            for part in parts:
                if ysuffix is None and part.startswith("y") and "}" in part:
                    info = part.split("}")[1].replace("</b>", "")
                    info = info.split(":")[0].split(",")[0].strip().split(" ")[0]
                    if info:
                        for suf in KNOWN_SUFFIXES:
                            if info == suf.strip():
                                ysuffix = suf
                                break
                elif xsuffix is None and part.startswith("x") and "}" in part:
                    info = part.split("}")[1].replace("</b>", "")
                    info = info.split(":")[0].split(",")[0].strip().split(" ")[0]
                    if info:
                        for suf in KNOWN_SUFFIXES:
                            if info == suf.strip():
                                xsuffix = suf
                                break

        # As the suffix will be added automatically for the simple format ({y}), remove it from the label
        if ysuffix is not None:
            if "{y}" + ysuffix in tt_label:
                tt_label = tt_label.replace("{y}" + ysuffix, "{y}")
            if "{y} " + ysuffix in tt_label:
                tt_label = tt_label.replace("{y} " + ysuffix, "{y}")
        if xsuffix is not None:
            if "{x}" + xsuffix in tt_label:
                tt_label = tt_label.replace("{x}" + xsuffix, "{x}")
            if "{x} " + xsuffix in tt_label:
                tt_label = tt_label.replace("{x} " + xsuffix, "{x}")

        # add missing line break between the sample name and the key-value pair
        if not tt_label.startswith("<br>"):
            tt_label = "<br>" + tt_label
    elif default_tt_label is not None:
        tt_label = default_tt_label

    if tt_label:
        hovertemplate = "<b>%{text}</b>" + tt_label + "<extra></extra>"
    else:
        hovertemplate = None

    # `hoverformat` describes how plain "{y}" or "{x}" are formatted in `hovertemplate`
    y_decimals = pconfig.tt_decimals if pconfig.tt_decimals is not None else pconfig.y_decimals
    y_hoverformat = f",.{y_decimals}f" if y_decimals is not None else None

    x_decimals = pconfig.x_decimals
    x_hoverformat = f",.{x_decimals}f" if x_decimals is not None else None

    layout = dict(
        title=dict(text=pconfig.title + (f"<br><sup>{pconfig.subtitle}</sup>" if pconfig.subtitle else "")),
        xaxis=dict(
            hoverformat=x_hoverformat,
            ticksuffix=xsuffix or "",
            title=dict(text=pconfig.xlab),
            rangemode="tozero" if pconfig.xmin == 0 else "normal",
            autorangeoptions=dict(
                clipmin=pconfig.x_clipmin,
                clipmax=pconfig.x_clipmax,
                minallowed=pconfig.xmin,
                maxallowed=pconfig.xmax,
            ),
        ),
        yaxis=dict(
            hoverformat=y_hoverformat,
            ticksuffix=ysuffix or "",
            title=dict(text=pconfig.ylab),
            rangemode="tozero" if pconfig.ymin == 0 else "normal",
            autorangeoptions=dict(
                clipmin=pconfig.y_clipmin,
                clipmax=pconfig.y_clipmax,
                minallowed=pconfig.ymin,
                maxallowed=pconfig.ymax,
            ),
        ),
    )

    trace_params = {}
    if hovertemplate:
        trace_params["hovertemplate"] = hovertemplate

    return layout, trace_params


def _clean_config_tt_label(tt_label: str) -> str:
    replace_d = {  # Convert HighCharts format to Plotly format
        "{point.x": "%{x",
        "{point.y": "%{y",
        "x:>": "x:",
        "y:>": "y:",
        "{point.category}": "%{x}",
        "<strong>": "<b>",
        "</strong>": "</b>",
        "<br/>": "<br>",
    }
    for k, v in replace_d.items():
        tt_label = tt_label.replace(k, v)
    return tt_label


def split_long_string(s: str, max_width=80) -> List[str]:
    """
    Split string into lines of max_width characters
    """
    lines = []
    current_line = ""
    words = re.split(r"(\W+)", s)
    for word in words:
        if len(current_line + word) <= max_width:
            current_line += word
        else:
            if current_line:
                lines.append(current_line)
            current_line = word

    if current_line:
        lines.append(current_line)

    return lines


def convert_dash_style(dash_style: Optional[str], path_in_cfg: Tuple[str, ...]) -> Optional[str]:
    """Convert dash style from Highcharts to Plotly"""
    if dash_style is None:
        return None
    mapping = {
        "Solid": "solid",
        "ShortDash": "dash",
        "ShortDot": "dot",
        "ShortDashDot": "dashdot",
        "ShortDashDotDot": "dashdot",
        "Dot": "dot",
        "Dash": "dash",
        "DashDot": "dashdot",
        "LongDash": "longdash",
        "LongDashDot": "longdashdot",
        "LongDashDotDot": "longdashdot",
    }
    if dash_style in mapping.values():  # Plotly style?
        return dash_style
    elif dash_style in mapping.keys():  # Highcharts style?
        add_validation_warning(path_in_cfg, f"'{dash_style}' is a deprecated dash style, use '{mapping[dash_style]}'")
        return mapping[dash_style]
    else:
        add_validation_warning(path_in_cfg, f"'{dash_style}' is not a valid dash style, using 'solid' instead")
        return "solid"


ROSETTA_WARNING = (
    "\n===========================\n"
    "WARNING: Detected a Rosetta process, implying that MultiQC is running inside an x86_64 container, but hosted "
    "by Apple Silicon.\n\nStatic plot export uses Kaleido - a tool that is unstable under conflicting architectures, so "
    "MultiQC will not save static PNG/PDF/SVG plots to disk. If you still need those, please use a container with "
    "a compatible architecture. The official Dockerhub image multiqc/multiqc:latest is available for both "
    "platforms, and can be pulled with:\n\n"
    "docker pull multiqc/multiqc:latest\n"
    "==========================="
)


@lru_cache()
def is_running_under_rosetta() -> bool:
    """
    Detect if running in an x86_64 container hosted by Apple Silicon. Kaleido often freezes in such containers:
    https://github.com/MultiQC/MultiQC/issues/2667
    https://github.com/MultiQC/MultiQC/issues/2812
    https://github.com/MultiQC/MultiQC/issues/2867
    So we have to know when to disable plot export and show a warning.
    """
    # If not x86_64 architecture, rosetta wouldn't be needed
    if platform.machine() != "x86_64":
        return False

    # Check for Rosetta processes
    try:
        output = subprocess.check_output(["ps", "aux"], universal_newlines=True)
        if "/run/rosetta/rosetta" in output:
            logger.warning(ROSETTA_WARNING)
            return True
    except subprocess.CalledProcessError:
        pass

    return False<|MERGE_RESOLUTION|>--- conflicted
+++ resolved
@@ -45,8 +45,6 @@
 check_plotly_version()
 
 
-<<<<<<< HEAD
-=======
 def _get_series_label(plot_type: PlotType, series_label: Union[str, bool]) -> str:
     """
     Get the appropriate series label for a plot type.
@@ -69,7 +67,6 @@
     return plot_type_labels.get(plot_type, "samples")  # fallback for unknown plot types
 
 
->>>>>>> 1d338098
 # Create and register MultiQC default Plotly template
 # Uses transparent backgrounds so plots adapt to the page theme in the HTML report
 # JavaScript in plotting.js will override colors for dark mode

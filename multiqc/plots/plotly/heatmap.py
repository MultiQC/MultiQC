--- conflicted
+++ resolved
@@ -2,7 +2,7 @@
 from typing import Dict, List, Union, Optional
 import plotly.graph_objects as go
 
-from multiqc.plots.plotly.plot import PlotType, BaseDatasetModel, split_long_string, BasePlotModel
+from multiqc.plots.plotly.plot import PlotType, BaseDatasetModel, split_long_string, Plot, HeatmapPlotModel
 from multiqc.utils import util_functions
 
 logger = logging.getLogger(__name__)
@@ -25,14 +25,8 @@
     :param pconfig: dict with config key:value pairs. See CONTRIBUTING.md
     :return: HTML with JS, ready to be inserted into the page
     """
-<<<<<<< HEAD
-    p = HeatmapPlotModel.create(rows, pconfig, xcats, ycats)
-
-    return p.add_to_report()
-
-=======
-    return HeatmapPlot(rows, pconfig, xcats, ycats)
->>>>>>> a3bcd95b
+    return HeatmapPlot.create(rows, pconfig, xcats, ycats)
+
 
 class DatasetModel(BaseDatasetModel):
     rows: List[List[ElemT]]
@@ -96,7 +90,7 @@
         util_functions.write_data_file(data, self.uid)
 
 
-class HeatmapPlotModel(BasePlotModel):
+class HeatmapPlot(Plot):
     datasets: List[DatasetModel]
     xcats_samples: bool
     ycats_samples: bool
@@ -110,7 +104,7 @@
         xcats: Optional[List[str]],
         ycats: Optional[List[str]],
     ) -> "HeatmapPlotModel":
-        model = BasePlotModel.initialize(plot_type=PlotType.HEATMAP, pconfig=pconfig, n_datasets=1)
+        model = Plot.initialize(plot_type=PlotType.HEATMAP, pconfig=pconfig, n_datasets=1)
 
         if isinstance(rows, list):
             if ycats and not isinstance(ycats, list):
@@ -202,24 +196,14 @@
         width = pconfig.get("width") or int(num_cols * x_px_per_elem)
         height = pconfig.get("height") or int(num_rows * y_px_per_elem)
 
-<<<<<<< HEAD
         if not model.square and width < MAX_WIDTH and x_px_per_elem < 40:  # can fit more columns on the screen
-            logger.debug(f"Resizing width from {width} to {MAX_WIDTH} to fit horizontal column text on the screen")
-=======
-        if not self.square and width < MAX_WIDTH and x_px_per_elem < 40:  # can fit more columns on the screen
             # logger.debug(f"Resizing width from {width} to {MAX_WIDTH} to fit horizontal column text on the screen")
->>>>>>> a3bcd95b
             width = MAX_WIDTH
             x_px_per_elem = width / num_cols
 
         if height > MAX_HEIGHT or width > MAX_WIDTH:
-<<<<<<< HEAD
-            logger.debug(f"Resizing from {width}x{height} to fit the maximum size {MAX_WIDTH}x{MAX_HEIGHT}")
+            # logger.debug(f"Resizing from {width}x{height} to fit the maximum size {MAX_WIDTH}x{MAX_HEIGHT}")
             if model.square:
-=======
-            # logger.debug(f"Resizing from {width}x{height} to fit the maximum size {MAX_WIDTH}x{MAX_HEIGHT}")
-            if self.square:
->>>>>>> a3bcd95b
                 px_per_elem = min(MAX_WIDTH / num_cols, MAX_HEIGHT / num_rows)
                 width = height = int(num_rows * px_per_elem)
             else:
@@ -307,7 +291,7 @@
             if pconfig.get("datalabels") is None and num_rows * num_cols < 400:
                 ds.trace_params["texttemplate"] = "%{z:." + str(decimal_places) + "f}"
 
-        return HeatmapPlotModel(
+        return HeatmapPlot(
             **model.__dict__,
             xcats_samples=xcats_samples,
             ycats_samples=ycats_samples,

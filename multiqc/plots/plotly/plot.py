--- conflicted
+++ resolved
@@ -1,7 +1,6 @@
 import base64
 from functools import lru_cache
 import io
-import json
 import logging
 import math
 import platform
@@ -9,7 +8,18 @@
 import re
 from pathlib import Path
 import subprocess
-from typing import Any, Dict, Generic, List, Mapping, Optional, Tuple, Type, TypeVar, Union
+from typing import (
+    Any,
+    Dict,
+    Generic,
+    List,
+    Mapping,
+    Optional,
+    Tuple,
+    Type,
+    TypeVar,
+    Union,
+)
 
 import plotly.graph_objects as go  # type: ignore
 from pydantic import BaseModel, ConfigDict, Field, field_serializer, field_validator
@@ -329,7 +339,10 @@
         _anchor = Anchor(report.save_htmlid(_anchor))  # make sure it's unique
 
         # Counts / Percentages / Log10 switch
-        add_log_tab: bool = pconfig.logswitch is True and plot_type in [PlotType.BAR, PlotType.LINE]
+        add_log_tab: bool = pconfig.logswitch is True and plot_type in [
+            PlotType.BAR,
+            PlotType.LINE,
+        ]
         add_pct_tab: bool = pconfig.cpswitch is not False and plot_type == PlotType.BAR
         l_active = add_log_tab and pconfig.logswitch_active
         p_active = add_pct_tab and not pconfig.cpswitch_c_active
@@ -803,13 +816,8 @@
 
         if self.flat:
             if is_running_under_rosetta():
-<<<<<<< HEAD
-                # Kaleido is unstable under rosetata, falling back to interactive plots
+                # Kaleido is unstable under rosetta, falling back to interactive plots
                 return self.interactive_plot(module_anchor, section_anchor)
-=======
-                # Kaleido is unstable under rosetta, falling back to interactive plots
-                return self.interactive_plot()
->>>>>>> a3532a5c
             try:
                 html = self.flat_plot(
                     module_anchor=module_anchor,
@@ -1218,7 +1226,10 @@
         # text block width, given the font size.
         # noinspection PyArgumentList
         text_width: float = draw.textlength(text, font_size=font_size)
-        position: Tuple[int, int] = (image.width - int(text_width) - 3, image.height - 30)
+        position: Tuple[int, int] = (
+            image.width - int(text_width) - 3,
+            image.height - 30,
+        )
 
         # Draw the text
         draw.text(position, text, fill="#9f9f9f", font_size=font_size)
@@ -1454,7 +1465,10 @@
     if dash_style in mapping.values():  # Plotly style?
         return dash_style
     elif dash_style in mapping.keys():  # Highcharts style?
-        add_validation_warning(_clss or [], f"'{dash_style}' is a deprecated dash style, use '{mapping[dash_style]}'")
+        add_validation_warning(
+            _clss or [],
+            f"'{dash_style}' is a deprecated dash style, use '{mapping[dash_style]}'",
+        )
         return mapping[dash_style]
     return "solid"
 

import logging
from collections import defaultdict
from typing import Tuple, Optional, List, Dict

from multiqc.plots.table_object import DataTable, ValueT, SampleNameT, ColumnKeyT, SampleGroupT
from multiqc import config, report
from multiqc.utils import mqc_colour

logger = logging.getLogger(__name__)


def plot(dt: List[DataTable]):
    from multiqc.plots.plotly import violin

    return violin.plot(dt, show_table_by_default=True)


def make_table(
    dt: DataTable,
    violin_anchor: Optional[str] = None,
    add_control_panel: bool = True,
) -> Tuple[str, str]:
    """
    Build HTML for a MultiQC table, and HTML for the modal for configuring the table.
    :param dt: MultiQC datatable object
    :param violin_anchor: optional, will add a button to switch to a violin plot with this ID
    :param add_control_panel: whether to add the control panel with buttons above the table
    """

    t_headers: Dict[ColumnKeyT, str] = dict()
    t_modal_headers: Dict[ColumnKeyT, str] = dict()
    t_rows: Dict[SampleGroupT, Dict[SampleNameT, Dict[ColumnKeyT, str]]] = defaultdict(lambda: defaultdict(dict))
    t_rows_empty: Dict[SampleGroupT, Dict[SampleNameT, Dict[ColumnKeyT, bool]]] = defaultdict(lambda: defaultdict(dict))
    raw_vals: Dict[SampleGroupT, Dict[SampleNameT, Dict[ColumnKeyT, ValueT]]] = defaultdict(lambda: defaultdict(dict))
    empty_cells: Dict[ColumnKeyT, str] = dict()
    hidden_cols = 1
    table_title = dt.pconfig.title
    if table_title is None:
        table_title = dt.id.replace("_", " ").title()

    def escape(s: str) -> str:
        return s.replace('"', "&quot;").replace("'", "&#39;").replace("<", "&lt;").replace(">", "&gt;")

    for idx, col_key, header in dt.get_headers_in_order():
        rid = header.rid

        # Build the table header cell
        shared_key = ""
        if header.shared_key is not None:
            shared_key = f" data-shared-key={header.shared_key}"

        hide = ""
        muted = ""
        checked = ' checked="checked"'
        if header.hidden:
            hide = "hidden"
            muted = " text-muted"
            checked = ""
            hidden_cols += 1

        data_attr = 'data-dmax="{}" data-dmin="{}" data-namespace="{}" {}'.format(
            header.dmax, header.dmin, header.namespace, shared_key
        )

        ns = f"{header.namespace}: " if header.namespace else ""
        cell_contents = (
            f'<span class="mqc_table_tooltip" title="{ns}{header.description}" data-html="true">{header.title}</span>'
        )

        t_headers[rid] = '<th id="header_{rid}" class="{rid} {h}" {da}>{c}</th>'.format(
            rid=rid, h=hide, da=data_attr, c=cell_contents
        )

        empty_cells[rid] = f'<td class="data-coloured {rid} {hide}"></td>'

        # Build the modal table row
        data = f"data-table-anchor='{dt.anchor}'"
        if violin_anchor:
            data += f" data-violin-anchor='{violin_anchor}'"
        t_modal_headers[rid] = f"""
        <tr class="{rid}{muted}" style="background-color: rgba({header.color}, 0.15);">
          <td class="sorthandle ui-sortable-handle">||</span></td>
          <td style="text-align:center;">
            <input class="mqc_table_col_visible" type="checkbox" {checked} value="{rid}" {data}>
          </td>
          <td>{header.namespace}</td>
          <td>{header.title}</td>
          <td>{header.description}</td>
          <td><code>{col_key}</code></td>
          <td>{header.shared_key or ""}</td>
        </tr>"""

        # Make a colour scale
        if header.scale is False:
            c_scale = None
        else:
            c_scale = mqc_colour.mqc_colour_scale(
                name=header.scale,
                minval=header.dmin,
                maxval=header.dmax,
                id=dt.id,
            )

        # Collect conditional formatting config
        cond_formatting_rules = {}
        if header.cond_formatting_rules:
            cond_formatting_rules[rid] = header.cond_formatting_rules
        cond_formatting_rules.update(config.table_cond_formatting_rules)

        cond_formatting_colours = header.cond_formatting_colours
        cond_formatting_colours.extend(config.table_cond_formatting_colours)

        # Add the data table cells
        section = dt.sections[idx]
        for group_name, group_rows in section.rows_by_sgroup.items():
            for row_idx, row in enumerate(group_rows):
                if col_key not in row.raw_data:
                    continue

                val: ValueT = row.raw_data[col_key]
                valstr: str = row.formatted_data[col_key]

                raw_vals[group_name][row.sample][f"{header.namespace}_{rid}"] = val

                if c_scale and c_scale.name not in c_scale.qualitative_scales:
                    dmin = header.dmin
                    dmax = header.dmax
                    if dmin is not None and dmax is not None and dmax != dmin:
                        try:
                            val_float = float(val)
                        except ValueError:
                            percentage = 0.0
                        else:
                            percentage = ((val_float - dmin) / (dmax - dmin)) * 100
                            # Treat 0 as 0-width and make bars width of absolute value
                            if header.bars_zero_centrepoint:
                                dmax = max(abs(dmin), abs(dmax))
                                dmin = 0
                                percentage = ((abs(val_float) - dmin) / (dmax - dmin)) * 100
                            percentage = min(percentage, 100)
                            percentage = max(percentage, 0)
                    else:
                        percentage = 0.0
                else:
                    percentage = 100.0

                # This is horrible, but Python locale settings are worse
                if config.thousandsSep_format is None:
                    config.thousandsSep_format = '<span class="mqc_small_space"></span>'
                if config.decimalPoint_format is None:
                    config.decimalPoint_format = "."
                valstr = valstr.replace(".", "DECIMAL").replace(",", "THOUSAND")
                valstr = valstr.replace("DECIMAL", config.decimalPoint_format).replace(
                    "THOUSAND", config.thousandsSep_format
                )
                valstr = valstr

                suffix = header.suffix
                if suffix:
                    # Add a space before the suffix, but not as an actual character, so ClipboardJS would copy
                    # the whole value without the space. Also, remove &nbsp; that we don't want ClipboardJS to copy.
                    suffix = suffix.replace("&nbsp;", " ").strip()
                    valstr += "<span class='mqc_small_space'></span>" + suffix

                # Conditional formatting
                # Build empty dict for cformatting matches
                cmatches = {}
                for cfc in cond_formatting_colours:
                    for cfck in cfc:
                        cmatches[cfck] = False
                # Find general rules followed by column-specific rules
                for cfk in ["all_columns", rid, dt.id]:
                    if cfk in cond_formatting_rules:
                        # Loop through match types
                        for ftype in cmatches.keys():
                            # Loop through array of comparison types
                            for cmp in cond_formatting_rules[cfk].get(ftype, []):
                                try:
                                    # Each comparison should be a dict with single key: val
                                    if "s_eq" in cmp and str(cmp["s_eq"]).lower() == str(val).lower():
                                        cmatches[ftype] = True
                                    if "s_contains" in cmp and str(cmp["s_contains"]).lower() in str(val).lower():
                                        cmatches[ftype] = True
                                    if "s_ne" in cmp and str(cmp["s_ne"]).lower() != str(val).lower():
                                        cmatches[ftype] = True
                                    if "eq" in cmp and float(val) == float(cmp["eq"]):
                                        cmatches[ftype] = True
                                    if "ne" in cmp and float(val) != float(cmp["ne"]):
                                        cmatches[ftype] = True
                                    if "gt" in cmp and float(val) > float(cmp["gt"]):
                                        cmatches[ftype] = True
                                    if "lt" in cmp and float(val) < float(cmp["lt"]):
                                        cmatches[ftype] = True
                                    if "ge" in cmp and float(val) >= float(cmp["ge"]):
                                        cmatches[ftype] = True
                                    if "le" in cmp and float(val) <= float(cmp["le"]):
                                        cmatches[ftype] = True
                                except Exception:
                                    logger.warning(f"Not able to apply table conditional formatting to '{val}' ({cmp})")
                # Apply HTML in order of config keys
                badge_col = None
                for cfc in cond_formatting_colours:
                    for cfck in cfc:  # should always be one, but you never know
                        if cmatches[cfck]:
                            badge_col = cfc[cfck]
                if badge_col is not None:
                    valstr = f'<span class="badge" style="background-color:{badge_col}">{valstr}</span>'

                # Determine background color based on scale. Only relevant for hashable values. If value is for some
                # reason a dict or a list, it's not hashable and the logic determining the color will not work.
                hashable = True
                try:
                    hash(val)
                except TypeError:
                    hashable = False
<<<<<<< HEAD
                    print(f"Value {val} is not hashable for table {dt.id}, column {col_key}, sample {row.sample}")
=======
                    print(f"Value {val} is not hashable for table {dt.anchor}, column {metric}, sample {s_name}")
>>>>>>> 35555b12

                # Categorical background colours supplied
                if isinstance(val, str) and val in header.bgcols.keys():
                    col = f'style="background-color:{header.bgcols[val]} !important;"'
                    t_rows[group_name][row.sample][rid] = (
                        f'<td val="{escape(str(val))}" class="{rid} {hide}" {col}>{valstr}</td>'
                    )

                # Build table cell background colour bar
                elif hashable and header.scale:
                    if c_scale is not None:
                        col = " background-color:{} !important;".format(
<<<<<<< HEAD
                            c_scale.get_colour(val, source=f'Table "{dt.id}", column "{col_key}"')
=======
                            c_scale.get_colour(val, source=f'Table "{dt.anchor}", column "{metric}"')
>>>>>>> 35555b12
                        )
                    else:
                        col = ""
                    bar_html = f'<span class="bar" style="width:{percentage}%;{col}"></span>'
                    val_html = f'<span class="val">{valstr}</span>'
                    wrapper_html = f'<div class="wrapper">{bar_html}{val_html}</div>'

                    t_rows[group_name][row.sample][rid] = (
                        f'<td val="{escape(str(val))}" class="data-coloured {rid} {hide}">{wrapper_html}</td>'
                    )

                # Scale / background colours are disabled
                else:
                    t_rows[group_name][row.sample][rid] = (
                        f'<td val="{escape(str(val))}" class="{rid} {hide}">{valstr}</td>'
                    )

                # Is this cell hidden or empty?
                t_rows_empty[group_name][row.sample][rid] = header.hidden or str(val).strip() == ""

        # Remove header if we don't have any filled cells for it
        sum_vals = 0
        for g, rows_by_sample in t_rows.items():
            sum_vals += sum([len(rows) for rows in rows_by_sample.values()])
        if sum_vals == 0:
            if header.hidden:
                hidden_cols -= 1
            t_headers.pop(rid, None)
            t_modal_headers.pop(rid, None)
            logger.debug(f"Removing header {col_key} from table, as no data")

    #
    # Put everything together
    #

    # Buttons above the table
    html = ""
    if not config.simple_output and add_control_panel:
        # Copy Table Button
        buttons = []

        buttons.append(
            f"""
        <button type="button" class="mqc_table_copy_btn btn btn-default btn-sm" data-clipboard-target="table#{dt.anchor}">
            <span class="glyphicon glyphicon-copy"></span> Copy table
        </button>
        """
        )

        # Configure Columns Button
        if len(t_headers) > 1:
            # performance degrades substantially when configuring thousands of columns
            # it is effectively unusable.
            disabled_class = ""
            disabled_attrs = ""
            if _is_configure_columns_disabled(len(t_headers)):
                disabled_class = "mqc_table_tooltip"
                disabled_attrs = 'disabled title="Table is too large to configure columns"'

            buttons.append(
                f"""
            <button type="button" class="mqc_table_config_modal_btn btn btn-default btn-sm {disabled_class}" data-toggle="modal"
                data-target="#{dt.anchor}_config_modal" {disabled_attrs}>
                <span class="glyphicon glyphicon-th"></span> Configure columns
            </button>
            """
            )

        # Sort By Highlight button
        buttons.append(
            f"""
        <button type="button" class="mqc_table_sortHighlight btn btn-default btn-sm"
            data-table-anchor="{dt.anchor}" data-direction="desc" style="display:none;">
            <span class="glyphicon glyphicon-sort-by-attributes-alt"></span> Sort by highlight
        </button>
        """
        )

        # Scatter Plot Button
        if len(t_headers) > 1:
            buttons.append(
                f"""
            <button type="button" class="mqc_table_make_scatter btn btn-default btn-sm"
                data-toggle="modal" data-target="#table_scatter_modal" data-table-anchor="{dt.anchor}">
                <span class="glyphicon glyphicon glyphicon-equalizer"></span> Scatter plot
            </button>
            """
            )

        if violin_anchor is not None:
            buttons.append(
                f"""
            <button type="button" class="mqc-table-to-violin btn btn-default btn-sm"
                data-table-anchor="{dt.anchor}" data-violin-anchor="{violin_anchor}">
                <span class="glyphicon glyphicon-align-left"></span> Violin plot
            </button>
            """
            )

        buttons.append(
            f"""
        <button type="button" class="export-plot btn btn-default btn-sm"
            data-plot-anchor="{violin_anchor or dt.anchor}" data-type="table"
        >Export as CSV</button>
        """
        )

        # "Showing x of y columns" text
        row_visibilities = [all(t_rows_empty[s_name].values()) for s_name in t_rows_empty]
        visible_rows = [x for x in row_visibilities if not x]

        # Visible rows
        t_showing_rows_txt = f'Showing <sup id="{dt.anchor}_numrows" class="mqc_table_numrows">{len(visible_rows)}</sup>/<sub>{len(t_rows)}</sub> rows'

        # How many columns are visible?
        ncols_vis = (len(t_headers) + 1) - hidden_cols
        t_showing_cols_txt = ""
        if len(t_headers) > 1:
            t_showing_cols_txt = f' and <sup id="{dt.anchor}_numcols" class="mqc_table_numcols">{ncols_vis}</sup>/<sub>{len(t_headers)}</sub> columns'

        # Build table header text
        buttons.append(
            f"""
        <small id="{dt.anchor}_numrows_text" class="mqc_table_numrows_text">{t_showing_rows_txt}{t_showing_cols_txt}.</small>
        """
        )

        panel = "\n".join(buttons)
        html += f"""
        <div class='row'>\n<div class='col-xs-12'>\n{panel}\n</div>\n</div>
        """

    # Build the table itself
    collapse_class = "mqc-table-collapse" if len(t_rows) > 10 and config.collapse_tables else ""
    html += f"""
        <div id="{dt.anchor}_container" class="mqc_table_container">
            <div class="table-responsive mqc-table-responsive {collapse_class}">
<<<<<<< HEAD
                <table id="{dt.id}" class="table table-condensed mqc_table mqc_per_sample_table" data-title="{table_title}" data-sortlist="{_get_sortlist(dt)}">
=======
                <table id="{dt.anchor}" class="table table-condensed mqc_table" data-title="{table_title}" data-sortlist="{_get_sortlist(dt)}">
>>>>>>> 35555b12
        """

    # Build the header row
    col1_header = dt.pconfig.col1_header
    html += f"<thead><tr><th class=\"rowheader\">{col1_header}</th>{''.join(t_headers.values())}</tr></thead>"

    # Build the table body
    html += "<tbody>"
    t_row_group_names = list(t_rows.keys())
    if dt.pconfig.sort_rows:
        t_row_group_names = sorted(t_row_group_names)

    non_trivial_groups_present = any(len(t_rows[g_name]) > 1 for g_name in t_row_group_names)

    for g_name in t_row_group_names:
        # Hide the row if all cells are empty or hidden
        do_not_display = True
        for s_name in t_rows[g_name]:
            if not all(t_rows_empty[g_name][s_name].values()):  # not all empty!
                do_not_display = False
                break
        row_class = ""
        for number_in_group, s_name in enumerate(t_rows[g_name]):
            # bg = "" if number_in_group == 0 else "background-color: rgba(0,0,0,0.05);"
            prefix = ""
            if non_trivial_groups_present:
                caret_cls = ""
                if len(t_rows[g_name]) > 1 and number_in_group == 0:
                    caret_cls = "expandable-row-caret"
                    row_class = "expandable-row"
                prefix += f'<div style="display: inline-block; width: 20px" class="{caret_cls}">&nbsp;</div>'
            if number_in_group != 0:
                prefix += "&nbsp;↳&nbsp;"
                row_class = "expandable-row-secondary"
                do_not_display = True
            row_hidden = "display: none;" if do_not_display else ""
            html += f'<tr data-sample-group="{escape(g_name)}" data-table-id="{dt.id}" class="{row_class}" style="{row_hidden}">'
            # Sample name row header
            html += f'<th class="rowheader" data-original-sn="{escape(s_name)}">{prefix}<span class="th-sample-name">{s_name}</span></th>'
            for col_key in t_headers:
                html += t_rows[g_name][s_name].get(col_key, empty_cells[col_key])
            html += "</tr>"
    html += "</tbody></table></div>"
    if len(t_rows) > 10 and config.collapse_tables:
        html += '<div class="mqc-table-expand"><span class="glyphicon glyphicon-chevron-down" aria-hidden="true"></span></div>'
    html += "</div>"

    # Save the raw values to a file if requested
    if dt.pconfig.save_file:
        fname = dt.pconfig.raw_data_fn or f"multiqc_{dt.anchor}"
        report.write_data_file(raw_vals, fname)
        report.saved_raw_data[fname] = raw_vals

    # Build the bootstrap modal to customise columns and order
    modal = ""
    if not config.simple_output and add_control_panel and not _is_configure_columns_disabled(len(t_headers)):
        modal = _configuration_modal(
            table_anchor=dt.anchor,
            title=table_title,
            trows="".join(t_modal_headers.values()),
            violin_anchor=violin_anchor,
        )

    return html, modal


def _configuration_modal(table_anchor: str, title: str, trows: str, violin_anchor: Optional[str] = None) -> str:
    data = f"data-table-anchor='{table_anchor}'"
    if violin_anchor is not None:
        data += f" data-violin-anchor='{violin_anchor}'"
    return f"""
    <!-- MultiQC Table Columns Modal -->
    <div class="modal fade mqc_config_modal" id="{table_anchor}_config_modal" tabindex="-1">
      <div class="modal-dialog modal-lg">
        <div class="modal-content">
          <div class="modal-header">
            <button type="button" class="close" data-dismiss="modal" aria-label="Close"><span aria-hidden="true">&times;</span></button>
            <h4 class="modal-title">{title}: Columns</h4>
          </div>
          <div class="modal-body">
            <p>Uncheck the tick box to hide columns. Click and drag the handle on the left to change order. Table ID: <code>{table_anchor}</code></p>
            <p>
                <button class="btn btn-default btn-sm mqc_config_modal_bulk_visible" {data} data-action="showAll">Show All</button>
                <button class="btn btn-default btn-sm mqc_config_modal_bulk_visible" {data} data-action="showNone">Show None</button>
            </p>
            <table class="table mqc_table mqc_sortable mqc_config_modal_table" id="{table_anchor}_config_modal_table" data-title="{title}">
              <thead>
                <tr>
                  <th class="sorthandle" style="text-align:center;">Sort</th>
                  <th style="text-align:center;">Visible</th>
                  <th>Group</th>
                  <th>Column</th>
                  <th>Description</th>
                  <th>ID</th>
                  <th>Scale</th>
                </tr>
              </thead>
              <tbody>
                {trows}
              </tbody>
            </table>
        </div>
        <div class="modal-footer"> <button type="button" class="btn btn-default" data-dismiss="modal">Close</button> </div>
    </div> </div> </div>"""


def _get_sortlist(dt: DataTable) -> str:
    """
    Custom column sorting order for a table plot. The order is provided in the following form:

    ```yaml
    custom_plot_config:
      general_stats_table:
        defaultsort:
          - column: "Mean Insert Length"
            direction: asc
          - column: "Starting Amount (ng)"
      quast_table:
        defaultsort:
        - column: "Largest contig"
    ```

    It is returned in a form os a list literal, as expected by the jQuery tablesorter plugin.
    """
    defaultsort = dt.pconfig.defaultsort
    if defaultsort is None:
        return ""

    headers = dt.get_headers_in_order()
    sortlist = []

    # defaultsort is a list of {column, direction} objects
    for d in defaultsort:
        try:
            # The first element of the triple is not actually unique, it's a bucket index,
            # so we must re-enumerate ourselves here
            idx = next(
                idx
                for idx, (_, k, header) in enumerate(headers)
                if d["column"].lower() in [k.lower(), header.title.lower()]
            )
        except StopIteration:
            logger.warning(
                "Tried to sort by column '%s', but column was not found. Available columns: %s",
                d["column"],
                [k for (_, k, _) in headers],
            )
            return ""
        idx += 1  # to account for col1_header
        direction = 0 if d.get("direction", "").startswith("asc") else 1
        sortlist.append([idx, direction])

    return str(sortlist)


def _is_configure_columns_disabled(num_columns: int) -> bool:
    return num_columns > 50<|MERGE_RESOLUTION|>--- conflicted
+++ resolved
@@ -213,11 +213,7 @@
                     hash(val)
                 except TypeError:
                     hashable = False
-<<<<<<< HEAD
-                    print(f"Value {val} is not hashable for table {dt.id}, column {col_key}, sample {row.sample}")
-=======
-                    print(f"Value {val} is not hashable for table {dt.anchor}, column {metric}, sample {s_name}")
->>>>>>> 35555b12
+                    print(f"Value {val} is not hashable for table {dt.anchor}, column {col_key}, sample {row.sample}")
 
                 # Categorical background colours supplied
                 if isinstance(val, str) and val in header.bgcols.keys():
@@ -230,11 +226,7 @@
                 elif hashable and header.scale:
                     if c_scale is not None:
                         col = " background-color:{} !important;".format(
-<<<<<<< HEAD
-                            c_scale.get_colour(val, source=f'Table "{dt.id}", column "{col_key}"')
-=======
-                            c_scale.get_colour(val, source=f'Table "{dt.anchor}", column "{metric}"')
->>>>>>> 35555b12
+                            c_scale.get_colour(val, source=f'Table "{dt.anchor}", column "{col_key}"')
                         )
                     else:
                         col = ""
@@ -372,11 +364,7 @@
     html += f"""
         <div id="{dt.anchor}_container" class="mqc_table_container">
             <div class="table-responsive mqc-table-responsive {collapse_class}">
-<<<<<<< HEAD
-                <table id="{dt.id}" class="table table-condensed mqc_table mqc_per_sample_table" data-title="{table_title}" data-sortlist="{_get_sortlist(dt)}">
-=======
-                <table id="{dt.anchor}" class="table table-condensed mqc_table" data-title="{table_title}" data-sortlist="{_get_sortlist(dt)}">
->>>>>>> 35555b12
+                <table id="{dt.anchor}" class="table table-condensed mqc_table mqc_per_sample_table" data-title="{table_title}" data-sortlist="{_get_sortlist(dt)}">
         """
 
     # Build the header row

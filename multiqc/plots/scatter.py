--- conflicted
+++ resolved
@@ -100,9 +100,6 @@
         }} \n\
     </script>'.format(id=pconfig['id'], d=json.dumps(plotdata), c=json.dumps(pconfig));
 
-<<<<<<< HEAD
-=======
     report.num_hc_plots += 1
 
->>>>>>> 42c37e91
     return html

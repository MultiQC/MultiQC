"""MultiQC functions to plot a scatter plot"""

import copy
import logging
from collections import defaultdict
from typing import Any, Dict, List, Mapping, Optional, Sequence, Set, Tuple, Union, cast

import numpy as np
from plotly import graph_objects as go  # type: ignore

<<<<<<< HEAD
from multiqc import report
from multiqc.plots.plot import BaseDataset, PConfig, Plot, PlotType, plot_anchor
from multiqc.types import Anchor
=======
from multiqc import config
from multiqc.plots.plotly import scatter
from multiqc.plots.plotly.scatter import ScatterConfig
from multiqc.types import SampleName
>>>>>>> c7a5a8a5

logger = logging.getLogger(__name__)


class ScatterConfig(PConfig):
    categories: Optional[List[str]] = None
    extra_series: Union[Dict[str, Any], List[Dict[str, Any]], List[List[Dict[str, Any]]], None] = None
    marker_size: Optional[int] = None
    marker_line_width: Optional[int] = None
    color: Optional[str] = None
    opacity: Optional[float] = None

    def __init__(self, path_in_cfg: Optional[Tuple[str, ...]] = None, **data):
        super().__init__(path_in_cfg=path_in_cfg or ("scatterplot",), **data)


# {'color': 'rgb(211,211,211,0.05)', 'name': 'background: EUR', 'x': -0.294, 'y': -1.527}
ValueT = Union[str, float, int]
PointT = Dict[str, ValueT]


def plot(
    data: Union[Mapping[str, Any], Sequence[Mapping[str, Any]]],
    pconfig: Union[Mapping[str, Any], ScatterConfig, None] = None,
) -> "ScatterPlot":
    """
    Plot a scatter plot with X,Y data.
    :param data: 2D dict, first keys as sample names, then x:y data pairs
    :param pconfig: optional dict with config key:value pairs. See CONTRIBUTING.md
    :return: HTML and JS, ready to be inserted into the page
    """
    pconf = cast(ScatterConfig, ScatterConfig.from_pconfig_dict(pconfig))

    anchor = plot_anchor(pconf)

    # Given one dataset - turn it into a list
    if not isinstance(data, list):
        data = [data]  # type: ignore

    sample_names = []

    plotdata: List[List[Dict[str, Any]]] = list()
    for data_index, ds in enumerate(data):
        d: List[Dict[str, Any]] = list()
        for s_name in ds:
            sample_names.append(SampleName(s_name))
            # Ensure any overwriting conditionals from data_labels (e.g. ymax) are taken in consideration
            series_config: ScatterConfig = pconf.model_copy()
            if pconf.data_labels:
                dl = pconf.data_labels[data_index]
                if isinstance(dl, dict):
                    # if not a dict: only dataset name is provided
                    for k, v in dl.items():
                        if k in series_config.model_fields:
                            setattr(series_config, k, v)

            if not isinstance(ds[s_name], list):
                ds[s_name] = [ds[s_name]]
            for point in ds[s_name]:
                if point["x"] is not None:
                    if series_config.xmax is not None and float(point["x"]) > float(series_config.xmax):
                        continue
                    if series_config.xmin is not None and float(point["x"]) < float(series_config.xmin):
                        continue
                if point["y"] is not None:
                    if series_config.ymax is not None and float(point["y"]) > float(series_config.ymax):
                        continue
                    if series_config.ymin is not None and float(point["y"]) < float(series_config.ymin):
                        continue
                if "name" in point:
                    point["name"] = f"{s_name}: {point['name']}"
                else:
                    point["name"] = s_name

                for k in ["color", "opacity", "marker_size", "marker_line_width"]:
                    if k not in point:
                        v = getattr(series_config, k)
                        if v is not None:
                            if isinstance(v, dict) and s_name in v:
                                point[k] = v[s_name]
                            else:
                                point[k] = v
                d.append(point)
        plotdata.append(d)

    if pconf.square:
        if pconf.ymax is None and pconf.xmax is None:
            # Find the max value
            max_val = 0.0
            for d in plotdata:
                for s in d:
                    max_val = max(max_val, s["x"], s["y"])
            max_val = 1.02 * float(max_val)  # add 2% padding
            pconf.xmax = pconf.xmax if pconf.xmax is not None else max_val
            pconf.ymax = pconf.ymax if pconf.ymax is not None else max_val

    # Add on annotation data series
    # noinspection PyBroadException
    try:
        if pconf.extra_series:
            extra_series: List[List[Dict[str, Any]]] = []
            if isinstance(pconf.extra_series, dict):
                extra_series = [[pconf.extra_series]]
            elif isinstance(pconf.extra_series[0], dict):
                extra_series = [cast(List[Dict[str, Any]], [pconf.extra_series])]
            else:
                extra_series = cast(List[List[Dict[str, Any]]], pconf.extra_series)
            for i, es in enumerate(extra_series):
                for s in es:
                    plotdata[i].append(s)
    except Exception:
        pass

<<<<<<< HEAD
    return ScatterPlot.create(
        points_lists=plotdata,
        pconfig=pconf,
        anchor=anchor,
    )


class Dataset(BaseDataset):
    points: List[PointT]

    @staticmethod
    def create(
        dataset: BaseDataset,
        points: List[Dict[str, Any]],
        pconfig: ScatterConfig,
    ) -> "Dataset":
        dataset = Dataset(
            **dataset.__dict__,
            points=points,
        )

        dataset.trace_params.update(
            textfont=dict(size=8),
            marker=dict(
                size=10,
                line=dict(width=1),
                opacity=1,
                color="rgba(124, 181, 236, .5)",
            ),
        )

        # if categories is provided, set them as x-axis ticks
        if pconfig.categories:
            dataset.layout["xaxis"]["tickmode"] = "array"
            dataset.layout["xaxis"]["tickvals"] = list(range(len(pconfig.categories)))
            dataset.layout["xaxis"]["ticktext"] = pconfig.categories

        return dataset

    def create_figure(
        self,
        layout: go.Layout,
        is_log: bool = False,
        is_pct: bool = False,
        **kwargs,
    ) -> go.Figure:
        """
        Create a Plotly figure for a dataset
        """
        fig = go.Figure(layout=layout)

        MAX_ANNOTATIONS = 10  # Maximum number of dots to be annotated directly on the plot
        n_annotated = len([el for el in self.points if "annotation" in el])
        if n_annotated < MAX_ANNOTATIONS:
            points = [(i, x) for i, x in enumerate(self.points) if x.get("annotate", True) is not False]
            x_values = np.array([x["x"] for (i, x) in points])
            y_values = np.array([x["y"] for (i, x) in points])

            x_are_numeric = np.issubdtype(x_values.dtype, np.number)
            y_are_numeric = np.issubdtype(y_values.dtype, np.number)

            if x_are_numeric and y_are_numeric:
                # Finding and marking outliers to only label them
                # 1. Calculate Z-scores
                x_std = np.std(x_values)
                y_std = np.std(y_values)
                if x_std == 0 and y_std == 0:
                    logger.warning(f"Scatter plot {self.plot_id}: all {len(points)} points have the same coordinates")
                    if len(points) == 1:  # Only single point - annotate it!
                        for _, point in points:
                            point["annotation"] = point["name"]
                else:
                    x_z_scores = np.abs((x_values - np.mean(x_values)) / x_std) if x_std else np.zeros_like(x_values)
                    y_z_scores = np.abs((y_values - np.mean(y_values)) / y_std) if y_std else np.zeros_like(y_values)
                    # 2. Find a reasonable threshold so there are not too many outliers
                    threshold = 1.0
                    while threshold <= 6.0:
                        n_outliers = np.count_nonzero((x_z_scores > threshold) | (y_z_scores > threshold))
                        # logger.debug(f"Scatter plot outlier threshold: {threshold:.2f}, outliers: {n_outliers}")
                        if n_annotated + n_outliers <= MAX_ANNOTATIONS:
                            break
                        # If there are too many outliers, we increase the threshold until we have less than 10
                        threshold += 0.2
                    # 3. Annotate outliers that pass the threshold
                    for (_, point), x_z_score, y_z_score in zip(points, x_z_scores, y_z_scores):
                        # Check if point is an outlier or if total points are less than 10
                        if x_z_score > threshold or y_z_score > threshold:
                            point["annotation"] = point["name"]
                n_annotated = len([point for point in self.points if "annotation" in point])

        # If there are few unique colors, we can additionally put a unique list into a legend
        # (even though some color might belong to many distinct names - we will just crop the list)
        names_by_legend_key: Dict[Tuple[Any, Any, Any, Any], Set[str]] = defaultdict(set)
        for el in self.points:
            legend_key = (el.get("color"), el.get("marker_size"), el.get("marker_line_width"), el.get("group"))
            name = el["name"]
            assert isinstance(name, str)
            names_by_legend_key[legend_key].add(name)
        layout.showlegend = True

        in_legend: Set[Tuple[Any, Any, Any, Any]] = set()
        for el in self.points:
            x = el["x"]
            name = el["name"]
            group = el.get("group")
            color = el.get("color")
            annotation = el.get("annotation")

            show_in_legend = False
            if layout.showlegend and not el.get("hide_in_legend"):
                key = (color, el.get("marker_size"), el.get("marker_line_width"), group)
                if key not in in_legend:
                    in_legend.add(key)
                    names = sorted(names_by_legend_key[key])
                    label = ", ".join(names)
                    if group:
                        label = f"{group}: {label}"
                    MAX_WIDTH = 60
                    if len(label) > MAX_WIDTH:  # Crop long labels
                        label = label[:MAX_WIDTH] + "..."
                    show_in_legend = True
                    name = label

            params = copy.deepcopy(self.trace_params)
            marker = params.pop("marker")
            if color:
                marker["color"] = color

            if "marker_line_width" in el:
                marker["line"]["width"] = el["marker_line_width"]
            if "marker_size" in el:
                marker["size"] = el["marker_size"]
            if "opacity" in el:
                marker["opacity"] = el["opacity"]

            if annotation:
                params["mode"] = "markers+text"
            if n_annotated > 0:  # Reduce opacity of the borders that clutter the annotations:
                marker["line"]["color"] = "rgba(0, 0, 0, .2)"

            fig.add_trace(
                go.Scatter(
                    x=[x],
                    y=[el["y"]],
                    name=name,
                    text=[annotation or name],
                    showlegend=show_in_legend,
                    marker=marker,
                    **params,
                )
            )
        fig.layout.height += len(in_legend) * 5  # extra space for legend
        return fig

    def get_x_range(self) -> Tuple[Optional[Any], Optional[Any]]:
        if not self.points:
            return None, None
        xmax, xmin = None, None
        for point in self.points:
            x = point["x"]
            if xmax is not None:
                xmax = max(xmax, x)
            else:
                xmax = x
            if xmin is not None:
                xmin = min(xmin, x)
            else:
                xmin = x
        return xmin, xmax

    def get_y_range(self) -> Tuple[Optional[Any], Optional[Any]]:
        if not self.points:
            return None, None
        ymax, ymin = None, None
        for point in self.points:
            y = point["y"]
            if ymax is not None:
                ymax = max(ymax, y)
            else:
                ymax = y
            if ymin is not None:
                ymin = min(ymin, y)
            else:
                ymin = y
        return ymin, ymax

    def save_data_file(self) -> None:
        data = [
            {
                "Name": point["name"],
                "X": point["x"],
                "Y": point["y"],
            }
            for point in self.points
        ]
        report.write_data_file(data, self.uid)

    def format_dataset_for_ai_prompt(self, pconfig: PConfig, keep_hidden: bool = True) -> str:
        xsuffix = self.layout.get("xaxis", {}).get("ticksuffix", "")
        ysuffix = self.layout.get("yaxis", {}).get("ticksuffix", "")

        return "\n".join(f"{point['name']} ({point['x']}{xsuffix}, {point['y']}{ysuffix})" for point in self.points)


class ScatterPlot(Plot[Dataset, ScatterConfig]):
    datasets: List[Dataset]

    @staticmethod
    def create(
        points_lists: List[List[PointT]],
        pconfig: ScatterConfig,
        anchor: Anchor,
    ) -> "ScatterPlot":
        model: Plot[Dataset, ScatterConfig] = Plot.initialize(
            plot_type=PlotType.SCATTER,
            pconfig=pconfig,
            anchor=anchor,
            n_samples_per_dataset=[len(x) for x in points_lists],
            default_tt_label="<br><b>X</b>: %{x}<br><b>Y</b>: %{y}",
        )

        model.datasets = [Dataset.create(d, points, pconfig) for d, points in zip(model.datasets, points_lists)]

        model._set_x_bands_and_range(pconfig)
        model._set_y_bands_and_range(pconfig)

        # Make a tooltip always show on hover over nearest point on plot
        model.layout.hoverdistance = -1

        return ScatterPlot(**model.__dict__)

    def _plot_ai_header(self) -> str:
        result = super()._plot_ai_header()
        if self.pconfig.xlab:
            result += f"X axis: {self.pconfig.xlab}\n"
        if self.pconfig.ylab:
            result += f"Y axis: {self.pconfig.ylab}\n"
        if self.pconfig.categories:
            result += f"X categories: {', '.join(self.pconfig.categories)}\n"
        return result
=======
    # Make a plot
    mod = get_template_mod()
    if "scatter" in mod.__dict__ and callable(mod.__dict__["scatter"]):
        # noinspection PyBroadException
        try:
            return mod.__dict__["scatter"](plotdata, sample_names, pconf)
        except:  # noqa: E722
            if config.strict:
                # Crash quickly in the strict mode. This can be helpful for interactive
                # debugging of modules
                raise

    return scatter.plot(plotdata, sample_names, pconf)
>>>>>>> c7a5a8a5
<|MERGE_RESOLUTION|>--- conflicted
+++ resolved
@@ -8,16 +8,9 @@
 import numpy as np
 from plotly import graph_objects as go  # type: ignore
 
-<<<<<<< HEAD
 from multiqc import report
 from multiqc.plots.plot import BaseDataset, PConfig, Plot, PlotType, plot_anchor
-from multiqc.types import Anchor
-=======
-from multiqc import config
-from multiqc.plots.plotly import scatter
-from multiqc.plots.plotly.scatter import ScatterConfig
-from multiqc.types import SampleName
->>>>>>> c7a5a8a5
+from multiqc.types import Anchor, SampleName
 
 logger = logging.getLogger(__name__)
 
@@ -41,7 +34,8 @@
 
 def plot(
     data: Union[Mapping[str, Any], Sequence[Mapping[str, Any]]],
-    pconfig: Union[Mapping[str, Any], ScatterConfig, None] = None,
+    pconfig: Union[Mapping[str, Any], ScatterConfig, None],
+    sample_names: List[SampleName],
 ) -> "ScatterPlot":
     """
     Plot a scatter plot with X,Y data.
@@ -131,7 +125,6 @@
     except Exception:
         pass
 
-<<<<<<< HEAD
     return ScatterPlot.create(
         points_lists=plotdata,
         pconfig=pconf,
@@ -333,7 +326,15 @@
         xsuffix = self.layout.get("xaxis", {}).get("ticksuffix", "")
         ysuffix = self.layout.get("yaxis", {}).get("ticksuffix", "")
 
-        return "\n".join(f"{point['name']} ({point['x']}{xsuffix}, {point['y']}{ysuffix})" for point in self.points)
+        prompt = ""
+        prompt += "| Sample | X | Y |\n"
+        prompt += "| --- | --- | --- |\n"
+
+        for point in self.points:
+            pseudonym = report.anonymize_sample_name(cast(str, point["name"]))
+            prompt += f"| {pseudonym} | {point['x']}{xsuffix} | {point['y']}{ysuffix} |\n"
+
+        return prompt
 
 
 class ScatterPlot(Plot[Dataset, ScatterConfig]):
@@ -371,19 +372,4 @@
             result += f"Y axis: {self.pconfig.ylab}\n"
         if self.pconfig.categories:
             result += f"X categories: {', '.join(self.pconfig.categories)}\n"
-        return result
-=======
-    # Make a plot
-    mod = get_template_mod()
-    if "scatter" in mod.__dict__ and callable(mod.__dict__["scatter"]):
-        # noinspection PyBroadException
-        try:
-            return mod.__dict__["scatter"](plotdata, sample_names, pconf)
-        except:  # noqa: E722
-            if config.strict:
-                # Crash quickly in the strict mode. This can be helpful for interactive
-                # debugging of modules
-                raise
-
-    return scatter.plot(plotdata, sample_names, pconf)
->>>>>>> c7a5a8a5
+        return result
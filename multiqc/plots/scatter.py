--- conflicted
+++ resolved
@@ -66,7 +66,6 @@
                         continue
                     if "ymin" in series_config and float(point["y"]) < float(series_config["ymin"]):
                         continue
-<<<<<<< HEAD
                 if "name" in point:
                     point["name"] = f'{s_name}: {point["name"]}'
                 else:
@@ -80,21 +79,6 @@
                         else:
                             point[k] = v
                 d.append(point)
-=======
-                this_series = {"x": k["x"], "y": k["y"]}
-                try:
-                    this_series["name"] = f"{s_name}: {k['name']}"
-                except KeyError:
-                    this_series["name"] = s_name
-                try:
-                    this_series["color"] = k["color"]
-                except KeyError:
-                    try:
-                        this_series["color"] = series_config["colors"][s_name]
-                    except KeyError:
-                        pass
-                d.append(this_series)
->>>>>>> 51de7682
         plotdata.append(d)
 
     if pconfig.get("square"):

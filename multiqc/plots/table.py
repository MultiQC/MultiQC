--- conflicted
+++ resolved
@@ -21,15 +21,10 @@
 
 
 def plot(
-<<<<<<< HEAD
     data: Union[List[Dict], Dict],
     headers: Optional[Union[List[Dict], Dict]] = None,
     pconfig=None,
-) -> Plot:
-=======
-    data: Union[List[Dict], Dict], headers: Optional[Union[List[Dict], Dict]] = None, pconfig=None
 ) -> Union[str, Plot]:
->>>>>>> 1eed2db1
     """Return HTML for a MultiQC table.
     :param data: 2D dict, first keys as sample names, then x:y data pairs
     :param headers: list of optional dicts with column config in key:value pairs.

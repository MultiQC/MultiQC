--- conflicted
+++ resolved
@@ -55,457 +55,4 @@
                 # debugging of modules
                 raise
 
-<<<<<<< HEAD
-    # Make a beeswarm plot if we have lots of samples
-    if len(s_names) >= config.max_table_rows and pconfig.get("no_beeswarm") is not True:
-        logger.debug(f"Plotting beeswarm instead of table, {len(s_names)} samples")
-        warning = (
-            '<p class="text-muted" id="table-violin-info-{}"><span class="glyphicon glyphicon-exclamation-sign" '
-            'title="A beeswarm plot has been generated instead because of the large number of samples. '
-            'See http://multiqc.info/docs/#tables--beeswarm-plots"'
-            ' data-toggle="tooltip"></span> Showing {} samples.</p>'.format(pconfig["id"], len(s_names))
-        )
-        return warning + beeswarm.make_plot(dt)
-    else:
-        return make_table(dt)
-
-
-def make_table(dt: table_object.DataTable, violin_switch=False) -> str:
-    """
-    Build the HTML needed for a MultiQC table.
-    :param dt: MultiQC datatable object
-    :param violin_switch: Add a button to switch to violin plot
-    """
-
-    table_id = dt.pconfig["id"]
-    t_headers = dict()
-    t_modal_headers = dict()
-    t_rows = dict()
-    t_rows_empty = dict()
-    dt.raw_vals = defaultdict(lambda: dict())
-    empty_cells = dict()
-    hidden_cols = 1
-    table_title = dt.pconfig.get("table_title")
-    if table_title is None:
-        table_title = table_id.replace("_", " ").title()
-
-    for idx, k, header in dt.get_headers_in_order():
-        rid = header["rid"]
-
-        # Build the table header cell
-        shared_key = ""
-        if header.get("shared_key", None) is not None:
-            shared_key = f" data-shared-key={header['shared_key']}"
-
-        hide = ""
-        muted = ""
-        checked = ' checked="checked"'
-        if header.get("hidden", False) is True:
-            hide = "hidden"
-            muted = " text-muted"
-            checked = ""
-            hidden_cols += 1
-
-        data_attr = 'data-dmax="{}" data-dmin="{}" data-namespace="{}" {}'.format(
-            header["dmax"], header["dmin"], header["namespace"], shared_key
-        )
-
-        ns = f'{header["namespace"]}: ' if header["namespace"] else ""
-        cell_contents = f'<span class="mqc_table_tooltip" title="{ns}{header["description"]}">{header["title"]}</span>'
-
-        t_headers[rid] = '<th id="header_{rid}" class="{rid} {h}" {da}>{c}</th>'.format(
-            rid=rid, h=hide, da=data_attr, c=cell_contents
-        )
-
-        empty_cells[rid] = f'<td class="data-coloured {rid} {hide}"></td>'
-
-        # Build the modal table row
-        t_modal_headers[rid] = """
-        <tr class="{rid}{muted}" style="background-color: rgba({col}, 0.15);">
-          <td class="sorthandle ui-sortable-handle">||</span></td>
-          <td style="text-align:center;">
-            <input class="mqc_table_col_visible" type="checkbox" {checked} value="{rid}" data-target="#{tid}">
-          </td>
-          <td>{name}</td>
-          <td>{title}</td>
-          <td>{desc}</td>
-          <td>{col_id}</td>
-          <td>{sk}</td>
-        </tr>""".format(
-            rid=rid,
-            muted=muted,
-            checked=checked,
-            tid=table_id,
-            col=header["colour"],
-            name=header["namespace"],
-            title=header["title"],
-            desc=header["description"],
-            col_id="<code>{}</code>".format(k),
-            sk=header.get("shared_key", ""),
-        )
-
-        # Make a colour scale
-        if header["scale"] is False:
-            c_scale = None
-        else:
-            c_scale = mqc_colour.mqc_colour_scale(
-                name=header["scale"],
-                minval=header["dmin"],
-                maxval=header["dmax"],
-                id=table_id,
-            )
-
-        # Collect conditional formatting config
-        cond_formatting_rules = {}
-        if header.get("cond_formatting_rules"):
-            cond_formatting_rules[rid] = header["cond_formatting_rules"]
-        cond_formatting_rules.update(config.table_cond_formatting_rules)
-
-        cond_formatting_colours = header.get("cond_formatting_colours", [])
-        cond_formatting_colours.extend(config.table_cond_formatting_colours)
-
-        # Add the data table cells
-        for s_name, samp in dt.data[idx].items():
-            if k in samp:
-                val = samp[k]
-                kname = f"{header['namespace']}_{rid}"
-                dt.raw_vals[s_name][kname] = val
-
-                if "modify" in header and callable(header["modify"]):
-                    try:
-                        val = header["modify"](val)
-                    except TypeError as e:
-                        logger.debug(f"Error modifying table value {kname} : {val} - {e}")
-
-                if c_scale and c_scale.name not in c_scale.qualitative_scales:
-                    try:
-                        dmin = header["dmin"]
-                        dmax = header["dmax"]
-                        percentage = ((float(val) - dmin) / (dmax - dmin)) * 100
-                        # Treat 0 as 0-width and make bars width of absolute value
-                        if header.get("bars_zero_centrepoint"):
-                            dmax = max(abs(header["dmin"]), abs(header["dmax"]))
-                            dmin = 0
-                            percentage = ((abs(float(val)) - dmin) / (dmax - dmin)) * 100
-                        percentage = min(percentage, 100)
-                        percentage = max(percentage, 0)
-                    except (ZeroDivisionError, ValueError, TypeError):
-                        percentage = 0
-                else:
-                    percentage = 100
-
-                if "format" in header and callable(header["format"]):
-                    valstring = header["format"](val)
-                else:
-                    try:
-                        # "format" is a format string?
-                        valstring = str(header["format"].format(val))
-                    except ValueError:
-                        try:
-                            valstring = str(header["format"].format(float(val)))
-                        except ValueError:
-                            valstring = str(val)
-                    except Exception:
-                        valstring = str(val)
-
-                    # This is horrible, but Python locale settings are worse
-                    if config.thousandsSep_format is None:
-                        config.thousandsSep_format = '<span class="mqc_thousandSep"></span>'
-                    if config.decimalPoint_format is None:
-                        config.decimalPoint_format = "."
-                    valstring = valstring.replace(".", "DECIMAL").replace(",", "THOUSAND")
-                    valstring = valstring.replace("DECIMAL", config.decimalPoint_format).replace(
-                        "THOUSAND", config.thousandsSep_format
-                    )
-
-                # Percentage suffixes etc
-                valstring += header.get("suffix", "")
-
-                # Conditional formatting
-                # Build empty dict for cformatting matches
-                cmatches = {}
-                for cfc in cond_formatting_colours:
-                    for cfck in cfc:
-                        cmatches[cfck] = False
-                # Find general rules followed by column-specific rules
-                for cfk in ["all_columns", rid, table_id]:
-                    if cfk in cond_formatting_rules:
-                        # Loop through match types
-                        for ftype in cmatches.keys():
-                            # Loop through array of comparison types
-                            for cmp in cond_formatting_rules[cfk].get(ftype, []):
-                                try:
-                                    # Each comparison should be a dict with single key: val
-                                    if "s_eq" in cmp and str(cmp["s_eq"]).lower() == str(val).lower():
-                                        cmatches[ftype] = True
-                                    if "s_contains" in cmp and str(cmp["s_contains"]).lower() in str(val).lower():
-                                        cmatches[ftype] = True
-                                    if "s_ne" in cmp and str(cmp["s_ne"]).lower() != str(val).lower():
-                                        cmatches[ftype] = True
-                                    if "eq" in cmp and float(cmp["eq"]) == float(val):
-                                        cmatches[ftype] = True
-                                    if "ne" in cmp and float(cmp["ne"]) != float(val):
-                                        cmatches[ftype] = True
-                                    if "gt" in cmp and float(cmp["gt"]) < float(val):
-                                        cmatches[ftype] = True
-                                    if "lt" in cmp and float(cmp["lt"]) > float(val):
-                                        cmatches[ftype] = True
-                                except Exception:
-                                    logger.warning(f"Not able to apply table conditional formatting to '{val}' ({cmp})")
-                # Apply HTML in order of config keys
-                badge_col = None
-                for cfc in cond_formatting_colours:
-                    for cfck in cfc:  # should always be one, but you never know
-                        if cmatches[cfck]:
-                            badge_col = cfc[cfck]
-                if badge_col is not None:
-                    valstring = str(val)
-                    valstring = f'<span class="badge" style="background-color:{badge_col}">{valstring}</span>'
-
-                # Categorical background colours supplied
-                if val in header.get("bgcols", {}).keys():
-                    col = f"style=\"background-color:{header['bgcols'][val]} !important;\""
-                    if s_name not in t_rows:
-                        t_rows[s_name] = dict()
-                    t_rows[s_name][rid] = '<td val="{val}" class="{rid} {h}" {c}>{v}</td>'.format(
-                        val=val, rid=rid, h=hide, c=col, v=valstring
-                    )
-
-                # Build table cell background colour bar
-                elif header["scale"]:
-                    if c_scale is not None:
-                        col = " background-color:{} !important;".format(
-                            c_scale.get_colour(val, source=f'Table "{table_id}", column "{k}"')
-                        )
-                    else:
-                        col = ""
-                    bar_html = f'<span class="bar" style="width:{percentage}%;{col}"></span>'
-                    val_html = f'<span class="val">{valstring}</span>'
-                    wrapper_html = f'<div class="wrapper">{bar_html}{val_html}</div>'
-
-                    if s_name not in t_rows:
-                        t_rows[s_name] = dict()
-                    t_rows[s_name][rid] = '<td val="{val}" class="data-coloured {rid} {h}">{c}</td>'.format(
-                        val=val, rid=rid, h=hide, c=wrapper_html
-                    )
-
-                # Scale / background colours are disabled
-                else:
-                    if s_name not in t_rows:
-                        t_rows[s_name] = dict()
-                    t_rows[s_name][rid] = '<td val="{val}" class="{rid} {h}">{v}</td>'.format(
-                        val=val, rid=rid, h=hide, v=valstring
-                    )
-
-                # Is this cell hidden or empty?
-                if s_name not in t_rows_empty:
-                    t_rows_empty[s_name] = dict()
-                t_rows_empty[s_name][rid] = header.get("hidden", False) or str(val).strip() == ""
-
-        # Remove header if we don't have any filled cells for it
-        if sum([len(rows) for rows in t_rows.values()]) == 0:
-            if header.get("hidden", False) is True:
-                hidden_cols -= 1
-            t_headers.pop(rid, None)
-            t_modal_headers.pop(rid, None)
-            logger.debug(f"Removing header {k} from table, as no data")
-
-    #
-    # Put everything together
-    #
-
-    # Buttons above the table
-    html = ""
-    if not config.simple_output:
-        if violin_switch:
-            html += """
-            <button type="button" class="mqc-table-to-violin btn btn-default btn-sm" data-pid="{tid}">
-                <span class="glyphicon glyphicon-align-left"></span> Switch to violin plot
-            </button>
-            """.format(tid=table_id)
-
-        # Copy Table Button
-        html += """
-        <button type="button" class="mqc_table_copy_btn btn btn-default btn-sm" data-clipboard-target="#{tid}">
-            <span class="glyphicon glyphicon-copy"></span> Copy table
-        </button>
-        """.format(tid=table_id)
-
-        # Configure Columns Button
-        if len(t_headers) > 1:
-            html += """
-            <button type="button" class="mqc_table_configModal_btn btn btn-default btn-sm" data-toggle="modal" data-target="#{tid}_configModal">
-                <span class="glyphicon glyphicon-th"></span> Configure columns
-            </button>
-            """.format(tid=table_id)
-
-        # Sort By Highlight button
-        html += """
-        <button type="button" class="mqc_table_sortHighlight btn btn-default btn-sm" data-target="#{tid}" data-direction="desc" style="display:none;">
-            <span class="glyphicon glyphicon-sort-by-attributes-alt"></span> Sort by highlight
-        </button>
-        """.format(tid=table_id)
-
-        # Scatter Plot Button
-        if len(t_headers) > 1:
-            html += """
-            <button type="button" class="mqc_table_makeScatter btn btn-default btn-sm" data-toggle="modal" data-target="#tableScatterModal" data-table="#{tid}">
-                <span class="glyphicon glyphicon glyphicon-equalizer"></span> Plot
-            </button>
-            """.format(tid=table_id)
-
-        # "Showing x of y columns" text
-        row_visibilities = [all(t_rows_empty[s_name].values()) for s_name in t_rows_empty]
-        visible_rows = [x for x in row_visibilities if not x]
-
-        # Visible rows
-        t_showing_rows_txt = (
-            'Showing <sup id="{tid}_numrows" class="mqc_table_numrows">{nvisrows}</sup>/<sub>{nrows}</sub> rows'.format(
-                tid=table_id, nvisrows=len(visible_rows), nrows=len(t_rows)
-            )
-        )
-
-        # How many columns are visible?
-        ncols_vis = (len(t_headers) + 1) - hidden_cols
-        t_showing_cols_txt = ""
-        if len(t_headers) > 1:
-            t_showing_cols_txt = ' and <sup id="{tid}_numcols" class="mqc_table_numcols">{ncols_vis}</sup>/<sub>{ncols}</sub> columns'.format(
-                tid=table_id, ncols_vis=ncols_vis, ncols=len(t_headers)
-            )
-
-        # Build table header text
-        html += """
-        <small id="{tid}_numrows_text" class="mqc_table_numrows_text">{rows}{cols}.</small>
-        """.format(tid=table_id, rows=t_showing_rows_txt, cols=t_showing_cols_txt)
-
-    # Build the table itself
-    collapse_class = "mqc-table-collapse" if len(t_rows) > 10 and config.collapse_tables else ""
-    html += """
-        <div id="{tid}_container" class="mqc_table_container">
-            <div class="table-responsive mqc-table-responsive {cc}">
-                <table id="{tid}" class="table table-condensed mqc_table" data-title="{title}" data-sortlist="{sortlist}">
-        """.format(tid=table_id, title=table_title, cc=collapse_class, sortlist=_get_sortlist(dt))
-
-    # Build the header row
-    col1_header = dt.pconfig.get("col1_header", "Sample Name")
-    html += f"<thead><tr><th class=\"rowheader\">{col1_header}</th>{''.join(t_headers.values())}</tr></thead>"
-
-    # Build the table body
-    html += "<tbody>"
-    t_row_keys = t_rows.keys()
-    if dt.pconfig.get("sortRows") is not False:
-        t_row_keys = sorted(t_row_keys)
-    for s_name in t_row_keys:
-        # Hide the row if all cells are empty or hidden
-        row_hidden = ' style="display:none"' if all(t_rows_empty[s_name].values()) else ""
-        html += f"<tr{row_hidden}>"
-        # Sample name row header
-        html += '<th class="rowheader" data-original-sn="{sn}">{sn}</th>'.format(sn=s_name)
-        for k in t_headers:
-            html += t_rows[s_name].get(k, empty_cells[k])
-        html += "</tr>"
-    html += "</tbody></table></div>"
-    if len(t_rows) > 10 and config.collapse_tables:
-        html += '<div class="mqc-table-expand"><span class="glyphicon glyphicon-chevron-down" aria-hidden="true"></span></div>'
-    html += "</div>"
-
-    # Build the bootstrap modal to customise columns and order
-    if not config.simple_output:
-        html += _configuration_modal(table_id, table_title, "".join(t_modal_headers.values()))
-
-    # Save the raw values to a file if requested
-    if dt.pconfig.get("save_file") is True:
-        fn = dt.pconfig.get("raw_data_fn", f"multiqc_{table_id}")
-        util_functions.write_data_file(dt.raw_vals, fn)
-        report.saved_raw_data[fn] = dt.raw_vals
-
-    return html
-
-
-def _configuration_modal(tid: str, title: str, trows: str) -> str:
-    return f"""
-    <!-- MultiQC Table Columns Modal -->
-    <div class="modal fade" id="{tid}_configModal" tabindex="-1">
-      <div class="modal-dialog modal-lg">
-        <div class="modal-content">
-          <div class="modal-header">
-            <button type="button" class="close" data-dismiss="modal" aria-label="Close"><span aria-hidden="true">&times;</span></button>
-            <h4 class="modal-title">{title}: Columns</h4>
-          </div>
-          <div class="modal-body">
-            <p>Uncheck the tick box to hide columns. Click and drag the handle on the left to change order. Table ID: <code>{tid}</code></p>
-            <p>
-                <button class="btn btn-default btn-sm mqc_configModal_bulkVisible" data-target="#{tid}" data-action="showAll">Show All</button>
-                <button class="btn btn-default btn-sm mqc_configModal_bulkVisible" data-target="#{tid}" data-action="showNone">Show None</button>
-            </p>
-            <table class="table mqc_table mqc_sortable mqc_configModal_table" id="{tid}_configModal_table" data-title="{title}">
-              <thead>
-                <tr>
-                  <th class="sorthandle" style="text-align:center;">Sort</th>
-                  <th style="text-align:center;">Visible</th>
-                  <th>Group</th>
-                  <th>Column</th>
-                  <th>Description</th>
-                  <th>ID</th>
-                  <th>Scale</th>
-                </tr>
-              </thead>
-              <tbody>
-                {trows}
-              </tbody>
-            </table>
-        </div>
-        <div class="modal-footer"> <button type="button" class="btn btn-default" data-dismiss="modal">Close</button> </div>
-    </div> </div> </div>"""
-
-
-def _get_sortlist(dt: table_object.DataTable) -> str:
-    """
-    Custom column sorting order for a table plot. The order is provided in the following form:
-
-    ```yaml
-    custom_plot_config:
-      general_stats_table:
-        defaultsort:
-          - column: "Mean Insert Length"
-            direction: asc
-          - column: "Starting Amount (ng)"
-      quast_table:
-        defaultsort:
-        - column: "Largest contig"
-    ```
-
-    It is returned in a form os a list literal, as expected by the jQuery tablesorter plugin.
-    """
-    defaultsort = dt.pconfig.get("defaultsort")
-    if defaultsort is None:
-        return ""
-
-    headers = dt.get_headers_in_order()
-    sortlist = []
-
-    # defaultsort is a list of {column, direction} objects
-    for d in defaultsort:
-        try:
-            # The first element of the triple is not actually unique, it's a bucket index,
-            # so we must re-enumerate ourselves here
-            idx = next(
-                idx
-                for idx, (_, k, header) in enumerate(headers)
-                if d["column"].lower() in [k.lower(), header["title"].lower()]
-            )
-        except StopIteration:
-            logger.warning(
-                "Tried to sort by column '%s', but column was not found. Available columns: %s",
-                d["column"],
-                [k for (_, k, _) in headers],
-            )
-            return ""
-        idx += 1  # to account for col1_header
-        direction = 0 if d.get("direction", "").startswith("asc") else 1
-        sortlist.append([idx, direction])
-
-    return str(sortlist)
-=======
-    return table.plot(dt)
->>>>>>> df8921cc
+    return table.plot(dt)
--- conflicted
+++ resolved
@@ -18,10 +18,6 @@
     :param headers: list of optional dicts with column config in key:value pairs.
     :return: HTML ready to be inserted into the page
     """
-<<<<<<< HEAD
-=======
-
->>>>>>> fc03a814
     # Make a datatable object
     dt = table_object.datatable(data, headers, pconfig)
 
@@ -57,7 +53,6 @@
     empty_cells = dict()
     hidden_cols = 1
 
-<<<<<<< HEAD
     for idx, k, header in dt.get_headers_in_order():
 
         rid = header['rid']
@@ -136,91 +131,15 @@
                 try:
                     val = header['format'].format(val)
                 except ValueError:
-=======
-    for idx, hs in enumerate(dt.headers):
-        for k, header in hs.items():
-
-            rid = header['rid']
-
-            # Build the table header cell
-            shared_key = ''
-            if header.get('shared_key', None) is not None:
-                shared_key = ' data-shared-key={}'.format(header['shared_key'])
-
-            hide = ''
-            muted = ''
-            checked = ' checked="checked"'
-            if header.get('hidden', False) is True:
-                hide = 'hidden'
-                muted = ' text-muted'
-                checked = ''
-                hidden_cols += 1
-
-            c_col = '' if header['scale'] == False else 'chroma-col'
-
-            data_attr = 'data-chroma-scale="{}" data-chroma-max="{}" data-chroma-min="{}" {}' \
-                .format(header['scale'], header['dmax'], header['dmin'], shared_key)
-
-            cell_contents = '<span data-toggle="tooltip" title="{}: {}">{}</span>' \
-                .format(header['namespace'], header['description'], header['title'])
-
-            t_headers[rid] = '<th id="header_{rid}" class="{cc} {rid} {h}" {d}>{c}</th>' \
-                .format(rid=rid, d=data_attr, h=hide, c=cell_contents, cc=c_col)
-
-            empty_cells[rid] = '<td class="data-coloured {rid} {h}"></td>'.format(rid=rid, h=hide)
-
-            # Build the modal table row
-            t_modal_headers[rid] = """
-            <tr class="{rid}{muted}" style="background-color: rgba({col}, 0.15);">
-              <td class="sorthandle ui-sortable-handle">||</span></td>
-              <td style="text-align:center;">
-                <input class="mqc_table_col_visible" type="checkbox" {checked} value="{rid}" data-target="#{tid}">
-              </td>
-              <td>{name}</td>
-              <td>{title}</td>
-              <td>{desc}</td>
-              <td>{col_id}</td>
-              <td>{sk}</td>
-            </tr>""".format(
-                    rid = rid,
-                    muted = muted,
-                    checked = checked,
-                    tid = table_id,
-                    col = header['colour'],
-                    name = header['namespace'],
-                    title = header['title'],
-                    desc = header['description'],
-                    col_id = '<code>{}</code>'.format(k),
-                    sk = header.get('shared_key', '')
-                )
-
-            # Add the data table cells
-            for (s_name, samp) in dt.data[idx].items():
-                if k in samp:
-                    val = samp[k]
-                    kname = '{}_{}'.format(header['namespace'], rid[5:]) # trucate 'kxhe_' random chars from rid
-                    dt.raw_vals[s_name][kname] = val
-
-                    if 'modify' in header and callable(header['modify']):
-                        val = header['modify'](val)
-
-                    try:
-                        dmin = header['dmin']
-                        dmax = header['dmax']
-                        percentage = ((float(val) - dmin) / (dmax - dmin)) * 100;
-                        percentage = min(percentage, 100)
-                        percentage = max(percentage, 0)
-                    except (ZeroDivisionError,ValueError):
-                        percentage = 0
-
->>>>>>> fc03a814
                     try:
                         val = header['format'].format(float(samp[k]))
                     except ValueError:
-<<<<<<< HEAD
-                        val = samp[k]
+                        try:
+                            val = header['format'].format(float(val))
+                        except ValueError:
+                            val = val
                 except:
-                    val = samp[k]
+                    val = val
 
                 # Build HTML
                 if not header['scale']:
@@ -238,31 +157,6 @@
             t_headers.pop(rid, None)
             t_modal_headers.pop(rid, None)
             logger.debug('Removing header {} from general stats table, as no data'.format(k))
-=======
-                        try:
-                            val = header['format'].format(float(val))
-                        except ValueError:
-                            val = val
-                    except:
-                        val = val
-
-                    # Build HTML
-                    if not header['scale']:
-                        t_rows[s_name][rid] = '<td class="{rid} {h}">{v}</td>'.format(rid=rid, h=hide, v=val)
-                    else:
-                        bar_html = '<span class="bar" style="width:{}%;"></span>'.format(percentage)
-                        val_html = '<span class="val">{}</span>'.format(val)
-                        wrapper_html = '<div class="wrapper">{}{}</div>'.format(bar_html, val_html)
-
-                        t_rows[s_name][rid] = \
-                            '<td class="data-coloured {rid} {h}">{c}</td>'.format(rid=rid, h=hide, c=wrapper_html)
-
-            # Remove header if we don't have any filled cells for it
-            if sum([len(rows) for rows in t_rows.values()]) == 0:
-                t_headers.pop(rid, None)
-                t_modal_headers.pop(rid, None)
-                logger.debug('Removing header {} from general stats table, as no data'.format(k))
->>>>>>> fc03a814
 
     #
     # Put everything together
@@ -349,11 +243,3 @@
         report.saved_raw_data[fn] = dt.raw_vals
 
     return html
-<<<<<<< HEAD
-=======
-
-
-
-
-
->>>>>>> fc03a814

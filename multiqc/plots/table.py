#!/usr/bin/env python
from __future__ import division, print_function, absolute_import

""" MultiQC functions to plot a table """

from collections import defaultdict, OrderedDict
import logging
<<<<<<< HEAD
import re

from . import get_uid

from multiqc.utils import config, report, util_functions
=======
import random

from multiqc.utils import config, report, util_functions, mqc_colour
>>>>>>> 18c7d7a2
from multiqc.plots import table_object, beeswarm
logger = logging.getLogger(__name__)


def plot (data, headers=None, pconfig=None):
    """ Return HTML for a MultiQC table.
    :param data: 2D dict, first keys as sample names, then x:y data pairs
    :param headers: list of optional dicts with column config in key:value pairs.
    :return: HTML ready to be inserted into the page
    """
<<<<<<< HEAD
=======
    if headers is None:
        headers = []
    if pconfig is None:
        pconfig = {}

>>>>>>> 18c7d7a2
    # Make a datatable object
    dt = table_object.datatable(data, headers, pconfig)

    # Collect unique sample names
    s_names = set()
    for d in dt.data:
        for s_name in d.keys():
            s_names.add(s_name)

    # Make a beeswarm plot if we have lots of samples
    if len(s_names) >= config.max_table_rows and pconfig.get('no_beeswarm') is not True:
        logger.debug('Plotting beeswarm instead of table, {} samples'.format(len(s_names)))
        warning = '<p class="text-muted"><span class="glyphicon glyphicon-exclamation-sign" ' \
            'title="A beeswarm plot has been generated instead because of the large number of samples. '\
            'See http://multiqc.info/docs/#tables--beeswarm-plots"'\
            ' data-toggle="tooltip"></span> Showing {} samples.</p>'.format(len(s_names))
        return warning + beeswarm.make_plot( dt )
    else:
        return make_table ( dt )


def make_table (dt):
    """
    Build the HTML needed for a MultiQC table.
    :param data: MultiQC datatable object
    """

<<<<<<< HEAD
    table_id = dt.pconfig.get('id', 'table_{}'.format(get_uid()) )
    table_id = re.sub(r'\W+', '_', table_id)
=======
    table_id = dt.pconfig.get('id', 'table_{}'.format(''.join(random.sample(letters, 4))) )
    table_id = report.save_htmlid(table_id)
>>>>>>> 18c7d7a2
    t_headers = OrderedDict()
    t_modal_headers = OrderedDict()
    t_rows = OrderedDict()
    dt.raw_vals = defaultdict(lambda: dict())
    empty_cells = dict()
    hidden_cols = 1
<<<<<<< HEAD

    for idx, k, header in dt.get_headers_in_order():

        rid = header['rid']
=======
    table_title = dt.pconfig.get('table_title')
    if table_title is None:
        table_title = table_id.replace("_", " ").title()

    for idx, k, header in dt.get_headers_in_order():

        rid = report.save_htmlid(header['rid'])
>>>>>>> 18c7d7a2

        # Build the table header cell
        shared_key = ''
        if header.get('shared_key', None) is not None:
            shared_key = ' data-shared-key={}'.format(header['shared_key'])

        hide = ''
        muted = ''
        checked = ' checked="checked"'
        if header.get('hidden', False) is True:
            hide = 'hidden'
            muted = ' text-muted'
            checked = ''
            hidden_cols += 1

<<<<<<< HEAD
        c_col = '' if header['scale'] == False else 'chroma-col'

        data_attr = 'data-chroma-scale="{}" data-chroma-max="{}" data-chroma-min="{}" data-namespace="{}" {}' \
            .format(header['scale'], header['dmax'], header['dmin'], header['namespace'], shared_key)

        cell_contents = '<span data-toggle="tooltip" title="{}: {}">{}</span>' \
            .format(header['namespace'], header['description'], header['title'])

        t_headers[rid] = '<th id="header_{rid}" class="{cc} {rid} {h}" {d}>{c}</th>' \
            .format(rid=rid, d=data_attr, h=hide, c=cell_contents, cc=c_col)
=======
        data_attr = 'data-dmax="{}" data-dmin="{}" data-namespace="{}" {}' \
            .format(header['dmax'], header['dmin'], header['namespace'], shared_key)

        cell_contents = '<span class="mqc_table_tooltip" title="{}: {}">{}</span>' \
            .format(header['namespace'], header['description'], header['title'])

        t_headers[rid] = '<th id="header_{rid}" class="{rid} {h}" {da}>{c}</th>' \
            .format(rid=rid, h=hide, da=data_attr, c=cell_contents)
>>>>>>> 18c7d7a2

        empty_cells[rid] = '<td class="data-coloured {rid} {h}"></td>'.format(rid=rid, h=hide)

        # Build the modal table row
        t_modal_headers[rid] = """
        <tr class="{rid}{muted}" style="background-color: rgba({col}, 0.15);">
          <td class="sorthandle ui-sortable-handle">||</span></td>
          <td style="text-align:center;">
            <input class="mqc_table_col_visible" type="checkbox" {checked} value="{rid}" data-target="#{tid}">
          </td>
          <td>{name}</td>
          <td>{title}</td>
          <td>{desc}</td>
          <td>{col_id}</td>
          <td>{sk}</td>
        </tr>""".format(
                rid = rid,
                muted = muted,
                checked = checked,
                tid = table_id,
                col = header['colour'],
                name = header['namespace'],
                title = header['title'],
                desc = header['description'],
                col_id = '<code>{}</code>'.format(k),
                sk = header.get('shared_key', '')
            )

<<<<<<< HEAD
=======
        # Make a colour scale
        if header['scale'] == False:
            c_scale = None
        else:
            c_scale = mqc_colour.mqc_colour_scale(header['scale'], header['dmin'], header['dmax'])

>>>>>>> 18c7d7a2
        # Add the data table cells
        for (s_name, samp) in dt.data[idx].items():
            if k in samp:
                val = samp[k]
<<<<<<< HEAD
                kname = '{}_{}'.format(header['namespace'], rid.split('_',1)[1]) # trucate '1234_' random prefix from rid
=======
                # truncate '12345_' random prefix from rid
                kname = '{}_{}'.format(header['namespace'], rid.split('_',1)[1])
>>>>>>> 18c7d7a2
                dt.raw_vals[s_name][kname] = val

                if 'modify' in header and callable(header['modify']):
                    val = header['modify'](val)

                try:
                    dmin = header['dmin']
                    dmax = header['dmax']
                    percentage = ((float(val) - dmin) / (dmax - dmin)) * 100;
                    percentage = min(percentage, 100)
                    percentage = max(percentage, 0)
                except (ZeroDivisionError,ValueError):
                    percentage = 0

                try:
<<<<<<< HEAD
                    val = header['format'].format(val)
                except ValueError:
                    try:
                        val = header['format'].format(float(val))
                    except ValueError:
                        val = val
                except:
                    val = val

                # Build HTML
                if not header['scale']:
                    t_rows[s_name][rid] = '<td class="{rid} {h}">{v}</td>'.format(rid=rid, h=hide, v=val)
                else:
                    bar_html = '<span class="bar" style="width:{}%;"></span>'.format(percentage)
                    val_html = '<span class="val">{}</span>'.format(val)
                    wrapper_html = '<div class="wrapper">{}{}</div>'.format(bar_html, val_html)

                    t_rows[s_name][rid] = \
                        '<td class="data-coloured {rid} {h}">{c}</td>'.format(rid=rid, h=hide, c=wrapper_html)
=======
                    valstring = str(header['format'].format(val))
                except ValueError:
                    try:
                        valstring = str(header['format'].format(float(val)))
                    except ValueError:
                        valstring = str(val)
                except:
                    valstring = str(val)

                # This is horrible, but Python locale settings are worse
                if config.thousandsSep_format is None:
                    config.thousandsSep_format = '<span class="mqc_thousandSep"></span>'
                if config.decimalPoint_format is None:
                    config.decimalPoint_format = '.'
                valstring = valstring.replace('.', 'DECIMAL').replace(',', 'THOUSAND')
                valstring = valstring.replace('DECIMAL', config.decimalPoint_format).replace('THOUSAND', config.thousandsSep_format)

                # Percentage suffixes etc
                valstring += header.get('suffix', '')

                # Build HTML
                if not header['scale']:
                    if s_name not in t_rows:
                        t_rows[s_name] = dict()
                    t_rows[s_name][rid] = '<td class="{rid} {h}">{v}</td>'.format(rid=rid, h=hide, v=val)
                else:
                    if c_scale is not None:
                        col = ' background-color:{};'.format(c_scale.get_colour(val))
                    else:
                        col = ''
                    bar_html = '<span class="bar" style="width:{}%;{}"></span>'.format(percentage, col)
                    val_html = '<span class="val">{}</span>'.format(valstring)
                    wrapper_html = '<div class="wrapper">{}{}</div>'.format(bar_html, val_html)

                    if s_name not in t_rows:
                        t_rows[s_name] = dict()
                    t_rows[s_name][rid] = '<td class="data-coloured {rid} {h}">{c}</td>'.format(rid=rid, h=hide, c=wrapper_html)
>>>>>>> 18c7d7a2

        # Remove header if we don't have any filled cells for it
        if sum([len(rows) for rows in t_rows.values()]) == 0:
            t_headers.pop(rid, None)
            t_modal_headers.pop(rid, None)
            logger.debug('Removing header {} from general stats table, as no data'.format(k))

    #
    # Put everything together
    #

    # Buttons above the table
    html = ''
    if not config.simple_output:

        # Copy Table Button
        html += """
        <button type="button" class="mqc_table_copy_btn btn btn-default btn-sm" data-clipboard-target="#{tid}">
            <span class="glyphicon glyphicon-copy"></span> Copy table
        </button>
        """.format(tid=table_id)

        # Configure Columns Button
        if len(t_headers) > 2:
            html += """
            <button type="button" class="mqc_table_configModal_btn btn btn-default btn-sm" data-toggle="modal" data-target="#{tid}_configModal">
                <span class="glyphicon glyphicon-th"></span> Configure Columns
            </button>
            """.format(tid=table_id)

        # Sort By Highlight button
        html += """
        <button type="button" class="mqc_table_sortHighlight btn btn-default btn-sm" data-target="#{tid}" data-direction="desc" style="display:none;">
            <span class="glyphicon glyphicon-sort-by-attributes-alt"></span> Sort by highlight
        </button>
        """.format(tid=table_id)

        # Scatter Plot Button
        if len(t_headers) > 2:
            html += """
            <button type="button" class="mqc_table_makeScatter btn btn-default btn-sm" data-toggle="modal" data-target="#tableScatterModal" data-table="#{tid}">
                <span class="glyphicon glyphicon glyphicon-stats"></span> Plot
            </button>
            """.format(tid=table_id)

        # "Showing x of y columns" text
        html += """
        <small id="{tid}_numrows_text" class="mqc_table_numrows_text">Showing <sup id="{tid}_numrows" class="mqc_table_numrows">{nrows}</sup>/<sub>{nrows}</sub> rows and <sup id="{tid}_numcols" class="mqc_table_numcols">{ncols_vis}</sup>/<sub>{ncols}</sub> columns.</small>
        """.format(tid=table_id, nrows=len(t_rows), ncols_vis = (len(t_headers)+1)-hidden_cols, ncols=len(t_headers))

    # Build the table itself
    collapse_class = 'mqc-table-collapse' if len(t_rows) > 10 and config.collapse_tables else ''
    html += """
        <div id="{tid}_container" class="mqc_table_container">
            <div class="table-responsive mqc-table-responsive {cc}">
                <table id="{tid}" class="table table-condensed mqc_table" data-title="{title}">
        """.format( tid=table_id, title=table_title, cc=collapse_class)

    # Build the header row
    col1_header = dt.pconfig.get('col1_header', 'Sample Name')
    html += '<thead><tr><th class="rowheader">{}</th>{}</tr></thead>'.format(col1_header, ''.join(t_headers.values()))

    # Build the table body
    html += '<tbody>'
    t_row_keys = t_rows.keys()
    if dt.pconfig.get('sortRows') is not False:
        t_row_keys = sorted(t_row_keys)
    for s_name in t_row_keys:
        html += '<tr>'
        # Sample name row header
        html += '<th class="rowheader" data-original-sn="{sn}">{sn}</th>'.format(sn=s_name)
        for k in t_headers:
            html += t_rows[s_name].get(k, empty_cells[k])
        html += '</tr>'
    html += '</tbody></table></div>'
    if len(t_rows) > 10 and config.collapse_tables:
        html += '<div class="mqc-table-expand"><span class="glyphicon glyphicon-chevron-down" aria-hidden="true"></span></div>'
    html += '</div>'

    # Build the bootstrap modal to customise columns and order
    if not config.simple_output:
        html += """
    <!-- MultiQC Table Columns Modal -->
    <div class="modal fade" id="{tid}_configModal" tabindex="-1">
      <div class="modal-dialog modal-lg">
        <div class="modal-content">
          <div class="modal-header">
            <button type="button" class="close" data-dismiss="modal" aria-label="Close"><span aria-hidden="true">&times;</span></button>
            <h4 class="modal-title">{title}: Columns</h4>
          </div>
          <div class="modal-body">
            <p>Uncheck the tick box to hide columns. Click and drag the handle on the left to change order.</p>
            <p>
                <button class="btn btn-default btn-sm mqc_configModal_bulkVisible" data-target="#{tid}" data-action="showAll">Show All</button>
                <button class="btn btn-default btn-sm mqc_configModal_bulkVisible" data-target="#{tid}" data-action="showNone">Show None</button>
            </p>
            <table class="table mqc_table mqc_sortable mqc_configModal_table" id="{tid}_configModal_table" data-title="{title}">
              <thead>
                <tr>
                  <th class="sorthandle" style="text-align:center;">Sort</th>
                  <th style="text-align:center;">Visible</th>
                  <th>Group</th>
                  <th>Column</th>
                  <th>Description</th>
                  <th>ID</th>
                  <th>Scale</th>
                </tr>
              </thead>
              <tbody>
                {trows}
              </tbody>
            </table>
        </div>
        <div class="modal-footer"> <button type="button" class="btn btn-default" data-dismiss="modal">Close</button> </div>
    </div> </div> </div>""".format( tid=table_id, title=table_title, trows=''.join(t_modal_headers.values()) )

    # Save the raw values to a file if requested
    if dt.pconfig.get('save_file') is True:
        fn = dt.pconfig.get('raw_data_fn', 'multiqc_{}'.format(table_id) )
        util_functions.write_data_file(dt.raw_vals, fn )
        report.saved_raw_data[fn] = dt.raw_vals

    return html
<|MERGE_RESOLUTION|>--- conflicted
+++ resolved
@@ -5,17 +5,11 @@
 
 from collections import defaultdict, OrderedDict
 import logging
-<<<<<<< HEAD
 import re
 
 from . import get_uid
 
-from multiqc.utils import config, report, util_functions
-=======
-import random
-
 from multiqc.utils import config, report, util_functions, mqc_colour
->>>>>>> 18c7d7a2
 from multiqc.plots import table_object, beeswarm
 logger = logging.getLogger(__name__)
 
@@ -26,14 +20,11 @@
     :param headers: list of optional dicts with column config in key:value pairs.
     :return: HTML ready to be inserted into the page
     """
-<<<<<<< HEAD
-=======
     if headers is None:
         headers = []
     if pconfig is None:
         pconfig = {}
 
->>>>>>> 18c7d7a2
     # Make a datatable object
     dt = table_object.datatable(data, headers, pconfig)
 
@@ -61,25 +52,14 @@
     :param data: MultiQC datatable object
     """
 
-<<<<<<< HEAD
-    table_id = dt.pconfig.get('id', 'table_{}'.format(get_uid()) )
-    table_id = re.sub(r'\W+', '_', table_id)
-=======
-    table_id = dt.pconfig.get('id', 'table_{}'.format(''.join(random.sample(letters, 4))) )
+    table_id = dt.pconfig.get('id', 'table_{}'.format(id(dt)) )
     table_id = report.save_htmlid(table_id)
->>>>>>> 18c7d7a2
     t_headers = OrderedDict()
     t_modal_headers = OrderedDict()
     t_rows = OrderedDict()
     dt.raw_vals = defaultdict(lambda: dict())
     empty_cells = dict()
     hidden_cols = 1
-<<<<<<< HEAD
-
-    for idx, k, header in dt.get_headers_in_order():
-
-        rid = header['rid']
-=======
     table_title = dt.pconfig.get('table_title')
     if table_title is None:
         table_title = table_id.replace("_", " ").title()
@@ -87,7 +67,6 @@
     for idx, k, header in dt.get_headers_in_order():
 
         rid = report.save_htmlid(header['rid'])
->>>>>>> 18c7d7a2
 
         # Build the table header cell
         shared_key = ''
@@ -103,18 +82,6 @@
             checked = ''
             hidden_cols += 1
 
-<<<<<<< HEAD
-        c_col = '' if header['scale'] == False else 'chroma-col'
-
-        data_attr = 'data-chroma-scale="{}" data-chroma-max="{}" data-chroma-min="{}" data-namespace="{}" {}' \
-            .format(header['scale'], header['dmax'], header['dmin'], header['namespace'], shared_key)
-
-        cell_contents = '<span data-toggle="tooltip" title="{}: {}">{}</span>' \
-            .format(header['namespace'], header['description'], header['title'])
-
-        t_headers[rid] = '<th id="header_{rid}" class="{cc} {rid} {h}" {d}>{c}</th>' \
-            .format(rid=rid, d=data_attr, h=hide, c=cell_contents, cc=c_col)
-=======
         data_attr = 'data-dmax="{}" data-dmin="{}" data-namespace="{}" {}' \
             .format(header['dmax'], header['dmin'], header['namespace'], shared_key)
 
@@ -123,7 +90,6 @@
 
         t_headers[rid] = '<th id="header_{rid}" class="{rid} {h}" {da}>{c}</th>' \
             .format(rid=rid, h=hide, da=data_attr, c=cell_contents)
->>>>>>> 18c7d7a2
 
         empty_cells[rid] = '<td class="data-coloured {rid} {h}"></td>'.format(rid=rid, h=hide)
 
@@ -152,25 +118,18 @@
                 sk = header.get('shared_key', '')
             )
 
-<<<<<<< HEAD
-=======
         # Make a colour scale
         if header['scale'] == False:
             c_scale = None
         else:
             c_scale = mqc_colour.mqc_colour_scale(header['scale'], header['dmin'], header['dmax'])
 
->>>>>>> 18c7d7a2
         # Add the data table cells
         for (s_name, samp) in dt.data[idx].items():
             if k in samp:
                 val = samp[k]
-<<<<<<< HEAD
-                kname = '{}_{}'.format(header['namespace'], rid.split('_',1)[1]) # trucate '1234_' random prefix from rid
-=======
                 # truncate '12345_' random prefix from rid
                 kname = '{}_{}'.format(header['namespace'], rid.split('_',1)[1])
->>>>>>> 18c7d7a2
                 dt.raw_vals[s_name][kname] = val
 
                 if 'modify' in header and callable(header['modify']):
@@ -186,27 +145,6 @@
                     percentage = 0
 
                 try:
-<<<<<<< HEAD
-                    val = header['format'].format(val)
-                except ValueError:
-                    try:
-                        val = header['format'].format(float(val))
-                    except ValueError:
-                        val = val
-                except:
-                    val = val
-
-                # Build HTML
-                if not header['scale']:
-                    t_rows[s_name][rid] = '<td class="{rid} {h}">{v}</td>'.format(rid=rid, h=hide, v=val)
-                else:
-                    bar_html = '<span class="bar" style="width:{}%;"></span>'.format(percentage)
-                    val_html = '<span class="val">{}</span>'.format(val)
-                    wrapper_html = '<div class="wrapper">{}{}</div>'.format(bar_html, val_html)
-
-                    t_rows[s_name][rid] = \
-                        '<td class="data-coloured {rid} {h}">{c}</td>'.format(rid=rid, h=hide, c=wrapper_html)
-=======
                     valstring = str(header['format'].format(val))
                 except ValueError:
                     try:
@@ -244,7 +182,6 @@
                     if s_name not in t_rows:
                         t_rows[s_name] = dict()
                     t_rows[s_name][rid] = '<td class="data-coloured {rid} {h}">{c}</td>'.format(rid=rid, h=hide, c=wrapper_html)
->>>>>>> 18c7d7a2
 
         # Remove header if we don't have any filled cells for it
         if sum([len(rows) for rows in t_rows.values()]) == 0:

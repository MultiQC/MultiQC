#!/usr/bin/env python

""" MultiQC functions to plot a table """

import logging
import random
from collections import defaultdict

from multiqc.plots import beeswarm, table_object
from multiqc.utils import config, mqc_colour, report, util_functions

logger = logging.getLogger(__name__)

letters = "abcdefghijklmnopqrstuvwxyz"


def plot(data, headers=None, pconfig=None):
    """Return HTML for a MultiQC table.
    :param data: 2D dict, first keys as sample names, then x:y data pairs
    :param headers: list of optional dicts with column config in key:value pairs.
    :return: HTML ready to be inserted into the page
    """
    if headers is None:
        headers = []
    if pconfig is None:
        pconfig = {}

    # Make a datatable object
    dt = table_object.DataTable(data, headers, pconfig)

    # Collect unique sample names
    s_names = set()
    for d in dt.data:
        for s_name in d.keys():
            s_names.add(s_name)

    # Make a beeswarm plot if we have lots of samples
    if len(s_names) >= config.max_table_rows and pconfig.get("no_beeswarm") is not True:
        logger.debug("Plotting beeswarm instead of table, {} samples".format(len(s_names)))
        warning = (
            '<p class="text-muted"><span class="glyphicon glyphicon-exclamation-sign" '
            'title="A beeswarm plot has been generated instead because of the large number of samples. '
            'See http://multiqc.info/docs/#tables--beeswarm-plots"'
            ' data-toggle="tooltip"></span> Showing {} samples.</p>'.format(len(s_names))
        )
        return warning + beeswarm.make_plot(dt)
    else:
        return make_table(dt)


def make_table(dt: table_object.DataTable):
    """
    Build the HTML needed for a MultiQC table.
    :param dt: MultiQC datatable object
    """

    table_id = dt.pconfig.get("id", "table_{}".format("".join(random.sample(letters, 4))))
    table_id = report.save_htmlid(table_id)
    t_headers = dict()
    t_modal_headers = dict()
    t_rows = dict()
    t_rows_empty = dict()
    dt.raw_vals = defaultdict(lambda: dict())
    empty_cells = dict()
    hidden_cols = 1
    table_title = dt.pconfig.get("table_title")
    if table_title is None:
        table_title = table_id.replace("_", " ").title()

    for idx, k, header in dt.get_headers_in_order():
        rid = header["rid"]

        # Build the table header cell
        shared_key = ""
        if header.get("shared_key", None) is not None:
            shared_key = " data-shared-key={}".format(header["shared_key"])

        hide = ""
        muted = ""
        checked = ' checked="checked"'
        if header.get("hidden", False) is True:
            hide = "hidden"
            muted = " text-muted"
            checked = ""
            hidden_cols += 1

        data_attr = 'data-dmax="{}" data-dmin="{}" data-namespace="{}" {}'.format(
            header["dmax"], header["dmin"], header["namespace"], shared_key
        )

        ns = f'{header["namespace"]}: ' if header["namespace"] else ""
        cell_contents = f'<span class="mqc_table_tooltip" title="{ns}{header["description"]}">{header["title"]}</span>'

        t_headers[rid] = '<th id="header_{rid}" class="{rid} {h}" {da}>{c}</th>'.format(
            rid=rid, h=hide, da=data_attr, c=cell_contents
        )

        empty_cells[rid] = '<td class="data-coloured {rid} {h}"></td>'.format(rid=rid, h=hide)

        # Build the modal table row
        t_modal_headers[rid] = """
        <tr class="{rid}{muted}" style="background-color: rgba({col}, 0.15);">
          <td class="sorthandle ui-sortable-handle">||</span></td>
          <td style="text-align:center;">
            <input class="mqc_table_col_visible" type="checkbox" {checked} value="{rid}" data-target="#{tid}">
          </td>
          <td>{name}</td>
          <td>{title}</td>
          <td>{desc}</td>
          <td>{col_id}</td>
          <td>{sk}</td>
        </tr>""".format(
            rid=rid,
            muted=muted,
            checked=checked,
            tid=table_id,
            col=header["colour"],
            name=header["namespace"],
            title=header["title"],
            desc=header["description"],
            col_id="<code>{}</code>".format(k),
            sk=header.get("shared_key", ""),
        )

        # Make a colour scale
        if header["scale"] is False:
            c_scale = None
        else:
            c_scale = mqc_colour.mqc_colour_scale(
                name=header["scale"],
                minval=header["dmin"],
                maxval=header["dmax"],
                id=table_id,
            )

        # Collect conditional formatting config
        cond_formatting_rules = {}
        if header.get("cond_formatting_rules"):
            cond_formatting_rules[rid] = header["cond_formatting_rules"]
        cond_formatting_rules.update(config.table_cond_formatting_rules)

        cond_formatting_colours = header.get("cond_formatting_colours", [])
        cond_formatting_colours.extend(config.table_cond_formatting_colours)

        # Add the data table cells
        for s_name, samp in dt.data[idx].items():
            if k in samp:
                val = samp[k]
                kname = "{}_{}".format(header["namespace"], rid)
                dt.raw_vals[s_name][kname] = val

                if "modify" in header and callable(header["modify"]):
                    try:
                        val = header["modify"](val)
                    except TypeError as e:
                        logger.debug(f"Error modifying table value {kname} : {val} - {e}")

                if c_scale and c_scale.name not in c_scale.qualitative_scales:
                    try:
                        dmin = header["dmin"]
                        dmax = header["dmax"]
                        percentage = ((float(val) - dmin) / (dmax - dmin)) * 100
                        # Treat 0 as 0-width and make bars width of absolute value
                        if header.get("bars_zero_centrepoint"):
                            dmax = max(abs(header["dmin"]), abs(header["dmax"]))
                            dmin = 0
                            percentage = ((abs(float(val)) - dmin) / (dmax - dmin)) * 100
                        percentage = min(percentage, 100)
                        percentage = max(percentage, 0)
                    except (ZeroDivisionError, ValueError, TypeError):
                        percentage = 0
                else:
                    percentage = 100

                if "format" in header and callable(header["format"]):
                    valstring = header["format"](val)
                else:
                    try:
                        # "format" is a format string?
                        valstring = str(header["format"].format(val))
                    except ValueError:
                        try:
                            valstring = str(header["format"].format(float(val)))
                        except ValueError:
                            valstring = str(val)
                    except Exception:
                        valstring = str(val)

                    # This is horrible, but Python locale settings are worse
                    if config.thousandsSep_format is None:
                        config.thousandsSep_format = '<span class="mqc_thousandSep"></span>'
                    if config.decimalPoint_format is None:
                        config.decimalPoint_format = "."
                    valstring = valstring.replace(".", "DECIMAL").replace(",", "THOUSAND")
                    valstring = valstring.replace("DECIMAL", config.decimalPoint_format).replace(
                        "THOUSAND", config.thousandsSep_format
                    )

                # Percentage suffixes etc
                valstring += header.get("suffix", "")

                # Conditional formatting
                # Build empty dict for cformatting matches
                cmatches = {}
                for cfc in cond_formatting_colours:
                    for cfck in cfc:
                        cmatches[cfck] = False
                # Find general rules followed by column-specific rules
                for cfk in ["all_columns", rid, table_id]:
                    if cfk in cond_formatting_rules:
                        # Loop through match types
                        for ftype in cmatches.keys():
                            # Loop through array of comparison types
                            for cmp in cond_formatting_rules[cfk].get(ftype, []):
                                try:
                                    # Each comparison should be a dict with single key: val
                                    if "s_eq" in cmp and str(cmp["s_eq"]).lower() == str(val).lower():
                                        cmatches[ftype] = True
                                    if "s_contains" in cmp and str(cmp["s_contains"]).lower() in str(val).lower():
                                        cmatches[ftype] = True
                                    if "s_ne" in cmp and str(cmp["s_ne"]).lower() != str(val).lower():
                                        cmatches[ftype] = True
                                    if "eq" in cmp and float(cmp["eq"]) == float(val):
                                        cmatches[ftype] = True
                                    if "ne" in cmp and float(cmp["ne"]) != float(val):
                                        cmatches[ftype] = True
                                    if "gt" in cmp and float(cmp["gt"]) < float(val):
                                        cmatches[ftype] = True
                                    if "lt" in cmp and float(cmp["lt"]) > float(val):
                                        cmatches[ftype] = True
                                except Exception:
                                    logger.warning(
                                        "Not able to apply table conditional formatting to '{}' ({})".format(val, cmp)
                                    )
                # Apply HTML in order of config keys
                badge_col = None
                for cfc in cond_formatting_colours:
                    for cfck in cfc:  # should always be one, but you never know
                        if cmatches[cfck]:
                            badge_col = cfc[cfck]
                if badge_col is not None:
                    valstring = '<span class="badge" style="background-color:{}">{}</span>'.format(badge_col, valstring)

                # Categorical background colours supplied
                if val in header.get("bgcols", {}).keys():
                    col = 'style="background-color:{} !important;"'.format(header["bgcols"][val])
                    if s_name not in t_rows:
                        t_rows[s_name] = dict()
                    t_rows[s_name][rid] = '<td val="{val}" class="{rid} {h}" {c}>{v}</td>'.format(
                        val=val, rid=rid, h=hide, c=col, v=valstring
                    )

                # Build table cell background colour bar
                elif header["scale"]:
                    if c_scale is not None:
                        col = " background-color:{} !important;".format(
                            c_scale.get_colour(val, source=f'Table "{table_id}", column "{k}"')
                        )
                    else:
                        col = ""
                    bar_html = '<span class="bar" style="width:{}%;{}"></span>'.format(percentage, col)
                    val_html = '<span class="val">{}</span>'.format(valstring)
                    wrapper_html = '<div class="wrapper">{}{}</div>'.format(bar_html, val_html)

                    if s_name not in t_rows:
                        t_rows[s_name] = dict()
                    t_rows[s_name][rid] = '<td val="{val}" class="data-coloured {rid} {h}">{c}</td>'.format(
                        val=val, rid=rid, h=hide, c=wrapper_html
                    )

                # Scale / background colours are disabled
                else:
                    if s_name not in t_rows:
                        t_rows[s_name] = dict()
                    t_rows[s_name][rid] = '<td val="{val}" class="{rid} {h}">{v}</td>'.format(
                        val=val, rid=rid, h=hide, v=valstring
                    )

                # Is this cell hidden or empty?
                if s_name not in t_rows_empty:
                    t_rows_empty[s_name] = dict()
                t_rows_empty[s_name][rid] = header.get("hidden", False) or str(val).strip() == ""

        # Remove header if we don't have any filled cells for it
        if sum([len(rows) for rows in t_rows.values()]) == 0:
            if header.get("hidden", False) is True:
                hidden_cols -= 1
            t_headers.pop(rid, None)
            t_modal_headers.pop(rid, None)
            logger.debug("Removing header {} from table, as no data".format(k))

    #
    # Put everything together
    #

    # Buttons above the table
    html = ""
    if not config.simple_output:
        # Copy Table Button
        html += """
        <button type="button" class="mqc_table_copy_btn btn btn-default btn-sm" data-clipboard-target="#{tid}">
            <span class="glyphicon glyphicon-copy"></span> Copy table
        </button>
        """.format(tid=table_id)

        # Configure Columns Button
        if len(t_headers) > 1:
            html += """
            <button type="button" class="mqc_table_configModal_btn btn btn-default btn-sm" data-toggle="modal" data-target="#{tid}_configModal">
                <span class="glyphicon glyphicon-th"></span> Configure Columns
            </button>
            """.format(tid=table_id)

        # Sort By Highlight button
        html += """
        <button type="button" class="mqc_table_sortHighlight btn btn-default btn-sm" data-target="#{tid}" data-direction="desc" style="display:none;">
            <span class="glyphicon glyphicon-sort-by-attributes-alt"></span> Sort by highlight
        </button>
        """.format(tid=table_id)

        # Scatter Plot Button
        if len(t_headers) > 1:
            html += """
            <button type="button" class="mqc_table_makeScatter btn btn-default btn-sm" data-toggle="modal" data-target="#tableScatterModal" data-table="#{tid}">
                <span class="glyphicon glyphicon glyphicon-stats"></span> Plot
            </button>
            """.format(tid=table_id)

        # "Showing x of y columns" text
        row_visibilities = [all(t_rows_empty[s_name].values()) for s_name in t_rows_empty]
        visible_rows = [x for x in row_visibilities if not x]

        # Visible rows
        t_showing_rows_txt = (
            'Showing <sup id="{tid}_numrows" class="mqc_table_numrows">{nvisrows}</sup>/<sub>{nrows}</sub> rows'.format(
                tid=table_id, nvisrows=len(visible_rows), nrows=len(t_rows)
            )
        )

        # How many columns are visible?
        ncols_vis = (len(t_headers) + 1) - hidden_cols
        t_showing_cols_txt = ""
        if len(t_headers) > 1:
            t_showing_cols_txt = ' and <sup id="{tid}_numcols" class="mqc_table_numcols">{ncols_vis}</sup>/<sub>{ncols}</sub> columns'.format(
                tid=table_id, ncols_vis=ncols_vis, ncols=len(t_headers)
            )

        # Build table header text
        html += """
        <small id="{tid}_numrows_text" class="mqc_table_numrows_text">{rows}{cols}.</small>
        """.format(tid=table_id, rows=t_showing_rows_txt, cols=t_showing_cols_txt)

    # Build the table itself
    collapse_class = "mqc-table-collapse" if len(t_rows) > 10 and config.collapse_tables else ""
    html += """
        <div id="{tid}_container" class="mqc_table_container">
            <div class="table-responsive mqc-table-responsive {cc}">
<<<<<<< HEAD
                <table id="{tid}" class="table table-condensed mqc_table" data-title="{title}" data-sortlist="{sortlist}">
        """.format(
        tid=table_id,
        title=table_title,
        cc=collapse_class,
        sortlist=_get_sortlist(dt),
    )
=======
                <table id="{tid}" class="table table-condensed mqc_table" data-title="{title}">
        """.format(tid=table_id, title=table_title, cc=collapse_class)
>>>>>>> fff441a1

    # Build the header row
    col1_header = dt.pconfig.get("col1_header", "Sample Name")
    html += '<thead><tr><th class="rowheader">{}</th>{}</tr></thead>'.format(col1_header, "".join(t_headers.values()))

    # Build the table body
    html += "<tbody>"
    t_row_keys = t_rows.keys()
    if dt.pconfig.get("sortRows") is not False:
        t_row_keys = sorted(t_row_keys)
    for s_name in t_row_keys:
        # Hide the row if all cells are empty or hidden
        row_hidden = ' style="display:none"' if all(t_rows_empty[s_name].values()) else ""
        html += "<tr{}>".format(row_hidden)
        # Sample name row header
        html += '<th class="rowheader" data-original-sn="{sn}">{sn}</th>'.format(sn=s_name)
        for k in t_headers:
            html += t_rows[s_name].get(k, empty_cells[k])
        html += "</tr>"
    html += "</tbody></table></div>"
    if len(t_rows) > 10 and config.collapse_tables:
        html += '<div class="mqc-table-expand"><span class="glyphicon glyphicon-chevron-down" aria-hidden="true"></span></div>'
    html += "</div>"

    # Build the bootstrap modal to customise columns and order
    if not config.simple_output:
        html += """
    <!-- MultiQC Table Columns Modal -->
    <div class="modal fade" id="{tid}_configModal" tabindex="-1">
      <div class="modal-dialog modal-lg">
        <div class="modal-content">
          <div class="modal-header">
            <button type="button" class="close" data-dismiss="modal" aria-label="Close"><span aria-hidden="true">&times;</span></button>
            <h4 class="modal-title">{title}: Columns</h4>
          </div>
          <div class="modal-body">
            <p>Uncheck the tick box to hide columns. Click and drag the handle on the left to change order. Table ID: <code>{tid}</code></p>
            <p>
                <button class="btn btn-default btn-sm mqc_configModal_bulkVisible" data-target="#{tid}" data-action="showAll">Show All</button>
                <button class="btn btn-default btn-sm mqc_configModal_bulkVisible" data-target="#{tid}" data-action="showNone">Show None</button>
            </p>
            <table class="table mqc_table mqc_sortable mqc_configModal_table" id="{tid}_configModal_table" data-title="{title}">
              <thead>
                <tr>
                  <th class="sorthandle" style="text-align:center;">Sort</th>
                  <th style="text-align:center;">Visible</th>
                  <th>Group</th>
                  <th>Column</th>
                  <th>Description</th>
                  <th>ID</th>
                  <th>Scale</th>
                </tr>
              </thead>
              <tbody>
                {trows}
              </tbody>
            </table>
        </div>
        <div class="modal-footer"> <button type="button" class="btn btn-default" data-dismiss="modal">Close</button> </div>
    </div> </div> </div>""".format(tid=table_id, title=table_title, trows="".join(t_modal_headers.values()))

    # Save the raw values to a file if requested
    if dt.pconfig.get("save_file") is True:
        fn = dt.pconfig.get("raw_data_fn", "multiqc_{}".format(table_id))
        util_functions.write_data_file(dt.raw_vals, fn)
        report.saved_raw_data[fn] = dt.raw_vals

    return html


def _get_sortlist(dt):
    defaultsort = dt.pconfig.get("defaultsort")
    if defaultsort is None:
        return ""

    headers = dt.get_headers_in_order()
    sortlist = []

    # defaultsort is a list of {column, direction} objects
    for d in defaultsort:
        # the idx first el of the triple is not actualy unique, it's the bucket
        # so we must enumerate ourselves here
        try:
            idx = next(idx for idx, (_, k, header) in enumerate(headers) if k == d["column"])
        except StopIteration:
            logger.warning(
                "Tried to sort by column '%s', but column was not found. Available columns: %s",
                d["column"],
                [k for (_, k, _) in headers],
            )
            return ""
        idx += 1  # to account for col1_header
        direction = 0 if d["direction"] == "asc" else 1
        sortlist.append([idx, direction])

    return str(sortlist)<|MERGE_RESOLUTION|>--- conflicted
+++ resolved
@@ -355,18 +355,8 @@
     html += """
         <div id="{tid}_container" class="mqc_table_container">
             <div class="table-responsive mqc-table-responsive {cc}">
-<<<<<<< HEAD
                 <table id="{tid}" class="table table-condensed mqc_table" data-title="{title}" data-sortlist="{sortlist}">
-        """.format(
-        tid=table_id,
-        title=table_title,
-        cc=collapse_class,
-        sortlist=_get_sortlist(dt),
-    )
-=======
-                <table id="{tid}" class="table table-condensed mqc_table" data-title="{title}">
-        """.format(tid=table_id, title=table_title, cc=collapse_class)
->>>>>>> fff441a1
+        """.format(tid=table_id, title=table_title, cc=collapse_class, sortlist=_get_sortlist(dt))
 
     # Build the header row
     col1_header = dt.pconfig.get("col1_header", "Sample Name")
@@ -437,7 +427,22 @@
     return html
 
 
-def _get_sortlist(dt):
+def _get_sortlist(dt: table_object.DataTable) -> str:
+    """
+    Custom column sorting order for a table plot. The order is provided in the following form:
+
+    ```yaml
+    custom_plot_config:
+      table_data-plot:
+        defaultsort:
+          - column: "Starting Amount (ng)"
+            direction: desc
+          - column: "Mean Insert Length"
+            direction: asc
+    ```
+
+    It is returned in a form os a list literal, as expected by the jQuery tablesorter plugin.
+    """
     defaultsort = dt.pconfig.get("defaultsort")
     if defaultsort is None:
         return ""
@@ -447,7 +452,7 @@
 
     # defaultsort is a list of {column, direction} objects
     for d in defaultsort:
-        # the idx first el of the triple is not actualy unique, it's the bucket
+        # The first element of the triple is not actually unique, it's the bucket
         # so we must enumerate ourselves here
         try:
             idx = next(idx for idx, (_, k, header) in enumerate(headers) if k == d["column"])

#!/usr/bin/env python

""" MultiQC functions to plot a table """

import logging
import random
from collections import OrderedDict, defaultdict

from multiqc.plots import beeswarm, table_object
from multiqc.utils import config, mqc_colour, report, util_functions

logger = logging.getLogger(__name__)

letters = "abcdefghijklmnopqrstuvwxyz"


def plot(data, headers=None, pconfig=None):
    """Return HTML for a MultiQC table.
    :param data: 2D dict, first keys as sample names, then x:y data pairs
    :param headers: list of optional dicts with column config in key:value pairs.
    :return: HTML ready to be inserted into the page
    """
    if headers is None:
        headers = []
    if pconfig is None:
        pconfig = {}

    # Make a datatable object
    dt = table_object.datatable(data, headers, pconfig)

    # Collect unique sample names
    s_names = set()
    for d in dt.data:
        for s_name in d.keys():
            s_names.add(s_name)

    # Make a beeswarm plot if we have lots of samples
    if len(s_names) >= config.max_table_rows and pconfig.get("no_beeswarm") is not True:
        logger.debug("Plotting beeswarm instead of table, {} samples".format(len(s_names)))
        warning = (
            '<p class="text-muted"><span class="glyphicon glyphicon-exclamation-sign" '
            'title="A beeswarm plot has been generated instead because of the large number of samples. '
            'See http://multiqc.info/docs/#tables--beeswarm-plots"'
            ' data-toggle="tooltip"></span> Showing {} samples.</p>'.format(len(s_names))
        )
        return warning + beeswarm.make_plot(dt)
    else:
        return make_table(dt)


def make_table(dt):
    """
    Build the HTML needed for a MultiQC table.
    :param data: MultiQC datatable object
    """

    table_id = dt.pconfig.get("id", "table_{}".format("".join(random.sample(letters, 4))))
    table_id = report.save_htmlid(table_id)
    t_headers = OrderedDict()
    t_modal_headers = OrderedDict()
    t_rows = OrderedDict()
    t_rows_empty = OrderedDict()
    dt.raw_vals = defaultdict(lambda: dict())
    empty_cells = dict()
    hidden_cols = 1
    table_title = dt.pconfig.get("table_title")
    if table_title is None:
        table_title = table_id.replace("_", " ").title()

    for idx, k, header in dt.get_headers_in_order():
        rid = header["rid"]

        # Build the table header cell
        shared_key = ""
        if header.get("shared_key", None) is not None:
            shared_key = " data-shared-key={}".format(header["shared_key"])

        hide = ""
        muted = ""
        checked = ' checked="checked"'
        if header.get("hidden", False) is True:
            hide = "hidden"
            muted = " text-muted"
            checked = ""
            hidden_cols += 1

        data_attr = 'data-dmax="{}" data-dmin="{}" data-namespace="{}" {}'.format(
            header["dmax"], header["dmin"], header["namespace"], shared_key
        )

        ns = f'{header["namespace"]}: ' if header["namespace"] else ""
        cell_contents = f'<span class="mqc_table_tooltip" title="{ns}{header["description"]}">{header["title"]}</span>'

        t_headers[rid] = '<th id="header_{rid}" class="{rid} {h}" {da}>{c}</th>'.format(
            rid=rid, h=hide, da=data_attr, c=cell_contents
        )

        empty_cells[rid] = '<td class="data-coloured {rid} {h}"></td>'.format(rid=rid, h=hide)

        # Build the modal table row
        t_modal_headers[rid] = """
        <tr class="{rid}{muted}" style="background-color: rgba({col}, 0.15);">
          <td class="sorthandle ui-sortable-handle">||</span></td>
          <td style="text-align:center;">
            <input class="mqc_table_col_visible" type="checkbox" {checked} value="{rid}" data-target="#{tid}">
          </td>
          <td>{name}</td>
          <td>{title}</td>
          <td>{desc}</td>
          <td>{col_id}</td>
          <td>{sk}</td>
        </tr>""".format(
            rid=rid,
            muted=muted,
            checked=checked,
            tid=table_id,
            col=header["colour"],
            name=header["namespace"],
            title=header["title"],
            desc=header["description"],
            col_id="<code>{}</code>".format(k),
            sk=header.get("shared_key", ""),
        )

        # Make a colour scale
        if header["scale"] is False:
            c_scale = None
        else:
            c_scale = mqc_colour.mqc_colour_scale(
                name=header["scale"],
                minval=header["dmin"],
                maxval=header["dmax"],
                id=table_id,
            )

        # Collect conditional formatting config
        cond_formatting_rules = {}
        if header.get("cond_formatting_rules"):
            cond_formatting_rules[rid] = header["cond_formatting_rules"]
        cond_formatting_rules.update(config.table_cond_formatting_rules)

        cond_formatting_colours = header.get("cond_formatting_colours", [])
        cond_formatting_colours.extend(config.table_cond_formatting_colours)

        # Add the data table cells
        for s_name, samp in dt.data[idx].items():
            if k in samp:
                val = samp[k]
                kname = "{}_{}".format(header["namespace"], rid)
                dt.raw_vals[s_name][kname] = val

                if "modify" in header and callable(header["modify"]):
                    try:
                        val = header["modify"](val)
                    except TypeError as e:
                        logger.debug(f"Error modifying table value {kname} : {val} - {e}")

                if c_scale and c_scale.name not in c_scale.qualitative_scales:
                    try:
                        dmin = header["dmin"]
                        dmax = header["dmax"]
                        percentage = ((float(val) - dmin) / (dmax - dmin)) * 100
                        # Treat 0 as 0-width and make bars width of absolute value
                        if header.get("bars_zero_centrepoint"):
                            dmax = max(abs(header["dmin"]), abs(header["dmax"]))
                            dmin = 0
                            percentage = ((abs(float(val)) - dmin) / (dmax - dmin)) * 100
                        percentage = min(percentage, 100)
                        percentage = max(percentage, 0)
                    except (ZeroDivisionError, ValueError, TypeError):
                        percentage = 0
                else:
                    percentage = 100

                if "format" in header and callable(header["format"]):
                    valstring = header["format"](val)
                else:
                    try:
                        # "format" is a format string?
                        valstring = str(header["format"].format(val))
                    except ValueError:
                        try:
                            valstring = str(header["format"].format(float(val)))
                        except ValueError:
                            valstring = str(val)
                    except Exception:
                        valstring = str(val)
<<<<<<< HEAD
                except Exception:
                    valstring = str(val)

                # This is horrible, but Python locale settings are worse
                if config.thousandsSep_format is None:
                    config.thousandsSep_format = '<span class="mqc_thousandSep"></span>'
                if config.decimalPoint_format is None:
                    config.decimalPoint_format = "."
                valstring = valstring.replace(".", "DECIMAL").replace(",", "THOUSAND")
                valstring = valstring.replace("DECIMAL", config.decimalPoint_format).replace(
                    "THOUSAND", config.thousandsSep_format
                )
=======

                    # This is horrible, but Python locale settings are worse
                    if config.thousandsSep_format is None:
                        config.thousandsSep_format = '<span class="mqc_thousandSep"></span>'
                    if config.decimalPoint_format is None:
                        config.decimalPoint_format = "."
                    valstring = valstring.replace(".", "DECIMAL").replace(",", "THOUSAND")
                    valstring = valstring.replace("DECIMAL", config.decimalPoint_format).replace(
                        "THOUSAND", config.thousandsSep_format
                    )
>>>>>>> 14c85607

                # Percentage suffixes etc
                valstring += header.get("suffix", "")

                # Conditional formatting
                # Build empty dict for cformatting matches
                cmatches = {}
                for cfc in cond_formatting_colours:
                    for cfck in cfc:
                        cmatches[cfck] = False
                # Find general rules followed by column-specific rules
                for cfk in ["all_columns", rid, table_id]:
                    if cfk in cond_formatting_rules:
                        # Loop through match types
                        for ftype in cmatches.keys():
                            # Loop through array of comparison types
                            for cmp in cond_formatting_rules[cfk].get(ftype, []):
                                try:
                                    # Each comparison should be a dict with single key: val
                                    if "s_eq" in cmp and str(cmp["s_eq"]).lower() == str(val).lower():
                                        cmatches[ftype] = True
                                    if "s_contains" in cmp and str(cmp["s_contains"]).lower() in str(val).lower():
                                        cmatches[ftype] = True
                                    if "s_ne" in cmp and str(cmp["s_ne"]).lower() != str(val).lower():
                                        cmatches[ftype] = True
                                    if "eq" in cmp and float(cmp["eq"]) == float(val):
                                        cmatches[ftype] = True
                                    if "ne" in cmp and float(cmp["ne"]) != float(val):
                                        cmatches[ftype] = True
                                    if "gt" in cmp and float(cmp["gt"]) < float(val):
                                        cmatches[ftype] = True
                                    if "lt" in cmp and float(cmp["lt"]) > float(val):
                                        cmatches[ftype] = True
                                except Exception:
                                    logger.warning(
                                        "Not able to apply table conditional formatting to '{}' ({})".format(val, cmp)
                                    )
                # Apply HTML in order of config keys
                badge_col = None
                for cfc in cond_formatting_colours:
                    for cfck in cfc:  # should always be one, but you never know
                        if cmatches[cfck]:
                            badge_col = cfc[cfck]
                if badge_col is not None:
                    valstring = '<span class="badge" style="background-color:{}">{}</span>'.format(badge_col, valstring)

                # Categorical background colours supplied
                if val in header.get("bgcols", {}).keys():
                    col = 'style="background-color:{} !important;"'.format(header["bgcols"][val])
                    if s_name not in t_rows:
                        t_rows[s_name] = dict()
                    t_rows[s_name][rid] = '<td val="{val}" class="{rid} {h}" {c}>{v}</td>'.format(
                        val=val, rid=rid, h=hide, c=col, v=valstring
                    )

                # Build table cell background colour bar
                elif header["scale"]:
                    if c_scale is not None:
                        col = " background-color:{} !important;".format(
                            c_scale.get_colour(val, source=f"Table {table_id}, column {k}")
                        )
                    else:
                        col = ""
                    bar_html = '<span class="bar" style="width:{}%;{}"></span>'.format(percentage, col)
                    val_html = '<span class="val">{}</span>'.format(valstring)
                    wrapper_html = '<div class="wrapper">{}{}</div>'.format(bar_html, val_html)

                    if s_name not in t_rows:
                        t_rows[s_name] = dict()
                    t_rows[s_name][rid] = '<td val="{val}" class="data-coloured {rid} {h}">{c}</td>'.format(
                        val=val, rid=rid, h=hide, c=wrapper_html
                    )

                # Scale / background colours are disabled
                else:
                    if s_name not in t_rows:
                        t_rows[s_name] = dict()
                    t_rows[s_name][rid] = '<td class="{rid} {h}">{v}</td>'.format(rid=rid, h=hide, v=valstring)

                # Is this cell hidden or empty?
                if s_name not in t_rows_empty:
                    t_rows_empty[s_name] = dict()
                t_rows_empty[s_name][rid] = header.get("hidden", False) or str(val).strip() == ""

        # Remove header if we don't have any filled cells for it
        if sum([len(rows) for rows in t_rows.values()]) == 0:
            if header.get("hidden", False) is True:
                hidden_cols -= 1
            t_headers.pop(rid, None)
            t_modal_headers.pop(rid, None)
            logger.debug("Removing header {} from table, as no data".format(k))

    #
    # Put everything together
    #

    # Buttons above the table
    html = ""
    if not config.simple_output:
        # Copy Table Button
        html += """
        <button type="button" class="mqc_table_copy_btn btn btn-default btn-sm" data-clipboard-target="#{tid}">
            <span class="glyphicon glyphicon-copy"></span> Copy table
        </button>
        """.format(tid=table_id)

        # Configure Columns Button
        if len(t_headers) > 1:
            html += """
            <button type="button" class="mqc_table_configModal_btn btn btn-default btn-sm" data-toggle="modal" data-target="#{tid}_configModal">
                <span class="glyphicon glyphicon-th"></span> Configure Columns
            </button>
            """.format(tid=table_id)

        # Sort By Highlight button
        html += """
        <button type="button" class="mqc_table_sortHighlight btn btn-default btn-sm" data-target="#{tid}" data-direction="desc" style="display:none;">
            <span class="glyphicon glyphicon-sort-by-attributes-alt"></span> Sort by highlight
        </button>
        """.format(tid=table_id)

        # Scatter Plot Button
        if len(t_headers) > 1:
            html += """
            <button type="button" class="mqc_table_makeScatter btn btn-default btn-sm" data-toggle="modal" data-target="#tableScatterModal" data-table="#{tid}">
                <span class="glyphicon glyphicon glyphicon-stats"></span> Plot
            </button>
            """.format(tid=table_id)

        # "Showing x of y columns" text
        row_visibilities = [all(t_rows_empty[s_name].values()) for s_name in t_rows_empty]
        visible_rows = [x for x in row_visibilities if not x]

        # Visible rows
        t_showing_rows_txt = (
            'Showing <sup id="{tid}_numrows" class="mqc_table_numrows">{nvisrows}</sup>/<sub>{nrows}</sub> rows'.format(
                tid=table_id, nvisrows=len(visible_rows), nrows=len(t_rows)
            )
        )

        # How many columns are visible?
        ncols_vis = (len(t_headers) + 1) - hidden_cols
        t_showing_cols_txt = ""
        if len(t_headers) > 1:
            t_showing_cols_txt = ' and <sup id="{tid}_numcols" class="mqc_table_numcols">{ncols_vis}</sup>/<sub>{ncols}</sub> columns'.format(
                tid=table_id, ncols_vis=ncols_vis, ncols=len(t_headers)
            )

        # Build table header text
        html += """
        <small id="{tid}_numrows_text" class="mqc_table_numrows_text">{rows}{cols}.</small>
        """.format(tid=table_id, rows=t_showing_rows_txt, cols=t_showing_cols_txt)

    # Build the table itself
    collapse_class = "mqc-table-collapse" if len(t_rows) > 10 and config.collapse_tables else ""
    html += """
        <div id="{tid}_container" class="mqc_table_container">
            <div class="table-responsive mqc-table-responsive {cc}">
                <table id="{tid}" class="table table-condensed mqc_table" data-title="{title}">
        """.format(tid=table_id, title=table_title, cc=collapse_class)

    # Build the header row
    col1_header = dt.pconfig.get("col1_header", "Sample Name")
    html += '<thead><tr><th class="rowheader">{}</th>{}</tr></thead>'.format(col1_header, "".join(t_headers.values()))

    # Build the table body
    html += "<tbody>"
    t_row_keys = t_rows.keys()
    if dt.pconfig.get("sortRows") is not False:
        t_row_keys = sorted(t_row_keys)
    for s_name in t_row_keys:
        # Hide the row if all cells are empty or hidden
        row_hidden = ' style="display:none"' if all(t_rows_empty[s_name].values()) else ""
        html += "<tr{}>".format(row_hidden)
        # Sample name row header
        html += '<th class="rowheader" data-original-sn="{sn}">{sn}</th>'.format(sn=s_name)
        for k in t_headers:
            html += t_rows[s_name].get(k, empty_cells[k])
        html += "</tr>"
    html += "</tbody></table></div>"
    if len(t_rows) > 10 and config.collapse_tables:
        html += '<div class="mqc-table-expand"><span class="glyphicon glyphicon-chevron-down" aria-hidden="true"></span></div>'
    html += "</div>"

    # Build the bootstrap modal to customise columns and order
    if not config.simple_output:
        html += """
    <!-- MultiQC Table Columns Modal -->
    <div class="modal fade" id="{tid}_configModal" tabindex="-1">
      <div class="modal-dialog modal-lg">
        <div class="modal-content">
          <div class="modal-header">
            <button type="button" class="close" data-dismiss="modal" aria-label="Close"><span aria-hidden="true">&times;</span></button>
            <h4 class="modal-title">{title}: Columns</h4>
          </div>
          <div class="modal-body">
            <p>Uncheck the tick box to hide columns. Click and drag the handle on the left to change order. Table ID: <code>{tid}</code></p>
            <p>
                <button class="btn btn-default btn-sm mqc_configModal_bulkVisible" data-target="#{tid}" data-action="showAll">Show All</button>
                <button class="btn btn-default btn-sm mqc_configModal_bulkVisible" data-target="#{tid}" data-action="showNone">Show None</button>
            </p>
            <table class="table mqc_table mqc_sortable mqc_configModal_table" id="{tid}_configModal_table" data-title="{title}">
              <thead>
                <tr>
                  <th class="sorthandle" style="text-align:center;">Sort</th>
                  <th style="text-align:center;">Visible</th>
                  <th>Group</th>
                  <th>Column</th>
                  <th>Description</th>
                  <th>ID</th>
                  <th>Scale</th>
                </tr>
              </thead>
              <tbody>
                {trows}
              </tbody>
            </table>
        </div>
        <div class="modal-footer"> <button type="button" class="btn btn-default" data-dismiss="modal">Close</button> </div>
    </div> </div> </div>""".format(tid=table_id, title=table_title, trows="".join(t_modal_headers.values()))

    # Save the raw values to a file if requested
    if dt.pconfig.get("save_file") is True:
        fn = dt.pconfig.get("raw_data_fn", "multiqc_{}".format(table_id))
        util_functions.write_data_file(dt.raw_vals, fn)
        report.saved_raw_data[fn] = dt.raw_vals

    return html<|MERGE_RESOLUTION|>--- conflicted
+++ resolved
@@ -185,20 +185,6 @@
                             valstring = str(val)
                     except Exception:
                         valstring = str(val)
-<<<<<<< HEAD
-                except Exception:
-                    valstring = str(val)
-
-                # This is horrible, but Python locale settings are worse
-                if config.thousandsSep_format is None:
-                    config.thousandsSep_format = '<span class="mqc_thousandSep"></span>'
-                if config.decimalPoint_format is None:
-                    config.decimalPoint_format = "."
-                valstring = valstring.replace(".", "DECIMAL").replace(",", "THOUSAND")
-                valstring = valstring.replace("DECIMAL", config.decimalPoint_format).replace(
-                    "THOUSAND", config.thousandsSep_format
-                )
-=======
 
                     # This is horrible, but Python locale settings are worse
                     if config.thousandsSep_format is None:
@@ -209,7 +195,6 @@
                     valstring = valstring.replace("DECIMAL", config.decimalPoint_format).replace(
                         "THOUSAND", config.thousandsSep_format
                     )
->>>>>>> 14c85607
 
                 # Percentage suffixes etc
                 valstring += header.get("suffix", "")
@@ -287,7 +272,9 @@
                 else:
                     if s_name not in t_rows:
                         t_rows[s_name] = dict()
-                    t_rows[s_name][rid] = '<td class="{rid} {h}">{v}</td>'.format(rid=rid, h=hide, v=valstring)
+                    t_rows[s_name][rid] = '<td val="{val}" class="{rid} {h}">{v}</td>'.format(
+                        val=val, rid=rid, h=hide, v=valstring
+                    )
 
                 # Is this cell hidden or empty?
                 if s_name not in t_rows_empty:

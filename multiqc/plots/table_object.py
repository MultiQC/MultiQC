--- conflicted
+++ resolved
@@ -35,10 +35,6 @@
             try:
                 keys = headers[idx].keys()
                 assert len(keys) > 0
-<<<<<<< HEAD
-            except (IndexError, AssertionError):
-                keys = d.keys()
-=======
             except (IndexError, AttributeError, AssertionError):
                 keys = list()
                 for samp in d.values():
@@ -52,7 +48,6 @@
                 headers[idx] = OrderedDict()
                 for k in keys:
                     headers[idx][k] = {}
->>>>>>> fc03a814
 
             # Check that we have some data in each column
             empties = list()
@@ -69,11 +64,7 @@
 
             for k in keys:
                 # Unique id to avoid overwriting by other datasets
-<<<<<<< HEAD
                 headers[idx][k]['rid'] = '{}_{}'.format(id(headers[idx]), k)
-=======
-                headers[idx][k]['rid'] = '{}_{}'.format(''.join(random.sample(letters, 4)), k)
->>>>>>> fc03a814
 
                 # Use defaults / data keys if headers not given
                 headers[idx][k]['namespace']   = headers[idx][k].get('namespace', pconfig.get('namespace', ''))
@@ -87,10 +78,7 @@
                 headers[idx][k]['min']         = headers[idx][k].get('min', pconfig.get('min', None))
                 headers[idx][k]['shared_key']  = headers[idx][k].get('shared_key', pconfig.get('shared_key', None))
                 headers[idx][k]['modify']      = headers[idx][k].get('modify', pconfig.get('modify', None))
-<<<<<<< HEAD
                 headers[idx][k]['placement']   = float( headers[idx][k].get('placement', 1000) )
-=======
->>>>>>> fc03a814
 
                 if headers[idx][k]['colour'] is None:
                     cidx = idx
@@ -145,7 +133,6 @@
                     shared_keys[sk]['dmax']  = max(headers[idx][k]['dmax'], shared_keys[sk].get('dmax', headers[idx][k]['dmax']))
                     shared_keys[sk]['dmin']  = max(headers[idx][k]['dmin'], shared_keys[sk].get('dmin', headers[idx][k]['dmin']))
 
-<<<<<<< HEAD
         # Overwrite shared key settings and at the same time assign to buckets for sorting
         # Within each section of headers, sort explicitly by 'title' if the dict
         # is not already ordered, so the final ordering is by:
@@ -153,9 +140,6 @@
         # Of course, the user can shuffle these manually in the browser but the settings don't currently stick.
         self.headers_in_order = defaultdict(list)
 
-=======
-        # Overwrite shared key settings
->>>>>>> fc03a814
         for idx, hs in enumerate(headers):
             keys_in_section = hs.keys()
             if type(hs) is not OrderedDict:
@@ -167,11 +151,8 @@
                     headers[idx][k]['dmax'] = shared_keys[sk]['dmax']
                     headers[idx][k]['dmin'] = shared_keys[sk]['dmin']
 
-<<<<<<< HEAD
                 self.headers_in_order[headers[idx][k]['placement']].append((idx, k))
 
-=======
->>>>>>> fc03a814
         # Assign to class
         self.data = data
         self.headers = headers

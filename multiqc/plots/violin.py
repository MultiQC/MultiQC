--- conflicted
+++ resolved
@@ -50,24 +50,19 @@
         if headers is not None and not isinstance(headers, list):
             headers = [headers]
 
-        dts = []
-        for i, d in enumerate(data):
-            h = headers[i] if headers and len(headers) > i else None
-            table_anchor = Anchor(f"{anchor}_table")
-            if len(data) > 1:
-                table_anchor = Anchor(f"{table_anchor}-{i + 1}")
-            table_anchor = Anchor(report.save_htmlid(table_anchor))  # make sure it's unique
-            dt = table_object.DataTable.create(
-                data=d,
-                table_id=pconf.id,
-                table_anchor=table_anchor,
-                pconfig=pconf.model_copy(),
-                headers=h,
-            )
-            dts.append(dt)
-        return ViolinPlotInputData(dts=dts, pconfig=pconf, anchor=anchor)
-
-<<<<<<< HEAD
+        table_anchor = Anchor(f"{anchor}_table")
+        if len(data) > 1:
+            table_anchor = Anchor(f"{table_anchor}")
+        table_anchor = Anchor(report.save_htmlid(table_anchor))  # make sure it's unique
+        dt = table_object.DataTable.create(
+            data=data,
+            table_id=pconf.id,
+            table_anchor=table_anchor,
+            pconfig=pconf.model_copy(),
+            headers=headers,
+        )
+        return ViolinPlotInputData(dts=[dt], pconfig=pconf, anchor=anchor)
+
     @classmethod
     def merge(cls, old_data: "ViolinPlotInputData", new_data: "ViolinPlotInputData") -> "ViolinPlotInputData":
         """
@@ -82,53 +77,6 @@
             if new_dt is None:
                 merged_dts.append(prev_dt)
                 continue
-=======
-def normalize_inputs(
-    data: Union[List[SectionT], SectionT],
-    headers: Optional[Union[List[Dict[ColumnKeyT, ColumnDict]], Dict[ColumnKeyT, ColumnDict]]] = None,
-    pconfig: Union[Dict[str, Any], TableConfig, None] = None,
-) -> ViolinPlotInputData:
-    """
-    Make datatable objects - they encapsulate data, headers, and configs
-    """
-    pconf = cast(TableConfig, TableConfig.from_pconfig_dict(pconfig))
-
-    anchor = plot_anchor(pconf)
-
-    if not isinstance(data, list):
-        data = [data]
-    if headers is not None and not isinstance(headers, list):
-        headers = [headers]
-
-    table_anchor = Anchor(f"{anchor}_table")
-    if len(data) > 1:
-        table_anchor = Anchor(f"{table_anchor}")
-    table_anchor = Anchor(report.save_htmlid(table_anchor))  # make sure it's unique
-    dt = table_object.DataTable.create(
-        data=data,
-        table_id=pconf.id,
-        table_anchor=table_anchor,
-        pconfig=pconf.model_copy(),
-        headers=headers,
-    )
-    return ViolinPlotInputData(dts=[dt], pconfig=pconf, anchor=anchor)
-
-
-def save_normalized_data(anchor: Anchor, inputs: ViolinPlotInputData):
-    """
-    Save data to report.plot_input_data for future runs to merge with
-    """
-    report.plot_input_data[anchor] = [dt.model_dump() for dt in inputs.dts]
-
-
-def load_previous_data(anchor: Anchor) -> Optional[ViolinPlotInputData]:
-    if anchor not in report.plot_input_data:
-        return None
-
-    dts = [table_object.DataTable(**dt) for dt in report.plot_input_data[anchor]]
-    return ViolinPlotInputData(dts=dts, pconfig=dts[0].pconfig, anchor=anchor)
-
->>>>>>> 99fa93ea
 
             prev_dt.merge(new_dt)
             merged_dts.append(prev_dt)

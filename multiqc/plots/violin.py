--- conflicted
+++ resolved
@@ -21,15 +21,10 @@
 
 
 def plot(
-<<<<<<< HEAD
     data: Union[List[Dict], Dict],
     headers: Optional[Union[List[Dict], Dict]] = None,
     pconfig=None,
-):
-=======
-    data: Union[List[Dict], Dict], headers: Optional[Union[List[Dict], Dict]] = None, pconfig=None
 ) -> Union[str, violin.ViolinPlot]:
->>>>>>> 1eed2db1
     """Helper HTML for a violin plot.
     :param data: A list of data dicts
     :param headers: A list of dicts with information

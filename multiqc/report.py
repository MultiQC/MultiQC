--- conflicted
+++ resolved
@@ -178,7 +178,6 @@
     saved_raw_data_keys = set()
     software_versions = defaultdict(lambda: defaultdict(list))
     plot_compressed_json = ""
-<<<<<<< HEAD
 
     ai_global_summary = ""
     ai_global_detailed_analysis = ""
@@ -187,10 +186,7 @@
     ai_provider_title = ""
     ai_model = ""
     ai_report_metadata_base64 = ""
-    saved_raw_data_keys = set()
-=======
     saved_raw_data_keys = []
->>>>>>> fff1b56c
     saved_raw_data = dict()
 
     reset_file_search()

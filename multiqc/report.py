"""
MultiQC report module. Holds the output from each module. Available to subsequent
modules. Contains helper functions to generate markup for report.
"""

import base64
import dataclasses
from datetime import datetime
import fnmatch
import gzip
import inspect
import io
import json
import logging
import mimetypes
import os
import re
import sys
import time
from collections import defaultdict
from pathlib import Path, PosixPath
from typing import (
    Any,
    Dict,
    Iterator,
    List,
    Mapping,
    Optional,
    Sequence,
    Set,
    TextIO,
    Tuple,
    Union,
)

from dotenv import load_dotenv
import yaml
from pydantic import BaseModel, Field

from multiqc import config

# This does not cause circular imports because BaseMultiqcModule is used only in
# quoted type hints, and quoted type hints are lazily evaluated:
from multiqc.base_module import BaseMultiqcModule
from multiqc.core import log_and_rich, tmp_dir
from multiqc.core.exceptions import NoAnalysisFound
from multiqc.core.log_and_rich import iterate_using_progress_bar
from multiqc.core.tmp_dir import data_tmp_dir
<<<<<<< HEAD
from multiqc.plots.plot import Plot
=======
from multiqc.plots.plotly.plot import Plot
from multiqc.plots.plotly.violin import ViolinPlot
>>>>>>> 9194fa9a
from multiqc.plots.table_object import ColumnDict, InputRow, SampleName, ValueT
from multiqc.types import Anchor, ColumnKey, FileDict, ModuleId, SampleGroup, Section
from multiqc.utils import megaqc
from multiqc.utils.util_functions import (
    dump_json,
    replace_defaultdicts,
    rmtree_with_retries,
)
from multiqc.core import ai

load_dotenv()

logger = logging.getLogger(__name__)


@dataclasses.dataclass
class Runtimes:
    total: float = 0.0
    total_sp: float = 0.0
    total_mods: float = 0.0
    total_compression: float = 0.0
    sp: Dict[str, float] = dataclasses.field(default_factory=lambda: defaultdict())
    mods: Dict[str, float] = dataclasses.field(default_factory=lambda: defaultdict())


initialized = False
###########
### Below are uninitialised global variables for static typing
# Fields below are reset between interactive runs
multiqc_command: str
creation_date: datetime
top_modules: List[Dict[str, Dict[str, str]]]
module_order: List[Dict[str, Dict[str, Union[str, List[str]]]]]
modules: List["BaseMultiqcModule"]  # list of BaseMultiqcModule objects
general_stats_plot: Optional[ViolinPlot]
general_stats_html: str
lint_errors: List[str]
num_flat_plots: int
some_plots_are_deferred: bool
last_found_file: Optional[str]
runtimes: Runtimes
peak_memory_bytes_per_module: Dict[str, int]
diff_memory_bytes_per_module: Dict[str, int]
report_uuid: str

# File search state - also reset between interactive runs
analysis_files: List[str]  # input files to search
files: Dict[ModuleId, List[FileDict]]  # files found by each module
file_search_stats: Dict[str, Set[Path]]

# AI stuff, set dynamically in ai.py to be used in content.html and ai.js
ai_global_summary: str = ""
ai_global_detailed_analysis: str = ""
ai_thread_id: str = ""
ai_provider_id: str = ""
ai_provider_title: str = ""
ai_model: str = ""
ai_model_resolved: str = ""
ai_report_metadata_base64: str = ""  # to copy/generate AI summaries from the report JS runtime

# Following fields are preserved between interactive runs
data_sources: Dict[str, Dict[str, Dict[str, Any]]]
html_ids_by_scope: Dict[Optional[str], Set[Anchor]] = defaultdict(set)
plot_data: Dict[Anchor, Dict[str, Any]] = dict()  # plot dumps to embed in html and load with js
plot_by_id: Dict[Anchor, Plot[Any, Any]] = dict()  # plot objects for interactive use
plot_input_data: Dict[Anchor, Any] = dict()  # to combine data from previous runs
general_stats_data: List[Dict[SampleGroup, List[InputRow]]]
general_stats_headers: List[Dict[ColumnKey, ColumnDict]]
software_versions: Dict[str, Dict[str, List[str]]]  # map software tools to unique versions
plot_compressed_json: str
saved_raw_data_keys: List[str]  # to make sure write_data_file don't overwrite for repeated modules
saved_raw_data: Dict[str, Any] = dict()  # only populated if preserve_module_raw_data is enabled


def reset():
    # Set up global variables shared across modules. Inside a function so that the global
    # vars are reset if MultiQC is run more than once within a single session / environment.
    global initialized

    global multiqc_command
    global creation_date
    global top_modules
    global module_order
    global analysis_files
    global modules
    global general_stats_plot
    global general_stats_html
    global lint_errors
    global num_flat_plots
    global some_plots_are_deferred
    global last_found_file
    global runtimes
    global peak_memory_bytes_per_module
    global diff_memory_bytes_per_module
    global file_search_stats
    global files
    global report_uuid

    global data_sources
    global html_ids_by_scope
    global plot_data
    global plot_by_id
    global plot_input_data
    global general_stats_data
    global general_stats_headers
    global software_versions
    global plot_compressed_json
    global saved_raw_data_keys
    global saved_raw_data

    global ai_global_summary
    global ai_global_detailed_analysis
    global ai_thread_id
    global ai_provider_id
    global ai_provider_title
    global ai_model
    global ai_model_resolved
    global ai_report_metadata_base64

    # Create new temporary directory for module data exports
    initialized = True

    multiqc_command = ""
    creation_date = datetime.now().astimezone()
    top_modules = []
    module_order = []
    modules = []
    general_stats_plot = None
    general_stats_html = ""
    lint_errors = []
    num_flat_plots = 0
    some_plots_are_deferred = False
    last_found_file = None
    runtimes = Runtimes()
    peak_memory_bytes_per_module = dict()
    diff_memory_bytes_per_module = dict()
    report_uuid = ""

    reset_file_search()

    ai_global_summary = ""
    ai_global_detailed_analysis = ""
    ai_thread_id = ""
    ai_provider_id = ""
    ai_provider_title = ""
    ai_model = ""
    ai_model_resolved = ""
    ai_report_metadata_base64 = ""

    data_sources = defaultdict(lambda: defaultdict(lambda: defaultdict()))
    html_ids_by_scope = defaultdict(set)
    plot_data = dict()
    plot_by_id = dict()
    plot_input_data = dict()
    general_stats_data = []
    general_stats_headers = []
    software_versions = defaultdict(lambda: defaultdict(list))
    plot_compressed_json = ""
    saved_raw_data_keys = []
    saved_raw_data = dict()

    tmp_dir.new_tmp_dir()


def reset_file_search():
    """
    Reset the file search session. Useful in interactive session to call in the end
    of parse_logs(), so the next run is not affected by the previous one.
    """
    global analysis_files
    global files
    global file_search_stats
    analysis_files = []
    files = dict()  # Discovered files for each search key
    file_search_stats = {
        "skipped_symlinks": set(),
        "skipped_not_a_file": set(),
        "skipped_ignore_pattern": set(),
        "skipped_filesize_limit": set(),
        "skipped_module_specific_max_filesize": set(),
        "skipped_no_match": set(),
        "skipped_directory_fn_ignore_dirs": set(),
        "skipped_file_contents_search_errors": set(),
    }


reset()


def file_line_block_iterator(fp: TextIO, block_size: int = 4096) -> Iterator[Tuple[int, str]]:
    """
    Iterate over fileblocks that only contain complete lines. The last
    character of each block is always '\n' unless it is the last line and no
    terminating newline was present. No truncated lines are present in the
    blocks, allowing for searching per-line-matching contents.
    A tuple with the number of newlines and the block is yielded on each
    iteration.

    The default block_size is 4096, which is equal to the filesystem block
    size.
    """
    remainder = ""
    while True:
        block = fp.read(block_size)
        if block == "":  # EOF
            # The last line may not have a terminating newline character
            if remainder:
                yield 1, remainder
            return
        number_of_newlines = block.count("\n")
        if number_of_newlines == 0:
            # Use readline function so only one call is needed to complete the
            # block.
            block += fp.readline()
            number_of_newlines = 1
            block_end = len(block)
        else:
            block_end = block.rfind("\n") + 1  # + 1 to include the '\n'
        yield number_of_newlines, remainder + block[:block_end]
        # Store the remainder for the next iteration.
        remainder = block[block_end:]


class SearchFile:
    """
    Wrap file handler and provide a lazy line block iterator on it with caching.

    The class is a context manager with context being an open file handler:

    The `self.line_block_iterator()` method is a distinct context manager over
    the file line blocks, that can be called multiple times for the same open file handler
    due to line block caching.

    with SearchFile(fn, root):
        for line_count, block in f.line_block_iterator():
            # process block

        # start again, this time will read from cache:
        for line_count, block in f.line_block_iterator():
            # process block again
    """

    def __init__(self, path: Path):
        self.path: Path = path
        self.filename = path.name
        self.root = path.parent
        self._filehandle: Optional[TextIO] = None
        self._iterator: Optional[Iterator[Tuple[int, str]]] = None
        self._blocks: List[Tuple[int, str]] = []  # cache of read blocks with line count found in each block
        self._filesize: Optional[int] = None

    @property
    def filesize(self) -> Optional[int]:
        if self._filesize is None:
            try:
                self._filesize = os.path.getsize(self.path)
            except (IOError, OSError, ValueError, UnicodeDecodeError):
                logger.debug(f"Couldn't read file when checking filesize: {self.filename}")
                self._filesize = None
        return self._filesize

    def line_block_iterator(self) -> Iterator[Tuple[int, str]]:
        """
        Optimized file line iterator.

        Yields a tuple with the number of newlines and a chunk.

        Can be called multiple times for the same open file handler.

        Serves as a replacement for f.readlines() that is:
        - lazy
        - caches 4kb+ blocks
        - returns multiple lines concatenated with '\n' if found in block

        This way, we can compare whole blocks versus the search patterns, instead of individual lines,
        and each comparison comes with a lot of Python runtime overhead.

        First loops over the cache `self._blocks`, then tries to read more blocks from the file handler.
        """
        for count_and_block_tuple in self._blocks:
            yield count_and_block_tuple
        if self._filehandle is None:
            try:
                self._filehandle = io.open(self.path, "rt", encoding="utf-8")
            except Exception as e:
                if config.report_readerrors:
                    logger.debug(f"Couldn't read file when looking for output: {self.path}, {e}")
                raise
            self._iterator = file_line_block_iterator(self._filehandle)
        assert self._iterator is not None
        try:
            for count_and_block_tuple in self._iterator:
                self._blocks.append(count_and_block_tuple)
                yield count_and_block_tuple

        except UnicodeDecodeError as e:
            if config.report_readerrors:
                logger.debug(
                    f"Couldn't read file as a utf-8 text when looking for output: {self.path}, {e}. "
                    f"Usually because it's a binary file. But sometimes there are single non-unicode "
                    f"characters, so attempting reading while skipping such characters."
                )
        except Exception as e:
            if config.report_readerrors:
                logger.debug(f"Couldn't read file when looking for output: {self.path}, {e}")
            raise
        else:
            # When no lines are parsed, self.content_lines should be empty
            if not self._blocks and config.report_readerrors:
                logger.debug(f"No utf-8 lines were read from the file, skipping {self.path}")
            return  # No errors
        self._filehandle.close()
        self._filehandle = io.open(self.path, "rt", encoding="utf-8", errors="ignore")
        self._iterator = file_line_block_iterator(self._filehandle)
        try:
            if self._blocks:
                # Skip all the lines that were already read
                for _ in self._blocks:
                    next(self._iterator)
            for count_and_block_tuple in self._iterator:
                self._blocks.append(count_and_block_tuple)
                yield count_and_block_tuple
        except Exception as e:
            if config.report_readerrors:
                logger.debug(f"Still couldn't read the file, skipping: {self.path}, {e}")

        if not self._blocks and config.report_readerrors:
            logger.debug(f"No utf-8 lines were read from the file, skipping {self.path}")

    def line_iterator(self) -> Iterator[Tuple[int, str]]:
        total_line_count = 0
        for _line_count, line_block in self.line_block_iterator():
            for line in line_block.split("\n"):
                total_line_count += 1
                yield total_line_count, line

    def close(self):
        if self._filehandle:
            self._filehandle.close()
        self._iterator = None
        self._filehandle = None

    def closed(self):
        return bool(self._filehandle)

    def __enter__(self):
        return self

    def __exit__(self, exc_type, exc_val, exc_tb):
        self.close()

    def to_dict(self, sp_key: str) -> FileDict:
        return {"fn": self.filename, "root": str(self.root), "sp_key": sp_key}


def is_searching_in_source_dir(path: Path) -> bool:
    """
    Checks whether MultiQC is searching for files in the source code folder
    """
    multiqc_installation_dir_files = [
        "LICENSE",
        "CHANGELOG.md",
        "Dockerfile",
        "MANIFEST.in",
        ".gitmodules",
        "README.md",
        "pyproject.toml",
        ".gitignore",
    ]

    filenames = [f.name for f in path.iterdir() if f.is_file()]

    if len(filenames) > 0 and all([fn in filenames for fn in multiqc_installation_dir_files]):
        logger.error(f"Error: MultiQC is running in source code directory! {path}")
        logger.warning("Please see the docs for how to use MultiQC: https://docs.seqera.io/multiqc/#running-multiqc")
        return True
    else:
        return False


class SearchPattern(BaseModel):
    fn: Optional[str] = None
    fn_re: Optional[re.Pattern] = None
    contents: Set[str] = Field(default_factory=set)
    contents_re: Set[re.Pattern] = Field(default_factory=set)
    num_lines: Optional[int] = None
    shared: bool = False
    skip: bool = False
    max_filesize: Optional[int] = None
    exclude_fn: Set[str] = Field(default_factory=set)
    exclude_fn_re: Set[re.Pattern] = Field(default_factory=set)
    exclude_contents: Set[str] = Field(default_factory=set)
    exclude_contents_re: Set[re.Pattern] = Field(default_factory=set)

    @staticmethod
    def parse(d: Dict, key: str) -> Optional["SearchPattern"]:
        one_of_required = ["fn", "fn_re", "contents", "contents_re"]
        if not any(d.get(k) for k in one_of_required):
            msg = f"At least one of the keys must be specified in search pattern: {one_of_required}, got: '{key}': {d}"
            logger.error(msg)
            if config.strict:
                lint_errors.append(msg)
            return None

        # Convert the values that can be lists/sets or str into sets
        for k in ["contents", "contents_re", "exclude_fn", "exclude_fn_re", "exclude_contents", "exclude_contents_re"]:
            val = d.get(k, [])
            if val:
                strs = [val] if isinstance(val, str) else val
                d[k] = set(strs)

        # Convert patterns into regex objects
        for k in ["contents_re", "exclude_fn_re", "exclude_contents_re"]:
            strs = d.get(k, [])
            if strs:
                d[k] = {re.compile(s) for s in set(strs)}

        if "fn_re" in d:
            d["fn_re"] = re.compile(d["fn_re"])

        return SearchPattern(**d)


def prep_ordered_search_files_list(
    sp_keys: List[ModuleId],
) -> Tuple[List[Dict[ModuleId, List[SearchPattern]]], List[Path]]:
    """
    Prepare the searchfiles list in desired order, from easy to difficult;
    apply ignore_dirs and ignore_paths filters.
    """

    spatterns: List[Dict[ModuleId, List[SearchPattern]]] = [{}, {}, {}, {}, {}, {}, {}]
    searchfiles: List[Path] = []

    def _maybe_add_path_to_searchfiles(item: Path):
        """
        Branching logic to handle analysis paths (directories and files)
        Walks directory trees recursively calling pathlib's `path.iterdir()`.
        Guaranteed to work correctly with symlinks even on non-POSIX compliant filesystems.
        """
        if item.is_symlink() and config.ignore_symlinks:
            file_search_stats["skipped_symlinks"].add(item)
            return
        elif item.is_file():
            searchfiles.append(item)
        elif item.is_dir():
            # Skip directory if it matches ignore patterns
            d_matches = any(d for d in config.fn_ignore_dirs if item.match(d.rstrip(os.sep)))
            p_matches = any(p for p in config.fn_ignore_paths if item.match(p.rstrip(os.sep)))
            if d_matches or p_matches:
                file_search_stats["skipped_directory_fn_ignore_dirs"].add(item)
                return

            # Check not running in install directory
            if is_searching_in_source_dir(item):
                return

            for item in item.iterdir():
                _maybe_add_path_to_searchfiles(item)

    ignored_patterns = []
    skipped_patterns = []

    for key, sp_dicts in config.sp.items():
        mod_key = key.split("/", 1)[0]
        if mod_key.lower() not in [m.lower() for m in sp_keys]:
            ignored_patterns.append(key)
            continue
        if not isinstance(sp_dicts, list):
            sp_dicts = [sp_dicts]

        # Warn if we have any unrecognised search pattern keys
        expected_sp_keys = [k for k in SearchPattern.model_fields]
        unrecognised_keys = [y for x in sp_dicts for y in x.keys() if y not in expected_sp_keys]
        if len(unrecognised_keys) > 0:
            logger.warning(f"Unrecognised search pattern keys for '{key}': {', '.join(unrecognised_keys)}")

        sps: List[SearchPattern] = [v for v in [SearchPattern.parse(d, key) for d in sp_dicts] if v is not None]

        # Check if we are skipping this search key
        if any([x.skip for x in sps]):
            skipped_patterns.append(key)

        # Split search patterns according to speed of execution.
        if any([x for x in sps if x.contents_re]):
            if any([x for x in sps if x.num_lines is not None]):
                spatterns[4][key] = sps
            elif any([x for x in sps if x.max_filesize is not None]):
                spatterns[5][key] = sps
            else:
                spatterns[6][key] = sps
        elif any([x for x in sps if x.contents]):
            if any([x for x in sps if x.num_lines is not None]):
                spatterns[1][key] = sps
            elif any([x for x in sps if x.max_filesize is not None]):
                spatterns[2][key] = sps
            else:
                spatterns[3][key] = sps
        else:
            spatterns[0][key] = sps

    def _sort_by_key(_sps: Dict[ModuleId, List[SearchPattern]], _key: str) -> Dict[ModuleId, List[SearchPattern]]:
        """Sort search patterns dict by key like num_lines or max_filesize."""

        def _sort_key(kv) -> int:
            _, __sps = kv
            # Since modules can have multiple search patterns, we sort by the slowest one:
            return max([getattr(sp, _key) or 0 for sp in __sps])

        return dict(sorted(_sps.items(), key=_sort_key))

    # Sort patterns for faster access. File searches with fewer lines or
    # smaller file sizes go first.
    sorted_spatterns: List[Dict[ModuleId, List[SearchPattern]]] = [
        {},
        {},
        {},
        {},
        {},
        {},
        {},
    ]
    sorted_spatterns[0] = spatterns[0]  # Only filename matching
    sorted_spatterns[1] = _sort_by_key(spatterns[1], "num_lines")
    sorted_spatterns[2] = _sort_by_key(spatterns[2], "max_filesize")
    sorted_spatterns[3] = spatterns[3]
    sorted_spatterns[4] = _sort_by_key(spatterns[4], "num_lines")
    sorted_spatterns[5] = _sort_by_key(spatterns[5], "max_filesize")
    sorted_spatterns[6] = spatterns[6]
    spatterns = sorted_spatterns

    if len(ignored_patterns) > 0:
        logger.debug(
            f"Ignored {len(ignored_patterns)} search patterns that didn't match running modules"
            + (f": {ignored_patterns}" if len(ignored_patterns) < 10 else "")
        )

    if len(skipped_patterns) > 0:
        logger.info(f"Skipping {len(skipped_patterns)} file search patterns")
        logger.debug(f"Skipping search patterns: {', '.join(skipped_patterns)}")

    # Go through the analysis directories and get file list in searchfiles
    for path in analysis_files:
        _maybe_add_path_to_searchfiles(Path(path))

    return spatterns, searchfiles


def run_search_files(spatterns: List[Dict[ModuleId, List[SearchPattern]]], searchfiles: List[Path]):
    runtimes.sp = defaultdict()
    total_sp_starttime = time.time()

    def add_file(path: Path):
        """
        Function applied to each file found when walking the analysis
        directories. Runs through all search patterns and returns True
        if a match is found.
        """
        search_f = SearchFile(path)

        # Check that this is a file and not a pipe or anything weird
        if not path.is_file():
            file_search_stats["skipped_not_a_file"].add(path)
            return False

        if search_f.filesize is not None and search_f.filesize > config.log_filesize_limit:
            file_search_stats["skipped_filesize_limit"].add(path)
            return False

        # Use mimetypes to exclude binary files where possible
        if not re.match(r".+_mqc\.(png|jpg|jpeg|gif|webp|tiff)", search_f.filename) and config.ignore_images:
            (ftype, encoding) = mimetypes.guess_type(str(path))
            if encoding is not None and encoding != "gzip":
                return False
            if ftype is not None and ftype.startswith("image"):
                return False

        # Check if file is in ignore files
        is_ignore_file = False
        for ignore_pat in config.fn_ignore_files:
            if fnmatch.fnmatch(search_f.filename, ignore_pat):
                is_ignore_file = True

        # Test file for each search pattern
        file_matched = False
        with search_f:  # Ensure any open filehandles are closed.
            for patterns in spatterns:
                for module_id, sps in patterns.items():
                    start = time.time()
                    for sp in sps:
                        if search_file(sp, search_f, module_id, is_ignore_file):
                            # Check that we shouldn't exclude this file
                            if not exclude_file(sp, search_f):
                                # Looks good! Remember this file
                                if module_id not in files:
                                    files[module_id] = []
                                files[module_id].append(search_f.to_dict(sp_key=module_id))
                                file_search_stats[module_id] = file_search_stats.get(module_id, set()) | {path}
                                file_matched = True
                                # logger.debug(f"File {f.path} matched {module_id}")
                            # Don't keep searching this file for other modules
                            if not sp.shared and module_id not in config.filesearch_file_shared:
                                runtimes.sp[module_id] = runtimes.sp.get(module_id, 0) + (time.time() - start)
                                return True
                            # Don't look at other patterns for this module
                            break
                    runtimes.sp[module_id] = runtimes.sp.get(module_id, 0) + (time.time() - start)
        return file_matched

    def update_fn(_, sf: Path):
        if not add_file(sf):
            file_search_stats["skipped_no_match"].add(sf)

    iterate_using_progress_bar(
        items=searchfiles,
        update_fn=update_fn,
        desc="searching",
    )

    runtimes.total_sp = time.time() - total_sp_starttime
    if config.profile_runtime:
        logger.info(f"Profile-runtime: Searching files took {runtimes.total_sp:.2f}s")

    # Debug log summary about what we skipped
    summaries: List[str] = []
    for key in sorted(file_search_stats, key=lambda x: file_search_stats[x], reverse=True):
        if "skipped_" in key and file_search_stats[key]:
            summaries.append(f"{key}: {len(file_search_stats[key])}")
    if summaries:
        logger.debug(f"Summary of files that were skipped by the search: |{'|, |'.join(summaries)}|")


def search_files(sp_keys: List[str]):
    """
    Go through all supplied search directories and assembly a master
    list of files to search. Then fire search functions for each file.
    """
    if not analysis_files:
        raise NoAnalysisFound("No analysis files found to search")

    spatterns, searchfiles = prep_ordered_search_files_list([ModuleId(k) for k in sp_keys])

    run_search_files(spatterns, searchfiles)


def search_file(
    pattern: SearchPattern,
    f: SearchFile,
    module_key: ModuleId,
    is_ignore_file: bool = False,
):
    """
    Function to search a single file for a single search pattern.
    """

    global file_search_stats

    # Search pattern specific filesize limit
    if pattern.max_filesize is not None and f.filesize:
        if f.filesize > pattern.max_filesize:
            file_search_stats["skipped_module_specific_max_filesize"].add(f.path)
            return False

    # Search by file name (glob)
    if pattern.fn is not None:
        if not fnmatch.fnmatch(f.filename, pattern.fn):
            return False

    # Search by file name (regex)
    if pattern.fn_re is not None:
        if not re.match(pattern.fn_re, f.filename):
            return False

    # If we only had fn and fn_re, can assume matching is done:
    if not pattern.contents and not pattern.contents_re:
        return True

    if is_ignore_file:
        # Ignore filenames are never searched for content.
        file_search_stats["skipped_ignore_pattern"].add(f.path)
        return False

    # Search by file contents
    num_lines = pattern.num_lines or config.filesearch_lines_limit

    total_lines = 0
    query_strings = pattern.contents
    query_re_patterns = pattern.contents_re
    match_strings: Set[str] = set()
    match_re_patterns: Set[re.Pattern] = set()

    try:
        for line_count, block in f.line_block_iterator():
            for q_string in query_strings:
                if q_string in block:
                    if total_lines + line_count > num_lines:
                        # We read more lines than requested and the match may
                        # be in a part of the file that shouldn't be read.
                        # Test how many lines preceed the match to see if there
                        # was overshoot.
                        s_index = block.index(q_string)
                        lines_including_match = block[:s_index].count("\n") + 1
                        if total_lines + lines_including_match <= num_lines:
                            match_strings.add(q_string)
                    else:
                        match_strings.add(q_string)
                    if len(match_strings) == len(query_strings):  # all strings matched
                        break
            for q_pattern in query_re_patterns:
                # Limit the number of lines to the amount of lines that should remain
                for line in block.splitlines(keepends=True)[: num_lines - total_lines]:
                    if q_pattern.match(line):
                        match_re_patterns.add(q_pattern)
                        if len(match_re_patterns) == len(query_re_patterns):  # all strings matched
                            break
            total_lines += line_count
            if total_lines >= num_lines:
                break
    except Exception:
        file_search_stats["skipped_file_contents_search_errors"].add(f.path)
        return False

    strings_match = not query_strings or len(match_strings) == len(query_strings)
    re_patterns_match = not query_re_patterns or len(match_re_patterns) == len(query_re_patterns)
    return strings_match and re_patterns_match


def exclude_file(sp, f: SearchFile):
    """
    Exclude discovered files if they match the special exclude_
    search pattern keys
    """

    # Search by file name (glob)
    for pat in sp.exclude_fn:
        if pat and fnmatch.fnmatch(f.filename, pat):
            return True

    # Search by file name (regex)
    for pat in sp.exclude_fn_re:
        if pat and re.match(pat, f.filename):
            return True

    # Search the contents of the file
    for num_lines, line_block in f.line_block_iterator():
        if sp.exclude_contents:
            for pat in sp.exclude_contents:
                if pat and pat in line_block:
                    return True
        if sp.exclude_contents_re:
            for pat in sp.exclude_contents_re:
                if pat and re.search(pat, line_block):
                    return True
    return False


def data_sources_tofile(data_dir: Path):
    fn = f"multiqc_sources.{config.data_format_extensions[config.data_format]}"
    with io.open(data_dir / fn, "w", encoding="utf-8") as f:
        if config.data_format == "json":
            json.dump(data_sources, f, indent=4, ensure_ascii=False)
        elif config.data_format == "yaml":
            # Unlike JSON, YAML represents defaultdicts as objects, so need to convert
            # them to normal dicts
            yaml.dump(replace_defaultdicts(data_sources), f, default_flow_style=False)
        else:
            lines = [["Module", "Section", "Sample Name", "Source"]]
            for mod in data_sources:
                for sec in data_sources[mod]:
                    for s_name, source in data_sources[mod][sec].items():
                        lines.append([mod, sec, s_name, source])
            body = "\n".join(["\t".join(line) for line in lines])
            print(body.encode("utf-8", "ignore").decode("utf-8"), file=f)


def dois_tofile(data_dir: Path, module_list: List["BaseMultiqcModule"]):
    """Find all DOIs listed in report sections and write to a file"""
    # Collect DOIs
    dois = {"MultiQC": ["10.1093/bioinformatics/btw354"]}
    for mod in module_list:
        if mod.doi is not None and mod.doi != "" and mod.doi != []:
            dois[mod.id] = mod.doi
    # Write to a file
    fn = f"multiqc_citations.{config.data_format_extensions[config.data_format]}"
    with open(data_dir / fn, "w") as f:
        if config.data_format == "json":
            json.dump(dois, f, indent=4, ensure_ascii=False)
        elif config.data_format == "yaml":
            # Unlike JSON, YAML represents defaultdicts as objects, so need to convert
            # them to normal dicts
            yaml.dump(replace_defaultdicts(dois), f, default_flow_style=False)
        else:
            body = ""
            for mod_name, dois_strings in dois.items():
                for doi_string in dois_strings:
                    body += f"{doi_string}{' ' * (50 - len(doi_string))} # {mod_name}\n"
            print(body.encode("utf-8", "ignore").decode("utf-8"), file=f)


def clean_htmlid(html_id: str) -> str:
    """
    Clean up an HTML ID to remove illegal characters.
    """
    # Trailing whitespace
    html_id_clean = html_id.strip()

    # Trailing underscores
    html_id_clean = html_id_clean.strip("_")

    # Must begin with a letter
    if re.match(r"^[a-zA-Z]", html_id_clean) is None:
        html_id_clean = f"mqc_{html_id_clean}"

    # Replace illegal characters
    html_id_clean = re.sub("[^a-zA-Z0-9_-]+", "_", html_id_clean)

    return html_id_clean


def save_htmlid(html_id: str, skiplint: bool = False, scope: Optional[str] = None) -> str:
    """Take a HTML ID, sanitise for HTML, check for duplicates and save.
    Returns sanitised, unique ID"""
    global html_ids_by_scope
    global lint_errors

    # Clean up the HTML ID
    html_id_clean = clean_htmlid(html_id)

    # Validate if linting
    modname = ""
    codeline = ""
    if config.strict and not skiplint:
        callstack = inspect.stack()
        for n in callstack:
            if "multiqc/modules/" in n[1] and "base_module.py" not in n[1]:
                callpath = n[1].split("multiqc/modules/", 1)[-1]
                modname = f">{callpath}< "
                code = n[4]
                if isinstance(code, str):
                    codeline = code[0].strip()
                break
        if html_id != html_id_clean:
            errmsg = f"LINT: {modname}HTML ID was not clean ('{html_id}' -> '{html_id_clean}') ## {codeline}"
            logger.error(errmsg)
            lint_errors.append(errmsg)

    # Check for duplicates
    i = 1
    html_id_base = html_id_clean
    while Anchor(html_id_clean) in html_ids_by_scope[scope]:
        if html_id_clean == "general_stats_table":
            raise ValueError("HTML ID 'general_stats_table' is reserved and cannot be used")
        html_id_clean = f"{html_id_base}-{i}"
        i += 1
        if config.strict and not skiplint:
            errmsg = f"LINT: {modname}HTML ID was a duplicate ({html_id_clean}) ## {codeline}"
            logger.error(errmsg)
            lint_errors.append(errmsg)

    # Remember and return
    html_ids_by_scope[scope].add(Anchor(html_id_clean))
    return html_id_clean


def compress_json(data):
    """
    Take a Python data object. Convert to JSON and compress using gzip.
    Represent in base64 format.
    """
    # Stream to an in-memory buffer rather than compressing the big string
    # at once. This saves memory.
    buffer = io.BytesIO()
    with gzip.open(buffer, "wt", encoding="utf-8", compresslevel=6) as gzip_buffer:
        # The compression level 6 gives 10% speed gain vs. 2% extra size, in contrast to default compresslevel=9
        dump_json(data, gzip_buffer)
    base64_bytes = base64.b64encode(buffer.getvalue())
    return base64_bytes.decode("ascii")


def write_data_file(
    data: Union[
        Mapping[str, Any],
        Sequence[Mapping[str, Any]],
        Sequence[Sequence[Any]],
    ],
    fn: str,
    sort_cols: bool = False,
    data_format: Optional[str] = None,
):
    """
    Write a data file to the report directory. Will do nothing
    :param: data - either: a 2D dict, first key sample name (row header),
        second key field (column header); a list of dicts; or a list of lists
    :param: fn - Desired filename. Directory will be prepended automatically.
    :param: sort_cols - Sort columns alphabetically
    :param: data_format - Output format. Defaults to config.data_format (usually tsv)
    :return: None
    """

    if not config.make_data_dir or config.filename == "stdout":
        return

    # Get data format from config
    if data_format is None:
        data_format = config.data_format

    body = None
    # Some metrics can't be coerced to tab-separated output, test and handle exceptions
    if data_format in ["tsv", "csv"]:
        sep = "\t" if data_format == "tsv" else ","
        # Attempt to reshape data to tsv
        # noinspection PyBroadException
        try:
            # Get all headers from the data, except if data is a dictionary (i.e. has >1 dimensions)
            header_set = set()
            headers = []
            rows = []

            for d in data.values() if isinstance(data, dict) else data:
                if not d or (isinstance(d, list) and isinstance(d[0], dict)):
                    continue
                if isinstance(d, dict):
                    for h in d.keys():
                        if h not in header_set:  # Use a set for fast membership checking.
                            header_set.add(h)
                            headers.append(h)
            if headers:
                if sort_cols:
                    headers = sorted(headers)
                headers_str = [str(item) for item in headers]
                if isinstance(data, dict):
                    # Add Sample header as a first element
                    headers_str.insert(0, "Sample")
                rows.append(sep.join(headers_str))

            # The rest of the rows
            for key, d in sorted(data.items()) if isinstance(data, dict) else enumerate(data):  # type: ignore
                # Make a list starting with the sample name, then each field in order of the header cols
                if headers:
                    assert isinstance(d, dict)
                    line = [str(d.get(h, "")) for h in headers]
                else:
                    line = [
                        str(item)
                        for item in (d.values() if isinstance(d, dict) else (d if isinstance(d, list) else [d]))
                    ]
                if isinstance(data, dict):
                    # Add Sample header as a first element
                    line.insert(0, str(key))
                rows.append(sep.join(line))
            body = "\n".join(rows)

        except Exception as e:
            if config.development:
                raise
            data_format = "yaml"
            logger.debug(f"{fn} could not be saved as tsv/csv, falling back to YAML. {e}")

    # Add relevant file extension to filename, save file.
    fn = f"{fn}.{config.data_format_extensions[data_format]}"
    fpath = data_tmp_dir() / fn
    assert data_tmp_dir() and data_tmp_dir().exists()
    with open(fpath, "w", encoding="utf-8", errors="ignore") as f:
        if data_format == "json":
            dump_json(data, f, indent=4, ensure_ascii=False)
        elif data_format == "yaml":
            yaml.dump(replace_defaultdicts(data), f, default_flow_style=False)
        elif body:
            # Default - tab separated output
            print(body.encode("utf-8", "ignore").decode("utf-8"), file=f)
    logger.debug(f"Wrote data file {fn}")


def multiqc_dump_json(data_dir: Path):
    """
    Export the parsed data in memory to a JSON file.
    Upload to MegaQC if requested.
    WARNING: May be depreciated and removed in future versions.
    """
    exported_data: Dict[str, Any] = dict()
    export_vars = {
        "report": [
            "multiqc_command",
            "data_sources",
            "general_stats_data",
            "general_stats_headers",
<<<<<<< HEAD
            "plot_input_data",
            "modules",
=======
            "multiqc_command",
            "plot_data",
>>>>>>> 9194fa9a
            "creation_date",
        ],
        "config": [
            "analysis_dir",
            "git_hash",
            "intro_text",
            "report_comment",
            "report_header_info",
            "script_path",
            "short_version",
            "subtitle",
            "title",
            "version",
            "output_dir",
        ],
    }
    for pymod, names in export_vars.items():
        for name in names:
            try:
                d = None
                if pymod == "config":
                    val: Any = getattr(config, name)
                    val = str(val) if isinstance(val, PosixPath) else val
                    if isinstance(val, list):
                        val = [str(el) if isinstance(el, PosixPath) else el for el in val]
                    d = {f"{pymod}_{name}": val}
                elif pymod == "report":
                    val = getattr(sys.modules[__name__], name)
                    if name == "general_stats_data":
                        # Flattening sample groups for export
                        flattened_sections: List[Dict[SampleName, Dict[ColumnKey, Optional[ValueT]]]] = []
                        section: Dict[SampleGroup, List[InputRow]]
                        for section in general_stats_data:
                            fl_sec: Dict[SampleName, Dict[ColumnKey, Optional[ValueT]]] = dict()
                            for _, rows in section.items():
                                if isinstance(rows, list):
                                    for row in rows:
                                        fl_sec[row.sample] = row.data
                                else:
                                    fl_sec = rows  # old format without grouping, in case if user plugins override it
                            flattened_sections.append(fl_sec)
                        val = flattened_sections
<<<<<<< HEAD
                    elif name == "modules":
                        val = [
                            {
                                "name": mod.name,
                                "anchor": mod.anchor,
                                "versions": {
                                    software_name: [version for _, version in versions_tuples]
                                    for software_name, versions_tuples in mod.versions.items()
                                },
                                "info": mod.info,
                                "intro": mod.intro,
                                "comment": mod.comment,
                                "sections": [s.__dict__ for s in mod.sections],
                            }
                            for mod in modules
                        ]
=======
>>>>>>> 9194fa9a
                    elif name == "creation_date":
                        val = creation_date.strftime("%Y-%m-%d, %H:%M %Z")
                    d = {f"{pymod}_{name}": val}
                if d:
                    with open(os.devnull, "wt") as f:
                        # Test that exporting to JSON works. Write to
                        # /dev/null so no memory is required.
                        dump_json(d, f, ensure_ascii=False)
                    exported_data.update(d)
            except (TypeError, KeyError, AttributeError) as e:
                logger.warning(f"Couldn't export data key '{pymod}.{name}': {e}")

    # Get the absolute paths of analysis directories
    config_analysis_dir_abs: List[str] = list()
    for config_analysis_dir in exported_data.get("config_analysis_dir", []):
        try:
            config_analysis_dir_abs.append(str(os.path.abspath(config_analysis_dir)))
        except Exception:
            pass
    exported_data["config_analysis_dir_abs"] = config_analysis_dir_abs

    # Write to file
    out_path = data_dir / "multiqc_data.json"
    if config.data_dump_file:
        with out_path.open("w") as f:
            dump_json(exported_data, f, indent=4, ensure_ascii=False)

    # Add raw data - but instead of all in one, write key by key to avoid loading all in memory
    if config.data_dump_file_write_raw or config.megaqc_url:
        try:
            # Instead of storing in exported_data, write directly to file
            with open(out_path, "rb+") as fh:
                # Move cursor to end of file
                fh.seek(0, 2)
                # Move back until we find the last }
                pos = fh.tell()
                while pos > 0:
                    pos -= 1
                    fh.seek(pos)
                    char = fh.read(1)
                    if char == b"}":
                        fh.seek(pos - 1)
                        fh.truncate()
                        break

            # Now append the new data
            with open(out_path, "a", encoding="utf-8") as fh:
                fh.write(',\n    "report_saved_raw_data": {\n')

                # Write each key's data individually
                for i, key in enumerate(saved_raw_data_keys):
                    if (json_path := data_dir / f"{key}.json").exists():
                        fh.write(f'        "{key}": ')
                        # Stream the contents of the individual JSON file
                        with open(json_path, "r", encoding="utf-8") as single_fh:
                            content = single_fh.read().strip()
                            # Indent the content
                            content = content.replace("\n", "\n        ")
                            # Write the content
                            fh.write(content)
                        # Add comma if not last item
                        if i < len(saved_raw_data_keys) - 1:
                            fh.write(",\n")
                        else:
                            fh.write("\n")

                        # Clean up individual JSON file if no longer needed
                        json_path.unlink()

                # Close the JSON object
                fh.write("    }\n")
                fh.write("}")
        except Exception as e:
            logger.warning(f"Couldn't write raw data to JSON file: {e}")

        if config.megaqc_url:
            megaqc.multiqc_api_post(out_path)


def get_all_sections() -> List[Section]:
    return [s for mod in modules for s in mod.sections if not mod.hidden]


def remove_tmp_dir():
    """
    Completely remove tmp dir
    """
    log_and_rich.remove_file_handler()
    rmtree_with_retries(tmp_dir.get_tmp_dir())
    tmp_dir.new_tmp_dir()


def reset_tmp_dir():
    """
    Re-create tmp dir
    """
    remove_tmp_dir()
    tmp_dir.get_tmp_dir()


def add_ai_summary():
    ai.add_ai_summary_to_report()<|MERGE_RESOLUTION|>--- conflicted
+++ resolved
@@ -46,12 +46,8 @@
 from multiqc.core.exceptions import NoAnalysisFound
 from multiqc.core.log_and_rich import iterate_using_progress_bar
 from multiqc.core.tmp_dir import data_tmp_dir
-<<<<<<< HEAD
 from multiqc.plots.plot import Plot
-=======
-from multiqc.plots.plotly.plot import Plot
-from multiqc.plots.plotly.violin import ViolinPlot
->>>>>>> 9194fa9a
+from multiqc.plots.violin import ViolinPlot
 from multiqc.plots.table_object import ColumnDict, InputRow, SampleName, ValueT
 from multiqc.types import Anchor, ColumnKey, FileDict, ModuleId, SampleGroup, Section
 from multiqc.utils import megaqc
@@ -1038,13 +1034,8 @@
             "data_sources",
             "general_stats_data",
             "general_stats_headers",
-<<<<<<< HEAD
-            "plot_input_data",
-            "modules",
-=======
             "multiqc_command",
             "plot_data",
->>>>>>> 9194fa9a
             "creation_date",
         ],
         "config": [
@@ -1087,7 +1078,6 @@
                                     fl_sec = rows  # old format without grouping, in case if user plugins override it
                             flattened_sections.append(fl_sec)
                         val = flattened_sections
-<<<<<<< HEAD
                     elif name == "modules":
                         val = [
                             {
@@ -1104,8 +1094,6 @@
                             }
                             for mod in modules
                         ]
-=======
->>>>>>> 9194fa9a
                     elif name == "creation_date":
                         val = creation_date.strftime("%Y-%m-%d, %H:%M %Z")
                     d = {f"{pymod}_{name}": val}

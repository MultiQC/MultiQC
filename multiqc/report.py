"""
MultiQC report module. Holds the output from each module. Available to subsequent
modules. Contains helper functions to generate markup for report.
"""

import base64
import dataclasses
import fnmatch
import gzip
import inspect
import io
import json
import logging
import mimetypes
import os
import re
import sys
import time
from collections import defaultdict
from datetime import datetime
from pathlib import Path, PosixPath
from typing import (
    Any,
    Dict,
    Iterator,
    List,
    Mapping,
    Optional,
    Sequence,
    Set,
    TextIO,
    Tuple,
    Union,
)

import pandas as pd
import yaml
from dotenv import load_dotenv
from pydantic import BaseModel, Field

from multiqc import config

# This does not cause circular imports because BaseMultiqcModule is used only in
# quoted type hints, and quoted type hints are lazily evaluated:
from multiqc.base_module import BaseMultiqcModule
from multiqc.core import ai, log_and_rich, tmp_dir
from multiqc.core.exceptions import NoAnalysisFound
from multiqc.core.log_and_rich import iterate_using_progress_bar
from multiqc.core.tmp_dir import data_tmp_dir
from multiqc.plots.plot import Plot
from multiqc.plots.table_object import ColumnDict, InputRow, SampleName, ValueT
from multiqc.plots.violin import ViolinPlot
<<<<<<< HEAD
from multiqc.types import Anchor, ColumnKey, FileDict, ModuleId, SampleGroup, Section, SectionKey
=======
from multiqc.types import Anchor, ColumnKey, FileDict, ModuleId, SampleGroup, Section
>>>>>>> 1f40bd4c
from multiqc.utils import megaqc
from multiqc.utils.util_functions import (
    dump_json,
    replace_defaultdicts,
    rmtree_with_retries,
)

load_dotenv()

logger = logging.getLogger(__name__)


@dataclasses.dataclass
class Runtimes:
    total: float = 0.0
    total_sp: float = 0.0
    total_mods: float = 0.0
    total_compression: float = 0.0
    sp: Dict[str, float] = dataclasses.field(default_factory=lambda: defaultdict())
    mods: Dict[str, float] = dataclasses.field(default_factory=lambda: defaultdict())


initialized = False
###########
### Below are uninitialised global variables for static typing
# Fields below are reset between interactive runs
multiqc_command: str
creation_date: datetime
top_modules: List[Dict[str, Dict[str, str]]]
module_order: List[Dict[str, Dict[str, Union[str, List[str]]]]]
modules: List["BaseMultiqcModule"]  # list of BaseMultiqcModule objects
general_stats_plot: Optional[ViolinPlot]
general_stats_html: str
lint_errors: List[str]
num_flat_plots: int
some_plots_are_deferred: bool
last_found_file: Optional[str]
runtimes: Runtimes
peak_memory_bytes_per_module: Dict[str, int]
diff_memory_bytes_per_module: Dict[str, int]
report_uuid: str

# File search state - also reset between interactive runs
analysis_files: List[str]  # input files to search
files: Dict[ModuleId, List[FileDict]]  # files found by each module
file_search_stats: Dict[str, Set[Path]]

# AI stuff, set dynamically in ai.py to be used in content.html and ai.js
ai_global_summary: str = ""
ai_global_detailed_analysis: str = ""
ai_thread_id: str = ""
ai_provider_id: str = ""
ai_provider_title: str = ""
ai_model: str = ""
ai_model_resolved: str = ""
ai_report_metadata_base64: str = ""  # to copy/generate AI summaries from the report JS runtime
ai_extra_query_options_base64: str = ""
sample_names: List[SampleName] = []  # all sample names in the report to construct ai_pseudonym_map
ai_pseudonym_map: Dict[str, str] = {}
ai_pseudonym_map_base64: str = ""

# Following fields are preserved between interactive runs
data_sources: Dict[str, Dict[str, Dict[str, Any]]]
html_ids_by_scope: Dict[Optional[str], Set[Anchor]] = defaultdict(set)

# relative paths to parquet files to combine data from previous runs
plot_input_data: Dict[Anchor, str] = dict()
# plot objects to retried when plots are rendered, for ai, and for interactive use
plot_by_id: Dict[Anchor, Plot[Any, Any]] = dict()
# plot dumps to embed in html and load with js
plot_data: Dict[Anchor, Dict[str, Any]] = dict()

general_stats_data: Dict[SectionKey, Dict[SampleGroup, List[InputRow]]]
general_stats_headers: Dict[SectionKey, Dict[ColumnKey, ColumnDict]]
software_versions: Dict[str, Dict[str, List[str]]]  # map software tools to unique versions
plot_compressed_json: str
saved_raw_data_keys: List[str]  # to make sure write_data_file don't overwrite for repeated modules
saved_raw_data: Dict[str, Any] = dict()  # only populated if preserve_module_raw_data is enabled


def reset():
    # Set up global variables shared across modules. Inside a function so that the global
    # vars are reset if MultiQC is run more than once within a single session / environment.
    global initialized

    global multiqc_command
    global creation_date
    global top_modules
    global module_order
    global analysis_files
    global modules
    global general_stats_plot
    global general_stats_html
    global lint_errors
    global num_flat_plots
    global some_plots_are_deferred
    global last_found_file
    global runtimes
    global peak_memory_bytes_per_module
    global diff_memory_bytes_per_module
    global file_search_stats
    global files
    global report_uuid

    global data_sources
    global html_ids_by_scope
    global plot_data
    global plot_by_id
    global plot_input_data
    global general_stats_data
    global general_stats_headers
    global software_versions
    global plot_compressed_json
    global saved_raw_data_keys
    global saved_raw_data

    global ai_global_summary
    global ai_global_detailed_analysis
    global ai_thread_id
    global ai_provider_id
    global ai_provider_title
    global ai_model
    global ai_model_resolved
    global ai_report_metadata_base64
    global ai_extra_query_options_base64
    global sample_names
    global ai_pseudonym_map
    global ai_pseudonym_map_base64

    # Create new temporary directory for module data exports
    initialized = True

    multiqc_command = ""
    creation_date = datetime.now().astimezone()
    top_modules = []
    module_order = []
    modules = []
    general_stats_plot = None
    general_stats_html = ""
    lint_errors = []
    num_flat_plots = 0
    some_plots_are_deferred = False
    last_found_file = None
    runtimes = Runtimes()
    peak_memory_bytes_per_module = dict()
    diff_memory_bytes_per_module = dict()
    report_uuid = ""

    reset_file_search()

    ai_global_summary = ""
    ai_global_detailed_analysis = ""
    ai_thread_id = ""
    ai_provider_id = ""
    ai_provider_title = ""
    ai_model = ""
    ai_model_resolved = ""
    ai_report_metadata_base64 = ""
    ai_extra_query_options_base64 = ""
    sample_names = []
    ai_pseudonym_map = {}
    ai_pseudonym_map_base64 = ""
    data_sources = defaultdict(lambda: defaultdict(lambda: defaultdict()))
    html_ids_by_scope = defaultdict(set)
    plot_data = dict()
    plot_by_id = dict()
    plot_input_data = dict()
    general_stats_data = dict()
    general_stats_headers = dict()
    software_versions = defaultdict(lambda: defaultdict(list))
    plot_compressed_json = ""
    saved_raw_data_keys = []
    saved_raw_data = dict()

    tmp_dir.new_tmp_dir()


def reset_file_search():
    """
    Reset the file search session. Useful in interactive session to call in the end
    of parse_logs(), so the next run is not affected by the previous one.
    """
    global analysis_files
    global files
    global file_search_stats
    analysis_files = []
    files = dict()  # Discovered files for each search key
    file_search_stats = {
        "skipped_symlinks": set(),
        "skipped_not_a_file": set(),
        "skipped_ignore_pattern": set(),
        "skipped_filesize_limit": set(),
        "skipped_module_specific_max_filesize": set(),
        "skipped_no_match": set(),
        "skipped_directory_fn_ignore_dirs": set(),
        "skipped_file_contents_search_errors": set(),
    }


reset()


def file_line_block_iterator(fp: TextIO, block_size: int = 4096) -> Iterator[Tuple[int, str]]:
    """
    Iterate over fileblocks that only contain complete lines. The last
    character of each block is always '\n' unless it is the last line and no
    terminating newline was present. No truncated lines are present in the
    blocks, allowing for searching per-line-matching contents.
    A tuple with the number of newlines and the block is yielded on each
    iteration.

    The default block_size is 4096, which is equal to the filesystem block
    size.
    """
    remainder = ""
    while True:
        block = fp.read(block_size)
        if block == "":  # EOF
            # The last line may not have a terminating newline character
            if remainder:
                yield 1, remainder
            return
        number_of_newlines = block.count("\n")
        if number_of_newlines == 0:
            # Use readline function so only one call is needed to complete the
            # block.
            block += fp.readline()
            number_of_newlines = 1
            block_end = len(block)
        else:
            block_end = block.rfind("\n") + 1  # + 1 to include the '\n'
        yield number_of_newlines, remainder + block[:block_end]
        # Store the remainder for the next iteration.
        remainder = block[block_end:]


class SearchFile:
    """
    Wrap file handler and provide a lazy line block iterator on it with caching.

    The class is a context manager with context being an open file handler:

    The `self.line_block_iterator()` method is a distinct context manager over
    the file line blocks, that can be called multiple times for the same open file handler
    due to line block caching.

    with SearchFile(fn, root):
        for line_count, block in f.line_block_iterator():
            # process block

        # start again, this time will read from cache:
        for line_count, block in f.line_block_iterator():
            # process block again
    """

    def __init__(self, path: Path):
        self.path: Path = path
        self.filename = path.name
        self.root = path.parent
        self._filehandle: Optional[TextIO] = None
        self._iterator: Optional[Iterator[Tuple[int, str]]] = None
        self._blocks: List[Tuple[int, str]] = []  # cache of read blocks with line count found in each block
        self._filesize: Optional[int] = None

    @property
    def filesize(self) -> Optional[int]:
        if self._filesize is None:
            try:
                self._filesize = os.path.getsize(self.path)
            except (IOError, OSError, ValueError, UnicodeDecodeError):
                logger.debug(f"Couldn't read file when checking filesize: {self.filename}")
                self._filesize = None
        return self._filesize

    def line_block_iterator(self) -> Iterator[Tuple[int, str]]:
        """
        Optimized file line iterator.

        Yields a tuple with the number of newlines and a chunk.

        Can be called multiple times for the same open file handler.

        Serves as a replacement for f.readlines() that is:
        - lazy
        - caches 4kb+ blocks
        - returns multiple lines concatenated with '\n' if found in block

        This way, we can compare whole blocks versus the search patterns, instead of individual lines,
        and each comparison comes with a lot of Python runtime overhead.

        First loops over the cache `self._blocks`, then tries to read more blocks from the file handler.
        """
        for count_and_block_tuple in self._blocks:
            yield count_and_block_tuple
        if self._filehandle is None:
            try:
                self._filehandle = io.open(self.path, "rt", encoding="utf-8")
            except Exception as e:
                if config.report_readerrors:
                    logger.debug(f"Couldn't read file when looking for output: {self.path}, {e}")
                raise
            self._iterator = file_line_block_iterator(self._filehandle)
        assert self._iterator is not None
        try:
            for count_and_block_tuple in self._iterator:
                self._blocks.append(count_and_block_tuple)
                yield count_and_block_tuple

        except UnicodeDecodeError as e:
            if config.report_readerrors:
                logger.debug(
                    f"Couldn't read file as a utf-8 text when looking for output: {self.path}, {e}. "
                    f"Usually because it's a binary file. But sometimes there are single non-unicode "
                    f"characters, so attempting reading while skipping such characters."
                )
        except Exception as e:
            if config.report_readerrors:
                logger.debug(f"Couldn't read file when looking for output: {self.path}, {e}")
            raise
        else:
            # When no lines are parsed, self.content_lines should be empty
            if not self._blocks and config.report_readerrors:
                logger.debug(f"No utf-8 lines were read from the file, skipping {self.path}")
            return  # No errors
        self._filehandle.close()
        self._filehandle = io.open(self.path, "rt", encoding="utf-8", errors="ignore")
        self._iterator = file_line_block_iterator(self._filehandle)
        try:
            if self._blocks:
                # Skip all the lines that were already read
                for _ in self._blocks:
                    next(self._iterator)
            for count_and_block_tuple in self._iterator:
                self._blocks.append(count_and_block_tuple)
                yield count_and_block_tuple
        except Exception as e:
            if config.report_readerrors:
                logger.debug(f"Still couldn't read the file, skipping: {self.path}, {e}")

        if not self._blocks and config.report_readerrors:
            logger.debug(f"No utf-8 lines were read from the file, skipping {self.path}")

    def line_iterator(self) -> Iterator[Tuple[int, str]]:
        total_line_count = 0
        for _line_count, line_block in self.line_block_iterator():
            for line in line_block.split("\n"):
                total_line_count += 1
                yield total_line_count, line

    def close(self):
        if self._filehandle:
            self._filehandle.close()
        self._iterator = None
        self._filehandle = None

    def closed(self):
        return bool(self._filehandle)

    def __enter__(self):
        return self

    def __exit__(self, exc_type, exc_val, exc_tb):
        self.close()

    def to_dict(self, sp_key: str) -> FileDict:
        return {"fn": self.filename, "root": str(self.root), "sp_key": sp_key}


def is_searching_in_source_dir(path: Path) -> bool:
    """
    Checks whether MultiQC is searching for files in the source code folder
    """
    multiqc_installation_dir_files = [
        "LICENSE",
        "CHANGELOG.md",
        "Dockerfile",
        "MANIFEST.in",
        ".gitmodules",
        "README.md",
        "pyproject.toml",
        ".gitignore",
    ]

    filenames = [f.name for f in path.iterdir() if f.is_file()]

    if len(filenames) > 0 and all([fn in filenames for fn in multiqc_installation_dir_files]):
        logger.error(f"Error: MultiQC is running in source code directory! {path}")
        logger.warning("Please see the docs for how to use MultiQC: https://docs.seqera.io/multiqc/#running-multiqc")
        return True
    else:
        return False


class SearchPattern(BaseModel):
    fn: Optional[str] = None
    fn_re: Optional[re.Pattern] = None
    contents: Set[str] = Field(default_factory=set)
    contents_re: Set[re.Pattern] = Field(default_factory=set)
    num_lines: Optional[int] = None
    shared: bool = False
    skip: bool = False
    max_filesize: Optional[int] = None
    exclude_fn: Set[str] = Field(default_factory=set)
    exclude_fn_re: Set[re.Pattern] = Field(default_factory=set)
    exclude_contents: Set[str] = Field(default_factory=set)
    exclude_contents_re: Set[re.Pattern] = Field(default_factory=set)

    @staticmethod
    def parse(d: Dict, key: str) -> Optional["SearchPattern"]:
        one_of_required = ["fn", "fn_re", "contents", "contents_re"]
        if not any(d.get(k) for k in one_of_required):
            msg = f"At least one of the keys must be specified in search pattern: {one_of_required}, got: '{key}': {d}"
            logger.error(msg)
            if config.strict:
                lint_errors.append(msg)
            return None

        # Convert the values that can be lists/sets or str into sets
        for k in ["contents", "contents_re", "exclude_fn", "exclude_fn_re", "exclude_contents", "exclude_contents_re"]:
            val = d.get(k, [])
            if val:
                strs = [val] if isinstance(val, str) else val
                d[k] = set(strs)

        # Convert patterns into regex objects
        for k in ["contents_re", "exclude_fn_re", "exclude_contents_re"]:
            strs = d.get(k, [])
            if strs:
                d[k] = {re.compile(s) for s in set(strs)}

        if "fn_re" in d:
            d["fn_re"] = re.compile(d["fn_re"])

        return SearchPattern(**d)


def prep_ordered_search_files_list(
    sp_keys: List[ModuleId],
) -> Tuple[List[Dict[ModuleId, List[SearchPattern]]], List[Path]]:
    """
    Prepare the searchfiles list in desired order, from easy to difficult;
    apply ignore_dirs and ignore_paths filters.
    """

    spatterns: List[Dict[ModuleId, List[SearchPattern]]] = [{}, {}, {}, {}, {}, {}, {}]
    searchfiles: List[Path] = []

    def _maybe_add_path_to_searchfiles(item: Path):
        """
        Branching logic to handle analysis paths (directories and files)
        Walks directory trees recursively calling pathlib's `path.iterdir()`.
        Guaranteed to work correctly with symlinks even on non-POSIX compliant filesystems.
        """
        if item.is_symlink() and config.ignore_symlinks:
            file_search_stats["skipped_symlinks"].add(item)
            return
        elif item.is_file():
            searchfiles.append(item)
        elif item.is_dir():
            # Skip directory if it matches ignore patterns
            d_matches = any(d for d in config.fn_ignore_dirs if item.match(d.rstrip(os.sep)))
            p_matches = any(p for p in config.fn_ignore_paths if item.match(p.rstrip(os.sep)))
            if d_matches or p_matches:
                file_search_stats["skipped_directory_fn_ignore_dirs"].add(item)
                return

            # Check not running in install directory
            if is_searching_in_source_dir(item):
                return

            for item in item.iterdir():
                _maybe_add_path_to_searchfiles(item)

    ignored_patterns = []
    skipped_patterns = []

    for key, sp_dicts in config.sp.items():
        mod_key = key.split("/", 1)[0]
        if mod_key.lower() not in [m.lower() for m in sp_keys]:
            ignored_patterns.append(key)
            continue
        if not isinstance(sp_dicts, list):
            sp_dicts = [sp_dicts]

        # Warn if we have any unrecognised search pattern keys
        expected_sp_keys = [k for k in SearchPattern.model_fields]
        unrecognised_keys = [y for x in sp_dicts for y in x.keys() if y not in expected_sp_keys]
        if len(unrecognised_keys) > 0:
            logger.warning(f"Unrecognised search pattern keys for '{key}': {', '.join(unrecognised_keys)}")

        sps: List[SearchPattern] = [v for v in [SearchPattern.parse(d, key) for d in sp_dicts] if v is not None]

        # Check if we are skipping this search key
        if any([x.skip for x in sps]):
            skipped_patterns.append(key)

        # Split search patterns according to speed of execution.
        if any([x for x in sps if x.contents_re]):
            if any([x for x in sps if x.num_lines is not None]):
                spatterns[4][key] = sps
            elif any([x for x in sps if x.max_filesize is not None]):
                spatterns[5][key] = sps
            else:
                spatterns[6][key] = sps
        elif any([x for x in sps if x.contents]):
            if any([x for x in sps if x.num_lines is not None]):
                spatterns[1][key] = sps
            elif any([x for x in sps if x.max_filesize is not None]):
                spatterns[2][key] = sps
            else:
                spatterns[3][key] = sps
        else:
            spatterns[0][key] = sps

    def _sort_by_key(_sps: Dict[ModuleId, List[SearchPattern]], _key: str) -> Dict[ModuleId, List[SearchPattern]]:
        """Sort search patterns dict by key like num_lines or max_filesize."""

        def _sort_key(kv) -> int:
            _, __sps = kv
            # Since modules can have multiple search patterns, we sort by the slowest one:
            return max([getattr(sp, _key) or 0 for sp in __sps])

        return dict(sorted(_sps.items(), key=_sort_key))

    # Sort patterns for faster access. File searches with fewer lines or
    # smaller file sizes go first.
    sorted_spatterns: List[Dict[ModuleId, List[SearchPattern]]] = [
        {},
        {},
        {},
        {},
        {},
        {},
        {},
    ]
    sorted_spatterns[0] = spatterns[0]  # Only filename matching
    sorted_spatterns[1] = _sort_by_key(spatterns[1], "num_lines")
    sorted_spatterns[2] = _sort_by_key(spatterns[2], "max_filesize")
    sorted_spatterns[3] = spatterns[3]
    sorted_spatterns[4] = _sort_by_key(spatterns[4], "num_lines")
    sorted_spatterns[5] = _sort_by_key(spatterns[5], "max_filesize")
    sorted_spatterns[6] = spatterns[6]
    spatterns = sorted_spatterns

    if len(ignored_patterns) > 0:
        logger.debug(
            f"Ignored {len(ignored_patterns)} search patterns that didn't match running modules"
            + (f": {ignored_patterns}" if len(ignored_patterns) < 10 else "")
        )

    if len(skipped_patterns) > 0:
        logger.info(f"Skipping {len(skipped_patterns)} file search patterns")
        logger.debug(f"Skipping search patterns: {', '.join(skipped_patterns)}")

    # Go through the analysis directories and get file list in searchfiles
    for path in analysis_files:
        _maybe_add_path_to_searchfiles(Path(path))

    return spatterns, searchfiles


def run_search_files(spatterns: List[Dict[ModuleId, List[SearchPattern]]], searchfiles: List[Path]):
    runtimes.sp = defaultdict()
    total_sp_starttime = time.time()

    def add_file(path: Path):
        """
        Function applied to each file found when walking the analysis
        directories. Runs through all search patterns and returns True
        if a match is found.
        """
        search_f = SearchFile(path)

        # Check that this is a file and not a pipe or anything weird
        if not path.is_file():
            file_search_stats["skipped_not_a_file"].add(path)
            return False

        if search_f.filesize is not None and search_f.filesize > config.log_filesize_limit:
            file_search_stats["skipped_filesize_limit"].add(path)
            return False

        # Use mimetypes to exclude binary files where possible
        if not re.match(r".+_mqc\.(png|jpg|jpeg|gif|webp|tiff)", search_f.filename) and config.ignore_images:
            (ftype, encoding) = mimetypes.guess_type(str(path))
            if encoding is not None and encoding != "gzip":
                return False
            if ftype is not None and ftype.startswith("image"):
                return False

        # Check if file is in ignore files
        is_ignore_file = False
        for ignore_pat in config.fn_ignore_files:
            if fnmatch.fnmatch(search_f.filename, ignore_pat):
                is_ignore_file = True

        # Test file for each search pattern
        file_matched = False
        with search_f:  # Ensure any open filehandles are closed.
            for patterns in spatterns:
                for module_id, sps in patterns.items():
                    start = time.time()
                    for sp in sps:
                        if search_file(sp, search_f, module_id, is_ignore_file):
                            # Check that we shouldn't exclude this file
                            if not exclude_file(sp, search_f):
                                # Looks good! Remember this file
                                if module_id not in files:
                                    files[module_id] = []
                                files[module_id].append(search_f.to_dict(sp_key=module_id))
                                file_search_stats[module_id] = file_search_stats.get(module_id, set()) | {path}
                                file_matched = True
                                # logger.debug(f"File {f.path} matched {module_id}")
                            # Don't keep searching this file for other modules
                            if not sp.shared and module_id not in config.filesearch_file_shared:
                                runtimes.sp[module_id] = runtimes.sp.get(module_id, 0) + (time.time() - start)
                                return True
                            # Don't look at other patterns for this module
                            break
                    runtimes.sp[module_id] = runtimes.sp.get(module_id, 0) + (time.time() - start)
        return file_matched

    def update_fn(_, sf: Path):
        if not add_file(sf):
            file_search_stats["skipped_no_match"].add(sf)

    iterate_using_progress_bar(
        items=searchfiles,
        update_fn=update_fn,
        desc="searching",
    )

    runtimes.total_sp = time.time() - total_sp_starttime
    if config.profile_runtime:
        logger.info(f"Profile-runtime: Searching files took {runtimes.total_sp:.2f}s")

    # Debug log summary about what we skipped
    summaries: List[str] = []
    for key in sorted(file_search_stats, key=lambda x: file_search_stats[x], reverse=True):
        if "skipped_" in key and file_search_stats[key]:
            summaries.append(f"{key}: {len(file_search_stats[key])}")
    if summaries:
        logger.debug(f"Summary of files that were skipped by the search: |{'|, |'.join(summaries)}|")


def search_files(sp_keys: List[str]):
    """
    Go through all supplied search directories and assembly a master
    list of files to search. Then fire search functions for each file.
    """
    if not analysis_files:
        raise NoAnalysisFound("No analysis files found to search")

    spatterns, searchfiles = prep_ordered_search_files_list([ModuleId(k) for k in sp_keys])

    run_search_files(spatterns, searchfiles)


def search_file(
    pattern: SearchPattern,
    f: SearchFile,
    module_key: ModuleId,
    is_ignore_file: bool = False,
):
    """
    Function to search a single file for a single search pattern.
    """

    global file_search_stats

    # Search pattern specific filesize limit
    if pattern.max_filesize is not None and f.filesize:
        if f.filesize > pattern.max_filesize:
            file_search_stats["skipped_module_specific_max_filesize"].add(f.path)
            return False

    # Search by file name (glob)
    if pattern.fn is not None:
        if not fnmatch.fnmatch(f.filename, pattern.fn):
            return False

    # Search by file name (regex)
    if pattern.fn_re is not None:
        if not re.match(pattern.fn_re, f.filename):
            return False

    # If we only had fn and fn_re, can assume matching is done:
    if not pattern.contents and not pattern.contents_re:
        return True

    if is_ignore_file:
        # Ignore filenames are never searched for content.
        file_search_stats["skipped_ignore_pattern"].add(f.path)
        return False

    # Search by file contents
    num_lines = pattern.num_lines or config.filesearch_lines_limit

    total_lines = 0
    query_strings = pattern.contents
    query_re_patterns = pattern.contents_re
    match_strings: Set[str] = set()
    match_re_patterns: Set[re.Pattern] = set()

    try:
        for line_count, block in f.line_block_iterator():
            for q_string in query_strings:
                if q_string in block:
                    if total_lines + line_count > num_lines:
                        # We read more lines than requested and the match may
                        # be in a part of the file that shouldn't be read.
                        # Test how many lines preceed the match to see if there
                        # was overshoot.
                        s_index = block.index(q_string)
                        lines_including_match = block[:s_index].count("\n") + 1
                        if total_lines + lines_including_match <= num_lines:
                            match_strings.add(q_string)
                    else:
                        match_strings.add(q_string)
                    if len(match_strings) == len(query_strings):  # all strings matched
                        break
            for q_pattern in query_re_patterns:
                # Limit the number of lines to the amount of lines that should remain
                for line in block.splitlines(keepends=True)[: num_lines - total_lines]:
                    if q_pattern.match(line):
                        match_re_patterns.add(q_pattern)
                        if len(match_re_patterns) == len(query_re_patterns):  # all strings matched
                            break
            total_lines += line_count
            if total_lines >= num_lines:
                break
    except Exception:
        file_search_stats["skipped_file_contents_search_errors"].add(f.path)
        return False

    strings_match = not query_strings or len(match_strings) == len(query_strings)
    re_patterns_match = not query_re_patterns or len(match_re_patterns) == len(query_re_patterns)
    return strings_match and re_patterns_match


def exclude_file(sp, f: SearchFile):
    """
    Exclude discovered files if they match the special exclude_
    search pattern keys
    """

    # Search by file name (glob)
    for pat in sp.exclude_fn:
        if pat and fnmatch.fnmatch(f.filename, pat):
            return True

    # Search by file name (regex)
    for pat in sp.exclude_fn_re:
        if pat and re.match(pat, f.filename):
            return True

    # Search the contents of the file
    for num_lines, line_block in f.line_block_iterator():
        if sp.exclude_contents:
            for pat in sp.exclude_contents:
                if pat and pat in line_block:
                    return True
        if sp.exclude_contents_re:
            for pat in sp.exclude_contents_re:
                if pat and re.search(pat, line_block):
                    return True
    return False


def data_sources_tofile(data_dir: Path):
    fn = f"multiqc_sources.{config.data_format_extensions[config.data_format]}"
    with io.open(data_dir / fn, "w", encoding="utf-8") as f:
        if config.data_format == "json":
            json.dump(data_sources, f, indent=4, ensure_ascii=False)
        elif config.data_format == "yaml":
            # Unlike JSON, YAML represents defaultdicts as objects, so need to convert
            # them to normal dicts
            yaml.dump(replace_defaultdicts(data_sources), f, default_flow_style=False)
        else:
            lines = [["Module", "Section", "Sample Name", "Source"]]
            for mod in data_sources:
                for sec in data_sources[mod]:
                    for s_name, source in data_sources[mod][sec].items():
                        lines.append([mod, sec, s_name, source])
            body = "\n".join(["\t".join(line) for line in lines])
            print(body.encode("utf-8", "ignore").decode("utf-8"), file=f)


def dois_tofile(data_dir: Path, module_list: List["BaseMultiqcModule"]):
    """Find all DOIs listed in report sections and write to a file"""
    # Collect DOIs
    dois = {"MultiQC": ["10.1093/bioinformatics/btw354"]}
    for mod in module_list:
        if mod.doi is not None and mod.doi != "" and mod.doi != []:
            dois[mod.id] = mod.doi
    # Write to a file
    fn = f"multiqc_citations.{config.data_format_extensions[config.data_format]}"
    with open(data_dir / fn, "w") as f:
        if config.data_format == "json":
            json.dump(dois, f, indent=4, ensure_ascii=False)
        elif config.data_format == "yaml":
            # Unlike JSON, YAML represents defaultdicts as objects, so need to convert
            # them to normal dicts
            yaml.dump(replace_defaultdicts(dois), f, default_flow_style=False)
        else:
            body = ""
            for mod_name, dois_strings in dois.items():
                for doi_string in dois_strings:
                    body += f"{doi_string}{' ' * (50 - len(doi_string))} # {mod_name}\n"
            print(body.encode("utf-8", "ignore").decode("utf-8"), file=f)


def clean_htmlid(html_id: str) -> str:
    """
    Clean up an HTML ID to remove illegal characters.
    """
    # Trailing whitespace
    html_id_clean = html_id.strip()

    # Trailing underscores
    html_id_clean = html_id_clean.strip("_")

    # Must begin with a letter
    if re.match(r"^[a-zA-Z]", html_id_clean) is None:
        html_id_clean = f"mqc_{html_id_clean}"

    # Replace illegal characters
    html_id_clean = re.sub("[^a-zA-Z0-9_-]+", "_", html_id_clean)

    return html_id_clean


def save_htmlid(html_id: str, skiplint: bool = False, scope: Optional[str] = None) -> str:
    """Take a HTML ID, sanitise for HTML, check for duplicates and save.
    Returns sanitised, unique ID"""
    global html_ids_by_scope
    global lint_errors

    # Clean up the HTML ID
    html_id_clean = clean_htmlid(html_id)

    # Validate if linting
    modname = ""
    codeline = ""
    if config.strict and not skiplint:
        callstack = inspect.stack()
        for n in callstack:
            if "multiqc/modules/" in n[1] and "base_module.py" not in n[1]:
                callpath = n[1].split("multiqc/modules/", 1)[-1]
                modname = f">{callpath}< "
                code = n[4]
                if isinstance(code, str):
                    codeline = code[0].strip()
                break
        if html_id != html_id_clean:
            errmsg = f"LINT: {modname}HTML ID was not clean ('{html_id}' -> '{html_id_clean}') ## {codeline}"
            logger.error(errmsg)
            lint_errors.append(errmsg)

    # Check for duplicates
    i = 1
    html_id_base = html_id_clean
    while Anchor(html_id_clean) in html_ids_by_scope[scope]:
        if html_id_clean == "general_stats_table":
            raise ValueError("HTML ID 'general_stats_table' is reserved and cannot be used")
        html_id_clean = f"{html_id_base}-{i}"
        i += 1
        if config.strict and not skiplint:
            errmsg = f"LINT: {modname}HTML ID was a duplicate ({html_id_clean}) ## {codeline}"
            logger.error(errmsg)
            lint_errors.append(errmsg)

    # Remember and return
    html_ids_by_scope[scope].add(Anchor(html_id_clean))
    return html_id_clean


def compress_json(data):
    """
    Take a Python data object. Convert to JSON and compress using gzip.
    Represent in base64 format.
    """
    # Stream to an in-memory buffer rather than compressing the big string
    # at once. This saves memory.
    buffer = io.BytesIO()
    with gzip.open(buffer, "wt", encoding="utf-8", compresslevel=6) as gzip_buffer:
        # The compression level 6 gives 10% speed gain vs. 2% extra size, in contrast to default compresslevel=9
        dump_json(data, gzip_buffer)
    base64_bytes = base64.b64encode(buffer.getvalue())
    return base64_bytes.decode("ascii")


def write_data_file(
    data: Union[
        Mapping[str, Any],
        Sequence[Mapping[str, Any]],
        Sequence[Sequence[Any]],
    ],
    fn: str,
    sort_cols: bool = False,
    data_format: Optional[str] = None,
):
    """
    Write a data file to the report directory. Will do nothing
    :param: data - either: a 2D dict, first key sample name (row header),
        second key field (column header); a list of dicts; or a list of lists
    :param: fn - Desired filename. Directory will be prepended automatically.
    :param: sort_cols - Sort columns alphabetically
    :param: data_format - Output format. Defaults to config.data_format (usually tsv)
    :return: None
    """

    if not config.make_data_dir or config.filename == "stdout":
        return

    # Get data format from config
    if data_format is None:
        data_format = config.data_format

    body = None
    # Some metrics can't be coerced to tab-separated output, test and handle exceptions
    if data_format in ["tsv", "csv"]:
        sep = "\t" if data_format == "tsv" else ","
        # Attempt to reshape data to tsv
        # noinspection PyBroadException
        try:
            # Get all headers from the data, except if data is a dictionary (i.e. has >1 dimensions)
            header_set = set()
            headers = []
            rows = []

            for d in data.values() if isinstance(data, dict) else data:
                if not d or (isinstance(d, list) and isinstance(d[0], dict)):
                    continue
                if isinstance(d, dict):
                    for h in d.keys():
                        if h not in header_set:  # Use a set for fast membership checking.
                            header_set.add(h)
                            headers.append(h)
            if headers:
                if sort_cols:
                    headers = sorted(headers)
                headers_str = [str(item) for item in headers]
                if isinstance(data, dict):
                    # Add Sample header as a first element
                    headers_str.insert(0, "Sample")
                rows.append(sep.join(headers_str))

            # The rest of the rows
            for key, d in sorted(data.items()) if isinstance(data, dict) else enumerate(data):  # type: ignore
                # Make a list starting with the sample name, then each field in order of the header cols
                if headers:
                    assert isinstance(d, dict)
                    line = [str(d.get(h, "")) for h in headers]
                else:
                    line = [
                        str(item)
                        for item in (d.values() if isinstance(d, dict) else (d if isinstance(d, list) else [d]))
                    ]
                if isinstance(data, dict):
                    # Add Sample header as a first element
                    line.insert(0, str(key))
                rows.append(sep.join(line))
            body = "\n".join(rows)

        except Exception as e:
            if config.development:
                raise
            data_format = "yaml"
            logger.debug(f"{fn} could not be saved as tsv/csv, falling back to YAML. {e}")

    # Add relevant file extension to filename, save file.
    fn = f"{fn}.{config.data_format_extensions[data_format]}"
    fpath = data_tmp_dir() / fn
    assert data_tmp_dir() and data_tmp_dir().exists()
    with open(fpath, "w", encoding="utf-8", errors="ignore") as f:
        if data_format == "json":
            dump_json(data, f, indent=4, ensure_ascii=False)
        elif data_format == "yaml":
            yaml.dump(replace_defaultdicts(data), f, default_flow_style=False)
        elif body:
            # Default - tab separated output
            print(body.encode("utf-8", "ignore").decode("utf-8"), file=f)
    logger.debug(f"Wrote data file {fn}")


def multiqc_dump_json(data_dir: Path):
    """
    Export the parsed data in memory to a JSON file.
    Upload to MegaQC if requested.
    WARNING: May be depreciated and removed in future versions.
    """
    exported_data: Dict[str, Any] = dict()
    export_vars = {
        "report": [
            "multiqc_command",
            "modules",
            "data_sources",
            "general_stats_data",
            "general_stats_headers",
            "creation_date",
            "plot_input_data",
            "plot_data",
        ],
        "config": [
            "analysis_dir",
            "git_hash",
            "intro_text",
            "report_comment",
            "report_header_info",
            "script_path",
            "short_version",
            "subtitle",
            "title",
            "version",
            "output_dir",
        ],
    }
    for pymod, names in export_vars.items():
        for name in names:
            try:
                d = None
                if pymod == "config":
                    val: Any = getattr(config, name)
                    val = str(val) if isinstance(val, PosixPath) else val
                    if isinstance(val, list):
                        val = [str(el) if isinstance(el, PosixPath) else el for el in val]
                    d = {f"{pymod}_{name}": val}
                elif pymod == "report":
                    val = getattr(sys.modules[__name__], name)
                    if name == "general_stats_data":
                        # Flattening sample groups for export
                        flattened_sections: Dict[SectionKey, Dict[SampleName, Dict[ColumnKey, Optional[ValueT]]]] = {}
                        for section_key, section in general_stats_data.items():
                            fl_sec: Dict[SampleName, Dict[ColumnKey, Optional[ValueT]]] = dict()
                            for _, rows in section.items():
                                if isinstance(rows, list):
                                    for row in rows:
                                        fl_sec[row.sample] = row.data
                                else:
                                    fl_sec = rows  # old format without grouping, in case if user plugins override it
                            flattened_sections[section_key] = fl_sec
                        val = flattened_sections
                    elif name == "modules":
                        val = [
                            {
                                "name": mod.name,
                                "anchor": mod.anchor,
                                "versions": {
                                    software_name: [version for _, version in versions_tuples]
                                    for software_name, versions_tuples in mod.versions.items()
                                },
                                "info": mod.info,
                                "intro": mod.intro,
                                "comment": mod.comment,
                                "sections": [s.__dict__ for s in mod.sections],
                            }
                            for mod in modules
                        ]
                    elif name == "creation_date":
                        try:
                            val = creation_date.strftime("%Y-%m-%d, %H:%M %Z")
                        except UnicodeEncodeError:
                            # Fall back to a format without timezone if we encounter encoding issues
                            val = creation_date.strftime("%Y-%m-%d, %H:%M")
                    d = {f"{pymod}_{name}": val}
                if d:
                    with open(os.devnull, "wt") as f:
                        # Test that exporting to JSON works. Write to
                        # /dev/null so no memory is required.
                        dump_json(d, f, ensure_ascii=False)
                    exported_data.update(d)
            except (TypeError, KeyError, AttributeError) as e:
                logger.warning(f"Couldn't export data key '{pymod}.{name}': {e}")

    # Get the absolute paths of analysis directories
    config_analysis_dir_abs: List[str] = list()
    for config_analysis_dir in exported_data.get("config_analysis_dir", []):
        try:
            config_analysis_dir_abs.append(str(os.path.abspath(config_analysis_dir)))
        except Exception:
            pass
    exported_data["config_analysis_dir_abs"] = config_analysis_dir_abs

    # Write to file
    out_path = data_dir / "multiqc_data.json"
    if config.data_dump_file:
        with out_path.open("w") as f:
            dump_json(exported_data, f, indent=4, ensure_ascii=False)

    # Add raw data - but instead of all in one, write key by key to avoid loading all in memory
    if config.data_dump_file_write_raw or config.megaqc_url:
        try:
            # Instead of storing in exported_data, write directly to file
            with open(out_path, "rb+") as fh:
                # Move cursor to end of file
                fh.seek(0, 2)
                # Move back until we find the last }
                pos = fh.tell()
                while pos > 0:
                    pos -= 1
                    fh.seek(pos)
                    char = fh.read(1)
                    if char == b"}":
                        fh.seek(pos - 1)
                        fh.truncate()
                        break

            # Now append the new data
            with open(out_path, "a", encoding="utf-8") as fh:
                fh.write(',\n    "report_saved_raw_data": {\n')

                # Write each key's data individually
                for i, key in enumerate(saved_raw_data_keys):
                    if (json_path := data_dir / f"{key}.json").exists():
                        fh.write(f'        "{key}": ')
                        # Stream the contents of the individual JSON file
                        with open(json_path, "r", encoding="utf-8") as single_fh:
                            content = single_fh.read().strip()
                            # Indent the content
                            content = content.replace("\n", "\n        ")
                            # Write the content
                            fh.write(content)
                        # Add comma if not last item
                        if i < len(saved_raw_data_keys) - 1:
                            fh.write(",\n")
                        else:
                            fh.write("\n")

                        # Clean up individual JSON file if no longer needed
                        json_path.unlink()

                # Close the JSON object
                fh.write("    }\n")
                fh.write("}")
        except Exception as e:
            logger.warning(f"Couldn't write raw data to JSON file: {e}")

        if config.megaqc_url:
            megaqc.multiqc_api_post(out_path)


def get_all_sections() -> List[Section]:
    return [s for mod in modules for s in mod.sections if not mod.hidden]


def remove_tmp_dir():
    """
    Completely remove tmp dir
    """
    log_and_rich.remove_file_handler()
    rmtree_with_retries(tmp_dir.get_tmp_dir())
    tmp_dir.new_tmp_dir()


def reset_tmp_dir():
    """
    Re-create tmp dir
    """
    remove_tmp_dir()
    tmp_dir.get_tmp_dir()


def add_ai_summary():
    ai.add_ai_summary_to_report()


def anonymize_sample_name(sample: str) -> str:
    """
    Anonymise sample name - sample can be any key in a plot, like SAMPLE1, SAMPLE1-SAMPLE2, etc.
    Method will attempt to replace SAMPLE1 exactly, and more complex cases with text-replace
    which can be inacurate.
    """
    if not config.ai_anonymize_samples or not ai_pseudonym_map:
        return sample

    # Exact match
    if SampleName(sample) in ai_pseudonym_map:
        return ai_pseudonym_map[SampleName(sample)]

    # Try replacing partial matches for cases like sample="SAMPLE1-SAMPLE2"
    # Start with the longest original name ro avoid situations when one sample is a prefix of another
    for original, pseudonym in sorted(ai_pseudonym_map.items(), key=lambda x: len(x[1]), reverse=True):
        if original in sample:
            sample = sample.replace(original, pseudonym)
    return sample<|MERGE_RESOLUTION|>--- conflicted
+++ resolved
@@ -50,11 +50,7 @@
 from multiqc.plots.plot import Plot
 from multiqc.plots.table_object import ColumnDict, InputRow, SampleName, ValueT
 from multiqc.plots.violin import ViolinPlot
-<<<<<<< HEAD
 from multiqc.types import Anchor, ColumnKey, FileDict, ModuleId, SampleGroup, Section, SectionKey
-=======
-from multiqc.types import Anchor, ColumnKey, FileDict, ModuleId, SampleGroup, Section
->>>>>>> 1f40bd4c
 from multiqc.utils import megaqc
 from multiqc.utils.util_functions import (
     dump_json,

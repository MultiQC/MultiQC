"""
MultiQC report module. Holds the output from each module. Available to subsequent
modules. Contains helper functions to generate markup for report.
"""

import base64
import dataclasses
import fnmatch
import gzip
import inspect
import io
import json
import logging
import mimetypes
import os
import re
import sys
import time
from collections import defaultdict
from pathlib import Path, PosixPath
from typing import (
    Any,
    Dict,
    Iterator,
    List,
    Mapping,
    Optional,
    Sequence,
    Set,
    TextIO,
    Tuple,
    Union,
)

from dotenv import load_dotenv
import yaml
from pydantic import BaseModel, Field

from multiqc import config

# This does not cause circular imports because BaseMultiqcModule is used only in
# quoted type hints, and quoted type hints are lazily evaluated:
from multiqc.base_module import BaseMultiqcModule
from multiqc.core import log_and_rich, tmp_dir
from multiqc.core.exceptions import NoAnalysisFound
from multiqc.core.log_and_rich import iterate_using_progress_bar
from multiqc.core.tmp_dir import data_tmp_dir
from multiqc.plots.plotly.plot import Plot
from multiqc.plots.plotly.violin import ViolinPlot
from multiqc.plots.table_object import ColumnDict, InputRow, SampleName, ValueT
<<<<<<< HEAD
from multiqc.types import Anchor, ColumnKey, FileDict, ModuleId, SampleGroup, Section
=======
from multiqc.types import Anchor, ColumnKey, FileDict, ModuleId, SampleGroup
from multiqc.utils import megaqc
>>>>>>> 14bf26da
from multiqc.utils.util_functions import (
    dump_json,
    replace_defaultdicts,
    rmtree_with_retries,
)
from multiqc.core import ai

load_dotenv()

logger = logging.getLogger(__name__)

initialized = False


@dataclasses.dataclass
class Runtimes:
    total: float = 0.0
    total_sp: float = 0.0
    total_mods: float = 0.0
    total_compression: float = 0.0
    sp: Dict[str, float] = dataclasses.field(default_factory=lambda: defaultdict())
    mods: Dict[str, float] = dataclasses.field(default_factory=lambda: defaultdict())


# Uninitialised global variables for static typing
multiqc_command: str
top_modules: List[Dict[str, Dict[str, str]]]
module_order: List[Dict[str, Dict[str, Union[str, List[str]]]]]
analysis_files: List[str]  # input files to search
modules: List["BaseMultiqcModule"]  # list of BaseMultiqcModule objects
general_stats_plot: Optional[ViolinPlot]
general_stats_html: str
lint_errors: List[str]
num_flat_plots: int
some_plots_are_deferred: bool
last_found_file: Optional[str]
runtimes: Runtimes
peak_memory_bytes_per_module: Dict[str, int]
diff_memory_bytes_per_module: Dict[str, int]
file_search_stats: Dict[str, Set[Path]]
files: Dict[ModuleId, List[FileDict]]
report_uuid: str

# Fields below are kept between interactive runs
data_sources: Dict[str, Dict[str, Dict[str, Any]]]
html_ids_by_scope: Dict[Optional[str], Set[Anchor]] = defaultdict(set)
plot_data: Dict[Anchor, Dict[str, Any]] = dict()  # plot dumps to embed in html
plot_by_id: Dict[Anchor, Plot[Any, Any]] = dict()  # plot objects for interactive use
general_stats_data: List[Dict[SampleGroup, List[InputRow]]]
general_stats_headers: List[Dict[ColumnKey, ColumnDict]]
software_versions: Dict[str, Dict[str, List[str]]]  # map software tools to unique versions
plot_compressed_json: str
saved_raw_data_keys: Set[str]  # to make sure write_data_file don't overwrite for repeated modules

# AI stuff, set dynamically in ai.py to be used in content.html and ai.js
ai_global_summary: str = ""
ai_global_detailed_analysis: str = ""
ai_generation_id: str = ""
ai_provider_id: str = ""
ai_provider_title: str = ""
ai_model: str = ""
ai_report_metadata_base64: str = ""  # to copy/generate AI summaries from the report JS runtime


def reset():
    # Set up global variables shared across modules. Inside a function so that the global
    # vars are reset if MultiQC is run more than once within a single session / environment.
    global initialized
    global multiqc_command
    global top_modules
    global module_order
    global analysis_files
    global modules
    global general_stats_html
    global lint_errors
    global num_flat_plots
    global some_plots_are_deferred
    global last_found_file
    global runtimes
    global peak_memory_bytes_per_module
    global diff_memory_bytes_per_module
    global data_sources
    global html_ids_by_scope
    global plot_data
    global plot_by_id
    global general_stats_data
    global general_stats_headers
    global general_stats_plot
    global software_versions
    global plot_compressed_json
<<<<<<< HEAD
    global ai_global_summary
    global ai_global_detailed_analysis
    global ai_generation_id
    global ai_provider_id
    global ai_provider_title
    global ai_model
    global ai_report_metadata_base64
=======
    global saved_raw_data_keys
>>>>>>> 14bf26da

    # Create new temporary directory for module data exports
    initialized = True
    multiqc_command = ""
    top_modules = []
    module_order = []
    analysis_files = []
    modules = []
    general_stats_html = ""
    lint_errors = []
    num_flat_plots = 0
    some_plots_are_deferred = False
    last_found_file = None
    runtimes = Runtimes()
    peak_memory_bytes_per_module = dict()
    diff_memory_bytes_per_module = dict()
    data_sources = defaultdict(lambda: defaultdict(lambda: defaultdict()))
    html_ids_by_scope = defaultdict(set)
    plot_data = dict()
    plot_by_id = dict()
    general_stats_plot = None
    general_stats_data = []
    general_stats_headers = []
    software_versions = defaultdict(lambda: defaultdict(list))
    plot_compressed_json = ""
<<<<<<< HEAD
    ai_global_summary = ""
    ai_global_detailed_analysis = ""
    ai_generation_id = ""
    ai_provider_id = ""
    ai_provider_title = ""
    ai_model = ""
    ai_report_metadata_base64 = ""
=======
    saved_raw_data_keys = set()
>>>>>>> 14bf26da

    reset_file_search()
    tmp_dir.new_tmp_dir()


def reset_file_search():
    """
    Reset the file search session. Useful in interactive session to call in the end
    of parse_logs(), so the next run is not affected by the previous one.
    """
    global analysis_files
    global files
    global file_search_stats
    analysis_files = []
    files = dict()  # Discovered files for each search key
    file_search_stats = {
        "skipped_symlinks": set(),
        "skipped_not_a_file": set(),
        "skipped_ignore_pattern": set(),
        "skipped_filesize_limit": set(),
        "skipped_module_specific_max_filesize": set(),
        "skipped_no_match": set(),
        "skipped_directory_fn_ignore_dirs": set(),
        "skipped_file_contents_search_errors": set(),
    }


reset()


def file_line_block_iterator(fp: TextIO, block_size: int = 4096) -> Iterator[Tuple[int, str]]:
    """
    Iterate over fileblocks that only contain complete lines. The last
    character of each block is always '\n' unless it is the last line and no
    terminating newline was present. No truncated lines are present in the
    blocks, allowing for searching per-line-matching contents.
    A tuple with the number of newlines and the block is yielded on each
    iteration.

    The default block_size is 4096, which is equal to the filesystem block
    size.
    """
    remainder = ""
    while True:
        block = fp.read(block_size)
        if block == "":  # EOF
            # The last line may not have a terminating newline character
            if remainder:
                yield 1, remainder
            return
        number_of_newlines = block.count("\n")
        if number_of_newlines == 0:
            # Use readline function so only one call is needed to complete the
            # block.
            block += fp.readline()
            number_of_newlines = 1
            block_end = len(block)
        else:
            block_end = block.rfind("\n") + 1  # + 1 to include the '\n'
        yield number_of_newlines, remainder + block[:block_end]
        # Store the remainder for the next iteration.
        remainder = block[block_end:]


class SearchFile:
    """
    Wrap file handler and provide a lazy line block iterator on it with caching.

    The class is a context manager with context being an open file handler:

    The `self.line_block_iterator()` method is a distinct context manager over
    the file line blocks, that can be called multiple times for the same open file handler
    due to line block caching.

    with SearchFile(fn, root):
        for line_count, block in f.line_block_iterator():
            # process block

        # start again, this time will read from cache:
        for line_count, block in f.line_block_iterator():
            # process block again
    """

    def __init__(self, path: Path):
        self.path: Path = path
        self.filename = path.name
        self.root = path.parent
        self._filehandle: Optional[TextIO] = None
        self._iterator: Optional[Iterator[Tuple[int, str]]] = None
        self._blocks: List[Tuple[int, str]] = []  # cache of read blocks with line count found in each block
        self._filesize: Optional[int] = None

    @property
    def filesize(self) -> Optional[int]:
        if self._filesize is None:
            try:
                self._filesize = os.path.getsize(self.path)
            except (IOError, OSError, ValueError, UnicodeDecodeError):
                logger.debug(f"Couldn't read file when checking filesize: {self.filename}")
                self._filesize = None
        return self._filesize

    def line_block_iterator(self) -> Iterator[Tuple[int, str]]:
        """
        Optimized file line iterator.

        Yields a tuple with the number of newlines and a chunk.

        Can be called multiple times for the same open file handler.

        Serves as a replacement for f.readlines() that is:
        - lazy
        - caches 4kb+ blocks
        - returns multiple lines concatenated with '\n' if found in block

        This way, we can compare whole blocks versus the search patterns, instead of individual lines,
        and each comparison comes with a lot of Python runtime overhead.

        First loops over the cache `self._blocks`, then tries to read more blocks from the file handler.
        """
        for count_and_block_tuple in self._blocks:
            yield count_and_block_tuple
        if self._filehandle is None:
            try:
                self._filehandle = io.open(self.path, "rt", encoding="utf-8")
            except Exception as e:
                if config.report_readerrors:
                    logger.debug(f"Couldn't read file when looking for output: {self.path}, {e}")
                raise
            self._iterator = file_line_block_iterator(self._filehandle)
        assert self._iterator is not None
        try:
            for count_and_block_tuple in self._iterator:
                self._blocks.append(count_and_block_tuple)
                yield count_and_block_tuple

        except UnicodeDecodeError as e:
            if config.report_readerrors:
                logger.debug(
                    f"Couldn't read file as a utf-8 text when looking for output: {self.path}, {e}. "
                    f"Usually because it's a binary file. But sometimes there are single non-unicode "
                    f"characters, so attempting reading while skipping such characters."
                )
        except Exception as e:
            if config.report_readerrors:
                logger.debug(f"Couldn't read file when looking for output: {self.path}, {e}")
            raise
        else:
            # When no lines are parsed, self.content_lines should be empty
            if not self._blocks and config.report_readerrors:
                logger.debug(f"No utf-8 lines were read from the file, skipping {self.path}")
            return  # No errors
        self._filehandle.close()
        self._filehandle = io.open(self.path, "rt", encoding="utf-8", errors="ignore")
        self._iterator = file_line_block_iterator(self._filehandle)
        try:
            if self._blocks:
                # Skip all the lines that were already read
                for _ in self._blocks:
                    next(self._iterator)
            for count_and_block_tuple in self._iterator:
                self._blocks.append(count_and_block_tuple)
                yield count_and_block_tuple
        except Exception as e:
            if config.report_readerrors:
                logger.debug(f"Still couldn't read the file, skipping: {self.path}, {e}")

        if not self._blocks and config.report_readerrors:
            logger.debug(f"No utf-8 lines were read from the file, skipping {self.path}")

    def line_iterator(self) -> Iterator[Tuple[int, str]]:
        total_line_count = 0
        for _line_count, line_block in self.line_block_iterator():
            for line in line_block.split("\n"):
                total_line_count += 1
                yield total_line_count, line

    def close(self):
        if self._filehandle:
            self._filehandle.close()
        self._iterator = None
        self._filehandle = None

    def closed(self):
        return bool(self._filehandle)

    def __enter__(self):
        return self

    def __exit__(self, exc_type, exc_val, exc_tb):
        self.close()

    def to_dict(self, sp_key: str) -> FileDict:
        return {"fn": self.filename, "root": str(self.root), "sp_key": sp_key}


def is_searching_in_source_dir(path: Path) -> bool:
    """
    Checks whether MultiQC is searching for files in the source code folder
    """
    multiqc_installation_dir_files = [
        "LICENSE",
        "CHANGELOG.md",
        "Dockerfile",
        "MANIFEST.in",
        ".gitmodules",
        "README.md",
        "pyproject.toml",
        ".gitignore",
    ]

    filenames = [f.name for f in path.iterdir() if f.is_file()]

    if len(filenames) > 0 and all([fn in filenames for fn in multiqc_installation_dir_files]):
        logger.error(f"Error: MultiQC is running in source code directory! {path}")
        logger.warning("Please see the docs for how to use MultiQC: https://docs.seqera.io/multiqc/#running-multiqc")
        return True
    else:
        return False


class SearchPattern(BaseModel):
    fn: Optional[str] = None
    fn_re: Optional[re.Pattern] = None
    contents: Set[str] = Field(default_factory=set)
    contents_re: Set[re.Pattern] = Field(default_factory=set)
    num_lines: Optional[int] = None
    shared: bool = False
    skip: bool = False
    max_filesize: Optional[int] = None
    exclude_fn: Set[str] = Field(default_factory=set)
    exclude_fn_re: Set[re.Pattern] = Field(default_factory=set)
    exclude_contents: Set[str] = Field(default_factory=set)
    exclude_contents_re: Set[re.Pattern] = Field(default_factory=set)

    @staticmethod
    def parse(d: Dict, key: str) -> Optional["SearchPattern"]:
        one_of_required = ["fn", "fn_re", "contents", "contents_re"]
        if not any(d.get(k) for k in one_of_required):
            msg = f"At least one of the keys must be specified in search pattern: {one_of_required}, got: '{key}': {d}"
            logger.error(msg)
            if config.strict:
                lint_errors.append(msg)
            return None

        # Convert the values that can be lists/sets or str into sets
        for k in ["contents", "contents_re", "exclude_fn", "exclude_fn_re" "exclude_contents", "exclude_contents_re"]:
            val = d.get(k, [])
            if val:
                strs = [val] if isinstance(val, str) else val
                d[k] = set(strs)

        # Convert patterns into regex objects
        for k in ["contents_re", "exclude_fn_re", "exclude_contents_re"]:
            strs = d.get(k, [])
            if strs:
                d[k] = {re.compile(s) for s in set(strs)}

        if "fn_re" in d:
            d["fn_re"] = re.compile(d["fn_re"])

        return SearchPattern(**d)


def prep_ordered_search_files_list(
    sp_keys: List[ModuleId],
) -> Tuple[List[Dict[ModuleId, List[SearchPattern]]], List[Path]]:
    """
    Prepare the searchfiles list in desired order, from easy to difficult;
    apply ignore_dirs and ignore_paths filters.
    """

    spatterns: List[Dict[ModuleId, List[SearchPattern]]] = [{}, {}, {}, {}, {}, {}, {}]
    searchfiles: List[Path] = []

    def _maybe_add_path_to_searchfiles(item: Path):
        """
        Branching logic to handle analysis paths (directories and files)
        Walks directory trees recursively calling pathlib's `path.iterdir()`.
        Guaranteed to work correctly with symlinks even on non-POSIX compliant filesystems.
        """
        if item.is_symlink() and config.ignore_symlinks:
            file_search_stats["skipped_symlinks"].add(item)
            return
        elif item.is_file():
            searchfiles.append(item)
        elif item.is_dir():
            # Skip directory if it matches ignore patterns
            d_matches = any(d for d in config.fn_ignore_dirs if item.match(d.rstrip(os.sep)))
            p_matches = any(p for p in config.fn_ignore_paths if item.match(p.rstrip(os.sep)))
            if d_matches or p_matches:
                file_search_stats["skipped_directory_fn_ignore_dirs"].add(item)
                return

            # Check not running in install directory
            if is_searching_in_source_dir(item):
                return

            for item in item.iterdir():
                _maybe_add_path_to_searchfiles(item)

    ignored_patterns = []
    skipped_patterns = []

    for key, sp_dicts in config.sp.items():
        mod_key = key.split("/", 1)[0]
        if mod_key.lower() not in [m.lower() for m in sp_keys]:
            ignored_patterns.append(key)
            continue
        if not isinstance(sp_dicts, list):
            sp_dicts = [sp_dicts]

        # Warn if we have any unrecognised search pattern keys
        expected_sp_keys = [k for k in SearchPattern.model_fields]
        unrecognised_keys = [y for x in sp_dicts for y in x.keys() if y not in expected_sp_keys]
        if len(unrecognised_keys) > 0:
            logger.warning(f"Unrecognised search pattern keys for '{key}': {', '.join(unrecognised_keys)}")

        sps: List[SearchPattern] = [v for v in [SearchPattern.parse(d, key) for d in sp_dicts] if v is not None]

        # Check if we are skipping this search key
        if any([x.skip for x in sps]):
            skipped_patterns.append(key)

        # Split search patterns according to speed of execution.
        if any([x for x in sps if x.contents_re]):
            if any([x for x in sps if x.num_lines is not None]):
                spatterns[4][key] = sps
            elif any([x for x in sps if x.max_filesize is not None]):
                spatterns[5][key] = sps
            else:
                spatterns[6][key] = sps
        elif any([x for x in sps if x.contents]):
            if any([x for x in sps if x.num_lines is not None]):
                spatterns[1][key] = sps
            elif any([x for x in sps if x.max_filesize is not None]):
                spatterns[2][key] = sps
            else:
                spatterns[3][key] = sps
        else:
            spatterns[0][key] = sps

    def _sort_by_key(_sps: Dict[ModuleId, List[SearchPattern]], _key: str) -> Dict[ModuleId, List[SearchPattern]]:
        """Sort search patterns dict by key like num_lines or max_filesize."""

        def _sort_key(kv) -> int:
            _, __sps = kv
            # Since modules can have multiple search patterns, we sort by the slowest one:
            return max([getattr(sp, _key) or 0 for sp in __sps])

        return dict(sorted(_sps.items(), key=_sort_key))

    # Sort patterns for faster access. File searches with fewer lines or
    # smaller file sizes go first.
    sorted_spatterns: List[Dict[ModuleId, List[SearchPattern]]] = [{}, {}, {}, {}, {}, {}, {}]
    sorted_spatterns[0] = spatterns[0]  # Only filename matching
    sorted_spatterns[1] = _sort_by_key(spatterns[1], "num_lines")
    sorted_spatterns[2] = _sort_by_key(spatterns[2], "max_filesize")
    sorted_spatterns[3] = spatterns[3]
    sorted_spatterns[4] = _sort_by_key(spatterns[4], "num_lines")
    sorted_spatterns[5] = _sort_by_key(spatterns[5], "max_filesize")
    sorted_spatterns[6] = spatterns[6]
    spatterns = sorted_spatterns

    if len(ignored_patterns) > 0:
        logger.debug(
            f"Ignored {len(ignored_patterns)} search patterns that didn't match running modules"
            + (f": {ignored_patterns}" if len(ignored_patterns) < 10 else "")
        )

    if len(skipped_patterns) > 0:
        logger.info(f"Skipping {len(skipped_patterns)} file search patterns")
        logger.debug(f"Skipping search patterns: {', '.join(skipped_patterns)}")

    # Go through the analysis directories and get file list in searchfiles
    for path in analysis_files:
        _maybe_add_path_to_searchfiles(Path(path))

    return spatterns, searchfiles


def run_search_files(spatterns: List[Dict[ModuleId, List[SearchPattern]]], searchfiles: List[Path]):
    runtimes.sp = defaultdict()
    total_sp_starttime = time.time()

    def add_file(path: Path):
        """
        Function applied to each file found when walking the analysis
        directories. Runs through all search patterns and returns True
        if a match is found.
        """
        search_f = SearchFile(path)

        # Check that this is a file and not a pipe or anything weird
        if not path.is_file():
            file_search_stats["skipped_not_a_file"].add(path)
            return False

        if search_f.filesize is not None and search_f.filesize > config.log_filesize_limit:
            file_search_stats["skipped_filesize_limit"].add(path)
            return False

        # Use mimetypes to exclude binary files where possible
        if not re.match(r".+_mqc\.(png|jpg|jpeg)", search_f.filename) and config.ignore_images:
            (ftype, encoding) = mimetypes.guess_type(str(path))
            if encoding is not None and encoding != "gzip":
                return False
            if ftype is not None and ftype.startswith("image"):
                return False

        # Check if file is in ignore files
        is_ignore_file = False
        for ignore_pat in config.fn_ignore_files:
            if fnmatch.fnmatch(search_f.filename, ignore_pat):
                is_ignore_file = True

        # Test file for each search pattern
        file_matched = False
        with search_f:  # Ensure any open filehandles are closed.
            for patterns in spatterns:
                for module_id, sps in patterns.items():
                    start = time.time()
                    for sp in sps:
                        if search_file(sp, search_f, module_id, is_ignore_file):
                            # Check that we shouldn't exclude this file
                            if not exclude_file(sp, search_f):
                                # Looks good! Remember this file
                                if module_id not in files:
                                    files[module_id] = []
                                files[module_id].append(search_f.to_dict(sp_key=module_id))
                                file_search_stats[module_id] = file_search_stats.get(module_id, set()) | {path}
                                file_matched = True
                                # logger.debug(f"File {f.path} matched {module_id}")
                            # Don't keep searching this file for other modules
                            if not sp.shared and module_id not in config.filesearch_file_shared:
                                runtimes.sp[module_id] = runtimes.sp.get(module_id, 0) + (time.time() - start)
                                return True
                            # Don't look at other patterns for this module
                            break
                    runtimes.sp[module_id] = runtimes.sp.get(module_id, 0) + (time.time() - start)
        return file_matched

    def update_fn(_, sf: Path):
        if not add_file(sf):
            file_search_stats["skipped_no_match"].add(sf)

    iterate_using_progress_bar(
        items=searchfiles,
        update_fn=update_fn,
        desc="searching",
    )

    runtimes.total_sp = time.time() - total_sp_starttime
    if config.profile_runtime:
        logger.info(f"Profile-runtime: Searching files took {runtimes.total_sp:.2f}s")

    # Debug log summary about what we skipped
    summaries: List[str] = []
    for key in sorted(file_search_stats, key=lambda x: file_search_stats[x], reverse=True):
        if "skipped_" in key and file_search_stats[key]:
            summaries.append(f"{key}: {len(file_search_stats[key])}")
    if summaries:
        logger.debug(f"Summary of files that were skipped by the search: |{'|, |'.join(summaries)}|")


def search_files(sp_keys: List[str]):
    """
    Go through all supplied search directories and assembly a master
    list of files to search. Then fire search functions for each file.
    """
    if not analysis_files:
        raise NoAnalysisFound("No analysis files found to search")

    spatterns, searchfiles = prep_ordered_search_files_list([ModuleId(k) for k in sp_keys])

    run_search_files(spatterns, searchfiles)


def search_file(pattern: SearchPattern, f: SearchFile, module_key: ModuleId, is_ignore_file: bool = False):
    """
    Function to search a single file for a single search pattern.
    """

    global file_search_stats

    # Search pattern specific filesize limit
    if pattern.max_filesize is not None and f.filesize:
        if f.filesize > pattern.max_filesize:
            file_search_stats["skipped_module_specific_max_filesize"].add(f.path)
            return False

    # Search by file name (glob)
    if pattern.fn is not None:
        if not fnmatch.fnmatch(f.filename, pattern.fn):
            return False

    # Search by file name (regex)
    if pattern.fn_re is not None:
        if not re.match(pattern.fn_re, f.filename):
            return False

    # If we only had fn and fn_re, can assume matching is done:
    if not pattern.contents and not pattern.contents_re:
        return True

    if is_ignore_file:
        # Ignore filenames are never searched for content.
        file_search_stats["skipped_ignore_pattern"].add(f.path)
        return False

    # Search by file contents
    num_lines = pattern.num_lines or config.filesearch_lines_limit

    total_lines = 0
    query_strings = pattern.contents
    query_re_patterns = pattern.contents_re
    match_strings: Set[str] = set()
    match_re_patterns: Set[re.Pattern] = set()

    try:
        for line_count, block in f.line_block_iterator():
            for q_string in query_strings:
                if q_string in block:
                    if total_lines + line_count > num_lines:
                        # We read more lines than requested and the match may
                        # be in a part of the file that shouldn't be read.
                        # Test how many lines preceed the match to see if there
                        # was overshoot.
                        s_index = block.index(q_string)
                        lines_including_match = block[:s_index].count("\n") + 1
                        if total_lines + lines_including_match <= num_lines:
                            match_strings.add(q_string)
                    else:
                        match_strings.add(q_string)
                    if len(match_strings) == len(query_strings):  # all strings matched
                        break
            for q_pattern in query_re_patterns:
                # Limit the number of lines to the amount of lines that should remain
                for line in block.splitlines(keepends=True)[: num_lines - total_lines]:
                    if q_pattern.match(line):
                        match_re_patterns.add(q_pattern)
                        if len(match_re_patterns) == len(query_re_patterns):  # all strings matched
                            break
            total_lines += line_count
            if total_lines >= num_lines:
                break
    except Exception:
        file_search_stats["skipped_file_contents_search_errors"].add(f.path)
        return False

    strings_match = not query_strings or len(match_strings) == len(query_strings)
    re_patterns_match = not query_re_patterns or len(match_re_patterns) == len(query_re_patterns)
    return strings_match and re_patterns_match


def exclude_file(sp, f: SearchFile):
    """
    Exclude discovered files if they match the special exclude_
    search pattern keys
    """

    # Search by file name (glob)
    for pat in sp.exclude_fn:
        if pat and fnmatch.fnmatch(f.filename, pat):
            return True

    # Search by file name (regex)
    for pat in sp.exclude_fn_re:
        if pat and re.match(pat, f.filename):
            return True

    # Search the contents of the file
    for num_lines, line_block in f.line_block_iterator():
        if sp.exclude_contents:
            for pat in sp.exclude_contents:
                if pat and pat in line_block:
                    return True
        if sp.exclude_contents_re:
            for pat in sp.exclude_contents_re:
                if pat and re.search(pat, line_block):
                    return True
    return False


def data_sources_tofile(data_dir: Path):
    fn = f"multiqc_sources.{config.data_format_extensions[config.data_format]}"
    with io.open(data_dir / fn, "w", encoding="utf-8") as f:
        if config.data_format == "json":
            json.dump(data_sources, f, indent=4, ensure_ascii=False)
        elif config.data_format == "yaml":
            # Unlike JSON, YAML represents defaultdicts as objects, so need to convert
            # them to normal dicts
            yaml.dump(replace_defaultdicts(data_sources), f, default_flow_style=False)
        else:
            lines = [["Module", "Section", "Sample Name", "Source"]]
            for mod in data_sources:
                for sec in data_sources[mod]:
                    for s_name, source in data_sources[mod][sec].items():
                        lines.append([mod, sec, s_name, source])
            body = "\n".join(["\t".join(line) for line in lines])
            print(body.encode("utf-8", "ignore").decode("utf-8"), file=f)


def dois_tofile(data_dir: Path, module_list: List["BaseMultiqcModule"]):
    """Find all DOIs listed in report sections and write to a file"""
    # Collect DOIs
    dois = {"MultiQC": ["10.1093/bioinformatics/btw354"]}
    for mod in module_list:
        if mod.doi is not None and mod.doi != "" and mod.doi != []:
            dois[mod.id] = mod.doi
    # Write to a file
    fn = f"multiqc_citations.{config.data_format_extensions[config.data_format]}"
    with open(data_dir / fn, "w") as f:
        if config.data_format == "json":
            json.dump(dois, f, indent=4, ensure_ascii=False)
        elif config.data_format == "yaml":
            # Unlike JSON, YAML represents defaultdicts as objects, so need to convert
            # them to normal dicts
            yaml.dump(replace_defaultdicts(dois), f, default_flow_style=False)
        else:
            body = ""
            for mod_name, dois_strings in dois.items():
                for doi_string in dois_strings:
                    body += f"{doi_string}{' ' * (50 - len(doi_string))} # {mod_name}\n"
            print(body.encode("utf-8", "ignore").decode("utf-8"), file=f)


def clean_htmlid(html_id: str) -> str:
    """
    Clean up an HTML ID to remove illegal characters.
    """
    # Trailing whitespace
    html_id_clean = html_id.strip()

    # Trailing underscores
    html_id_clean = html_id_clean.strip("_")

    # Must begin with a letter
    if re.match(r"^[a-zA-Z]", html_id_clean) is None:
        html_id_clean = f"mqc_{html_id_clean}"

    # Replace illegal characters
    html_id_clean = re.sub("[^a-zA-Z0-9_-]+", "_", html_id_clean)

    return html_id_clean


def save_htmlid(html_id: str, skiplint: bool = False, scope: Optional[str] = None) -> str:
    """Take a HTML ID, sanitise for HTML, check for duplicates and save.
    Returns sanitised, unique ID"""
    global html_ids_by_scope
    global lint_errors

    # Clean up the HTML ID
    html_id_clean = clean_htmlid(html_id)

    # Validate if linting
    modname = ""
    codeline = ""
    if config.strict and not skiplint:
        callstack = inspect.stack()
        for n in callstack:
            if "multiqc/modules/" in n[1] and "base_module.py" not in n[1]:
                callpath = n[1].split("multiqc/modules/", 1)[-1]
                modname = f">{callpath}< "
                code = n[4]
                if isinstance(code, str):
                    codeline = code[0].strip()
                break
        if html_id != html_id_clean:
            errmsg = f"LINT: {modname}HTML ID was not clean ('{html_id}' -> '{html_id_clean}') ## {codeline}"
            logger.error(errmsg)
            lint_errors.append(errmsg)

    # Check for duplicates
    i = 1
    html_id_base = html_id_clean
    while Anchor(html_id_clean) in html_ids_by_scope[scope]:
        if html_id_clean == "general_stats_table":
            raise ValueError("HTML ID 'general_stats_table' is reserved and cannot be used")
        html_id_clean = f"{html_id_base}-{i}"
        i += 1
        if config.strict and not skiplint:
            errmsg = f"LINT: {modname}HTML ID was a duplicate ({html_id_clean}) ## {codeline}"
            logger.error(errmsg)
            lint_errors.append(errmsg)

    # Remember and return
    html_ids_by_scope[scope].add(Anchor(html_id_clean))
    return html_id_clean


def compress_json(data):
    """
    Take a Python data object. Convert to JSON and compress using gzip.
    Represent in base64 format.
    """
    # Stream to an in-memory buffer rather than compressing the big string
    # at once. This saves memory.
    buffer = io.BytesIO()
    with gzip.open(buffer, "wt", encoding="utf-8", compresslevel=6) as gzip_buffer:
        # The compression level 6 gives 10% speed gain vs. 2% extra size, in contrast to default compresslevel=9
        dump_json(data, gzip_buffer)
    base64_bytes = base64.b64encode(buffer.getvalue())
    return base64_bytes.decode("ascii")


def write_data_file(
    data: Union[
        Mapping[str, Any],
        Sequence[Mapping[str, Any]],
        Sequence[Sequence[Any]],
    ],
    fn: str,
    sort_cols: bool = False,
    data_format: Optional[str] = None,
):
    """
    Write a data file to the report directory. Will do nothing
    :param: data - either: a 2D dict, first key sample name (row header),
        second key field (column header); a list of dicts; or a list of lists
    :param: fn - Desired filename. Directory will be prepended automatically.
    :param: sort_cols - Sort columns alphabetically
    :param: data_format - Output format. Defaults to config.data_format (usually tsv)
    :return: None
    """

    if not config.make_data_dir or config.filename == "stdout":
        return

    # Get data format from config
    if data_format is None:
        data_format = config.data_format

    body = None
    # Some metrics can't be coerced to tab-separated output, test and handle exceptions
    if data_format in ["tsv", "csv"]:
        sep = "\t" if data_format == "tsv" else ","
        # Attempt to reshape data to tsv
        # noinspection PyBroadException
        try:
            # Get all headers from the data, except if data is a dictionary (i.e. has >1 dimensions)
            header_set = set()
            headers = []
            rows = []

            for d in data.values() if isinstance(data, dict) else data:
                if not d or (isinstance(d, list) and isinstance(d[0], dict)):
                    continue
                if isinstance(d, dict):
                    for h in d.keys():
                        if h not in header_set:  # Use a set for fast membership checking.
                            header_set.add(h)
                            headers.append(h)
            if headers:
                if sort_cols:
                    headers = sorted(headers)
                headers_str = [str(item) for item in headers]
                if isinstance(data, dict):
                    # Add Sample header as a first element
                    headers_str.insert(0, "Sample")
                rows.append(sep.join(headers_str))

            # The rest of the rows
            for key, d in sorted(data.items()) if isinstance(data, dict) else enumerate(data):  # type: ignore
                # Make a list starting with the sample name, then each field in order of the header cols
                if headers:
                    assert isinstance(d, dict)
                    line = [str(d.get(h, "")) for h in headers]
                else:
                    line = [
                        str(item)
                        for item in (d.values() if isinstance(d, dict) else (d if isinstance(d, list) else [d]))
                    ]
                if isinstance(data, dict):
                    # Add Sample header as a first element
                    line.insert(0, str(key))
                rows.append(sep.join(line))
            body = "\n".join(rows)

        except Exception as e:
            if config.development:
                raise
            data_format = "yaml"
            logger.debug(f"{fn} could not be saved as tsv/csv, falling back to YAML. {e}")

    # Add relevant file extension to filename, save file.
    fn = f"{fn}.{config.data_format_extensions[data_format]}"
    fpath = data_tmp_dir() / fn
    assert data_tmp_dir() and data_tmp_dir().exists()
    with open(fpath, "w", encoding="utf-8", errors="ignore") as f:
        if data_format == "json":
            dump_json(data, f, indent=4, ensure_ascii=False)
        elif data_format == "yaml":
            yaml.dump(replace_defaultdicts(data), f, default_flow_style=False)
        elif body:
            # Default - tab separated output
            print(body.encode("utf-8", "ignore").decode("utf-8"), file=f)
    logger.debug(f"Wrote data file {fn}")


def multiqc_dump_json(data_dir: Path):
    """
    Export the parsed data in memory to a JSON file.
    Upload to MegaQC if requested.
    WARNING: May be depreciated and removed in future versions.
    """
    exported_data: Dict[str, Any] = dict()
    export_vars = {
        "report": [
            "data_sources",
            "general_stats_data",
            "general_stats_headers",
            "multiqc_command",
            "plot_data",
        ],
        "config": [
            "analysis_dir",
            "creation_date",
            "git_hash",
            "intro_text",
            "report_comment",
            "report_header_info",
            "script_path",
            "short_version",
            "subtitle",
            "title",
            "version",
            "output_dir",
        ],
    }
    for pymod, names in export_vars.items():
        for name in names:
            try:
                d = None
                if pymod == "config":
                    val: Any = getattr(config, name)
                    val = str(val) if isinstance(val, PosixPath) else val
                    if isinstance(val, list):
                        val = [str(el) if isinstance(el, PosixPath) else el for el in val]
                    d = {f"{pymod}_{name}": val}
                elif pymod == "report":
                    val = getattr(sys.modules[__name__], name)
                    if name == "general_stats_data":
                        # List[Dict[SampleGroup, List[InputRow]]]
                        # flattening sample groups for export
                        flattened_sections: List[Dict[SampleName, Dict[ColumnKey, Optional[ValueT]]]] = []
                        for section in general_stats_data:
                            fl_sec: Dict[SampleName, Dict[ColumnKey, Optional[ValueT]]] = dict()
                            for _, rows in section.items():
                                if isinstance(rows, list):
                                    for row in rows:
                                        fl_sec[row.sample] = row.data
                                else:
                                    fl_sec = rows  # old format without grouping, in case if use plugins override it
                            flattened_sections.append(fl_sec)
                        val = flattened_sections
                    d = {f"{pymod}_{name}": val}
                if d:
                    with open(os.devnull, "wt") as f:
                        # Test that exporting to JSON works. Write to
                        # /dev/null so no memory is required.
                        dump_json(d, f, ensure_ascii=False)
                    exported_data.update(d)
            except (TypeError, KeyError, AttributeError) as e:
                logger.warning(f"Couldn't export data key '{pymod}.{name}': {e}")

    # Get the absolute paths of analysis directories
    config_analysis_dir_abs: List[str] = list()
    for config_analysis_dir in exported_data.get("config_analysis_dir", []):
        try:
            config_analysis_dir_abs.append(str(os.path.abspath(config_analysis_dir)))
        except Exception:
            pass
    exported_data["config_analysis_dir_abs"] = config_analysis_dir_abs

    # Write to file
    out_path = data_dir / "multiqc_data.json"
    if config.data_dump_file:
        with out_path.open("w") as f:
            dump_json(exported_data, f, indent=4, ensure_ascii=False)

    # Add raw data - but instead of all in one, write key by key to avoid loading all in memory
    if config.data_dump_file_write_raw or config.megaqc_url:
        try:
            # Instead of storing in exported_data, write directly to file
            with open(out_path, "rb+") as fh:
                # Move cursor to end of file
                fh.seek(0, 2)
                # Move back until we find the last }
                pos = fh.tell()
                while pos > 0:
                    pos -= 1
                    fh.seek(pos)
                    char = fh.read(1)
                    if char == b"}":
                        fh.seek(pos - 1)
                        fh.truncate()
                        break

            # Now append the new data
            with open(out_path, "a", encoding="utf-8") as fh:
                fh.write(',\n    "report_saved_raw_data": {\n')

                # Write each key's data individually
                for i, key in enumerate(saved_raw_data_keys):
                    if (json_path := data_dir / f"{key}.json").exists():
                        fh.write(f'        "{key}": ')
                        # Stream the contents of the individual JSON file
                        with open(json_path, "r", encoding="utf-8") as single_fh:
                            content = single_fh.read().strip()
                            # Indent the content
                            content = content.replace("\n", "\n        ")
                            # Write the content
                            fh.write(content)
                        # Add comma if not last item
                        if i < len(saved_raw_data_keys) - 1:
                            fh.write(",\n")
                        else:
                            fh.write("\n")

                        # Clean up individual JSON file if no longer needed
                        json_path.unlink()

                # Close the JSON object
                fh.write("    }\n")
                fh.write("}")
        except Exception as e:
            logger.warning(f"Couldn't write raw data to JSON file: {e}")

        if config.megaqc_url:
            megaqc.multiqc_api_post(out_path)


def get_all_sections() -> List[Section]:
    return [s for mod in modules for s in mod.sections if not mod.hidden]


def remove_tmp_dir():
    """
    Completely remove tmp dir
    """
    log_and_rich.remove_file_handler()
    rmtree_with_retries(tmp_dir.get_tmp_dir())
    tmp_dir.new_tmp_dir()


def reset_tmp_dir():
    """
    Re-create tmp dir
    """
    remove_tmp_dir()
    tmp_dir.get_tmp_dir()


def add_ai_summary():
    ai.add_ai_summary_to_report()<|MERGE_RESOLUTION|>--- conflicted
+++ resolved
@@ -48,12 +48,8 @@
 from multiqc.plots.plotly.plot import Plot
 from multiqc.plots.plotly.violin import ViolinPlot
 from multiqc.plots.table_object import ColumnDict, InputRow, SampleName, ValueT
-<<<<<<< HEAD
 from multiqc.types import Anchor, ColumnKey, FileDict, ModuleId, SampleGroup, Section
-=======
-from multiqc.types import Anchor, ColumnKey, FileDict, ModuleId, SampleGroup
 from multiqc.utils import megaqc
->>>>>>> 14bf26da
 from multiqc.utils.util_functions import (
     dump_json,
     replace_defaultdicts,
@@ -142,9 +138,9 @@
     global general_stats_data
     global general_stats_headers
     global general_stats_plot
+    global saved_raw_data_keys
     global software_versions
     global plot_compressed_json
-<<<<<<< HEAD
     global ai_global_summary
     global ai_global_detailed_analysis
     global ai_generation_id
@@ -152,9 +148,6 @@
     global ai_provider_title
     global ai_model
     global ai_report_metadata_base64
-=======
-    global saved_raw_data_keys
->>>>>>> 14bf26da
 
     # Create new temporary directory for module data exports
     initialized = True
@@ -178,9 +171,10 @@
     general_stats_plot = None
     general_stats_data = []
     general_stats_headers = []
+    saved_raw_data_keys = set()
     software_versions = defaultdict(lambda: defaultdict(list))
     plot_compressed_json = ""
-<<<<<<< HEAD
+
     ai_global_summary = ""
     ai_global_detailed_analysis = ""
     ai_generation_id = ""
@@ -188,9 +182,6 @@
     ai_provider_title = ""
     ai_model = ""
     ai_report_metadata_base64 = ""
-=======
-    saved_raw_data_keys = set()
->>>>>>> 14bf26da
 
     reset_file_search()
     tmp_dir.new_tmp_dir()

"""
MultiQC report module. Holds the output from each module. Available to subsequent
modules. Contains helper functions to generate markup for report.
"""

import base64
import dataclasses
import fnmatch
import gzip
import inspect
import io
import json
import logging
import mimetypes
import os
import re
import sys
import time
from collections import defaultdict
from pathlib import Path, PosixPath
from typing import (
    Any,
    Dict,
    Iterator,
    List,
    Mapping,
    Optional,
    Sequence,
    Set,
    TextIO,
    Tuple,
    Union,
)

from dotenv import load_dotenv
import yaml
from pydantic import BaseModel, Field

from multiqc import config

# This does not cause circular imports because BaseMultiqcModule is used only in
# quoted type hints, and quoted type hints are lazily evaluated:
from multiqc.base_module import BaseMultiqcModule
from multiqc.core import log_and_rich, tmp_dir
from multiqc.core.exceptions import NoAnalysisFound
from multiqc.core.log_and_rich import iterate_using_progress_bar
from multiqc.core.tmp_dir import data_tmp_dir
from multiqc.plots.plotly.plot import Plot
from multiqc.plots.plotly.violin import ViolinPlot
from multiqc.plots.table_object import ColumnDict, InputRow, SampleName, ValueT
from multiqc.types import Anchor, ColumnKey, FileDict, ModuleId, SampleGroup, Section
from multiqc.utils import megaqc
from multiqc.utils.util_functions import (
    dump_json,
    replace_defaultdicts,
    rmtree_with_retries,
)
from multiqc.core import ai

load_dotenv()

logger = logging.getLogger(__name__)

initialized = False


@dataclasses.dataclass
class Runtimes:
    total: float = 0.0
    total_sp: float = 0.0
    total_mods: float = 0.0
    total_compression: float = 0.0
    sp: Dict[str, float] = dataclasses.field(default_factory=lambda: defaultdict())
    mods: Dict[str, float] = dataclasses.field(default_factory=lambda: defaultdict())


# Uninitialised global variables for static typing
multiqc_command: str
top_modules: List[Dict[str, Dict[str, str]]]
module_order: List[Dict[str, Dict[str, Union[str, List[str]]]]]
analysis_files: List[str]  # input files to search
modules: List["BaseMultiqcModule"]  # list of BaseMultiqcModule objects
general_stats_plot: Optional[ViolinPlot]
general_stats_html: str
lint_errors: List[str]
num_flat_plots: int
some_plots_are_deferred: bool
last_found_file: Optional[str]
runtimes: Runtimes
peak_memory_bytes_per_module: Dict[str, int]
diff_memory_bytes_per_module: Dict[str, int]
file_search_stats: Dict[str, Set[Path]]
files: Dict[ModuleId, List[FileDict]]
report_uuid: str

# Fields below are kept between interactive runs
data_sources: Dict[str, Dict[str, Dict[str, Any]]]
html_ids_by_scope: Dict[Optional[str], Set[Anchor]] = defaultdict(set)
plot_data: Dict[Anchor, Dict[str, Any]] = dict()  # plot dumps to embed in html
plot_by_id: Dict[Anchor, Plot[Any, Any]] = dict()  # plot objects for interactive use
general_stats_data: List[Dict[SampleGroup, List[InputRow]]]
general_stats_headers: List[Dict[ColumnKey, ColumnDict]]
software_versions: Dict[str, Dict[str, List[str]]]  # map software tools to unique versions
plot_compressed_json: str
saved_raw_data_keys: Set[str]  # to make sure write_data_file don't overwrite for repeated modules
saved_raw_data: Dict[str, Any] = dict()  # only populated if preserve_module_raw_data is enabled

# AI stuff, set dynamically in ai.py to be used in content.html and ai.js
ai_global_summary: str = ""
ai_global_detailed_analysis: str = ""
ai_generation_id: str = ""
ai_provider_id: str = ""
ai_provider_title: str = ""
ai_model: str = ""
ai_model_resolved: str = ""
ai_report_metadata_base64: str = ""  # to copy/generate AI summaries from the report JS runtime


def reset():
    # Set up global variables shared across modules. Inside a function so that the global
    # vars are reset if MultiQC is run more than once within a single session / environment.
    global initialized
    global multiqc_command
    global top_modules
    global module_order
    global analysis_files
    global modules
    global general_stats_html
    global lint_errors
    global num_flat_plots
    global some_plots_are_deferred
    global last_found_file
    global runtimes
    global peak_memory_bytes_per_module
    global diff_memory_bytes_per_module
    global data_sources
    global html_ids_by_scope
    global plot_data
    global plot_by_id
    global general_stats_data
    global general_stats_headers
    global general_stats_plot
    global saved_raw_data_keys
    global software_versions
    global plot_compressed_json
<<<<<<< HEAD
    global ai_global_summary
    global ai_global_detailed_analysis
    global ai_generation_id
    global ai_provider_id
    global ai_provider_title
    global ai_model
    global ai_report_metadata_base64
=======
    global saved_raw_data_keys
    global saved_raw_data
>>>>>>> a3532a5c

    # Create new temporary directory for module data exports
    initialized = True
    multiqc_command = ""
    top_modules = []
    module_order = []
    analysis_files = []
    modules = []
    general_stats_html = ""
    lint_errors = []
    num_flat_plots = 0
    some_plots_are_deferred = False
    last_found_file = None
    runtimes = Runtimes()
    peak_memory_bytes_per_module = dict()
    diff_memory_bytes_per_module = dict()
    data_sources = defaultdict(lambda: defaultdict(lambda: defaultdict()))
    html_ids_by_scope = defaultdict(set)
    plot_data = dict()
    plot_by_id = dict()
    general_stats_plot = None
    general_stats_data = []
    general_stats_headers = []
    saved_raw_data_keys = set()
    software_versions = defaultdict(lambda: defaultdict(list))
    plot_compressed_json = ""
<<<<<<< HEAD

    ai_global_summary = ""
    ai_global_detailed_analysis = ""
    ai_generation_id = ""
    ai_provider_id = ""
    ai_provider_title = ""
    ai_model = ""
    ai_report_metadata_base64 = ""
=======
    saved_raw_data_keys = set()
    saved_raw_data = dict()
>>>>>>> a3532a5c

    reset_file_search()
    tmp_dir.new_tmp_dir()


def reset_file_search():
    """
    Reset the file search session. Useful in interactive session to call in the end
    of parse_logs(), so the next run is not affected by the previous one.
    """
    global analysis_files
    global files
    global file_search_stats
    analysis_files = []
    files = dict()  # Discovered files for each search key
    file_search_stats = {
        "skipped_symlinks": set(),
        "skipped_not_a_file": set(),
        "skipped_ignore_pattern": set(),
        "skipped_filesize_limit": set(),
        "skipped_module_specific_max_filesize": set(),
        "skipped_no_match": set(),
        "skipped_directory_fn_ignore_dirs": set(),
        "skipped_file_contents_search_errors": set(),
    }


reset()


def file_line_block_iterator(fp: TextIO, block_size: int = 4096) -> Iterator[Tuple[int, str]]:
    """
    Iterate over fileblocks that only contain complete lines. The last
    character of each block is always '\n' unless it is the last line and no
    terminating newline was present. No truncated lines are present in the
    blocks, allowing for searching per-line-matching contents.
    A tuple with the number of newlines and the block is yielded on each
    iteration.

    The default block_size is 4096, which is equal to the filesystem block
    size.
    """
    remainder = ""
    while True:
        block = fp.read(block_size)
        if block == "":  # EOF
            # The last line may not have a terminating newline character
            if remainder:
                yield 1, remainder
            return
        number_of_newlines = block.count("\n")
        if number_of_newlines == 0:
            # Use readline function so only one call is needed to complete the
            # block.
            block += fp.readline()
            number_of_newlines = 1
            block_end = len(block)
        else:
            block_end = block.rfind("\n") + 1  # + 1 to include the '\n'
        yield number_of_newlines, remainder + block[:block_end]
        # Store the remainder for the next iteration.
        remainder = block[block_end:]


class SearchFile:
    """
    Wrap file handler and provide a lazy line block iterator on it with caching.

    The class is a context manager with context being an open file handler:

    The `self.line_block_iterator()` method is a distinct context manager over
    the file line blocks, that can be called multiple times for the same open file handler
    due to line block caching.

    with SearchFile(fn, root):
        for line_count, block in f.line_block_iterator():
            # process block

        # start again, this time will read from cache:
        for line_count, block in f.line_block_iterator():
            # process block again
    """

    def __init__(self, path: Path):
        self.path: Path = path
        self.filename = path.name
        self.root = path.parent
        self._filehandle: Optional[TextIO] = None
        self._iterator: Optional[Iterator[Tuple[int, str]]] = None
        self._blocks: List[Tuple[int, str]] = []  # cache of read blocks with line count found in each block
        self._filesize: Optional[int] = None

    @property
    def filesize(self) -> Optional[int]:
        if self._filesize is None:
            try:
                self._filesize = os.path.getsize(self.path)
            except (IOError, OSError, ValueError, UnicodeDecodeError):
                logger.debug(f"Couldn't read file when checking filesize: {self.filename}")
                self._filesize = None
        return self._filesize

    def line_block_iterator(self) -> Iterator[Tuple[int, str]]:
        """
        Optimized file line iterator.

        Yields a tuple with the number of newlines and a chunk.

        Can be called multiple times for the same open file handler.

        Serves as a replacement for f.readlines() that is:
        - lazy
        - caches 4kb+ blocks
        - returns multiple lines concatenated with '\n' if found in block

        This way, we can compare whole blocks versus the search patterns, instead of individual lines,
        and each comparison comes with a lot of Python runtime overhead.

        First loops over the cache `self._blocks`, then tries to read more blocks from the file handler.
        """
        for count_and_block_tuple in self._blocks:
            yield count_and_block_tuple
        if self._filehandle is None:
            try:
                self._filehandle = io.open(self.path, "rt", encoding="utf-8")
            except Exception as e:
                if config.report_readerrors:
                    logger.debug(f"Couldn't read file when looking for output: {self.path}, {e}")
                raise
            self._iterator = file_line_block_iterator(self._filehandle)
        assert self._iterator is not None
        try:
            for count_and_block_tuple in self._iterator:
                self._blocks.append(count_and_block_tuple)
                yield count_and_block_tuple

        except UnicodeDecodeError as e:
            if config.report_readerrors:
                logger.debug(
                    f"Couldn't read file as a utf-8 text when looking for output: {self.path}, {e}. "
                    f"Usually because it's a binary file. But sometimes there are single non-unicode "
                    f"characters, so attempting reading while skipping such characters."
                )
        except Exception as e:
            if config.report_readerrors:
                logger.debug(f"Couldn't read file when looking for output: {self.path}, {e}")
            raise
        else:
            # When no lines are parsed, self.content_lines should be empty
            if not self._blocks and config.report_readerrors:
                logger.debug(f"No utf-8 lines were read from the file, skipping {self.path}")
            return  # No errors
        self._filehandle.close()
        self._filehandle = io.open(self.path, "rt", encoding="utf-8", errors="ignore")
        self._iterator = file_line_block_iterator(self._filehandle)
        try:
            if self._blocks:
                # Skip all the lines that were already read
                for _ in self._blocks:
                    next(self._iterator)
            for count_and_block_tuple in self._iterator:
                self._blocks.append(count_and_block_tuple)
                yield count_and_block_tuple
        except Exception as e:
            if config.report_readerrors:
                logger.debug(f"Still couldn't read the file, skipping: {self.path}, {e}")

        if not self._blocks and config.report_readerrors:
            logger.debug(f"No utf-8 lines were read from the file, skipping {self.path}")

    def line_iterator(self) -> Iterator[Tuple[int, str]]:
        total_line_count = 0
        for _line_count, line_block in self.line_block_iterator():
            for line in line_block.split("\n"):
                total_line_count += 1
                yield total_line_count, line

    def close(self):
        if self._filehandle:
            self._filehandle.close()
        self._iterator = None
        self._filehandle = None

    def closed(self):
        return bool(self._filehandle)

    def __enter__(self):
        return self

    def __exit__(self, exc_type, exc_val, exc_tb):
        self.close()

    def to_dict(self, sp_key: str) -> FileDict:
        return {"fn": self.filename, "root": str(self.root), "sp_key": sp_key}


def is_searching_in_source_dir(path: Path) -> bool:
    """
    Checks whether MultiQC is searching for files in the source code folder
    """
    multiqc_installation_dir_files = [
        "LICENSE",
        "CHANGELOG.md",
        "Dockerfile",
        "MANIFEST.in",
        ".gitmodules",
        "README.md",
        "pyproject.toml",
        ".gitignore",
    ]

    filenames = [f.name for f in path.iterdir() if f.is_file()]

    if len(filenames) > 0 and all([fn in filenames for fn in multiqc_installation_dir_files]):
        logger.error(f"Error: MultiQC is running in source code directory! {path}")
        logger.warning("Please see the docs for how to use MultiQC: https://docs.seqera.io/multiqc/#running-multiqc")
        return True
    else:
        return False


class SearchPattern(BaseModel):
    fn: Optional[str] = None
    fn_re: Optional[re.Pattern] = None
    contents: Set[str] = Field(default_factory=set)
    contents_re: Set[re.Pattern] = Field(default_factory=set)
    num_lines: Optional[int] = None
    shared: bool = False
    skip: bool = False
    max_filesize: Optional[int] = None
    exclude_fn: Set[str] = Field(default_factory=set)
    exclude_fn_re: Set[re.Pattern] = Field(default_factory=set)
    exclude_contents: Set[str] = Field(default_factory=set)
    exclude_contents_re: Set[re.Pattern] = Field(default_factory=set)

    @staticmethod
    def parse(d: Dict, key: str) -> Optional["SearchPattern"]:
        one_of_required = ["fn", "fn_re", "contents", "contents_re"]
        if not any(d.get(k) for k in one_of_required):
            msg = f"At least one of the keys must be specified in search pattern: {one_of_required}, got: '{key}': {d}"
            logger.error(msg)
            if config.strict:
                lint_errors.append(msg)
            return None

        # Convert the values that can be lists/sets or str into sets
        for k in ["contents", "contents_re", "exclude_fn", "exclude_fn_re" "exclude_contents", "exclude_contents_re"]:
            val = d.get(k, [])
            if val:
                strs = [val] if isinstance(val, str) else val
                d[k] = set(strs)

        # Convert patterns into regex objects
        for k in ["contents_re", "exclude_fn_re", "exclude_contents_re"]:
            strs = d.get(k, [])
            if strs:
                d[k] = {re.compile(s) for s in set(strs)}

        if "fn_re" in d:
            d["fn_re"] = re.compile(d["fn_re"])

        return SearchPattern(**d)


def prep_ordered_search_files_list(
    sp_keys: List[ModuleId],
) -> Tuple[List[Dict[ModuleId, List[SearchPattern]]], List[Path]]:
    """
    Prepare the searchfiles list in desired order, from easy to difficult;
    apply ignore_dirs and ignore_paths filters.
    """

    spatterns: List[Dict[ModuleId, List[SearchPattern]]] = [{}, {}, {}, {}, {}, {}, {}]
    searchfiles: List[Path] = []

    def _maybe_add_path_to_searchfiles(item: Path):
        """
        Branching logic to handle analysis paths (directories and files)
        Walks directory trees recursively calling pathlib's `path.iterdir()`.
        Guaranteed to work correctly with symlinks even on non-POSIX compliant filesystems.
        """
        if item.is_symlink() and config.ignore_symlinks:
            file_search_stats["skipped_symlinks"].add(item)
            return
        elif item.is_file():
            searchfiles.append(item)
        elif item.is_dir():
            # Skip directory if it matches ignore patterns
            d_matches = any(d for d in config.fn_ignore_dirs if item.match(d.rstrip(os.sep)))
            p_matches = any(p for p in config.fn_ignore_paths if item.match(p.rstrip(os.sep)))
            if d_matches or p_matches:
                file_search_stats["skipped_directory_fn_ignore_dirs"].add(item)
                return

            # Check not running in install directory
            if is_searching_in_source_dir(item):
                return

            for item in item.iterdir():
                _maybe_add_path_to_searchfiles(item)

    ignored_patterns = []
    skipped_patterns = []

    for key, sp_dicts in config.sp.items():
        mod_key = key.split("/", 1)[0]
        if mod_key.lower() not in [m.lower() for m in sp_keys]:
            ignored_patterns.append(key)
            continue
        if not isinstance(sp_dicts, list):
            sp_dicts = [sp_dicts]

        # Warn if we have any unrecognised search pattern keys
        expected_sp_keys = [k for k in SearchPattern.model_fields]
        unrecognised_keys = [y for x in sp_dicts for y in x.keys() if y not in expected_sp_keys]
        if len(unrecognised_keys) > 0:
            logger.warning(f"Unrecognised search pattern keys for '{key}': {', '.join(unrecognised_keys)}")

        sps: List[SearchPattern] = [v for v in [SearchPattern.parse(d, key) for d in sp_dicts] if v is not None]

        # Check if we are skipping this search key
        if any([x.skip for x in sps]):
            skipped_patterns.append(key)

        # Split search patterns according to speed of execution.
        if any([x for x in sps if x.contents_re]):
            if any([x for x in sps if x.num_lines is not None]):
                spatterns[4][key] = sps
            elif any([x for x in sps if x.max_filesize is not None]):
                spatterns[5][key] = sps
            else:
                spatterns[6][key] = sps
        elif any([x for x in sps if x.contents]):
            if any([x for x in sps if x.num_lines is not None]):
                spatterns[1][key] = sps
            elif any([x for x in sps if x.max_filesize is not None]):
                spatterns[2][key] = sps
            else:
                spatterns[3][key] = sps
        else:
            spatterns[0][key] = sps

    def _sort_by_key(_sps: Dict[ModuleId, List[SearchPattern]], _key: str) -> Dict[ModuleId, List[SearchPattern]]:
        """Sort search patterns dict by key like num_lines or max_filesize."""

        def _sort_key(kv) -> int:
            _, __sps = kv
            # Since modules can have multiple search patterns, we sort by the slowest one:
            return max([getattr(sp, _key) or 0 for sp in __sps])

        return dict(sorted(_sps.items(), key=_sort_key))

    # Sort patterns for faster access. File searches with fewer lines or
    # smaller file sizes go first.
    sorted_spatterns: List[Dict[ModuleId, List[SearchPattern]]] = [{}, {}, {}, {}, {}, {}, {}]
    sorted_spatterns[0] = spatterns[0]  # Only filename matching
    sorted_spatterns[1] = _sort_by_key(spatterns[1], "num_lines")
    sorted_spatterns[2] = _sort_by_key(spatterns[2], "max_filesize")
    sorted_spatterns[3] = spatterns[3]
    sorted_spatterns[4] = _sort_by_key(spatterns[4], "num_lines")
    sorted_spatterns[5] = _sort_by_key(spatterns[5], "max_filesize")
    sorted_spatterns[6] = spatterns[6]
    spatterns = sorted_spatterns

    if len(ignored_patterns) > 0:
        logger.debug(
            f"Ignored {len(ignored_patterns)} search patterns that didn't match running modules"
            + (f": {ignored_patterns}" if len(ignored_patterns) < 10 else "")
        )

    if len(skipped_patterns) > 0:
        logger.info(f"Skipping {len(skipped_patterns)} file search patterns")
        logger.debug(f"Skipping search patterns: {', '.join(skipped_patterns)}")

    # Go through the analysis directories and get file list in searchfiles
    for path in analysis_files:
        _maybe_add_path_to_searchfiles(Path(path))

    return spatterns, searchfiles


def run_search_files(spatterns: List[Dict[ModuleId, List[SearchPattern]]], searchfiles: List[Path]):
    runtimes.sp = defaultdict()
    total_sp_starttime = time.time()

    def add_file(path: Path):
        """
        Function applied to each file found when walking the analysis
        directories. Runs through all search patterns and returns True
        if a match is found.
        """
        search_f = SearchFile(path)

        # Check that this is a file and not a pipe or anything weird
        if not path.is_file():
            file_search_stats["skipped_not_a_file"].add(path)
            return False

        if search_f.filesize is not None and search_f.filesize > config.log_filesize_limit:
            file_search_stats["skipped_filesize_limit"].add(path)
            return False

        # Use mimetypes to exclude binary files where possible
        if not re.match(r".+_mqc\.(png|jpg|jpeg)", search_f.filename) and config.ignore_images:
            (ftype, encoding) = mimetypes.guess_type(str(path))
            if encoding is not None and encoding != "gzip":
                return False
            if ftype is not None and ftype.startswith("image"):
                return False

        # Check if file is in ignore files
        is_ignore_file = False
        for ignore_pat in config.fn_ignore_files:
            if fnmatch.fnmatch(search_f.filename, ignore_pat):
                is_ignore_file = True

        # Test file for each search pattern
        file_matched = False
        with search_f:  # Ensure any open filehandles are closed.
            for patterns in spatterns:
                for module_id, sps in patterns.items():
                    start = time.time()
                    for sp in sps:
                        if search_file(sp, search_f, module_id, is_ignore_file):
                            # Check that we shouldn't exclude this file
                            if not exclude_file(sp, search_f):
                                # Looks good! Remember this file
                                if module_id not in files:
                                    files[module_id] = []
                                files[module_id].append(search_f.to_dict(sp_key=module_id))
                                file_search_stats[module_id] = file_search_stats.get(module_id, set()) | {path}
                                file_matched = True
                                # logger.debug(f"File {f.path} matched {module_id}")
                            # Don't keep searching this file for other modules
                            if not sp.shared and module_id not in config.filesearch_file_shared:
                                runtimes.sp[module_id] = runtimes.sp.get(module_id, 0) + (time.time() - start)
                                return True
                            # Don't look at other patterns for this module
                            break
                    runtimes.sp[module_id] = runtimes.sp.get(module_id, 0) + (time.time() - start)
        return file_matched

    def update_fn(_, sf: Path):
        if not add_file(sf):
            file_search_stats["skipped_no_match"].add(sf)

    iterate_using_progress_bar(
        items=searchfiles,
        update_fn=update_fn,
        desc="searching",
    )

    runtimes.total_sp = time.time() - total_sp_starttime
    if config.profile_runtime:
        logger.info(f"Profile-runtime: Searching files took {runtimes.total_sp:.2f}s")

    # Debug log summary about what we skipped
    summaries: List[str] = []
    for key in sorted(file_search_stats, key=lambda x: file_search_stats[x], reverse=True):
        if "skipped_" in key and file_search_stats[key]:
            summaries.append(f"{key}: {len(file_search_stats[key])}")
    if summaries:
        logger.debug(f"Summary of files that were skipped by the search: |{'|, |'.join(summaries)}|")


def search_files(sp_keys: List[str]):
    """
    Go through all supplied search directories and assembly a master
    list of files to search. Then fire search functions for each file.
    """
    if not analysis_files:
        raise NoAnalysisFound("No analysis files found to search")

    spatterns, searchfiles = prep_ordered_search_files_list([ModuleId(k) for k in sp_keys])

    run_search_files(spatterns, searchfiles)


def search_file(pattern: SearchPattern, f: SearchFile, module_key: ModuleId, is_ignore_file: bool = False):
    """
    Function to search a single file for a single search pattern.
    """

    global file_search_stats

    # Search pattern specific filesize limit
    if pattern.max_filesize is not None and f.filesize:
        if f.filesize > pattern.max_filesize:
            file_search_stats["skipped_module_specific_max_filesize"].add(f.path)
            return False

    # Search by file name (glob)
    if pattern.fn is not None:
        if not fnmatch.fnmatch(f.filename, pattern.fn):
            return False

    # Search by file name (regex)
    if pattern.fn_re is not None:
        if not re.match(pattern.fn_re, f.filename):
            return False

    # If we only had fn and fn_re, can assume matching is done:
    if not pattern.contents and not pattern.contents_re:
        return True

    if is_ignore_file:
        # Ignore filenames are never searched for content.
        file_search_stats["skipped_ignore_pattern"].add(f.path)
        return False

    # Search by file contents
    num_lines = pattern.num_lines or config.filesearch_lines_limit

    total_lines = 0
    query_strings = pattern.contents
    query_re_patterns = pattern.contents_re
    match_strings: Set[str] = set()
    match_re_patterns: Set[re.Pattern] = set()

    try:
        for line_count, block in f.line_block_iterator():
            for q_string in query_strings:
                if q_string in block:
                    if total_lines + line_count > num_lines:
                        # We read more lines than requested and the match may
                        # be in a part of the file that shouldn't be read.
                        # Test how many lines preceed the match to see if there
                        # was overshoot.
                        s_index = block.index(q_string)
                        lines_including_match = block[:s_index].count("\n") + 1
                        if total_lines + lines_including_match <= num_lines:
                            match_strings.add(q_string)
                    else:
                        match_strings.add(q_string)
                    if len(match_strings) == len(query_strings):  # all strings matched
                        break
            for q_pattern in query_re_patterns:
                # Limit the number of lines to the amount of lines that should remain
                for line in block.splitlines(keepends=True)[: num_lines - total_lines]:
                    if q_pattern.match(line):
                        match_re_patterns.add(q_pattern)
                        if len(match_re_patterns) == len(query_re_patterns):  # all strings matched
                            break
            total_lines += line_count
            if total_lines >= num_lines:
                break
    except Exception:
        file_search_stats["skipped_file_contents_search_errors"].add(f.path)
        return False

    strings_match = not query_strings or len(match_strings) == len(query_strings)
    re_patterns_match = not query_re_patterns or len(match_re_patterns) == len(query_re_patterns)
    return strings_match and re_patterns_match


def exclude_file(sp, f: SearchFile):
    """
    Exclude discovered files if they match the special exclude_
    search pattern keys
    """

    # Search by file name (glob)
    for pat in sp.exclude_fn:
        if pat and fnmatch.fnmatch(f.filename, pat):
            return True

    # Search by file name (regex)
    for pat in sp.exclude_fn_re:
        if pat and re.match(pat, f.filename):
            return True

    # Search the contents of the file
    for num_lines, line_block in f.line_block_iterator():
        if sp.exclude_contents:
            for pat in sp.exclude_contents:
                if pat and pat in line_block:
                    return True
        if sp.exclude_contents_re:
            for pat in sp.exclude_contents_re:
                if pat and re.search(pat, line_block):
                    return True
    return False


def data_sources_tofile(data_dir: Path):
    fn = f"multiqc_sources.{config.data_format_extensions[config.data_format]}"
    with io.open(data_dir / fn, "w", encoding="utf-8") as f:
        if config.data_format == "json":
            json.dump(data_sources, f, indent=4, ensure_ascii=False)
        elif config.data_format == "yaml":
            # Unlike JSON, YAML represents defaultdicts as objects, so need to convert
            # them to normal dicts
            yaml.dump(replace_defaultdicts(data_sources), f, default_flow_style=False)
        else:
            lines = [["Module", "Section", "Sample Name", "Source"]]
            for mod in data_sources:
                for sec in data_sources[mod]:
                    for s_name, source in data_sources[mod][sec].items():
                        lines.append([mod, sec, s_name, source])
            body = "\n".join(["\t".join(line) for line in lines])
            print(body.encode("utf-8", "ignore").decode("utf-8"), file=f)


def dois_tofile(data_dir: Path, module_list: List["BaseMultiqcModule"]):
    """Find all DOIs listed in report sections and write to a file"""
    # Collect DOIs
    dois = {"MultiQC": ["10.1093/bioinformatics/btw354"]}
    for mod in module_list:
        if mod.doi is not None and mod.doi != "" and mod.doi != []:
            dois[mod.id] = mod.doi
    # Write to a file
    fn = f"multiqc_citations.{config.data_format_extensions[config.data_format]}"
    with open(data_dir / fn, "w") as f:
        if config.data_format == "json":
            json.dump(dois, f, indent=4, ensure_ascii=False)
        elif config.data_format == "yaml":
            # Unlike JSON, YAML represents defaultdicts as objects, so need to convert
            # them to normal dicts
            yaml.dump(replace_defaultdicts(dois), f, default_flow_style=False)
        else:
            body = ""
            for mod_name, dois_strings in dois.items():
                for doi_string in dois_strings:
                    body += f"{doi_string}{' ' * (50 - len(doi_string))} # {mod_name}\n"
            print(body.encode("utf-8", "ignore").decode("utf-8"), file=f)


def clean_htmlid(html_id: str) -> str:
    """
    Clean up an HTML ID to remove illegal characters.
    """
    # Trailing whitespace
    html_id_clean = html_id.strip()

    # Trailing underscores
    html_id_clean = html_id_clean.strip("_")

    # Must begin with a letter
    if re.match(r"^[a-zA-Z]", html_id_clean) is None:
        html_id_clean = f"mqc_{html_id_clean}"

    # Replace illegal characters
    html_id_clean = re.sub("[^a-zA-Z0-9_-]+", "_", html_id_clean)

    return html_id_clean


def save_htmlid(html_id: str, skiplint: bool = False, scope: Optional[str] = None) -> str:
    """Take a HTML ID, sanitise for HTML, check for duplicates and save.
    Returns sanitised, unique ID"""
    global html_ids_by_scope
    global lint_errors

    # Clean up the HTML ID
    html_id_clean = clean_htmlid(html_id)

    # Validate if linting
    modname = ""
    codeline = ""
    if config.strict and not skiplint:
        callstack = inspect.stack()
        for n in callstack:
            if "multiqc/modules/" in n[1] and "base_module.py" not in n[1]:
                callpath = n[1].split("multiqc/modules/", 1)[-1]
                modname = f">{callpath}< "
                code = n[4]
                if isinstance(code, str):
                    codeline = code[0].strip()
                break
        if html_id != html_id_clean:
            errmsg = f"LINT: {modname}HTML ID was not clean ('{html_id}' -> '{html_id_clean}') ## {codeline}"
            logger.error(errmsg)
            lint_errors.append(errmsg)

    # Check for duplicates
    i = 1
    html_id_base = html_id_clean
    while Anchor(html_id_clean) in html_ids_by_scope[scope]:
        if html_id_clean == "general_stats_table":
            raise ValueError("HTML ID 'general_stats_table' is reserved and cannot be used")
        html_id_clean = f"{html_id_base}-{i}"
        i += 1
        if config.strict and not skiplint:
            errmsg = f"LINT: {modname}HTML ID was a duplicate ({html_id_clean}) ## {codeline}"
            logger.error(errmsg)
            lint_errors.append(errmsg)

    # Remember and return
    html_ids_by_scope[scope].add(Anchor(html_id_clean))
    return html_id_clean


def compress_json(data):
    """
    Take a Python data object. Convert to JSON and compress using gzip.
    Represent in base64 format.
    """
    # Stream to an in-memory buffer rather than compressing the big string
    # at once. This saves memory.
    buffer = io.BytesIO()
    with gzip.open(buffer, "wt", encoding="utf-8", compresslevel=6) as gzip_buffer:
        # The compression level 6 gives 10% speed gain vs. 2% extra size, in contrast to default compresslevel=9
        dump_json(data, gzip_buffer)
    base64_bytes = base64.b64encode(buffer.getvalue())
    return base64_bytes.decode("ascii")


def write_data_file(
    data: Union[
        Mapping[str, Any],
        Sequence[Mapping[str, Any]],
        Sequence[Sequence[Any]],
    ],
    fn: str,
    sort_cols: bool = False,
    data_format: Optional[str] = None,
):
    """
    Write a data file to the report directory. Will do nothing
    :param: data - either: a 2D dict, first key sample name (row header),
        second key field (column header); a list of dicts; or a list of lists
    :param: fn - Desired filename. Directory will be prepended automatically.
    :param: sort_cols - Sort columns alphabetically
    :param: data_format - Output format. Defaults to config.data_format (usually tsv)
    :return: None
    """

    if not config.make_data_dir or config.filename == "stdout":
        return

    # Get data format from config
    if data_format is None:
        data_format = config.data_format

    body = None
    # Some metrics can't be coerced to tab-separated output, test and handle exceptions
    if data_format in ["tsv", "csv"]:
        sep = "\t" if data_format == "tsv" else ","
        # Attempt to reshape data to tsv
        # noinspection PyBroadException
        try:
            # Get all headers from the data, except if data is a dictionary (i.e. has >1 dimensions)
            header_set = set()
            headers = []
            rows = []

            for d in data.values() if isinstance(data, dict) else data:
                if not d or (isinstance(d, list) and isinstance(d[0], dict)):
                    continue
                if isinstance(d, dict):
                    for h in d.keys():
                        if h not in header_set:  # Use a set for fast membership checking.
                            header_set.add(h)
                            headers.append(h)
            if headers:
                if sort_cols:
                    headers = sorted(headers)
                headers_str = [str(item) for item in headers]
                if isinstance(data, dict):
                    # Add Sample header as a first element
                    headers_str.insert(0, "Sample")
                rows.append(sep.join(headers_str))

            # The rest of the rows
            for key, d in sorted(data.items()) if isinstance(data, dict) else enumerate(data):  # type: ignore
                # Make a list starting with the sample name, then each field in order of the header cols
                if headers:
                    assert isinstance(d, dict)
                    line = [str(d.get(h, "")) for h in headers]
                else:
                    line = [
                        str(item)
                        for item in (d.values() if isinstance(d, dict) else (d if isinstance(d, list) else [d]))
                    ]
                if isinstance(data, dict):
                    # Add Sample header as a first element
                    line.insert(0, str(key))
                rows.append(sep.join(line))
            body = "\n".join(rows)

        except Exception as e:
            if config.development:
                raise
            data_format = "yaml"
            logger.debug(f"{fn} could not be saved as tsv/csv, falling back to YAML. {e}")

    # Add relevant file extension to filename, save file.
    fn = f"{fn}.{config.data_format_extensions[data_format]}"
    fpath = data_tmp_dir() / fn
    assert data_tmp_dir() and data_tmp_dir().exists()
    with open(fpath, "w", encoding="utf-8", errors="ignore") as f:
        if data_format == "json":
            dump_json(data, f, indent=4, ensure_ascii=False)
        elif data_format == "yaml":
            yaml.dump(replace_defaultdicts(data), f, default_flow_style=False)
        elif body:
            # Default - tab separated output
            print(body.encode("utf-8", "ignore").decode("utf-8"), file=f)
    logger.debug(f"Wrote data file {fn}")


def multiqc_dump_json(data_dir: Path):
    """
    Export the parsed data in memory to a JSON file.
    Upload to MegaQC if requested.
    WARNING: May be depreciated and removed in future versions.
    """
    exported_data: Dict[str, Any] = dict()
    export_vars = {
        "report": [
            "data_sources",
            "general_stats_data",
            "general_stats_headers",
            "multiqc_command",
            "plot_data",
        ],
        "config": [
            "analysis_dir",
            "creation_date",
            "git_hash",
            "intro_text",
            "report_comment",
            "report_header_info",
            "script_path",
            "short_version",
            "subtitle",
            "title",
            "version",
            "output_dir",
        ],
    }
    for pymod, names in export_vars.items():
        for name in names:
            try:
                d = None
                if pymod == "config":
                    val: Any = getattr(config, name)
                    val = str(val) if isinstance(val, PosixPath) else val
                    if isinstance(val, list):
                        val = [str(el) if isinstance(el, PosixPath) else el for el in val]
                    d = {f"{pymod}_{name}": val}
                elif pymod == "report":
                    val = getattr(sys.modules[__name__], name)
                    if name == "general_stats_data":
                        # List[Dict[SampleGroup, List[InputRow]]]
                        # flattening sample groups for export
                        flattened_sections: List[Dict[SampleName, Dict[ColumnKey, Optional[ValueT]]]] = []
                        for section in general_stats_data:
                            fl_sec: Dict[SampleName, Dict[ColumnKey, Optional[ValueT]]] = dict()
                            for _, rows in section.items():
                                if isinstance(rows, list):
                                    for row in rows:
                                        fl_sec[row.sample] = row.data
                                else:
                                    fl_sec = rows  # old format without grouping, in case if use plugins override it
                            flattened_sections.append(fl_sec)
                        val = flattened_sections
                    d = {f"{pymod}_{name}": val}
                if d:
                    with open(os.devnull, "wt") as f:
                        # Test that exporting to JSON works. Write to
                        # /dev/null so no memory is required.
                        dump_json(d, f, ensure_ascii=False)
                    exported_data.update(d)
            except (TypeError, KeyError, AttributeError) as e:
                logger.warning(f"Couldn't export data key '{pymod}.{name}': {e}")

    # Get the absolute paths of analysis directories
    config_analysis_dir_abs: List[str] = list()
    for config_analysis_dir in exported_data.get("config_analysis_dir", []):
        try:
            config_analysis_dir_abs.append(str(os.path.abspath(config_analysis_dir)))
        except Exception:
            pass
    exported_data["config_analysis_dir_abs"] = config_analysis_dir_abs

    # Write to file
    out_path = data_dir / "multiqc_data.json"
    if config.data_dump_file:
        with out_path.open("w") as f:
            dump_json(exported_data, f, indent=4, ensure_ascii=False)

    # Add raw data - but instead of all in one, write key by key to avoid loading all in memory
    if config.data_dump_file_write_raw or config.megaqc_url:
        try:
            # Instead of storing in exported_data, write directly to file
            with open(out_path, "rb+") as fh:
                # Move cursor to end of file
                fh.seek(0, 2)
                # Move back until we find the last }
                pos = fh.tell()
                while pos > 0:
                    pos -= 1
                    fh.seek(pos)
                    char = fh.read(1)
                    if char == b"}":
                        fh.seek(pos - 1)
                        fh.truncate()
                        break

            # Now append the new data
            with open(out_path, "a", encoding="utf-8") as fh:
                fh.write(',\n    "report_saved_raw_data": {\n')

                # Write each key's data individually
                for i, key in enumerate(saved_raw_data_keys):
                    if (json_path := data_dir / f"{key}.json").exists():
                        fh.write(f'        "{key}": ')
                        # Stream the contents of the individual JSON file
                        with open(json_path, "r", encoding="utf-8") as single_fh:
                            content = single_fh.read().strip()
                            # Indent the content
                            content = content.replace("\n", "\n        ")
                            # Write the content
                            fh.write(content)
                        # Add comma if not last item
                        if i < len(saved_raw_data_keys) - 1:
                            fh.write(",\n")
                        else:
                            fh.write("\n")

                        # Clean up individual JSON file if no longer needed
                        json_path.unlink()

                # Close the JSON object
                fh.write("    }\n")
                fh.write("}")
        except Exception as e:
            logger.warning(f"Couldn't write raw data to JSON file: {e}")

        if config.megaqc_url:
            megaqc.multiqc_api_post(out_path)


def get_all_sections() -> List[Section]:
    return [s for mod in modules for s in mod.sections if not mod.hidden]


def remove_tmp_dir():
    """
    Completely remove tmp dir
    """
    log_and_rich.remove_file_handler()
    rmtree_with_retries(tmp_dir.get_tmp_dir())
    tmp_dir.new_tmp_dir()


def reset_tmp_dir():
    """
    Re-create tmp dir
    """
    remove_tmp_dir()
    tmp_dir.get_tmp_dir()


def add_ai_summary():
    ai.add_ai_summary_to_report()<|MERGE_RESOLUTION|>--- conflicted
+++ resolved
@@ -143,7 +143,6 @@
     global saved_raw_data_keys
     global software_versions
     global plot_compressed_json
-<<<<<<< HEAD
     global ai_global_summary
     global ai_global_detailed_analysis
     global ai_generation_id
@@ -151,10 +150,8 @@
     global ai_provider_title
     global ai_model
     global ai_report_metadata_base64
-=======
     global saved_raw_data_keys
     global saved_raw_data
->>>>>>> a3532a5c
 
     # Create new temporary directory for module data exports
     initialized = True
@@ -181,7 +178,6 @@
     saved_raw_data_keys = set()
     software_versions = defaultdict(lambda: defaultdict(list))
     plot_compressed_json = ""
-<<<<<<< HEAD
 
     ai_global_summary = ""
     ai_global_detailed_analysis = ""
@@ -190,10 +186,8 @@
     ai_provider_title = ""
     ai_model = ""
     ai_report_metadata_base64 = ""
-=======
     saved_raw_data_keys = set()
     saved_raw_data = dict()
->>>>>>> a3532a5c
 
     reset_file_search()
     tmp_dir.new_tmp_dir()
@@ -440,7 +434,13 @@
             return None
 
         # Convert the values that can be lists/sets or str into sets
-        for k in ["contents", "contents_re", "exclude_fn", "exclude_fn_re" "exclude_contents", "exclude_contents_re"]:
+        for k in [
+            "contents",
+            "contents_re",
+            "exclude_fn",
+            "exclude_fn_re" "exclude_contents",
+            "exclude_contents_re",
+        ]:
             val = d.get(k, [])
             if val:
                 strs = [val] if isinstance(val, str) else val
@@ -548,7 +548,15 @@
 
     # Sort patterns for faster access. File searches with fewer lines or
     # smaller file sizes go first.
-    sorted_spatterns: List[Dict[ModuleId, List[SearchPattern]]] = [{}, {}, {}, {}, {}, {}, {}]
+    sorted_spatterns: List[Dict[ModuleId, List[SearchPattern]]] = [
+        {},
+        {},
+        {},
+        {},
+        {},
+        {},
+        {},
+    ]
     sorted_spatterns[0] = spatterns[0]  # Only filename matching
     sorted_spatterns[1] = _sort_by_key(spatterns[1], "num_lines")
     sorted_spatterns[2] = _sort_by_key(spatterns[2], "max_filesize")
@@ -672,7 +680,12 @@
     run_search_files(spatterns, searchfiles)
 
 
-def search_file(pattern: SearchPattern, f: SearchFile, module_key: ModuleId, is_ignore_file: bool = False):
+def search_file(
+    pattern: SearchPattern,
+    f: SearchFile,
+    module_key: ModuleId,
+    is_ignore_file: bool = False,
+):
     """
     Function to search a single file for a single search pattern.
     """

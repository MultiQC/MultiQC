# MultiQC search patterns.
# Default configurations for how modules can find their log files.
# Loaded by the config module so that these patterns can be overwritten in user config files.

adapterremoval:
  fn: "*.settings"
  contents: "AdapterRemoval"
  num_lines: 1
afterqc:
  fn: "*.json"
  contents: "allow_mismatch_in_poly"
  num_lines: 10000
anglerfish:
  fn: "*.json"
  contents: "anglerfish_version"
bakta:
  fn: "*.txt"
  contents: "Bakta:"
bamdst/coverage:
  contents: "## The file was created by bamdst"
  num_lines: 5
bamtools/stats:
  contents: "Stats for BAM file(s):"
  num_lines: 10
bbduk:
  contents: "Executing jgi.BBDuk"
  num_lines: 2
bbmap/stats:
  contents: "#Name	Reads	ReadsPct"
  num_lines: 4
bbmap/aqhist:
  contents: "#Quality	count1	fraction1	count2	fraction2"
  num_lines: 1
bbmap/bhist:
  contents: "#Pos	A	C	G	T	N"
  num_lines: 1
bbmap/bincov:
  # 3rd line (1st is #Mean)
  contents: "#RefName	Cov	Pos	RunningPos"
  num_lines: 3
bbmap/bqhist:
  contents: "#BaseNum	count_1	min_1	max_1	mean_1	Q1_1	med_1	Q3_1	LW_1	RW_1	count_2	min_2	max_2	mean_2	Q1_2	med_2	Q3_2	LW_2	RW_2"
  num_lines: 1
bbmap/covhist:
  contents: "#Coverage	numBases"
  num_lines: 1
bbmap/covstats:
  contents: "#ID	Avg_fold"
  num_lines: 1
bbmap/ehist:
  contents: "#Errors	Count"
  num_lines: 1
bbmap/gchist:
  # 5th line (1st is #Mean)
  contents: "#GC	Count"
  num_lines: 5
bbmap/idhist:
  contents: "#Mean_reads"
  num_lines: 1
bbmap/ihist:
  # 6th line (first is #Mean)
  contents: "#InsertSize	Count"
  num_lines: 6
bbmap/indelhist:
  contents: "#Length	Deletions	Insertions"
  num_lines: 1
bbmap/lhist:
  contents: "#Length	Count"
  num_lines: 1
bbmap/mhist:
  contents: "#BaseNum	Match1	Sub1	Del1	Ins1	N1	Other1	Match2	Sub2	Del2	Ins2	N2	Other2"
  num_lines: 1
bbmap/qahist:
  contents: "#Deviation"
  num_lines: 1
bbmap/qchist:
  contents_re: "#Quality	count1	fraction1$"
  num_lines: 1
bbmap/qhist:
  contents: "#BaseNum	Read1_linear	Read1_log	Read1_measured	Read2_linear	Read2_log	Read2_measured"
  num_lines: 1
bbmap/rpkm:
  contents: "#File	"
  num_lines: 1
bbmap/statsfile_machine:
  contents: "Reads Used="
  num_lines: 1
bbmap/statsfile:
  contents: "Reads Used:"
  num_lines: 1
bcftools/stats:
  contents: "This file was produced by bcftools stats"
bcl2fastq:
  fn: "Stats.json"
  contents: "DemuxResults"
  num_lines: 300
bclconvert/runinfo:
  fn: "RunInfo.xml"
bclconvert/demux:
  fn: "Demultiplex_Stats.csv"
bclconvert/quality_metrics:
  fn: "Quality_Metrics.csv"
bclconvert/adaptermetrics:
  fn: "Adapter_Metrics.csv"
bclconvert/unknown_barcodes:
  fn: "Top_Unknown_Barcodes.csv"
biobambam2/bamsormadup:
  contents: "# bamsormadup"
  num_lines: 2
biobloomtools:
  contents: "filter_id	hits	misses	shared	rate_hit	rate_miss	rate_shared"
  num_lines: 2
biscuit/align_mapq:
  fn: "*_mapq_table.txt"
  contents: "BISCUITqc Mapping Quality Table"
  num_lines: 3
biscuit/align_strand:
  fn: "*_strand_table.txt"
  contents: "BISCUITqc Strand Table"
  num_lines: 3
biscuit/align_isize:
  fn: "*_isize_table.txt"
  contents: "BISCUITqc Insert Size Table"
  num_lines: 3
biscuit/dup_report:
  fn: "*_dup_report.txt"
  contents: "BISCUITqc Read Duplication Table"
  num_lines: 3
biscuit/qc_cv:
  fn: "*_cv_table.txt"
  contents: "BISCUITqc Uniformity Table"
  num_lines: 3
biscuit/covdist_all_base_botgc:
  fn: "*_covdist_all_base_botgc_table.txt"
biscuit/covdist_all_base:
  fn: "*_covdist_all_base_table.txt"
biscuit/covdist_all_base_topgc:
  fn: "*_covdist_all_base_topgc_table.txt"
biscuit/covdist_q40_base_botgc:
  fn: "*_covdist_q40_base_botgc_table.txt"
biscuit/covdist_q40_base:
  fn: "*_covdist_q40_base_table.txt"
biscuit/covdist_q40_base_topgc:
  fn: "*_covdist_q40_base_topgc_table.txt"
biscuit/covdist_all_cpg_botgc:
  fn: "*_covdist_all_cpg_botgc_table.txt"
biscuit/covdist_all_cpg:
  fn: "*_covdist_all_cpg_table.txt"
biscuit/covdist_all_cpg_topgc:
  fn: "*_covdist_all_cpg_topgc_table.txt"
biscuit/covdist_q40_cpg_botgc:
  fn: "*_covdist_q40_cpg_botgc_table.txt"
biscuit/covdist_q40_cpg:
  fn: "*_covdist_q40_cpg_table.txt"
biscuit/covdist_q40_cpg_topgc:
  fn: "*_covdist_q40_cpg_topgc_table.txt"
biscuit/cpg_retention_readpos:
  fn: "*_CpGRetentionByReadPos.txt"
biscuit/cph_retention_readpos:
  fn: "*_CpHRetentionByReadPos.txt"
biscuit/base_avg_retention_rate:
  fn: "*_totalBaseConversionRate.txt"
biscuit/read_avg_retention_rate:
  fn: "*_totalReadConversionRate.txt"
bismark/align:
  fn: "*_[SP]E_report.txt"
bismark/dedup:
  fn: "*.deduplication_report.txt"
bismark/meth_extract:
  fn: "*_splitting_report.txt"
bismark/m_bias:
  fn: "*M-bias.txt"
bismark/bam2nuc:
  fn: "*.nucleotide_stats.txt"
bowtie1:
  contents: "# reads processed:"
  exclude_fn:
    # Tophat log files
    - "bowtie.left_kept_reads.log"
    - "bowtie.left_kept_reads.m2g_um.log"
    - "bowtie.left_kept_reads.m2g_um_seg1.log"
    - "bowtie.left_kept_reads.m2g_um_seg2.log"
    - "bowtie.right_kept_reads.log"
    - "bowtie.right_kept_reads.m2g_um.log"
    - "bowtie.right_kept_reads.m2g_um_seg1.log"
    - "bowtie.right_kept_reads.m2g_um_seg2.log"
  shared: true
bowtie2:
  contents: "reads; of these:"
  exclude_contents:
    - "bisulfite"
    - "HiC-Pro"
  shared: true
bracken:
  contents_re: '^(\d{1,3}\.\d{1,2})\t(\d+)\t(\d+)\t((\d+)\t(\d+)\t)?([URDKPCOFGS-]\d{0,2})\t(\d+)(\s+)root'
  num_lines: 1
busco:
  fn: "short_summary*"
  contents: "BUSCO version is:"
  num_lines: 1
bustools:
  fn: "*inspect.json"
ccs/v4:
  contents: "ZMWs generating CCS"
  num_lines: 2
  max_filesize: 1024
ccs/v5:
  contents: '"id": "ccs_processing"'
  fn: "*.json"
cellranger/count_html:
  - fn: "*.html"
    contents: '"command":"Cell Ranger","subcommand":"count"'
    num_lines: 20
  - fn: "*.html"
    contents: '"command": "Cell Ranger", "subcommand": "count"'
    num_lines: 20
cellranger/vdj_html:
  - fn: "*.html"
    contents: '"command":"Cell Ranger","subcommand":"vdj"'
    num_lines: 20
  - fn: "*.html"
    contents: '"command": "Cell Ranger", "subcommand": "vdj"'
    num_lines: 20
checkqc:
  contents: "instrument_and_reagent_type"
  fn: "*.json"
custom_content:
  fn_re: '.+_mqc\.(yaml|yml|json|txt|csv|tsv|log|out|png|jpg|jpeg|html)'
clipandmerge:
  contents: "ClipAndMerge ("
  num_lines: 5
clusterflow/logs:
  fn: "*_clusterFlow.txt"
  shared: true
clusterflow/runfiles:
  fn: "*.run"
  contents: "Cluster Flow Run File"
  num_lines: 2
conpair/concordance:
  contents: "markers (coverage per marker threshold"
  num_lines: 3
conpair/contamination:
  contents: "Tumor sample contamination level: "
  num_lines: 3
cutadapt:
  - contents: "This is cutadapt"
    num_lines: 100
  - fn: "*.json"
    contents: "Cutadapt report"
damageprofiler:
  fn: "*dmgprof.json"
dedup:
  fn: "*dedup.json"
deeptools/bamPEFragmentSizeTable:
  contents: "	Frag. Sampled	Frag. Len. Min.	Frag. Len. 1st. Qu.	Frag. Len. Mean	Frag. Len. Median	Frag. Len. 3rd Qu."
  num_lines: 1
deeptools/bamPEFragmentSizeDistribution:
  contents: "#bamPEFragmentSize"
  num_lines: 1
deeptools/estimateReadFiltering:
  contents: "Sample	Total Reads	Mapped Reads	Alignments in blacklisted regions	Estimated mapped reads"
  num_lines: 1
deeptools/plotCorrelationData:
  contents: "#plotCorrelation --outFileCorMatrix"
  num_lines: 1
deeptools/plotCoverageStdout:
  contents: "sample	mean	std	min	25%	50%	75%	max"
  num_lines: 1
deeptools/plotCoverageOutRawCounts:
  contents: "#plotCoverage --outRawCounts"
  num_lines: 1
deeptools/plotEnrichment:
  contents: "file	featureType	percent	featureReadCount	totalReadCount"
  num_lines: 1
deeptools/plotFingerprintOutRawCounts:
  contents: "#plotFingerprint --outRawCounts"
  num_lines: 1
deeptools/plotFingerprintOutQualityMetrics:
  contents: "Sample	AUC	Synthetic AUC	X-intercept	Synthetic X-intercept	Elbow Point	Synthetic Elbow Point"
  num_lines: 1
deeptools/plotPCAData:
  contents: "#plotPCA --outFileNameData"
  num_lines: 1
deeptools/plotProfile:
  contents: "bin labels"
  num_lines: 1
diamond:
  fn: "diamond.log"
disambiguate:
  contents: "unique species A pairs"
  num_lines: 2
dragen/vc_metrics:
  fn: "*.vc_metrics.csv"
dragen/gvcf_metrics:
  fn: "*.gvcf_metrics.csv"
dragen/ploidy_estimation_metrics:
  fn: "*.ploidy_estimation_metrics.csv"
dragen/wgs_contig_mean_cov:
  fn_re: '.*\.wgs_contig_mean_cov_?(tumor|normal)?\.csv'
dragen/overall_mean_cov_metrics:
  fn_re: '.*_overall_mean_cov.*\.csv'
dragen/coverage_metrics:
  fn_re: '.*_coverage_metrics.*\.csv'
dragen/wgs_fine_hist:
  fn_re: '.*\.wgs_fine_hist_?(tumor|normal)?\.csv'
dragen/fragment_length_hist:
  fn: "*.fragment_length_hist.csv"
dragen/mapping_metrics:
  fn: "*.mapping_metrics.csv"
  contents: "Number of unique reads (excl. duplicate marked reads)"
  num_lines: 50
dragen/gc_metrics:
  fn: "*.gc_metrics.csv"
dragen/trimmer_metrics:
  fn: "*.trimmer_metrics.csv"
dragen/time_metrics:
  fn: "*.time_metrics.csv"
dragen/rna_quant_metrics:
  fn: "*.quant[._]metrics.csv"
dragen/rna_transcript_cov:
  fn: "*.quant.transcript_coverage.txt"
dragen/sc_rna_metrics:
  fn: "*.scRNA[._]metrics.csv"
dragen/sc_atac_metrics:
  fn: "*.scATAC[._]metrics.csv"
dragen_fastqc:
  fn: "*.fastqc_metrics.csv"
eigenstratdatabasetools:
  fn: "*_eigenstrat_coverage.json"
fastp:
  fn: "*.json"
  contents: '"before_filtering": {'
  num_lines: 50
fastq_screen:
  fn: "*_screen.txt"
fastqc/data:
  fn: "fastqc_data.txt"
fastqc/zip:
  fn: "*_fastqc.zip"
fastqc/theoretical_gc:
  fn: "*fastqc_theoretical_gc*"
featurecounts:
  fn: "*.summary"
  shared: true
fgbio/groupreadsbyumi:
  contents: "fraction_gt_or_eq_family_size"
  num_lines: 3
fgbio/errorratebyreadposition:
  contents: "read_number	position	bases_total	errors	error_rate	a_to_c_error_rate	a_to_g_error_rate	a_to_t_error_rate	c_to_a_error_rate	c_to_g_error_rate	c_to_t_error_rate"
  num_lines: 3
filtlong:
  contents: Scoring long reads
  contents_re: ".*Filtering long reads.*"
  num_lines: 5
flash/log:
  contents: "[FLASH]"
flash/hist:
  fn: "*flash*.hist"
flexbar:
  contents: "Flexbar - flexible barcode and adapter removal"
freyja:
  fn: "*.tsv"
  contents: "summarized\t["
  num_lines: 6
ganon:
  contents: ["(_|(_|| |(_)| |", "Classifying reads"]
  num_lines: 10
gatk/varianteval:
  contents: "#:GATKTable:TiTvVariantEvaluator"
gatk/base_recalibrator:
  contents: "#:GATKTable:Arguments:Recalibration"
  num_lines: 3
gatk/analyze_saturation_mutagenesis:
  fn: "*.readCounts"
  contents: ">>Reads in disjoint pairs evaluated separately:"
  num_lines: 10
gffcompare:
  fn: "*.stats"
  contents: "# gffcompare"
  num_lines: 2
glimpse/err_spl:
  fn: "*.error.spl.txt.gz"
  num_lines: 1
glimpse/err_grp:
  fn: "*.error.grp.txt.gz"
  num_lines: 1
goleft_indexcov/roc:
  fn: "*-indexcov.roc"
goleft_indexcov/ped:
  fn: "*-indexcov.ped"
gopeaks:
  fn: "*_gopeaks.json"
happy:
  fn: "*.summary.csv"
  contents: "Type,Filter,TRUTH"
htseq:
<<<<<<< HEAD
  contents_re: '^(feature\tcount|\w+.*\t\d+)$'
  num_lines: 1
htstream:
  contents: "Program_details"
  num_lines: 2
=======
  - contents_re: '^feature\tcount$'
    num_lines: 1
    shared: true
  # can lack header and start with a GENE\tNUMBER line
  - contents_re: '^\w+.*\t\d+$'
    num_lines: 1
    shared: true
>>>>>>> 277ecded
hicexplorer:
  contents: "Min rest. site distance"
  max_filesize: 4096
  num_lines: 26
hicup:
  fn: "HiCUP_summary_report*"
hicpro/mmapstat:
  fn: "*mapstat"
  contents: "total_R"
  num_lines: 10
hicpro/mpairstat:
  fn: "*pairstat"
  contents: "Total_pairs_processed"
  num_lines: 10
hicpro/mergestat:
  fn: "*.mergestat"
  contents: "valid_interaction"
  num_lines: 10
hicpro/mRSstat:
  fn: "*RSstat"
  contents: "Valid_interaction_pairs"
hicpro/assplit:
  fn: "*assplit.stat"
hifiasm:
  contents: "[M::ha_analyze_count]"
  num_lines: 1
hisat2:
  contents: "HISAT2 summary stats:"
homer/findpeaks:
  contents: "# HOMER Peaks"
  num_lines: 3
homer/GCcontent:
  fn: "tagGCcontent.txt"
homer/genomeGCcontent:
  fn: "genomeGCcontent.txt"
homer/RestrictionDistribution:
  fn: "petagRestrictionDistribution.*.txt"
homer/LengthDistribution:
  fn: "tagLengthDistribution.txt"
homer/tagInfo:
  fn: "tagInfo.txt"
homer/FreqDistribution:
  fn: "petag.FreqDistribution_1000.txt"
hops:
  fn: "heatmap_overview_Wevid.json"
hostile:
  fn: "*.json"
  contents: '"reads_removed_proportion"'
  num_lines: 100
humid/stats:
  fn: "stats.dat"
  contents: "total: "
  num_lines: 1
humid/neighbours:
  fn: "neigh.dat"
  contents_re: "[0-9]+ [0-9]+"
  num_lines: 1
humid/counts:
  fn: "counts.dat"
  contents_re: "[0-9]+ [0-9]+"
  num_lines: 1
humid/clusters:
  fn: "clusters.dat"
  contents_re: "[0-9]+ [0-9]+"
  num_lines: 1
interop/summary:
  contents: "Level,Yield,Projected Yield,Aligned,Error Rate,Intensity C1,%>=Q30"
interop/index-summary:
  contents: "Total Reads,PF Reads,% Read Identified (PF),CV,Min,Max"
isoseq/refine-json:
  contents: '"num_reads_fl"'
  fn: "*.json"
isoseq/refine-csv:
  contents: "id,strand,fivelen,threelen,polyAlen,insertlen,primer"
  fn: "*.csv"
isoseq/cluster-csv:
  contents: "cluster_id"
  fn: "*cluster_report.csv"
  num_lines: 1
ivar/trim:
  contents: "Number of references"
  num_lines: 8
jcvi:
  contents: "     o    % GC    % of genome    Average size (bp)    Median size (bp)    Number    Total length (Mb)"
jellyfish:
  fn: "*_jf.hist"
kaiju:
  contents_re: 'file\tpercent\treads\ttaxon_id\ttaxon_name'
  num_lines: 1
kallisto:
  contents: "[quant] finding pseudoalignments for the reads"
kat:
  fn: "*.dist_analysis.json"
kraken:
  contents_re: '^\s{0,2}(\d{1,3}\.\d{1,2})\t(\d+)\t(\d+)\t((\d+)\t(\d+)\t)?([URDKPCOFGS-]\d{0,2})\t(\d+)(\s+)unclassified'
  num_lines: 1
librarian:
  fn: "librarian_heatmap.txt"
leehom:
  contents: "Adapter dimers/chimeras"
  num_lines: 100
lima/summary:
  contents: "ZMWs above all thresholds"
  num_lines: 2
  max_filesize: 1024
lima/counts:
  contents: "IdxFirst	IdxCombined	IdxFirstNamed	IdxCombinedNamed	Counts	MeanScore"
  num_lines: 1
longranger/summary:
  fn: "*summary.csv"
  contents: "longranger_version,instrument_ids,gems_detected,mean_dna_per_gem,bc_on_whitelist,bc_mean_qscore,n50_linked_reads_per_molecule"
  num_lines: 2
longranger/invocation:
  fn: "_invocation"
  contents: "call PHASER_SVCALLER_CS("
  max_filesize: 2048
macs2:
  fn: "*_peaks.xls"
malt:
  contents: "MaltRun - Aligns sequences using MALT (MEGAN alignment tool)"
  num_lines: 2
mapdamage:
  - fn: "3p*_freq.txt"
  - fn: "5p*_freq.txt"
  - fn: "lgdistribution.txt"
megahit:
  contents: " - MEGAHIT v"
  num_lines: 5
metaphlan:
  fn: "*.txt"
  contents: "#clade_name\tNCBI_tax_id\trelative_abundance\t"
methylqa:
  fn: "*.report"
  shared: true
minionqc:
  fn: "summary.yaml"
  contents: "total.gigabases"
mirtop:
  fn: "*_mirtop_stats.log"
mirtrace/summary:
  fn: "mirtrace-results.json"
mirtrace/length:
  fn: "mirtrace-stats-length.tsv"
mirtrace/contaminationbasic:
  fn: "mirtrace-stats-contamination_basic.tsv"
mirtrace/mirnacomplexity:
  fn: "mirtrace-stats-mirna-complexity.tsv"
mtnucratio:
  fn: "*mtnuc.json"
mosdepth/summary:
  fn: "*.mosdepth.summary.txt"
mosdepth/global_dist:
  fn: "*.mosdepth.global.dist.txt"
mosdepth/region_dist:
  fn: "*.mosdepth.region.dist.txt"
motus:
  contents: "Reads are aligned (by BWA) to marker gene sequences in the reference database"
  num_lines: 2
multivcfanalyzer:
  fn: "MultiVCFAnalyzer.json"
nanostat:
  max_filesize: 4096
  contents_re: "Metrics\\s+dataset\\s*"
  num_lines: 1
nanostat/legacy:
  max_filesize: 4096
  contents_re: "General summary:\\s*"
  num_lines: 1
nanoq:
  contents: "Nanoq Read Summary"
  num_lines: 3
nextclade:
  contents: "seqName;clade;"
  num_lines: 1
ngsbits/readqc:
  - fn: "*.qcML"
    contents: "ReadQC"
    num_lines: 20
  - fn: "*.qcML"
    contents: "SeqPurge"
    num_lines: 20
ngsbits/mappingqc:
  - fn: "*.qcML"
    contents: "MappingQC"
    num_lines: 20
ngsderive/strandedness:
  contents: "File	TotalReads	ForwardPct	ReversePct	Predicted"
  num_lines: 1
ngsderive/instrument:
  contents: "File	Instrument	Confidence	Basis"
  num_lines: 1
ngsderive/readlen:
  contents: "File	Evidence	MajorityPctDetected	ConsensusReadLength"
  num_lines: 1
ngsderive/encoding:
  contents: "File	Evidence	ProbableEncoding"
  num_lines: 1
ngsderive/junction_annotation:
  contents: "File	total_junctions	total_splice_events	known_junctions	partial_novel_junctions	complete_novel_junctions	known_spliced_reads	partial_novel_spliced_reads	complete_novel_spliced_reads"
  num_lines: 1
nonpareil:
  - fn: "*.json"
    contents: "LRstar"
    num_lines: 50
    max_filesize: 1048576
optitype:
  contents: "	A1	A2	B1	B2	C1	C2	Reads	Objective"
  num_lines: 1
pangolin:
  contents: "pangolin_version"
  num_lines: 1
odgi:
  - fn: "*.og.stats.yaml"
  - fn: "*.og.stats.yml"
  - fn: "*.odgi.stats.yaml"
  - fn: "*.odgi.stats.yml"
pairtools:
  contents: ["total_single_sided_mapped\t", "cis\t", "trans\t", "pair_types/"]
  num_lines: 20
peddy/summary_table:
  fn: "*.peddy.ped"
peddy/het_check:
  fn: "*.het_check.csv"
peddy/ped_check:
  fn: "*.ped_check.csv"
peddy/sex_check:
  fn: "*.sex_check.csv"
peddy/background_pca:
  fn: "*.background_pca.json"
seqera_cli/run_dump:
  fn: "runs_*.tar.gz"
seqera_cli/json:
  fn: "workflow.json"
sequali:
  fn: "*.json"
  contents: '"sequali_version"'
  num_lines: 10
somalier/somalier-ancestry:
  fn: "*.somalier-ancestry.tsv"
somalier/samples:
  fn: "*.samples.tsv"
  contents: "#family_id"
  num_lines: 5
somalier/pairs:
  fn: "*.pairs.tsv"
  contents: "hom_concordance"
  num_lines: 5
sourmash/compare:
  fn: "*.labels.txt"
sourmash/gather:
  contents: "intersect_bp,f_orig_query,f_match,f_unique_to_query,f_unique_weighted,"
  num_lines: 1
pbmarkdup:
  contents_re: "LIBRARY +READS +UNIQUE MOLECULES +DUPLICATE READS"
  num_lines: 5
phantompeakqualtools/out:
  fn: "*.spp.out"
picard/alignment_metrics:
  - contents: "picard.analysis.AlignmentSummaryMetrics"
  - contents: "--algo AlignmentStat"
picard/basedistributionbycycle:
  contents: "BaseDistributionByCycleMetrics"
picard/crosscheckfingerprints:
  contents: "CrosscheckFingerprints"
picard/gcbias:
  - contents: "GcBiasDetailMetrics"
  - contents: "GcBiasSummaryMetrics"
  - contents: "--algo GCBias"
picard/hsmetrics:
  - contents: "HsMetrics"
  - contents: "--algo HsMetricAlgo"
picard/insertsize:
  - contents: "picard.analysis.InsertSizeMetrics"
  - contents: "--algo InsertSizeMetricAlgo"
picard/markdups:
  - contents: "picard.sam.MarkDuplicates"
  - contents: "picard.sam.DuplicationMetrics"
  - contents: "picard.sam.markduplicates.MarkDuplicates"
  - contents: "markduplicates.DuplicationMetrics"
  - contents: "MarkDuplicatesSpark"
  - contents: "markduplicates.GATKDuplicationMetrics"
  - contents: "--algo Dedup"
picard/oxogmetrics:
  - contents: "# picard.analysis.CollectOxoGMetrics"
  - contents_re: "# CollectMultipleMetrics .*OxoGMetrics"
    shared: true
picard/pcr_metrics:
  - contents: "# picard.analysis.directed.CollectTargetedPcrMetrics"
  - contents_re: "# CollectMultipleMetrics .*TargetedPcrMetrics"
    shared: true
picard/quality_by_cycle:
  - contents: "# MeanQualityByCycle"
  - contents: "--algo MeanQualityByCycle"
  - contents_re: ".*CollectMultipleMetrics.*MeanQualityByCycle"
    shared: true
picard/quality_score_distribution:
  - contents: "# QualityScoreDistribution"
  - contents: "--algo QualDistribution"
  - contents_re: ".*CollectMultipleMetrics.*QualityScoreDistribution"
    shared: true
picard/quality_yield_metrics:
  - contents: "# CollectQualityYieldMetrics"
  - contents_re: ".*CollectMultipleMetrics.*QualityYieldMetrics"
    shared: true
picard/rnaseqmetrics:
  - contents: "# picard.analysis.Collectrnaseqmetrics"
  - contents: "# picard.analysis.CollectRnaSeqMetrics"
  - contents: "# CollectRnaSeqMetrics"
  - contents_re: "# CollectMultipleMetrics .*RnaSeqMetrics"
    shared: true
picard/rrbs_metrics:
  - contents: "# picard.analysis.CollectRrbsMetrics"
  - contents_re: "# CollectMultipleMetrics .*RrbsMetrics"
    shared: true
picard/sam_file_validation:
  fn: "*[Vv]alidate[Ss]am[Ff]ile*"
picard/variant_calling_metrics:
  contents_re: "## METRICS CLASS.*VariantCallingDetailMetrics"
picard/wgs_metrics:
  contents_re: "## METRICS CLASS.*WgsMetrics"
picard/collectilluminabasecallingmetrics:
  contents: "CollectIlluminaBasecallingMetrics"
picard/collectilluminalanemetrics:
  contents: "CollectIlluminaLaneMetrics"
picard/extractilluminabarcodes:
  contents: "ExtractIlluminaBarcodes"
picard/markilluminaadapters:
  contents: "MarkIlluminaAdapters"
porechop:
  contents: "Looking for known adapter sets"
  num_lines: 10
preseq:
  - contents: "EXPECTED_DISTINCT"
    num_lines: 2
  - contents: "distinct_reads"
    num_lines: 2
preseq/real_counts:
  fn: "*preseq_real_counts*"
prinseqplusplus:
  - contents: "reads removed by -"
    num_lines: 2
prokka:
  contents: "contigs:"
  num_lines: 2
purple/qc:
  fn: "*.purple.qc"
purple/purity:
  fn: "*.purple.purity.tsv"
pycoqc:
  contents: '"pycoqc":'
  num_lines: 2
pychopper:
  contents: "Classification	Rescue"
  num_lines: 6
qc3C:
  fn: "*.qc3C.json"
qorts:
  contents: "BENCHMARK_MinutesOnSamIteration"
  num_lines: 100
qualimap/bamqc/genome_results:
  fn: "genome_results.txt"
qualimap/bamqc/coverage:
  fn: "coverage_histogram.txt"
qualimap/bamqc/insert_size:
  fn: "insert_size_histogram.txt"
qualimap/bamqc/genome_fraction:
  fn: "genome_fraction_coverage.txt"
qualimap/bamqc/gc_dist:
  fn: "mapped_reads_gc-content_distribution.txt"
qualimap/rnaseq/rnaseq_results:
  fn: "rnaseq_qc_results.txt"
qualimap/rnaseq/coverage:
  fn: "coverage_profile_along_genes_(total).txt"
quast:
  fn: "report.tsv"
  contents: "Assembly	"
  num_lines: 2
rna_seqc/metrics_v1:
  fn: "*metrics.tsv"
  contents: "Sample	Note	"
rna_seqc/metrics_v2:
  fn: "*metrics.tsv"
  contents: "High Quality Ambiguous Alignment Rate"
rna_seqc/coverage:
  fn_re: 'meanCoverageNorm_(high|medium|low)\.txt'
rna_seqc/correlation:
  fn_re: 'corrMatrix(Pearson|Spearman)\.txt'
rockhopper:
  fn: "summary.txt"
  contents: "Number of gene-pairs predicted to be part of the same operon"
  max_filesize: 500000
rsem:
  fn: "*.cnt"
rseqc/bam_stat:
  contents: "Proper-paired reads map to different chrom:"
  max_filesize: 500000
rseqc/gene_body_coverage:
  fn: "*.geneBodyCoverage.txt"
rseqc/inner_distance:
  fn: "*.inner_distance_freq.txt"
rseqc/junction_annotation:
  contents: "Partial Novel Splicing Junctions:"
  max_filesize: 500000
rseqc/junction_saturation:
  fn: "*.junctionSaturation_plot.r"
rseqc/read_gc:
  fn: "*.GC.xls"
rseqc/read_distribution:
  contents: "Group               Total_bases         Tag_count           Tags/Kb"
  max_filesize: 500000
rseqc/read_duplication_pos:
  fn: "*.pos.DupRate.xls"
rseqc/infer_experiment:
  - fn: "*infer_experiment.txt"
  - contents: "Fraction of reads explained by"
    max_filesize: 500000
rseqc/tin:
  fn: "*.summary.txt"
  contents: "TIN(median)"
  num_lines: 1
salmon/meta:
  fn: "meta_info.json"
  contents: "salmon_version"
  num_lines: 10
  max_filesize: 50000
salmon/lfc:
  fn: "lib_format_counts.json"
salmon/fld:
  fn: "flenDist.txt"
sambamba/markdup:
  contents: "finding positions of the duplicate reads in the file"
  num_lines: 50
samblaster:
  contents: "samblaster: Version"
samtools/stats:
  contents: "This file was produced by samtools stats"
samtools/flagstat:
  contents: "in total (QC-passed reads + QC-failed reads)"
samtools/idxstats:
  fn: "*idxstat*"
samtools/rmdup:
  contents: "[bam_rmdup"
samtools/coverage:
  contents: "#rname	startpos	endpos	numreads	covbases	coverage	meandepth	meanbaseq	meanmapq"
  num_lines: 10
samtools/markdup_txt:
  contents: "COMMAND: samtools markdup"
  num_lines: 2
samtools/markdup_json:
  contents: '"COMMAND": "samtools markdup'
  num_lines: 10
sargasso:
  fn: "overall_filtering_summary.txt"
seqwho:
  contents: '  "Per Base Seq": ['
  num_lines: 10
seqyclean:
  fn: "*_SummaryStatistics.tsv"
sexdeterrmine:
  fn: "sexdeterrmine.json"
sickle:
  contents_re: 'FastQ \w*\s?records kept: .*'
  num_lines: 2
skewer:
  contents: "maximum error ratio allowed (-r):"
slamdunk/summary:
  contents: "# slamdunk summary"
  num_lines: 1
slamdunk/PCA:
  contents: "# slamdunk PCA"
  num_lines: 1
slamdunk/rates:
  contents: "# slamdunk rates"
  num_lines: 1
slamdunk/utrrates:
  contents: "# slamdunk utrrates"
  num_lines: 1
slamdunk/tcperreadpos:
  contents: "# slamdunk tcperreadpos"
  num_lines: 1
slamdunk/tcperutrpos:
  contents: "# slamdunk tcperutr"
  num_lines: 1
snippy/snippy:
  contents: "snippy"
  num_lines: 20
snippy/snippy-core:
  contents_re: 'ID\tLENGTH\tALIGNED\tUNALIGNED\tVARIANT\tHET\tMASKED\tLOWCOV'
  num_lines: 1
snpeff:
  contents: "SnpEff_version"
  max_filesize: 5000000
snpsplit/old:
  contents: "Writing allele-flagged output file to:"
  num_lines: 2
snpsplit/new:
  fn: "*SNPsplit_report.yaml"
software_versions:
  fn_re: ".+_mqc_versions\\.(yaml|yml)"
sortmerna:
  contents: "Minimal SW score based on E-value"
spaceranger/count_html:
  - fn: "*.html"
    contents: '"command":"Space Ranger","subcommand":"count"'
    num_lines: 20
  - fn: "*.html"
    contents: '"command": "Space Ranger", "subcommand": "count"'
    num_lines: 20
stacks/gstacks:
  fn: "gstacks.log.distribs"
  contents: "BEGIN effective_coverages_per_sample"
stacks/populations:
  fn: "populations.log.distribs"
  contents: "BEGIN missing_samples_per_loc_prefilters"
stacks/sumstats:
  fn: "*.sumstats_summary.tsv"
  contents: "# Pop ID	Private	Num_Indv	Var	StdErr	P	Var"
  max_filesize: 1000000
star:
  fn: "*Log.final.out"
star/genecounts:
  fn: "*ReadsPerGene.out.tab"
supernova/report:
  fn: "*report*.txt"
  num_lines: 100
  contents: "- assembly checksum ="
supernova/summary:
  fn: "summary.json"
  num_lines: 120
  contents: '"lw_mean_mol_len":'
supernova/molecules:
  fn: "histogram_molecules.json"
  num_lines: 10
  contents: '"description": "molecules",'
supernova/kmers:
  fn: "histogram_kmer_count.json"
  num_lines: 10
  contents: '"description": "kmer_count",'
theta2:
  fn: "*.BEST.results"
tophat:
  fn: "*align_summary.txt"
  shared: true
trimmomatic:
  contents: "Trimmomatic"
truvari/bench:
  contents_re: ".*truvari.* bench.*"
  fn: "log.txt"
  num_lines: 2
umicollapse:
  fn: "*_UMICollapse.log"
  num_lines: 100
  contents: "UMI collapsing finished in "
umitools/extract:
  contents: "# output generated by extract"
  num_lines: 3
umitools/dedup:
  contents: "# output generated by dedup"
  num_lines: 3
varscan2/mpileup2snp:
  contents: "Only SNPs will be reported"
  num_lines: 3
varscan2/mpileup2indel:
  contents: "Only indels will be reported"
  num_lines: 3
varscan2/mpileup2cns:
  contents: "Only variants will be reported"
  num_lines: 3
vcftools/relatedness2:
  fn: "*.relatedness2"
vcftools/tstv_by_count:
  fn: "*.TsTv.count"
vcftools/tstv_by_qual:
  fn: "*.TsTv.qual"
vcftools/tstv_summary:
  fn: "*.TsTv.summary"
vep/vep_html:
  fn: "*.html"
  contents: "VEP summary"
  num_lines: 10
  max_filesize: 1000000
vep/vep_txt:
  contents: "[VEP run statistics]"
  num_lines: 1
  max_filesize: 100000
verifybamid/selfsm:
  fn: "*.selfSM"
vg/stats:
  contents:
    - "Total perfect:"
    - "Total gapless (softclips allowed):"
    - "Total time:"
    - "Speed:"
  num_lines: 30
whatshap/stats:
  contents: "#sample	chromosome	file_name	variants	phased	unphased	singletons"
  num_lines: 1
xenome:
  contents: "B	G	H	M	count	percent	class"
  num_lines: 2
xengsort:
  contents: "# Xengsort classify"
  num_lines: 2<|MERGE_RESOLUTION|>--- conflicted
+++ resolved
@@ -394,13 +394,6 @@
   fn: "*.summary.csv"
   contents: "Type,Filter,TRUTH"
 htseq:
-<<<<<<< HEAD
-  contents_re: '^(feature\tcount|\w+.*\t\d+)$'
-  num_lines: 1
-htstream:
-  contents: "Program_details"
-  num_lines: 2
-=======
   - contents_re: '^feature\tcount$'
     num_lines: 1
     shared: true
@@ -408,7 +401,9 @@
   - contents_re: '^\w+.*\t\d+$'
     num_lines: 1
     shared: true
->>>>>>> 277ecded
+htstream:
+  contents: "Program_details"
+  num_lines: 2
 hicexplorer:
   contents: "Min rest. site distance"
   max_filesize: 4096

--- conflicted
+++ resolved
@@ -1027,10 +1027,6 @@
 ataqv:
   fn: "*.json"
   contents: "ataqv_version"
-<<<<<<< HEAD
-  num_lines: 10
-=======
   num_lines: 10
 mosaicatcher:
-  fn: "*.mosaicatcher_info_raw.txt"
->>>>>>> da53a477
+  fn: "*.mosaicatcher_info_raw.txt"
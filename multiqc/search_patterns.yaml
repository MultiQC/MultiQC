--- conflicted
+++ resolved
@@ -857,16 +857,13 @@
   fn_re: 'meanCoverageNorm_(high|medium|low)\.txt'
 rna_seqc/correlation:
   fn_re: 'corrMatrix(Pearson|Spearman)\.txt'
-<<<<<<< HEAD
 rna_seqc/html:
   fn: "index.html"
   contents: "RNA-SeQC</a> v"
   num_lines: 200
-=======
 ribotish/qual:
   fn: "*_qual.txt"
   num_lines: 10
->>>>>>> 2ad29c03
 rockhopper:
   fn: "summary.txt"
   contents: "Number of gene-pairs predicted to be part of the same operon"

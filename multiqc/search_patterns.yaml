--- conflicted
+++ resolved
@@ -358,12 +358,9 @@
   fn: "*.tsv"
   contents: "summarized\t["
   num_lines: 6
-<<<<<<< HEAD
-=======
 ganon:
-  contents: ["ganon-classify processed"]
-  num_lines: 100
->>>>>>> 84a5c71b
+  contents: ["(_|(_|| |(_)| |", "Classifying reads"]
+  num_lines: 10
 gatk/varianteval:
   contents: "#:GATKTable:TiTvVariantEvaluator"
 gatk/base_recalibrator:
@@ -950,6 +947,7 @@
   fn: "log.txt"
   num_lines: 2
 umicollapse:
+  fn: "*_UMICollapse.log"
   num_lines: 100
   contents: "UMI collapsing finished in "
 umitools/extract:

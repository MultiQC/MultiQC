--- conflicted
+++ resolved
@@ -1046,6 +1046,12 @@
 tr.expandable-row-secondary-hidden {
   visibility: collapse;
 }
+/* Safari doesn't support visibility: collapse */
+@supports (-webkit-hyphens: none) {
+  tr.expandable-row-secondary-hidden {
+    display: none;
+  }
+}
 tr.sample-hidden {
   display: none;
 }
@@ -1056,7 +1062,6 @@
 tr.row-empty {
   display: none;
 }
-<<<<<<< HEAD
 .text-green {
   color: rgb(18, 106, 50);
 }
@@ -1113,14 +1118,4 @@
 }
 .ai-summary sample:hover {
   opacity: 0.9;
-=======
-
-/* Safari-specific fix using @supports
- Safari doesn't support visibility: collapse, so we use display: none instead
- */
-@supports (-webkit-hyphens: none) {
-  tr.expandable-row-secondary-hidden {
-    display: none;
-  }
->>>>>>> 14643e6b
 }
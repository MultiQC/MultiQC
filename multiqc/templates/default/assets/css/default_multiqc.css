/* CSS Styles for Default MultiQC Report Template */

/* General Styles */
code {
  background-color: #f3f3f3;
  color: #666;
}

kbd {
  background-color: #ccc;
  color: #333;
}

@media only screen and (max-width: 768px) {
  code {
    display: inline-block;
    max-width: 90%;
    overflow: auto;
  }
}

.radio.input-sm {
  height: 20px;
}

.radio.input-sm input {
  margin: 2px 0 0 -20px;
}

.mqc_small_space {
  padding: 0 1px;
}

/* Page Template */
@media only screen and (min-width: 768px) {
  .mainpage {
    margin-left: 270px;
  }

  .footer {
    margin-left: 250px;
  }

  .mainpage,
  .footer {
    -moz-transition: margin-left 0.5s;
    -webkit-transition: margin-left 0.5s;
    transition: margin-left 0.5s;
  }

  .mainpage.hidden-nav,
  .footer.hidden-nav {
    margin-left: 0;
  }

  .side-nav-wrapper {
    position: fixed;
  }

  .side-nav {
    height: 100%;
    width: 250px;
    border-right: 1px solid #ccc;
    overflow: auto;
    padding-bottom: 30px;
    -webkit-transition: margin-left 0.5s;
    transition: margin-left 0.5s;
    margin-left: 0;
  }

  .side-nav.hidden-nav {
    margin-left: -250px;
  }
}

.mainpage {
  padding: 20px;
}

.side-nav-wrapper {
  height: 100%;
  background-color: #ededed;
}

.side-nav h1 {
  font-size: 18px;
  text-align: center;
  margin: 0;
  border-bottom: 1px solid #ccc;
}

.side-nav h1 a {
  padding: 20px 0 15px;
}

.side-nav h1 img {
  height: 26px;
}

.side-nav h1 small {
  font-size: 12px;
}

.side-nav .side-nav-title a {
  color: #333;
  font-size: 16px;
  font-weight: normal;
  padding: 15px 0;
}

.side-nav .mqc_loading_warning {
  text-align: center;
  border-bottom: 1px solid #ccc;
  color: #ca424c;
}

.side-nav p {
  font-size: 0.8em;
  color: #999;
  padding: 10px;
}

.side-nav ul.mqc-nav {
  border-bottom: 1px solid #ccc;
}

.side-nav ul.mqc-nav,
.side-nav ul.mqc-nav ul {
  margin: 0;
  padding: 0;
  list-style-type: none;
}

.side-nav a {
  display: inline-block;
  width: 100%;
  text-decoration: none;
}

.side-nav a:hover,
.side-nav a:active,
.side-nav a:focus {
  background-color: #dedede;
}

.side-nav .mqc-nav a.nav-l1 {
  padding: 10px;
  border-top: 1px solid #ccc;
}

.side-nav .mqc-nav li:first-child .nav-l1 {
  border-top: 0;
}

.side-nav .mqc-nav a.nav-l2 {
  padding: 5px 10px 5px 15px;
  border-top: 1px solid #dedede;
  font-size: 0.9em;
  color: #788fa4;
}

.side-nav .mqc-nav li {
  position: relative;
}

#side-nav-handle {
  display: block;
  position: absolute;
  top: 50%;
  right: -14px;
  height: 50px;
  width: 15px;
  padding-top: 14px;
  border: 1px solid #ccc;
  border-left: 0;
  background-color: #ededed;
  border-top-right-radius: 5px;
  border-bottom-right-radius: 5px;
  color: #ccc;
  cursor: pointer;
}

#side-nav-handle .glyphicon-triangle-right {
  color: #999;
}

@media only screen and (max-width: 768px) {
  #side-nav-handle {
    display: none;
  }
}

.side-nav .navbar-toggle {
  background-color: #ddd;
  border-color: #999;
  position: absolute;
  right: 10px;
  top: 15px;
  margin: 0;
}

.side-nav .navbar-toggle:hover,
.side-nav .navbar-toggle:focus,
.side-nav .navbar-toggle:active {
  background-color: #ccc;
}

.side-nav .navbar-toggle .icon-bar {
  background-color: #999;
}

#page_title {
  margin: 0 0 20px;
}

#page_title img {
  max-width: 320px;
}

.report_comment,
.mqc-section-comment {
  border-left: 5px solid #8eb9dd;
  background-color: #e8f1f8;
}

.mqc-module-title-section {
  display: flex;
  align-items: flex-end;
  margin-top: 20px;
  margin-bottom: 10px;
  column-gap: 10px;
}

h2.mqc-module-title {
  margin: 0;
}

#analysis_dirs_wrapper {
  max-height: 80px;
  overflow: auto;
  margin-bottom: 10px;
}

#mqc_sname_switches_txt {
  margin-bottom: 15px;
}

#mqc_sname_switches {
  display: inline-block;
  margin-left: 10px;
}

#mqc_header_hr {
  margin: 0;
}

#mqc_welcome .close {
  top: 2px;
}

#mqc_hide_welcome_btn {
  position: relative;
  float: right;
  top: -2px;
  right: -21px;
  color: inherit;
  opacity: 0.4;
}

#mqc_hide_welcome_btn:hover,
#mqc_hide_welcome_btn:active,
#mqc_hide_welcome_btn:focus {
  opacity: 1;
}

.footer {
  background-color: #ededed;
  border-top: 1px solid #ccc;
  font-size: 0.9em;
  color: #999;
  padding: 20px 0;
  margin-top: 50px;
}

.footer p {
  margin: 0;
}

.footer a {
  color: #999;
  text-decoration: underline;
}

.footer .seqera-logo img {
  height: 24px;
  padding-right: 30px;
  margin-top: 8px;
  opacity: 80%;
  transition: opacity 0.2s;
}

.footer .seqera-logo:hover img {
  opacity: 100%;
}

/* Epic scroll bar of joy */
::-webkit-scrollbar {
  width: 10px;
  height: 10px;
}

::-webkit-scrollbar-track {
  background: #ffffff;
  border-left: 1px solid #d8d8d8;
  border-right: 1px solid #d8d8d8;
}

::-webkit-scrollbar-thumb {
  background: #dedede;
}

::-webkit-scrollbar-thumb:hover {
  -moz-box-shadow: inset 1px 1px 2px rgba(0, 0, 0, 0.1);
  -webkit-box-shadow: inset 1px 1px 2px rgba(0, 0, 0, 0.1);
  box-shadow: inset 1px 1px 2px rgba(0, 0, 0, 0.1);
}

::-webkit-scrollbar-thumb:active {
  background: #dddddd;
  -moz-box-shadow: inset 1px 1px 10px rgba(0, 0, 0, 0.4);
  -webkit-box-shadow: inset 1px 1px 10px rgba(0, 0, 0, 0.4);
  box-shadow: inset 1px 1px 10px rgba(0, 0, 0, 0.2);
}

/* Stop the headings from "head-butting" the top of the browser
https://css-tricks.com/hash-tag-links-padding/ */
h1:before,
h2:before,
h3:before,
h4:before {
  display: block;
  content: " ";
  margin-top: -20px;
  height: 20px;
  visibility: hidden;
}

/* Fancy sample highlighting in the side nav */
input.form-control[type="color"] {
  padding: 0 2px;
  width: 30px;
}

.hc_handle {
  display: inline-block;
  padding: 9px 4px;
  height: 28px;
  cursor: pointer;
}

.hc_handle span {
  display: inline-block;
  height: 100%;
  width: 1px;
  margin: 0 1px;
  background-color: #999;
}

/* Toolbox */
@media only screen and (max-width: 768px) {
  .mqc-toolbox {
    padding: 0 15px;
    background-color: #ededed;
    border-bottom: 1px solid #ccc;
  }

  #mqc_saveconfig {
    margin: 0 -15px;
  }
}

@media only screen and (min-width: 768px) {
  .mqc-toolbox {
    display: block;
    position: fixed;
    z-index: 1040;
    width: 36px;
    height: 100% !important;
    top: 0;
    right: 0;
    -o-transition: width 0.5s;
    -webkit-transition: width 0.5s;
    transition: width 0.5s;
  }

  .mqc-toolbox.active {
    width: 282px;
  }

  .mqc-toolbox .row {
    margin: 0;
  }

  .mainpage {
    padding-right: 50px;
  }

  .mqc-toolbox-buttons {
    position: absolute;
    width: 36px;
    top: 100px;
    left: 0;
    z-index: 20;
  }

  .mqc-toolbox-wrapper {
    position: absolute;
    width: 250px;
    height: 100%;
    overflow: auto;
    left: 36px;
    margin: 0;
    background-color: #ededed;
    border-left: 1px solid #ccc;
    z-index: 10;
  }

  .mqc_filter_section {
    display: none;
  }

  .mqc_filter_section.active {
    display: block;
  }
}

.mqc-toolbox-label {
  display: inline-block;
  background-color: #ededed;
  color: #999;
  height: 31px;
  width: 67px;
  padding: 3px 6px;
  margin-left: -6px;
  margin-bottom: 30px;
  -ms-transform: rotate(270deg);
  -moz-transform: rotate(270deg);
  -webkit-transform: rotate(270deg);
  transform: rotate(270deg);
}

.mqc-toolbox-label:hover,
.mqc-toolbox-label:focus,
.mqc-toolbox-label:active {
  color: #999;
  text-decoration: none;
}

.mqc-toolbox-header {
  margin: 10px;
  border-bottom: 1px solid #ccc;
}

.mqc-toolbox-buttons ul,
.mqc-toolbox-buttons li {
  padding: 0;
  margin: 0;
  list-style-type: none;
}

.mqc-toolbox-buttons li {
  margin: 5px 0;
  display: inline-block;
  width: 36px;
  height: 36px;
}

.mqc-toolbox-buttons li a {
  display: inline-block;
  font-size: 18px;
  width: 37px;
  height: 36px;
  padding: 7px 8px 9px;
  color: #999;
  background-color: #dedede;
  border: 1px solid transparent;
  border-right: 1px solid #ccc;
}

.mqc-toolbox-buttons li a:hover,
.mqc-toolbox-buttons li a.active {
  color: #333;
  background-color: #ededed;
  border: 1px solid #ccc;
}

.mqc-toolbox-buttons li .in_use {
  color: #333;
  border: 3px solid #5bc0de;
  padding: 5px 8px 7px 6px;
  border-right: 1px solid #ededed;
}

.mqc-toolbox-buttons li a.active {
  border-right: 1px solid #ededed;
}

.mqc-toplink,
.mqc-toplink:visited {
  display: block;
  position: absolute;
  bottom: 5px;
  width: 28px;
  height: 28px;
  text-align: center;
  padding: 5px 0 5px 2px;
  border-radius: 28px;
  background-color: #ededed;
  color: #999;
}

.mqc-toplink:hover,
.mqc-toplink:focus {
  color: #333;
}

.mqc_filters {
  margin: 10px 0;
  padding: 0;
  list-style-type: none;
  font-size: 0.9em;
}

.mqc_filters button {
  padding: 7px 10px 0;
}

.mqc_filters li {
  padding: 0;
  clear: both;
}

.mqc_filters li .close {
  margin-top: -3px;
}

.mqc_filters li:hover {
  background-color: #dedede;
}

.mqc_filter_section .mqc_regex_mode_p {
  margin-top: 12px;
  white-space: nowrap;
}

.mqc_switch_wrapper {
  cursor: pointer;
}

.mqc_switch_wrapper .mqc_switch {
  display: inline-block;
  border: 1px solid #999;
  border-radius: 3px;
  padding: 2px 5px;
  margin-left: 5px;
  background-color: #ddd;
}

.mqc_switch_wrapper .off::after,
.mqc_switch_wrapper .on::before {
  content: "";
  display: inline-block;
  height: 0;
  width: 0;
  border-radius: 6px;
  border: 6px solid #fff;
}

.mqc_switch_wrapper .off::after {
  margin: 0 0 -2px 5px;
}

.mqc_switch_wrapper .on::before {
  margin: 0 5px -2px 0;
}

.mqc_switch_wrapper .on {
  background-color: #5bc0de;
  color: #fff;
}

.mqc_filter_section {
  padding: 10px;
}

.mqc_filter_section hr {
  margin: 10px 0;
  border-top: 1px solid #ccc;
}

.mqc_filter_section p {
  font-size: 85%;
  padding: 0;
  margin: 5px 0;
  color: #666;
}

.mqc_filter_section .text-danger {
  color: #a94442;
}

.mqc_filter_section p a {
  color: #666;
}

.mqc_filter_section p .btn {
  color: #333;
}

.mqc_filter_section .text-success {
  color: #3c763d;
}

.mqc_filter_section .form-inline .form-control {
  vertical-align: middle;
}

@media only screen and (max-width: 768px) {
  .mqc_filter_section .form-control {
    display: inline-block;
  }

  .mqc_filter_section input[type="text"] {
    width: auto;
  }
}

#mqc_renamesamples input[type="text"] {
  width: 80px;
}

#mqc_renamesamples_bulk_collapse {
  border-top: 1px solid #ccc;
}

#mqc_renamesamples_bulk_update {
  margin-top: 5px;
}

#mqc_renamesamples_bulk_form textarea {
  font-size: 8px;
  color: #999;
}

.f_text {
  border: 0;
  border-bottom: 1px solid #ccc;
  padding: 5px 0 5px 10px;
  margin: 0;
  background-color: transparent;
  outline: none;
  width: -moz-calc(100% - 55px);
  width: -webkit-calc(100% - 55px);
  width: calc(100% - 55px);
}

.f_text:focus {
  background-color: #f6f6f6;
}

.from_text,
.to_text {
  width: -moz-calc(49% - 20px);
  width: -webkit-calc(49% - 20px);
  width: calc(49% - 20px);
}

#mqc_exportplots .col-sm-6 {
  padding: 0 10px 0 0;
}

#mqc_exportplots .checkbox,
#mqc_exportplots .data-format {
  margin: 8px 0 0;
  font-size: 12px;
  line-height: normal;
}

#mqc_exportplots .data-format label {
  font-weight: 400;
}

#mqc_exportplots .checkbox label {
  min-height: 0;
}

#mqc_exportplots .checkbox input {
  margin-top: 0;
}

#mqc_exportplots blockquote {
  font-size: 0.7em;
  padding: 0 0 0 10px;
  border-left: 2px solid #cccccc;
  color: #666;
}

#mqc_exportplots blockquote a {
  text-decoration: underline;
}

#mqc_exportplots .nav-tabs {
  border-color: #cccccc;
  margin-bottom: 15px;
}

#mqc_exportplots .nav-tabs li a {
  background-color: #dddddd;
  border-color: #cccccc;
  padding: 8px 10px;
  color: #999;
  font-size: 12px;
}

#mqc_exportplots .nav-tabs li.active a {
  background-color: #eeeeee;
  border-bottom-color: transparent;
  color: #333;
}

#mqc-save-success {
  color: #3c763d;
  background-color: #dff0d8;
}

#mqc-cleared-success {
  color: #a94442;
  background-color: #f2dede;
}

#mqc_about p {
  margin-bottom: 10px;
}

#mqc_about a {
  text-decoration: underline;
}

#mqc_about blockquote {
  font-size: 0.8em;
  padding: 0 0 0 10px;
  border-left: 2px solid #cccccc;
  color: #666;
}

/* Regex help modal */
.regex_example_buttons button {
  float: left;
  clear: left;
  margin-bottom: 8px;
}

.regex_example_demo input {
  margin-bottom: 8px;
  font-family: "Consolas", "Monaco", "Courier New", Courier, monospace;
}

.mqc-toolbox-wrapper .seqera-logo img {
  height: 24px;
  max-width: 80%;
  opacity: 60%;
  margin-top: 10px;
  transition: opacity 0.2s;
}

.mqc-toolbox-wrapper .seqera-logo a:hover img {
  opacity: 100%;
}

/* MultiQC tables */
.table tr td {
  font-size: 0.9em;
  height: 30px;
}

.mqc_table tbody tr td .wrapper .val {
  z-index: -1;
  white-space: nowrap;
  /* keep suffix stick to the value */
}

.mqc_table tbody tr td .wrapper .val .label {
  font-size: 100%;
  display: inline-block;
  min-width: 10px;
  padding: 3px 7px;
  font-size: 12px;
  vertical-align: middle;
  border-radius: 10px;
}

.mqc-table-responsive.mqc-table-collapse {
  max-height: 500px;
}

.mqc-table-responsive {
  overflow: auto;
}

.table.mqc_table > thead > tr > th {
  cursor: pointer;
  /* Border doesn't scroll with the CSS transform, so just a box-shadow instead. */
  border-bottom: 0;
  -webkit-box-shadow: inset 0px -2px 0px 0 #ddd;
  -moz-box-shadow: inset 0px -2px 0px 0 #ddd;
  box-shadow: inset 0px -2px 0px 0 #ddd;
}

.mqc_table thead th,
.mqc_table thead td {
  background-color: #ffffff;
}

.mqc_table thead th .tablesorter-header-inner:after {
  content: "";
  display: inline-block;
  width: 0;
  height: 0;
  margin-left: 4px;
  vertical-align: middle;
  border-right: 4px solid transparent;
  border-left: 4px solid transparent;
}

.mqc_table thead th.tablesorter-headerAsc .tablesorter-header-inner:after {
  border-bottom: 4px dashed;
}

.mqc_table thead th.tablesorter-headerDesc .tablesorter-header-inner:after {
  border-top: 4px dashed;
}

.mqc_table thead th.tablesorter-headerAsc,
.mqc_table thead th.tablesorter-headerDesc {
  background-color: #ededed;
  color: #1ca8dd;
  border-bottom: 2px solid #1ca8dd;
}

.mqc_table th {
  white-space: nowrap;
}

.mqc-table-expand {
  text-align: center;
  color: #999;
  padding: 5px;
  cursor: pointer;
  background-color: #ffffff;
  -webkit-transition: background-color 0.2s;
  transition: background-color 0.2s;
}

.mqc-table-expand:hover,
.mqc-table-expand:focus,
.mqc-table-expand:active {
  background-color: #ededed;
}

.mqc_table_numrows_text {
  padding: 5px 10px;
  font-size: 12px;
  vertical-align: middle;
}

.sorthandle {
  border-right: none;
  font-weight: bold;
  text-align: center;
}

tbody .sorthandle {
  cursor: pointer;
  color: #ccc;
}

.mqc_config_modal_table tbody .sorthandle {
  color: #999;
}

.mqc_table .rowheader {
  border-left: none;
}

.mqc_table tr,
.mqc_table td {
  height: 100%;
}

.mqc_table .data-coloured {
  padding: 0;
}

.mqc_table .wrapper {
  display: inline-block;
  position: relative;
  height: 100%;
  width: 100%;
  z-index: -10;
}

@media print {
  /* Hide the side-navigation and toolbox */
  .side-nav-wrapper,
  .mqc-toolbox {
    display: none;
  }

  .mainpage {
    padding: 20px;
  }

  /* Don't limit the height of the sources */
  #analysis_dirs_wrapper {
    max-height: none !important;
  }

  /* Expand long tables */
  .mqc-table-expand {
    display: none;
  }

  .mqc-table-responsive.mqc-table-collapse {
    max-height: none !important;
  }

  .mqc_table thead {
    transform: none !important;
  }

  /* keep section titles with the first bit of content, and try to keep sections together */
  .mqc-module-section-first,
  .mqc-section {
    page-break-inside: avoid;
  }

  /* make sure table cell contents show up */
  .mqc_table .wrapper {
    z-index: 0;
  }

  /* no use printing a useless expand button */
  .mqc-table-expand {
    display: none;
  }

  .mqc-section-plot .text-info {
    display: none;
  }

  /* make sure logos aren't dominantly huge */
  .multiqc_logo,
  .custom_logo {
    width: 200px;
  }

  /* print cell background colors in table */
  td,
  span.bar {
    -webkit-print-color-adjust: exact;
    color-adjust: exact;
  }

  /* tidy up user-provided report header info */
  .dl-horizontal {
    display: flex;
    flex-wrap: wrap;
  }

  /* ensure kv pairs take up a whole row */
  .dl-horizontal dt {
    flex: 0 0 34%;
    float: none;
    width: 300px;
    font-weight: 900;
    /* bold the key in the kv pair */
  }

  .dl-horizontal dd {
    flex: 1 0 34%;
    /* let the val grow to fill the space */
    margin-left: 0;
  }

  /* no need to print buttons */
  button {
    display: none;
  }

  /* printed link text is fairly ugly */
  a[href]:after {
    content: none !important;
  }

  .table.mqc_table {
    table-layout: fixed;
  }

  .mqc_table th {
    white-space: normal;
    /* make sure that table header text can wrap */
    font-weight: 900;
    /* and that table headers are bolded */
  }

  .table > thead > tr > th {
    vertical-align: top;
    /* looks better when all the table-headers are top-aligned, especially when some wrap */
  }
}

.mqc_table .bar {
  display: block;
  position: absolute;
  top: 0;
  left: 0;
  bottom: 0;
  background-color: #dedede;
  z-index: -1;
}

.mqc_table .val {
  display: block;
  padding: 5px;
  left: 0;
}

/* Flat plots */
.mqc_mplplot {
  border: 1px solid #dedede;
  margin-top: 0;
  width: 100%;
}

.mqc_mplplot img {
  max-width: 100%;
  height: auto;
}

/* Draggable height bar interactive plots */
.hc-plot {
  height: 500px;
  width: 100%;
}

.hc-plot.not_rendered {
  background-color: #ededed;
  text-align: center;
}

.hc-plot.not_rendered small {
  display: inline-block;
  font-style: italic;
  padding-top: 40px;
  color: #999;
}

.hc-plot .render_plot {
  margin-top: 40px;
}

.hc-plot-wrapper {
  width: 100%;
  height: 512px;
  position: relative;
  border: 1px solid #dedede;
  margin-top: 5px;
}

.hc-plot-handle {
  position: absolute;
  width: 100%;
  height: 10px;
  background-color: #dedede;
  cursor: row-resize;
  border-top: 1px solid #ededed;
  -moz-transition: background-color 0.1s;
  -webkit-transition: background-color 0.1s;
  transition: background-color 0.1s;
  /* two lines below are a hack to hide hanging plotly long vertical tick labels */
  border-bottom: 2px solid white;
  bottom: -3px;
}

.hc-plot-handle span {
  display: block;
  height: 1px;
  width: 20px;
  margin: 1px auto;
  background-color: #999;
}

.hc-plot-handle:hover {
  background-color: #cdcdcd;
}

.hc-plot-handle:hover span {
  background-color: #999;
}

.mqc_hcplot_range_sliders {
  display: inline-block;
}

.mqc_hcplot_range_sliders div {
  display: inline-block;
  white-space: nowrap;
}

.mqc_hcplot_range_sliders input {
  display: inline-block;
  width: 200px;
}

.mqc_hcplot_range_sliders input.form-control {
  width: 100px;
}

.mqc_hcplot_yaxis_limit_toggle {
  float: right;
  font-size: 11px;
  margin-top: -26px;
}

.mqc_hcplot_yaxis_limit_toggle .mqc_switch_wrapper {
  margin-left: 20px;
}

.beeswarm-hovertext {
  height: 29px;
  padding: 5px 8px;
  font-size: 13px;
  border-left: 2px solid #46b8da;
  border-bottom: 1px solid #dedede;
  background-color: #d9edf7;
  color: #31708f;
}

.beeswarm-plots {
  height: calc(100% - 25px);
}

.beeswarm-plot:nth-child(odd) {
  background-color: #ededed;
}

.mqc-custom-content-image img {
  max-width: 100%;
}

/* MultiQC Software Versions table */
.mqc_versions_table {
  width: 100%;
}

.mqc_versions_table tbody:nth-child(even) {
  background-color: #f2f2f2;
}

g.annotation {
  position: absolute !important;
}

.col-xs-12 button {
  margin-top: 0;
  margin-bottom: 2px;
}

hr {
  border-top: 0;
}

.mqc-section-description > p {
  margin-bottom: 4px;
}

.created-with-multiqc {
  position: absolute;
  bottom: 7px;
  right: 4px;
  margin-bottom: 0;
  padding: 0;
  color: #999999;
  font-size: 8px;
  font-family: "Lucida Grande", "Lucida Sans Unicode", Arial, Helvetica, sans-serif;
}

tr.expandable-row-secondary {
  background-color: rgba(0, 0, 0, 0.08);
}

tr.expandable-row-primary {
  cursor: pointer;
}

tr.expandable-row-primary .expandable-row-caret {
  background: url('data:image/svg+xml;utf8,<svg xmlns="http://www.w3.org/2000/svg" viewBox="4 4 16 16"><path d="M11.8152 13.1989L10.0167 11.1432C9.80447 10.9013 9.97697 10.5214 10.2991 10.5214H13.8961C13.9682 10.5214 14.0388 10.5421 14.0994 10.5811C14.16 10.6201 14.2081 10.6758 14.2379 10.7414C14.2677 10.8071 14.2779 10.8799 14.2674 10.9512C14.2569 11.0226 14.226 11.0893 14.1785 11.1435L12.38 13.1985C12.3448 13.2388 12.3014 13.2711 12.2527 13.2932C12.204 13.3153 12.1511 13.3268 12.0976 13.3268C12.0441 13.3268 11.9912 13.3153 11.9425 13.2932C11.8938 13.2711 11.8504 13.2388 11.8152 13.1985V13.1989Z" /></svg>')
    50% / 24px 24px;
  transform: rotate(-90deg);
}

tr.expandable-row-primary.expanded .expandable-row-caret {
  transform: rotate(0deg);
}

tr.expandable-row-secondary-hidden {
  visibility: collapse;
}
<<<<<<< HEAD
=======

>>>>>>> 75affa5e
/* Safari doesn't support visibility: collapse */
@supports (-webkit-hyphens: none) {
  tr.expandable-row-secondary-hidden {
    display: none;
  }
}
<<<<<<< HEAD
=======

>>>>>>> 75affa5e
tr.sample-hidden {
  display: none;
}

th.column-hidden,
td.column-hidden {
  display: none;
}

tr.row-empty {
  display: none;
}

.text-green {
  color: rgb(18, 106, 50);
}
<<<<<<< HEAD
.text-yellow {
  color: rgb(178, 122, 3);
}
=======

.text-yellow {
  color: rgb(178, 122, 3);
}

>>>>>>> 75affa5e
.text-red {
  color: rgb(184, 31, 31);
}

.ai-summary {
  position: relative;
  padding: 8px 12px 0px 10px;
  border: 1px solid #ccc;
  border-radius: 4px;
  color: #160f26;
}
<<<<<<< HEAD
.ai-summary summary {
  padding-bottom: 8px;
  position: relative;
  list-style: none; /* Removes default marker in some browsers */
=======

.ai-summary summary {
  padding-bottom: 8px;
  position: relative;
  list-style: none;
  /* Removes default marker in some browsers */
>>>>>>> 75affa5e
}

.ai-summary .ai-summary-header {
  display: flex;
  justify-content: space-between;
  align-items: center;
  margin-bottom: 12px;
}

/* Hide the default triangle in Safari */
.ai-summary summary::-webkit-details-marker {
  display: none;
}

.ai-summary .ai-summary-disclaimer {
  color: rgb(158, 158, 158);
  font-size: 12px;
}

.ai-summary ul,
.ai-summary ol {
  margin: 0;
  margin-top: -5px;
  margin-bottom: 10px;
  list-style: disc outside;
}
<<<<<<< HEAD
=======

>>>>>>> 75affa5e
.ai-summary li {
  margin: 0;
  margin-left: -9px;
  margin-top: 5px;
  padding: 0;
}
<<<<<<< HEAD
.ai-summary .ai-continue-in-chat {
  margin: -2px -6px 4px 0;
  padding: 2px 8px 1px;
  background-color: #ffffff;
}
=======

.ai-summary .ai-summary-more-button {
  padding: 2px 8px;
}

.ai-summary .ai-continue-in-chat {
  /* background-color: #ffffff; */
  padding: 2px 8px 2px 6px;
  border: 1px solid #d2d2d2;
  color: #666;
}

>>>>>>> 75affa5e
.ai-summary .ai-continue-in-chat:hover,
.ai-summary .ai-continue-in-chat:focus {
  background-color: #f2f2f2;
}
<<<<<<< HEAD
=======

>>>>>>> 75affa5e
.ai-summary .ai-summary-expand {
  margin-left: -11px;
  margin-right: -12px;
  border-radius: 0 0 4px 4px;
  background-color: rgba(0, 0, 0, 0.04);
}
<<<<<<< HEAD
.ai-summary .ai-summary-expand:hover {
  background-color: rgba(0, 0, 0, 0.08);
}
.ai-summary .ai-summary-expand-expanded {
  /* margin-top: -5px; */
}
.ai-summary sample {
  cursor: pointer;
  -webkit-text-decoration: underline dashed; /* Safari support */
  text-decoration-line: underline;
  text-decoration-style: dashed;
}
.ai-summary sample:hover {
  opacity: 0.9;
}
=======

.ai-summary .ai-summary-expand:hover {
  background-color: rgba(0, 0, 0, 0.08);
}

.ai-summary .ai-summary-expand-expanded {
  /* margin-top: -5px; */
}

.ai-summary sample {
  cursor: pointer;
  -webkit-text-decoration: underline dashed;
  /* Safari support */
  text-decoration-line: underline;
  text-decoration-style: dashed;
}

.ai-summary sample:hover {
  opacity: 0.9;
}

>>>>>>> 75affa5e
.ai-summary .ai-generate-more {
  padding: 2px 8px;
  margin-left: -1px;
  margin-right: 10px;
}
<<<<<<< HEAD
=======

>>>>>>> 75affa5e
.ai-loading {
  margin: 15px 0;
  font-style: italic;
  color: #666;
}
<<<<<<< HEAD
=======

>>>>>>> 75affa5e
.ai-summary .ai-summary-error {
  margin: 10px 0;
  font-style: italic;
  color: #ea4f4f;
}
<<<<<<< HEAD
.ai-settings-button svg {
  vertical-align: middle;
}
.ai-provider-setting {
  margin-bottom: 20px;
}
.ai-provider-setting:last-child {
  margin-bottom: 0;
}
#aiSettingsModal .input-group {
  width: 100%;
}
#aiSettingsModal .input-group input {
  width: 100%;
}
=======

.ai-settings-button svg {
  vertical-align: middle;
}

.ai-provider-setting {
  margin-bottom: 20px;
}

.ai-provider-setting:last-child {
  margin-bottom: 0;
}

#aiSettingsModal .input-group {
  width: 100%;
}

#aiSettingsModal .input-group input {
  width: 100%;
}

>>>>>>> 75affa5e
/* .ai-reset-response {
  margin-left: 8px;
  font-size: 0.875rem;
  padding: 0.25rem 0.5rem;
} */
.ai-local-content {
  background-color: #f2f2f2;
}
<<<<<<< HEAD
=======

>>>>>>> 75affa5e
#global_ai_summary_detailed_analysis_response {
  margin: 0px -12px 0px -10px;
  padding: 10px 10px 0 10px;
}
<<<<<<< HEAD
#global_ai_summary_detailed_analysis_response.ai-local-content {
  padding-bottom: 1px;
}
.ai-model-suggestion:hover {
  opacity: 0.8;
}
=======

#global_ai_summary_detailed_analysis_response.ai-local-content {
  padding-bottom: 1px;
}

.ai-model-suggestion:hover {
  opacity: 0.8;
}

>>>>>>> 75affa5e
.ai-model-suggestion code {
  background-color: #dedede;
  padding: 2px 4px;
  border-radius: 4px;
}
<<<<<<< HEAD
=======

>>>>>>> 75affa5e
.ai-model-suggestion:hover code {
  color: #333;
}

.spinner {
  /* background-image: url('data:image/svg+xml;utf8,<svg xmlns="http://www.w3.org/2000/svg" viewBox="0 0 512 512"><!--!Font Awesome Free 6.6.0 by @fontawesome - https://fontawesome.com License - https://fontawesome.com/license/free Copyright 2024 Fonticons, Inc.--><path d="M304 48a48 48 0 1 0 -96 0 48 48 0 1 0 96 0zm0 416a48 48 0 1 0 -96 0 48 48 0 1 0 96 0zM48 304a48 48 0 1 0 0-96 48 48 0 1 0 0 96zm464-48a48 48 0 1 0 -96 0 48 48 0 1 0 96 0zM142.9 437A48 48 0 1 0 75 369.1 48 48 0 1 0 142.9 437zm0-294.2A48 48 0 1 0 75 75a48 48 0 1 0 67.9 67.9zM369.1 437A48 48 0 1 0 437 369.1 48 48 0 1 0 369.1 437z"/></svg>'); */
  display: inline-block;
  width: 10px;
  height: 10px;
}

.btn-sm {
  padding: 5px 10px 5px 8px;
}<|MERGE_RESOLUTION|>--- conflicted
+++ resolved
@@ -1216,20 +1216,14 @@
 tr.expandable-row-secondary-hidden {
   visibility: collapse;
 }
-<<<<<<< HEAD
-=======
-
->>>>>>> 75affa5e
+
 /* Safari doesn't support visibility: collapse */
 @supports (-webkit-hyphens: none) {
   tr.expandable-row-secondary-hidden {
     display: none;
   }
 }
-<<<<<<< HEAD
-=======
-
->>>>>>> 75affa5e
+
 tr.sample-hidden {
   display: none;
 }
@@ -1246,17 +1240,11 @@
 .text-green {
   color: rgb(18, 106, 50);
 }
-<<<<<<< HEAD
+
 .text-yellow {
   color: rgb(178, 122, 3);
 }
-=======
-
-.text-yellow {
-  color: rgb(178, 122, 3);
-}
-
->>>>>>> 75affa5e
+
 .text-red {
   color: rgb(184, 31, 31);
 }
@@ -1268,19 +1256,12 @@
   border-radius: 4px;
   color: #160f26;
 }
-<<<<<<< HEAD
-.ai-summary summary {
-  padding-bottom: 8px;
-  position: relative;
-  list-style: none; /* Removes default marker in some browsers */
-=======
 
 .ai-summary summary {
   padding-bottom: 8px;
   position: relative;
   list-style: none;
   /* Removes default marker in some browsers */
->>>>>>> 75affa5e
 }
 
 .ai-summary .ai-summary-header {
@@ -1307,23 +1288,13 @@
   margin-bottom: 10px;
   list-style: disc outside;
 }
-<<<<<<< HEAD
-=======
-
->>>>>>> 75affa5e
+
 .ai-summary li {
   margin: 0;
   margin-left: -9px;
   margin-top: 5px;
   padding: 0;
 }
-<<<<<<< HEAD
-.ai-summary .ai-continue-in-chat {
-  margin: -2px -6px 4px 0;
-  padding: 2px 8px 1px;
-  background-color: #ffffff;
-}
-=======
 
 .ai-summary .ai-summary-more-button {
   padding: 2px 8px;
@@ -1336,38 +1307,17 @@
   color: #666;
 }
 
->>>>>>> 75affa5e
 .ai-summary .ai-continue-in-chat:hover,
 .ai-summary .ai-continue-in-chat:focus {
   background-color: #f2f2f2;
 }
-<<<<<<< HEAD
-=======
-
->>>>>>> 75affa5e
+
 .ai-summary .ai-summary-expand {
   margin-left: -11px;
   margin-right: -12px;
   border-radius: 0 0 4px 4px;
   background-color: rgba(0, 0, 0, 0.04);
 }
-<<<<<<< HEAD
-.ai-summary .ai-summary-expand:hover {
-  background-color: rgba(0, 0, 0, 0.08);
-}
-.ai-summary .ai-summary-expand-expanded {
-  /* margin-top: -5px; */
-}
-.ai-summary sample {
-  cursor: pointer;
-  -webkit-text-decoration: underline dashed; /* Safari support */
-  text-decoration-line: underline;
-  text-decoration-style: dashed;
-}
-.ai-summary sample:hover {
-  opacity: 0.9;
-}
-=======
 
 .ai-summary .ai-summary-expand:hover {
   background-color: rgba(0, 0, 0, 0.08);
@@ -1389,69 +1339,44 @@
   opacity: 0.9;
 }
 
->>>>>>> 75affa5e
 .ai-summary .ai-generate-more {
   padding: 2px 8px;
   margin-left: -1px;
   margin-right: 10px;
 }
-<<<<<<< HEAD
-=======
-
->>>>>>> 75affa5e
+
 .ai-loading {
   margin: 15px 0;
   font-style: italic;
   color: #666;
 }
-<<<<<<< HEAD
-=======
-
->>>>>>> 75affa5e
+
 .ai-summary .ai-summary-error {
   margin: 10px 0;
   font-style: italic;
   color: #ea4f4f;
 }
-<<<<<<< HEAD
+
 .ai-settings-button svg {
   vertical-align: middle;
 }
+
 .ai-provider-setting {
   margin-bottom: 20px;
 }
+
 .ai-provider-setting:last-child {
   margin-bottom: 0;
 }
+
 #aiSettingsModal .input-group {
   width: 100%;
 }
+
 #aiSettingsModal .input-group input {
   width: 100%;
 }
-=======
-
-.ai-settings-button svg {
-  vertical-align: middle;
-}
-
-.ai-provider-setting {
-  margin-bottom: 20px;
-}
-
-.ai-provider-setting:last-child {
-  margin-bottom: 0;
-}
-
-#aiSettingsModal .input-group {
-  width: 100%;
-}
-
-#aiSettingsModal .input-group input {
-  width: 100%;
-}
-
->>>>>>> 75affa5e
+
 /* .ai-reset-response {
   margin-left: 8px;
   font-size: 0.875rem;
@@ -1460,41 +1385,26 @@
 .ai-local-content {
   background-color: #f2f2f2;
 }
-<<<<<<< HEAD
-=======
-
->>>>>>> 75affa5e
+
 #global_ai_summary_detailed_analysis_response {
   margin: 0px -12px 0px -10px;
   padding: 10px 10px 0 10px;
 }
-<<<<<<< HEAD
+
 #global_ai_summary_detailed_analysis_response.ai-local-content {
   padding-bottom: 1px;
 }
+
 .ai-model-suggestion:hover {
   opacity: 0.8;
 }
-=======
-
-#global_ai_summary_detailed_analysis_response.ai-local-content {
-  padding-bottom: 1px;
-}
-
-.ai-model-suggestion:hover {
-  opacity: 0.8;
-}
-
->>>>>>> 75affa5e
+
 .ai-model-suggestion code {
   background-color: #dedede;
   padding: 2px 4px;
   border-radius: 4px;
 }
-<<<<<<< HEAD
-=======
-
->>>>>>> 75affa5e
+
 .ai-model-suggestion:hover code {
   color: #333;
 }

--- conflicted
+++ resolved
@@ -28,11 +28,7 @@
         ...(apiKey ? { Authorization: `Bearer ${apiKey}` } : {}),
       },
       body: JSON.stringify({
-<<<<<<< HEAD
-        message: systemPrompt + "\n\n" + userMessage,
-=======
         message: aiTitle + "\n\n:::details\n\n" + systemPrompt + "\n\n" + userMessage + "\n\n:::\n\n",
->>>>>>> 0515717b
         stream: true,
         tags: ["multiqc", ...tags],
         title: aiTitle,

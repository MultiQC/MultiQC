////////////////////////////////////////////////
// MultiQC Report Toolbox Code
////////////////////////////////////////////////

let mqc_colours_idx = 0;
const mqc_colours = ["#e41a1c", "#377eb8", "#4daf4a", "#984ea3", "#ff7f00", "#a9a904", "#a65628", "#f781bf", "#999999"];
const zip_threshold = 8;

//////////////////////////////////////////////////////
// TOOLBOX LISTENERS
//////////////////////////////////////////////////////
$(function () {
  // Batch sample renaming buttons
  $(".mqc_sname_switches").click(function (e) {
    e.preventDefault();
    if ($(this).hasClass("active")) {
      return false;
    }
    $("#mqc_sname_switches button").removeClass("active");
    $(this).addClass("active");
    // Clear previous bulk renaming entries
    $(".mqc_sname_switches_li").remove();
    // Build new renaming entries and apply
    var j = $(this).data("index");
    if (j == 0) {
      apply_mqc_renamesamples();
    } else {
      for (i = 0; i < mqc_config["sample_names_rename"].length; i++) {
        var ft = mqc_config["sample_names_rename"][i][0];
        var tt = mqc_config["sample_names_rename"][i][j];
        $("#mqc_renamesamples_filters").append(
          '<li class="mqc_sname_switches_li"> \
          <input class="f_text from_text" value="' +
            ft +
            '" /><small class="glyphicon glyphicon-chevron-right"></small><input class="f_text to_text" value="' +
            tt +
            '" /> \
          <button type="button" class="close" aria-label="Close"><span aria-hidden="true">&times;</span></button> \
        </li>',
        );
      }
      apply_mqc_renamesamples();
    }
  });

  // Show/hide buttons
  $(".mqc_hide_switches").click(function (e) {
    e.preventDefault();
    if ($(this).hasClass("active")) {
      return false;
    }
    $("#mqc_hide_switches button").removeClass("active");
    $(this).addClass("active");

    // Clear previous show/hide group
    $("#mqc_hidesamples_filters").empty();

    // Get requested pattern and whether to show or hide the pattern
    var j = $(this).data("index");
    var pattern = mqc_config["show_hide_patterns"][j];
    var show_hide_mode = mqc_config["show_hide_mode"][j];
    var regex = mqc_config["show_hide_regex"][j];
    if (!Array.isArray(pattern)) {
      pattern = [pattern];
    }
    if (show_hide_mode === undefined) {
      show_hide_mode = "show";
    }

    // click the regex button if we want it turned on/off
    var button = document.getElementsByClassName("mqc_switch re_mode")[2];
    if (button.className.includes(" on") && !regex) {
      button.click();
    }
    if (button.className.includes(" off") && regex) {
      button.click();
    }

    // Apply the changes
    $(".mqc_hidesamples_showhide[value=" + show_hide_mode + "]").prop("checked", true);
    $(pattern).each(function (idx, val) {
      $("#mqc_hidesamples_filters").append(
        '<li><input class="f_text" value="' +
          val +
          '" /><button type="button" class="close" aria-label="Close"><span aria-hidden="true">&times;</span></button></li>',
      );
    });
    apply_mqc_hidesamples(show_hide_mode);
  });

  // Hide toolbox when clicking outside
  $(document).mouseup(function (e) {
    if (!$(".mqc-toolbox").is(e.target) && $(".mqc-toolbox").has(e.target).length === 0) {
      if ($(".mqc-toolbox").hasClass("active")) {
        mqc_toolbox_openclose(undefined, false);
      }
    }
  });

  // Hide toolbox when a modal is shown
  $(".modal").on("show.bs.modal", function (e) {
    if ($(".mqc-toolbox").hasClass("active")) {
      mqc_toolbox_openclose(undefined, false);
    }
  });

  // Listener to re-plot graphs if config loaded
  $(document).on("mqc_config_loaded", function (e) {
    $(".hc-plot").each(function () {
      var target = $(this).attr("id");
      plot_graph(target, undefined, mqc_config["num_datasets_plot_limit"]);
    });
  });

  // Toolbox buttons
  $(".mqc-toolbox-buttons a").click(function (e) {
    e.preventDefault();
    var target = $(this).attr("href");
    mqc_toolbox_openclose(target);
  });

  // Download DOIs
  $(".download-citations-btn").click(function (e) {
    e.preventDefault();
    var format = $(this).data("format");
    var doi_list = { "10.1093/bioinformatics/btw354": "MultiQC" };
    $(".module-doi").each(function () {
      var module_id = $(this).closest(".mqc-module-section-first").find("h2").attr("id");
      doi_list[$(this).data("doi")] = module_id;
    });
    // Get BibTeX
    if (format == "bibtex") {
      var bibtex_string = "";
      // Kick off crossref api calls
      var ajax_promises = [];
      for (var doi in doi_list) {
        ajax_promises.push(
          $.get("https://api.crossref.org/works/" + doi + "/transform/application/x-bibtex", function (data) {
            bibtex_string += data + "\n";
          }),
        );
      }
      // Wait until all API calls are done
      $.when.apply(null, ajax_promises).then(function () {
        var blob = new Blob([bibtex_string], { type: "text/plain;charset=utf-8" });
        saveAs(blob, "multiqc_references.bib");
      });
    }
    // Download list of DOIs
    else {
      var doi_string = "";
      for (var doi in doi_list) {
        doi_string += doi + new Array(50 - doi.length).join(" ") + " # " + doi_list[doi] + "\n";
      }
      var blob = new Blob([doi_string], { type: "text/plain;charset=utf-8" });
      saveAs(blob, "multiqc_dois.txt");
    }
  });

  // Highlight colour filters
  $("#mqc_color_form").submit(function (e) {
    e.preventDefault();
    let mqc_colour_filter = $("#mqc_colour_filter");
    let mqc_colour_filter_color = $("#mqc_colour_filter_color");
    let f_text = mqc_colour_filter.val().trim();
    let f_col = mqc_colour_filter_color.val().trim();
    $("#mqc_col_filters").append(
      '<li style="color:' +
        f_col +
        ';" id="' +
        hashCode(f_text + f_col) +
        '"><span class="hc_handle"><span></span><span></span></span><input class="f_text" value="' +
        f_text +
        '" tabindex="' +
        mqc_colours_idx +
        '" /><button type="button" class="close" aria-label="Close"><span aria-hidden="true">&times;</span></button></li>',
    );
    $("#mqc_cols_apply").attr("disabled", false).removeClass("btn-default").addClass("btn-primary");
    mqc_colour_filter.val("");
    mqc_colours_idx += 1;
    if (mqc_colours_idx >= mqc_colours.length) {
      mqc_colours_idx = 0;
    }
    mqc_colour_filter_color.val(mqc_colours[mqc_colours_idx]);
  });
  $("#mqc_cols_apply").click(function (e) {
    if (apply_mqc_highlights()) {
      $(this).attr("disabled", true).removeClass("btn-primary").addClass("btn-default");
    }
  });

  // Rename samples
  let mqc_renamesamples_idx = 300;
  $("#mqc_renamesamples_form").submit(function (event) {
    event.preventDefault();

    let mqc_renamesamples_from = $("#mqc_renamesamples_from");
    let mqc_renamesamples_to = $("#mqc_renamesamples_to");
    let from_text = mqc_renamesamples_from.val().trim();
    let to_text = mqc_renamesamples_to.val().trim();

    if (from_text.length === 0) {
      alert('Error - "From" text must not be blank.');
      return false;
    }

    let li =
      '<li><input class="f_text from_text" value="' + from_text + '" tabindex="' + mqc_renamesamples_idx + '" />';
    li +=
      '<small class="glyphicon glyphicon-chevron-right"></small><input class="f_text to_text" value="' +
      to_text +
      '" tabindex="' +
      (mqc_renamesamples_idx + 1) +
      '" />';
    li +=
      '<button type="button" class="close" aria-label="Close"><span aria-hidden="true">&times;</span></button></li>';
    $("#mqc_renamesamples_filters").append(li);
    $("#mqc_rename_apply").attr("disabled", false).removeClass("btn-default").addClass("btn-primary");

    // Reset form
    mqc_renamesamples_from.val("");
    mqc_renamesamples_to.val("");
    mqc_renamesamples_idx += 2;
    $("#mqc_renamesamples_form input:first").focus();
  });

  $("#mqc_rename_apply").click(function (e) {
    if (apply_mqc_renamesamples()) {
      $(this).attr("disabled", true).removeClass("btn-primary").addClass("btn-default");
    }
  });

  // Bulk rename samples
  $("#mqc_renamesamples_bulk_collapse").on("shown.bs.collapse", function () {
    $("#mqc_renamesamples_bulk_form textarea").focus();
  });
  $("#mqc_renamesamples_bulk_form").submit(function (e) {
    e.preventDefault();
    var raw = $(this).find("textarea").val();
    var lines = raw.match(/^.*([\n\r]+|$)/gm);
    $.each(lines, function (i, l) {
      var sections = l.split("\t", 2);
      if (sections.length < 2) {
        return true;
      }
      var from_text = sections[0].trim();
      var to_text = sections[1].trim();
      if (from_text.length == 0) {
        return true;
      }
      var li =
        '<li><input class="f_text from_text" value="' + from_text + '" tabindex="' + mqc_renamesamples_idx + '" />';
      li +=
        '<small class="glyphicon glyphicon-chevron-right"></small><input class="f_text to_text" value="' +
        to_text +
        '" tabindex="' +
        (mqc_renamesamples_idx + 1) +
        '" />';
      li +=
        '<button type="button" class="close" aria-label="Close"><span aria-hidden="true">&times;</span></button></li>';
      $("#mqc_renamesamples_filters").append(li);
    });
    $("#mqc_rename_apply").attr("disabled", false).removeClass("btn-default").addClass("btn-primary");
    $(this).find("textarea").val("");
    $("#mqc_renamesamples_bulk_collapse").collapse("hide");
  });

  // Hide sample filters
  var mqc_hidesamples_idx = 200;
  $("#mqc_hidesamples_form").submit(function (e) {
    e.preventDefault();
    var f_text = $("#mqc_hidesamples_filter").val().trim();
    if (f_text.length == 0) {
      alert("Error - filter text must not be blank.");
      return false;
    }
    $("#mqc_hidesamples_filters").append(
      '<li><input class="f_text" value="' +
        f_text +
        '" tabindex="' +
        mqc_hidesamples_idx +
        '" /><button type="button" class="close" aria-label="Close"><span aria-hidden="true">&times;</span></button></li>',
    );
    $("#mqc_hide_apply").attr("disabled", false).removeClass("btn-default").addClass("btn-primary");
    $("#mqc_hidesamples_filter").val("");
    mqc_hidesamples_idx += 1;
  });
  $(".mqc_hidesamples_showhide").change(function (e) {
    $("#mqc_hide_apply").attr("disabled", false).removeClass("btn-default").addClass("btn-primary");
  });
  $("#mqc_hide_apply").click(function (e) {
    if (apply_mqc_hidesamples()) {
      $(this).attr("disabled", true).removeClass("btn-primary").addClass("btn-default");
    }
  });

  // EXPORTING PLOTS
  // Change text on download button
  $('#mqc_exportplots a[data-toggle="tab"]').on("shown.bs.tab", function (e) {
    if ($(e.target).attr("href") === "#mqc_data_download") {
      $("#mqc-dl-plot-txt").text("Data");
    } else {
      $("#mqc-dl-plot-txt").text("Images");
    }
  });
  // Load the plot exporter
  if ($(".hc-plot").length > 0) {
    $(".hc-plot").each(function () {
      var fname = $(this).attr("id");
      $("#mqc_export_selectplots").append(
        '<div class="checkbox"><label><input type="checkbox" value="' +
          fname +
          '" checked> ' +
          fname +
          "</label></div>",
      );
    });
    // Select all / none for checkboxes
    $("#mqc_export_sall").click(function (e) {
      e.preventDefault();
      $("#mqc_export_selectplots input").prop("checked", true);
    });
    $("#mqc_export_snone").click(function (e) {
      e.preventDefault();
      $("#mqc_export_selectplots input").prop("checked", false);
    });
    // Aspect ratio fixed
    var mqc_exp_aspect_ratio = $("#mqc_exp_width").val() / $("#mqc_exp_height").val();
    $("#mqc_export_aspratio").change(function () {
      if ($(this).is(":checked")) {
        mqc_exp_aspect_ratio = $("#mqc_exp_width").val() / $("#mqc_exp_height").val();
      }
    });
    $("#mqc_exp_width").keyup(function () {
      if ($("#mqc_export_aspratio").is(":checked")) {
        $("#mqc_exp_height").val($(this).val() / mqc_exp_aspect_ratio);
      }
    });
    $("#mqc_exp_height").keyup(function () {
      if ($("#mqc_export_aspratio").is(":checked")) {
        $("#mqc_exp_width").val($(this).val() * mqc_exp_aspect_ratio);
      }
    });

    function dataUrlToBlob(dataUrl, mime) {
      // Split the data URL at the comma
      const byte_str = atob(dataUrl.split(",")[1]);
      const byte_numbers = new Array(byte_str.length);
      for (let i = 0; i < byte_str.length; i++) {
        byte_numbers[i] = byte_str.charCodeAt(i);
      }
      const byte_array = new Uint8Array(byte_numbers);
      return new Blob([byte_array], { type: mime });
    }

    // Export the plots
    $("#mqc_exportplots").submit(function (e) {
      e.preventDefault();
      let checked_plots = $("#mqc_export_selectplots input:checked");
      let zip = new JSZip();
      let promises = [];
      //////
      ////// EXPORT PLOT IMAGES
      //////
      if ($("#mqc_image_download").is(":visible")) {
        let mime = $("#mqc_export_ft").val();
        let format = mime.replace("image/", "").split("+")[0];
        let f_width = parseInt($("#mqc_exp_width").val());
        let f_height = parseInt($("#mqc_exp_height").val());
        const f_scale = parseFloat($("#mqc_export_scaling").val());
        checked_plots.each(function () {
          const target = $(this).val();

          promises.push(
            Plotly.toImage(target, {
              format: format,
              width: f_width / f_scale,
              height: f_height / f_scale,
              scale: f_scale,
            }).then(function (img) {
              if (format === "svg") {
                Plotly.Snapshot.downloadImage(target, {
                  format: format,
                  width: f_width / f_scale,
                  height: f_height / f_scale,
                  scale: f_scale,
                  filename: target,
                });
                // if (checked_plots.length <= zip_threshold) {
                //   // Not many plots to export, just trigger a download for each
                //   const data = img.replace(/^data:image\/svg\+xml;base64,/, "");
                //   const blob = new Blob([data], { type: mime });
                //   saveAs(blob, target + "." + format);
                // } else {
                //   // Lots of plots - add to a zip file for download
                //   const fname = target + "." + format;
                //   zip.file(fname, img, { base64: false });
                // }
              } else {
                // Can add logo to a PNG image
                addLogo(img, function (imageWithLogo) {
                  if (checked_plots.length <= zip_threshold) {
                    // Not many plots to export, just trigger a download for each:"
                    const blob = dataUrlToBlob(imageWithLogo, mime);
                    saveAs(blob, target + "." + format);
                  } else {
                    // Lots of plots - add to a zip file for download:
                    const fname = target + "." + format;
                    const data = imageWithLogo.replace(/^data:image\/png;base64,/, "");
                    zip.file(fname, data, { base64: true });
                  }
                });
              }
            }),
          );
        });
        if (checked_plots.length > zip_threshold) {
          // Wait for all promises to resolve
          Promise.all(promises).then(() => {
            zip.generateAsync({ type: "blob" }).then(function (content) {
              saveAs(content, "multiqc_plots.zip");
            });
          });
        }
      }
      //////
      ////// EXPORT PLOT DATA
      //////
      else if ($("#mqc_data_download").is(":visible")) {
        const format = $("#mqc_export_data_ft").val();
        console.log("Exporting data in " + format + " format");
        let skipped_plots = 0;
        checked_plots.each(function () {
          try {
            const target = $(this).val();
            const fname = target + "." + format;
            // If JSON then just dump everything
            if (format === "json") {
              const json_str = JSON.stringify(mqc_plots[target], null, 2);
              const blob = new Blob([json_str], { type: "text/plain;charset=utf-8" });
              if (checked_plots.length <= zip_threshold) {
                // Not many plots to export, just trigger a download for each
                saveAs(blob, fname);
              } else {
                // Lots of plots - add to a zip file for download
                zip.file(fname, blob);
              }
            }
            // Normal plot - use HighCharts plugin to get the data from the plot
            else if (format === "tsv" || format === "csv") {
              let plot = mqc_plots[target];
              if (plot !== undefined) {
                let text = plot.exportData(format);
                const blob = new Blob([text], { type: "text/plain;charset=utf-8" });
                if (checked_plots.length <= zip_threshold) {
                  // Not many plots to export, just trigger a download for each
                  saveAs(blob, fname);
                } else {
                  // Lots of plots - generate a zip file for download.
                  // Add to a zip archive
                  zip.file(fname, blob);
                }
              } else {
                skipped_plots += 1;
              }
            } else {
              skipped_plots += 1;
            }
          } catch (e) {
            console.error(e);
            skipped_plots += 1;
          }
        });
        if (skipped_plots > 0) {
          alert("Warning: Could not export data from " + skipped_plots + " plots.");
        }
        // Save the zip and trigger a download
        if (checked_plots.length > zip_threshold) {
          zip.generateAsync({ type: "blob" }).then(function (content) {
            saveAs(content, "multiqc_data.zip");
          });
        }
      } else {
        alert("Error - don't know what to export!");
      }
    });
  } else {
    $("#mqc_exportplots").hide();
    $(".mqc-toolbox-buttons a[href=#mqc_exportplots]").parent().hide();
  }

  // Export plot buttons
  $(".export-plot").click(function (e) {
    e.preventDefault();
    // Get the id of the span element that was clicked
    let id = e.target.dataset.pid;
    let isTable = e.target.dataset.type === "table";
    // Tick only this plot in the toolbox and slide out
    $("#mqc_export_selectplots input").prop("checked", false);
    $('#mqc_export_selectplots input[value="' + id + '"]').prop("checked", true);
    // Special case - Table scatter plots are in a modal, need to close this first
    if (id === "tableScatterPlot") {
      $("#tableScatterModal").modal("hide");
    }
    mqc_toolbox_openclose(
      "#mqc_exportplots",
      true,
      isTable, // no image export for table, go directly to data download
    );
  });

  /// SAVING STUFF
  // Load the saved setting names
  populate_mqc_saveselect();
  // Save config
  $("#mqc_saveconfig_form").submit(function (e) {
    e.preventDefault();
    var name = $(this).find("input").val().trim();
    if (name == "") {
      alert("Error - you must name the saved settings.");
    } else {
      mqc_save_config(name);
    }
  });
  // Load config
  $("#mqc_loadconfig_form").submit(function (e) {
    e.preventDefault();
    var name = $(this).find("select").val().trim();
    if (name == "") {
      alert("Error - No saved setting selected.");
    } else {
      load_mqc_config(name);
    }
  });
  // Delete config
  $(".mqc_config_clear").click(function (e) {
    e.preventDefault();
    var name = $("#mqc_loadconfig_form select").val().trim();
    if (name == "") {
      alert("Error - no saved settings selected.");
    } else {
      if (confirm("Delete saved settings '" + name + "'?")) {
        mqc_save_config(name, true);
      }
    }
  });
  // Set current config as default
  $(".mqc_config_set_default").click(function (e) {
    e.preventDefault();
    var name = $("#mqc_loadconfig_form select").val().trim();
    if (name == "") {
      alert("Error - no saved settings selected.");
    } else {
      load_mqc_config(name);
      mqc_save_config(name, false, true);
    }
  });
  // Clear current config default
  $(".mqc_config_clear_default").click(function (e) {
    e.preventDefault();
    mqc_clear_default_config();
  });

  // Filter text is changed
  $(".mqc_filters").on("blur", "li input", function () {
    var target = $(this).parent().parent().attr("id");
    if (target == "mqc_col_filters") {
      $("#mqc_cols_apply").attr("disabled", false).removeClass("btn-default").addClass("btn-primary");
    }
    if (target == "mqc_renamesamples_filters") {
      $("#mqc_rename_apply").attr("disabled", false).removeClass("btn-default").addClass("btn-primary");
    }
    if (target == "mqc_hidesamples_filters") {
      $("#mqc_hide_apply").attr("disabled", false).removeClass("btn-default").addClass("btn-primary");
    }
  });
  // 'Enter' key pressed whilst editing a filter
  $(".mqc_filters").on("keyup", "li input", function (e) {
    if (e.keyCode == 13) {
      // Pressed enter
      $(this).blur();
      $(this).parent().next("li").find("input").focus().select();
    }
  });
  // Remove filter button
  $(".mqc_filters").on("click", "li button", function () {
    var target = $(this).parent().parent().attr("id");
    $(this).parent().remove();
    if (target == "mqc_col_filters") {
      $("#mqc_cols_apply").attr("disabled", false).removeClass("btn-default").addClass("btn-primary");
    }
    if (target == "mqc_hidesamples_filters") {
      $("#mqc_hide_apply").attr("disabled", false).removeClass("btn-default").addClass("btn-primary");
    }
    if (target == "mqc_renamesamples_filters") {
      $("#mqc_rename_apply").attr("disabled", false).removeClass("btn-default").addClass("btn-primary");
    }
  });
  // Clear all filters button
  $(".mqc_toolbox_clear").click(function () {
    var target = $(this).closest(".mqc_filter_section").find(".mqc_filters").attr("id");
    $("#" + target).empty();
    if (target == "mqc_col_filters") {
      $("#mqc_cols_apply").attr("disabled", false).removeClass("btn-default").addClass("btn-primary");
    }
    if (target == "mqc_hidesamples_filters") {
      $("#mqc_hide_apply").attr("disabled", false).removeClass("btn-default").addClass("btn-primary");
    }
    if (target == "mqc_renamesamples_filters") {
      $("#mqc_rename_apply").attr("disabled", false).removeClass("btn-default").addClass("btn-primary");
    }
  });

  // Use jQuery UI to make the colour filters sortable
  $("#mqc_col_filters").sortable();
  $("#mqc_col_filters").on("sortstop", function (event, ui) {
    $("#mqc_cols_apply").attr("disabled", false).removeClass("btn-default").addClass("btn-primary");
  });
  // Regex mode text
  $(".mqc_regex_mode").click(function () {
    var rswitch = $(this).find(".re_mode");
    if (rswitch.text() == "off") {
      rswitch.removeClass("off").addClass("on").text("on");
    } else {
      rswitch.removeClass("on").addClass("off").text("off");
    }
    if ($(this).data("target") == "mqc_cols") {
      $("#mqc_cols_apply").attr("disabled", false).removeClass("btn-default").addClass("btn-primary");
    }
    if ($(this).data("target") == "mqc_renamesamples") {
      $("#mqc_rename_apply").attr("disabled", false).removeClass("btn-default").addClass("btn-primary");
    }
    if ($(this).data("target") == "mqc_hidesamples") {
      $("#mqc_hide_apply").attr("disabled", false).removeClass("btn-default").addClass("btn-primary");
    }
  });

  /////////////////////////
  // REGEX HELP MODAL
  /////////////////////////
  $(".regex_example_buttons button").click(function (e) {
    e.preventDefault();
    $(".regex_example_demo input").val($(this).data("example"));
    regex_example_test();
  });
  $(".regex_example_demo input").keyup(function (e) {
    regex_example_test();
  });
  function regex_example_test() {
    var re = $(".regex_example_demo input").val();
    console.log("Testing " + re);
    $(".regex_example_demo pre span").each(function () {
      $(this).removeClass();
      if ($(this).text().match(re)) {
        console.log("Matches " + $(this).text());
        $(this).addClass("mark text-success");
      } else {
        console.log("Matches " + $(this).text());
        $(this).addClass("text-muted");
      }
    });
  }
});

//////////////////////////////////////////////////////
// UTILITY FUNCTIONS
//////////////////////////////////////////////////////
function hashCode(str) {
  var hash = 0;
  if (str.length == 0) return hash;
  for (i = 0; i < str.length; i++) {
    char = str.charCodeAt(i);
    hash = (hash << 5) - hash + char;
    hash = hash & hash; // Convert to 32bit integer
  }
  return hash;
}

//////////////////////////////////////////////////////
// GENERAL TOOLBOX FUNCTIONS
//////////////////////////////////////////////////////
function mqc_toolbox_openclose(target, open, dataTab) {
  // Hide any open tooltip so it's not left dangling
  $(".mqc-toolbox-buttons li a").tooltip("hide");
  // Find if what we clicked is already open
  let btn = $('.mqc-toolbox-buttons li a[href="' + target + '"]');
  if (open === undefined) {
    open = !btn.hasClass("active");
  }
  let already_open = $(".mqc-toolbox").hasClass("active");
  if (open) {
    if (already_open) {
      mqc_toolbox_confirmapply();
    }
    $(".mqc-toolbox, .mqc-toolbox-buttons li a, .mqc_filter_section").removeClass("active");
    btn.addClass("active");
    $(".mqc-toolbox, " + target).addClass("active");
    $(document).trigger("mqc_toolbox_open");
    let timeout = already_open ? 0 : 510;
    setTimeout(function () {
      if (target === "#mqc_cols") {
        $("#mqc_colour_filter").focus();
      }
      if (target === "#mqc_renamesamples") {
        $("#mqc_renamesamples_from").focus();
      }
      if (target === "#mqc_hidesamples") {
        $("#mqc_hidesamples_filter").focus();
      }
    }, timeout);
    if (dataTab) {
      $('#mqc_exportplots a[href="#mqc_data_download"]').tab("show");
<<<<<<< HEAD
=======
    } else {
      $('#mqc_exportplots a[href="#mqc_image_download"]').tab("show");
>>>>>>> dfcf9c09
    }
  } else {
    mqc_toolbox_confirmapply();
    btn.removeClass("active");
    $(".mqc-toolbox, .mqc-toolbox-buttons li a").removeClass("active");
    $(document).trigger("mqc_toolbox_close");
  }
}
function mqc_toolbox_confirmapply() {
  // Check if there's anything waiting to be applied
  if ($("#mqc_cols_apply").is(":enabled") && $("#mqc_cols").is(":visible")) {
    $.toast({
      heading: "Highlights Not Applied",
      text: "Careful - your changes haven't been applied yet! Click the <em>Apply</em> button in the toolbox to set your changes.",
      icon: "warning",
      position: "bottom-right",
      hideAfter: 5000,
    });
  }
  if ($("#mqc_rename_apply").is(":enabled") && $("#mqc_renamesamples").is(":visible")) {
    $.toast({
      heading: "Rename Patterns Not Applied",
      text: "Careful - your changes haven't been applied yet! Click the <em>Apply</em> button in the toolbox to set your changes.",
      icon: "warning",
      position: "bottom-right",
      hideAfter: 5000,
    });
  }
  if ($("#mqc_hide_apply").is(":enabled") && $("#mqc_hidesamples").is(":visible")) {
    $.toast({
      heading: "Hide Samples Not Applied",
      text: "Careful - your changes haven't been applied yet! Click the <em>Apply</em> button in the toolbox to set your changes.",
      icon: "warning",
      position: "bottom-right",
      hideAfter: 5000,
    });
  }
}

function validate_regexp(pattern) {
  try {
    new RegExp(pattern, "g");
    return true;
  } catch (error) {
    $.toast({
      heading: "Invalid Regular Expression!",
      text:
        "Apologies, your regular expression pattern is invalid: <code>" +
        pattern +
        "</code><br><br>" +
        'For more help and testing, try it out at <a href="https://regex101.com/" target="_blank">regex101.com</a>.',
      icon: "error",
      position: "bottom-right",
      hideAfter: 5000,
    });
    return false;
  }
}

//////////////////////////////////////////////////////
// HIGHLIGHT SAMPLES
//////////////////////////////////////////////////////
function apply_mqc_highlights() {
  // Collect the filters into an array
  var f_texts = [];
  var f_cols = [];
  var regex_mode = $("#mqc_cols .mqc_regex_mode .re_mode").hasClass("on");
  var num_errors = 0;
  $("#mqc_col_filters li").each(function () {
    var inputElement = $(this).find(".f_text");
    var pattern = inputElement.val();
    // Validate RegExp
    $(this).removeClass("bg-danger");
    if (regex_mode && !validate_regexp(pattern)) {
      $(this).addClass("bg-danger");
      num_errors++;
    }

    // Only add pattern if it hasn't already been added
    if (pattern.length > 0 && f_texts.indexOf(pattern) < 0) {
      f_texts.push(pattern);
      f_cols.push(inputElement.css("color"));
    } else {
      f_cols[f_texts.indexOf(pattern)] = inputElement.css("color");
    }
  });
  if (num_errors > 0) {
    return false;
  }

  // Apply a 'background' highlight to remove default colouring first
  // Also highlight toolbox drawer icon
  if (f_texts.length > 0 && f_texts.indexOf("") < 0) {
    f_texts.unshift("");
    f_cols.unshift(null);
    $('.mqc-toolbox-buttons a[href="#mqc_cols"]').addClass("in_use");
  } else {
    $('.mqc-toolbox-buttons a[href="#mqc_cols"]').removeClass("in_use");
  }

  window.mqc_highlight_f_texts = f_texts;
  window.mqc_highlight_f_cols = f_cols;
  window.mqc_highlight_regex_mode = regex_mode;

  // Fire off a custom jQuery event for other javascript chunks to tie into
  $(document).trigger("mqc_highlights", [f_texts, f_cols, regex_mode]);

  return true;
}

//////////////////////////////////////////////////////
// RENAME SAMPLES
//////////////////////////////////////////////////////

function apply_mqc_renamesamples() {
  let valid_from_texts = [];
  let valid_to_texts = [];
  let regex_mode = $("#mqc_renamesamples .mqc_regex_mode .re_mode").hasClass("on");
  let num_errors = 0;
  // Collect filters
  $("#mqc_renamesamples_filters > li").each(function () {
    let from_text = $(this).find(".from_text").val();
    // Validate RegExp
    $(this).removeClass("bg-danger");
    if (regex_mode) {
      if (!validate_regexp(from_text)) {
        $(this).addClass("bg-danger");
        num_errors++;
        return;
      }
      from_text = new RegExp(from_text, "g");
    }
    valid_from_texts.push(from_text);
    let to_text = $(this).find(".to_text").val();
    valid_to_texts.push(to_text);
  });
  if (num_errors > 0) {
    return false;
  }

  // If something was renamed, highlight the toolbox icon
  if (valid_from_texts.length > 0) {
    $('.mqc-toolbox-buttons a[href="#mqc_renamesamples"]').addClass("in_use");
  } else {
    $('.mqc-toolbox-buttons a[href="#mqc_renamesamples"]').removeClass("in_use");
  }

  window.mqc_rename_f_texts = valid_from_texts;
  window.mqc_rename_t_texts = valid_to_texts;

  // Fire off a custom jQuery event for other javascript chunks to tie into
  $(document).trigger("mqc_renamesamples", [window.mqc_rename_f_texts, window.mqc_rename_t_texts]);

  return true;
}

//////////////////////////////////////////////////////
// HIDE SAMPLES
//////////////////////////////////////////////////////
function apply_mqc_hidesamples(mode) {
  // Collect the filters into an array
  if (mode === undefined) {
    mode = $(".mqc_hidesamples_showhide:checked").val() === "show" ? "show" : "hide";
  }
  let regex_mode = $("#mqc_hidesamples .mqc_regex_mode .re_mode").hasClass("on");
  let f_texts = [];
  let num_errors = 0;
  $("#mqc_hidesamples_filters li").each(function () {
    let pattern = $(this).find(".f_text").val();
    // Validate RegExp
    $(this).removeClass("bg-danger");
    if (regex_mode && !validate_regexp(pattern)) {
      $(this).addClass("bg-danger");
      num_errors++;
    }
    f_texts.push(pattern);
  });
  if (num_errors > 0) {
    return false;
  }

  // If something was hidden, highlight the toolbox icon
  if (f_texts.length > 0) {
    $('.mqc-toolbox-buttons a[href="#mqc_hidesamples"]').addClass("in_use");
  } else {
    $('.mqc-toolbox-buttons a[href="#mqc_hidesamples"]').removeClass("in_use");
  }

  window.mqc_hide_mode = mode;
  window.mqc_hide_f_texts = f_texts;
  window.mqc_hide_regex_mode = regex_mode;

  // Fire off a custom jQuery event for other javascript chunks to tie into
  $(document).trigger("mqc_hidesamples", [f_texts, regex_mode]);

  return true;
}

//////////////////////////////////////////////////////
// SAVE TOOLBOX SETTINGS
//////////////////////////////////////////////////////

// Save the current configuration setup
function mqc_save_config(name, clear, as_default) {
  if (name === undefined) {
    return false;
  }
  var config = {};

  // Collect the toolbox vars
  config["highlights_f_texts"] = window.mqc_highlight_f_texts;
  config["highlights_f_cols"] = window.mqc_highlight_f_cols;
  config["highlight_regex"] = window.mqc_highlight_regex_mode;
  config["rename_from_texts"] = window.mqc_rename_f_texts;
  config["rename_to_texts"] = window.mqc_rename_t_texts;
  config["rename_regex"] = window.mqc_rename_regex_mode;
  config["hidesamples_mode"] = window.mqc_hide_mode;
  config["hidesamples_f_texts"] = window.mqc_hide_f_texts;
  config["hidesamples_regex"] = window.mqc_hide_regex_mode;

  var prev_config = {};
  // Load existing configs (inc. from other reports)
  try {
    try {
      prev_config = localStorage.getItem("mqc_config");
      if (prev_config !== null && prev_config !== undefined) {
        prev_config = JSON.parse(prev_config);
      } else {
        prev_config = {};
      }

      // Update config obj with current config
      if (clear == true) {
        delete prev_config[name];
      } else {
        prev_config[name] = config;
        prev_config[name]["last_updated"] = Date();
        if (as_default) {
          for (var c in prev_config) {
            if (prev_config.hasOwnProperty(c)) {
              prev_config[c]["default"] = false;
            }
          }
        }
        prev_config[name]["default"] = as_default;
        if (as_default) console.log("Set new default config!");
      }
      localStorage.setItem("mqc_config", JSON.stringify(prev_config));
    } catch (e) {
      console.log("Could not access localStorage");
    }

    if (clear === true) {
      // Remove from load select box
      $("#mqc_loadconfig_form select option:contains('" + name + "')").remove();
      // Successfully deleted message
      $('<p class="text-danger" id="mqc-cleared-success">Settings deleted.</p>')
        .hide()
        .insertBefore($("#mqc_loadconfig_form .actions"))
        .slideDown(function () {
          setTimeout(function () {
            $("#mqc-cleared-success").slideUp(function () {
              $(this).remove();
            });
          }, 5000);
        });
    } else {
      // Remove from load select box
      $("#mqc_loadconfig_form select option:contains('" + name + "')").remove();
      // Add new name to load select box and select it
      $("#mqc_loadconfig_form select")
        .prepend("<option>" + name + (as_default ? " [default]" : "") + "</option>")
        .val(name + (as_default ? " [default]" : ""));
      // Success message
      $('<p class="text-success" id="mqc-save-success">Settings saved.</p>')
        .hide()
        .insertBefore($("#mqc_saveconfig_form"))
        .slideDown(function () {
          setTimeout(function () {
            $("#mqc-save-success").slideUp(function () {
              $(this).remove();
            });
          }, 5000);
        });
    }
  } catch (e) {
    console.log("Error updating localstorage: " + e);
  }
}

// Clear current default configuration
function mqc_clear_default_config() {
  try {
    var config = localStorage.getItem("mqc_config");
    if (!config) {
      return;
    } else {
      config = JSON.parse(config);
    }
    for (var c in config) {
      if (config.hasOwnProperty(c)) {
        config[c]["default"] = false;
      }
    }
    localStorage.setItem("mqc_config", JSON.stringify(config));
    $('<p class="text-danger" id="mqc-cleared-success">Unset default.</p>')
      .hide()
      .insertBefore($("#mqc_loadconfig_form .actions"))
      .slideDown(function () {
        setTimeout(function () {
          $("#mqc-cleared-success").slideUp(function () {
            $(this).remove();
          });
        }, 5000);
        var name = $('#mqc_loadconfig_form select option:contains("default")').text();
        $('#mqc_loadconfig_form select option:contains("default")').remove();
        name = name.replace(" [default]", "");
        $("#mqc_loadconfig_form select")
          .append("<option>" + name + "</option>")
          .val(name);
      });
  } catch (e) {
    console.log("Could not access localStorage");
  }
}

//////////////////////////////////////////////////////
// LOAD TOOLBOX SAVE NAMES
//////////////////////////////////////////////////////
function populate_mqc_saveselect() {
  var default_config = "";
  try {
    var local_config = localStorage.getItem("mqc_config");
    if (local_config !== null && local_config !== undefined) {
      local_config = JSON.parse(local_config);
      default_name = false;
      for (var name in local_config) {
        if (local_config[name]["default"]) {
          console.log("Loaded default config!");
          load_mqc_config(name);
          default_config = name;
          name = name + " [default]";
          default_name = name;
        }
        $("#mqc_loadconfig_form select")
          .append("<option>" + name + "</option>")
          .val(name);
      }
      // Set the selected select option
      if (default_name !== false) {
        $('#mqc_loadconfig_form select option:contains("' + default_name + '")').prop("selected", true);
      } else {
        $("#mqc_loadconfig_form select option:first").prop("selected", true);
      }
    }
  } catch (e) {
    console.log("Could not load local config: " + e);
    $("#mqc_saveconfig").html(
      "<h4>Error accessing localStorage</h4>" +
        '<p>This feature uses a web browser feature called "localStorage". ' +
        "We're not able to access this at the moment, which probably means that " +
        'you have the <em>"Block third-party cookies and site data"</em> setting ticked (Chrome) ' +
        "or equivalent in other browsers.</p><p>Please " +
        '<a href="https://www.google.se/search?q=Block+third-party+cookies+and+site+data" target="_blank">change this browser setting</a>' +
        " to save MultiQC report configs.</p>",
    );
  }
}

//////////////////////////////////////////////////////
// LOAD TOOLBOX SETTINGS
//////////////////////////////////////////////////////
function load_mqc_config(name) {
  if (name === undefined) {
    return false;
  }
  var config = {};
  try {
    try {
      var local_config = localStorage.getItem("mqc_config");
    } catch (e) {
      console.log("Could not access localStorage");
    }
    if (local_config !== null && local_config !== undefined) {
      local_config = JSON.parse(local_config);
      for (var attr in local_config[name]) {
        config[attr] = local_config[name][attr];
      }
    }
  } catch (e) {
    console.log("Could not load local config: " + e);
  }

  // Apply config - rename samples
  if (notEmptyObj(config["rename_regex"])) {
    if (config["rename_regex"] === true) {
      $("#mqc_renamesamples .mqc_regex_mode .re_mode").removeClass("off").addClass("on").text("on");
      window.mqc_rename_regex_mode = true;
    }
  }
  if (notEmptyObj(config["rename_from_texts"]) && notEmptyObj(config["rename_to_texts"])) {
    window.mqc_rename_f_texts = [];
    window.mqc_rename_t_texts = [];
    $.each(config["rename_from_texts"], function (idx, from_text) {
      var to_text = config["rename_to_texts"][idx];
      if (from_text.length === 0) {
        return true;
      }
      var li = '<li><input class="f_text from_text" value="' + from_text + '" />';
      li +=
        '<small class="glyphicon glyphicon-chevron-right"></small><input class="f_text to_text" value="' +
        to_text +
        '" />';
      li +=
        '<button type="button" class="close" aria-label="Close"><span aria-hidden="true">&times;</span></button></li>';
      window.mqc_rename_f_texts.push(from_text);
      window.mqc_rename_t_texts.push(to_text);
      $("#mqc_renamesamples_filters").append(li);
    });
    $(document).trigger("mqc_renamesamples", [
      window.mqc_rename_f_texts,
      window.mqc_rename_t_texts,
      config["rename_regex"],
    ]);
  }

  // Apply config - highlights
  if (notEmptyObj(config["highlight_regex"])) {
    if (config["highlight_regex"] === true) {
      $("#mqc_cols .mqc_regex_mode .re_mode").removeClass("off").addClass("on").text("on");
      window.mqc_highlight_regex_mode = true;
    }
  }
  if (notEmptyObj(config["highlights_f_texts"]) && notEmptyObj(config["highlights_f_cols"])) {
    window.mqc_highlight_f_texts = [];
    window.mqc_highlight_f_cols = [];
    $.each(config["highlights_f_texts"], function (idx, f_text) {
      var f_col = config["highlights_f_cols"][idx];
      $("#" + hashCode(f_text + f_col)).remove();
      $("#mqc_col_filters").append(
        '<li style="color:' +
          f_col +
          ';" id="' +
          hashCode(f_text + f_col) +
          '"><span class="hc_handle"><span></span><span></span></span><input class="f_text" value="' +
          f_text +
          '" /><button type="button" class="close" aria-label="Close"><span aria-hidden="true">&times;</span></button></li>',
      );
      window.mqc_highlight_f_texts.push(f_text);
      window.mqc_highlight_f_cols.push(f_col);
      mqc_colours_idx += 1;
    });
    $("#mqc_colour_filter_color").val(mqc_colours[mqc_colours_idx]);
    $(document).trigger("mqc_highlights", [
      window.mqc_highlight_f_texts,
      window.mqc_highlight_f_cols,
      config["highlight_regex"],
    ]);
  }

  // Apply config - hide samples
  if (notEmptyObj(config["hidesamples_regex"])) {
    if (config["hidesamples_regex"] == true) {
      $("#mqc_hidesamples .mqc_regex_mode .re_mode").removeClass("off").addClass("on").text("on");
      window.mqc_hide_regex_mode = true;
    }
  }
  if (notEmptyObj(config["hidesamples_mode"])) {
    if (config["hidesamples_mode"] == "show") {
      $(".mqc_hidesamples_showhide").prop("checked", false);
      $(".mqc_hidesamples_showhide[val=show]").prop("checked", true);
      window.mqc_hide_mode = "show";
    }
  }
  if (notEmptyObj(config["hidesamples_f_texts"])) {
    window.mqc_hide_f_texts = [];
    $.each(config["hidesamples_f_texts"], function (idx, f_text) {
      if (f_text.length == 0) {
        return true;
      }
      $("#mqc_hidesamples_filters").append(
        '<li><input class="f_text" value="' +
          f_text +
          '" /><button type="button" class="close" aria-label="Close"><span aria-hidden="true">&times;</span></button></li>',
      );
      window.mqc_hide_f_texts.push(f_text);
    });
    $(document).trigger("mqc_hidesamples", [window.mqc_hide_f_texts, config["hidesamples_regex"]]);
  }

  // Trigger loaded event to initialise plots
  $(document).trigger("mqc_config_loaded");
}

function addLogo(imageDataUrl, callback) {
  // Append "watermark" to the image
  let plotlyImage = new Image();
  plotlyImage.onload = function () {
    let canvas = document.createElement("canvas");
    let ctx = canvas.getContext("2d");

    // Set canvas size to double for retina display
    canvas.width = plotlyImage.width;
    canvas.height = plotlyImage.height; // additional height for the text

    ctx.drawImage(plotlyImage, 0, 0, plotlyImage.width, plotlyImage.height);

    // Text properties
    ctx.font = "9px Lucida Grande"; // Set the desired font-size and type
    ctx.textAlign = "right";
    ctx.fillStyle = "#9f9f9f"; // Semi-transparent black text

    ctx.fillText("Created with MultiQC", plotlyImage.width - 15, plotlyImage.height - 6);
    // Callback with the combined image
    callback(canvas.toDataURL());
  };
  plotlyImage.src = imageDataUrl;
}<|MERGE_RESOLUTION|>--- conflicted
+++ resolved
@@ -710,11 +710,8 @@
     }, timeout);
     if (dataTab) {
       $('#mqc_exportplots a[href="#mqc_data_download"]').tab("show");
-<<<<<<< HEAD
-=======
     } else {
       $('#mqc_exportplots a[href="#mqc_image_download"]').tab("show");
->>>>>>> dfcf9c09
     }
   } else {
     mqc_toolbox_confirmapply();

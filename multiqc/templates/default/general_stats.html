{# #######################
  general_stats.html
##########################

This block generates the General Statistics table at the top of the report.

#}

{% if not config.skip_generalstats: %}
  <div id="general_stats" class="mqc-module-section">
    <h2>General Statistics</h2>

    {% if config.section_comments.general_stats is not none and config.section_comments.general_stats | length > 0 %}
      <blockquote class="mqc-section-comment">{{ config.section_comments.general_stats }}</blockquote>
    {% endif %}

    <div
      class="ai-summary ai-local-content bg-body-tertiary border rounded p-2 mb-3"
      style="display: none;"
      id="general_stats_table_ai_summary_wrapper"
    >
      <h5>AI Summary</h5>
      <div class="ai-summary-response" id="general_stats_table_ai_summary_response" style="margin-bottom: -5px;"></div>
      <div class="d-flex justify-content-between align-items-center">
        <div
          class="ai-summary-disclaimer flex-grow-1 text-end me-2"
          id="general_stats_table_ai_summary_disclaimer"
          style="display: none;"
        >
          Provider: <span class="ai-summary-disclaimer-provider">{{ report.ai_provider_title }}</span>, model:
          <span class="ai-summary-disclaimer-model">{{ report.ai_model_resolved or report.ai_model }}</span>
        </div>
        <a
          class="btn btn-outline-secondary btn-sm ai-continue-in-chat"
          id="general_stats_table_ai_summary_continue_in_chat"
          data-seqera-website="{{ config.seqera_website }}"
          style="display: none;"
          target="_blank"
          data-bs-toggle="tooltip"
        >
          Chat with Seqera AI
        </a>
      </div>
      <div
        class="ai-summary-error text-danger fst-italic my-2"
        id="general_stats_table_ai_summary_error"
        style="display: none;"
      ></div>
    </div>

<<<<<<< HEAD
  {% if config.general_stats_helptext is not none and config.general_stats_helptext | length > 0 %}
  <div class="general-stats-help-btn">
    <button class="btn btn-default btn-sm pull-right btn-help" type="button" data-toggle="collapse" data-target="#general_stats_table_helptext" aria-expanded="false" aria-controls="general_stats_table_helptext">
      <span class="glyphicon glyphicon-question-sign" aria-hidden="true"></span>
      Help
    </button>
  </div>
  <div class="collapse mqc-section-helptext " id="general_stats_table_helptext">
    <div class="well">{{ config.general_stats_helptext }}</div>
  </div>
  {% endif %}

  {{ report.general_stats_html }}
</div>
=======
    {{ report.general_stats_html }}
  </div>
>>>>>>> 2b4deb57
{% endif %}<|MERGE_RESOLUTION|>--- conflicted
+++ resolved
@@ -48,23 +48,22 @@
       ></div>
     </div>
 
-<<<<<<< HEAD
-  {% if config.general_stats_helptext is not none and config.general_stats_helptext | length > 0 %}
-  <div class="general-stats-help-btn">
-    <button class="btn btn-default btn-sm pull-right btn-help" type="button" data-toggle="collapse" data-target="#general_stats_table_helptext" aria-expanded="false" aria-controls="general_stats_table_helptext">
-      <span class="glyphicon glyphicon-question-sign" aria-hidden="true"></span>
-      Help
-    </button>
-  </div>
-  <div class="collapse mqc-section-helptext " id="general_stats_table_helptext">
-    <div class="well">{{ config.general_stats_helptext }}</div>
-  </div>
-  {% endif %}
+    {% if config.general_stats_helptext is not none and config.general_stats_helptext | length > 0 %}
+      <button
+        class="btn btn-outline-secondary btn-sm float-end btn-help"
+        type="button"
+        data-bs-toggle="collapse"
+        data-bs-target="#general_stats_table_helptext"
+        aria-expanded="false"
+        aria-controls="general_stats_table_helptext"
+      >
+        {{ material_icon('mdi:help-circle', 16) }} Help
+      </button>
+      <div class="collapse mqc-section-helptext" id="general_stats_table_helptext">
+        <div class="card card-body bg-body-tertiary mb-2">{{ config.general_stats_helptext }}</div>
+      </div>
+    {% endif %}
 
-  {{ report.general_stats_html }}
-</div>
-=======
     {{ report.general_stats_html }}
   </div>
->>>>>>> 2b4deb57
 {% endif %}
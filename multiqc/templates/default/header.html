{# #######################
  header.html
##########################

This block gives the introduction content at the top of each report.
That is, the page title, welcome message, details of where the report
was generated and the button that launches the welcome tour.

#}

<h1 id="page_title">
    {% if config.custom_logo is not none %}
      <div class="pull-right">
      {{ '<a href="'+config.custom_logo_url+'" target="_blank">' if config.custom_logo_url is not none }}
        <img src="data:image/png;base64,{{ include_file(config.custom_logo, b64=True) }}" title="{{ config.custom_logo_title if config.custom_logo_title is not none }}" class="custom_logo">
      {{ '</a>' if config.custom_logo_url is not none }}
      </div>
    {% endif %}
    <a href="http://multiqc.info" target="_blank">
        <img src="data:image/png;base64,{{ include_file('assets/img/MultiQC_logo.png', b64=True) }}" title="MultiQC" class="multiqc_logo">
    </a>
</h1>
{% if config.title is not none or config.subtitle is not none %}
<h1>
  {{ config.title if config.title is not none }}
  {{ '<br>' if config.title is not none and config.subtitle is not none }}
  {{ '<small>'+config.subtitle+'</small>' if config.subtitle is not none }}
</h1>
{% endif %}

{% if config.intro_text != False %}
<p class="lead">
  {{ config.intro_text if config.intro_text is not none else 'A modular tool to aggregate results from bioinformatics analyses across many samples into a single report.' }}
</p>
{% endif %}

{% if config.report_comment and config.report_comment | length > 0 %}
<blockquote class="report_comment">{{ config.report_comment }}</blockquote>
{% endif %}

{% if config.report_header_info and config.report_header_info | length > 0 %}
<div class="well">
  <dl class="dl-horizontal" style="margin-bottom:0;">
    {% for d in config.report_header_info %}{% for k, v in d.items() %}
      <dt>{{ k }}</dt><dd>{{ v }}</dd>
    {% endfor %}{% endfor %}
  </dl>
</div>
{% endif %}

<noscript>
  <div class="alert alert-danger">
    <h4>JavaScript Disabled</h4>
    <p>MultiQC reports use JavaScript for plots and toolbox functions. It looks like
    you have JavaScript disabled in your web browser. Please note that many of the report
    functions will not work as intended.</p>
  </div>
</noscript>

<div class="alert alert-warning mqc_loading_warning" style="display:none;"><span class="glyphicon glyphicon-time"></span> &nbsp;Loading report..</div>

{% if config.show_analysis_time or config.show_analysis_paths %}
<div id="analysis_dirs_wrapper" style="display: flex; justify-content: space-between; align-items: center;">
  <span style="flex: 1;">Report 
    {% if config.show_analysis_time %}
      generated on {{ report.creation_date.strftime('%Y-%m-%d, %H:%M %Z') }}
    {% endif %}
    {% if config.show_analysis_paths %}
      based on data in:
      {% if report.analysis_files | length == 1 %}
        <code class="mqc_analysis_path">{{ report.analysis_files[0] }}</code>
      {% else %}
        <ul>
          {% for d in report.analysis_files %}
          <li><code class="mqc_analysis_path">{{ d }}</code></li>
          {%  endfor %}
        </ul>
      {% endif %}
    {% endif %}
  </span>
  {% if not config.no_ai and not report.ai_global_summary %}
  <div class="ai-generate-button-wrapper">
    <button
      class="btn btn-default btn-sm ai-generate-button ai-generate-button-global"
      data-response-div="global_ai_summary_response"
      data-error-div="global_ai_summary_error"
      data-disclaimer-div="global_ai_summary_disclaimer"
      data-wrapper-div="global_ai_summary_wrapper"
      data-section-anchor="global"
      data-action="{% if report.ai_global_summary %}clear{% else %}generate{% endif %}"
      data-clear-text="Clear summary"
      data-toggle="tooltip"
      type="button"
      title="Adds a block on top of the report with a concise summary and interpretation of the report."
    >
      <span style="vertical-align: baseline">
        <svg width="11" height="10" viewBox="0 0 17 15" fill="black" xmlns="http://www.w3.org/2000/svg">
          <path d="M6.4375 7L7.9375 1.5L9.4375 7L14.9375 8.5L9.4375 10.5L7.9375 15.5L6.4375 10.5L0.9375 8.5L6.4375 7Z" stroke="black" stroke-width="0.75" stroke-linejoin="round"></path>
          <path d="M13.1786 2.82143L13.5 4L13.8214 2.82143L15 2.5L13.8214 2.07143L13.5 1L13.1786 2.07143L12 2.5L13.1786 2.82143Z" stroke="#160F26" stroke-width="0.5" stroke-linejoin="round"></path>
        </svg>
      </span>
<<<<<<< HEAD
      <span class="button-text">Summarize Report</span>
=======
      <span class="button-text">Summarize report</span>
>>>>>>> 9194fa9a
    </button>
  </div>
  {% endif %}
  {% if not config.no_ai %}
  <div class="ai-copy-button-wrapper">
    <button 
      type="button"
      class="btn btn-default btn-sm ai-copy-content ai-copy-content-report"
      data-toggle="tooltip" 
      data-section-anchor="global"
      title="Copies the report data to the clipboard formatted to discuss with AI chats like ChatGPT or Claude"
    >
      <span style="vertical-align: baseline">
        <svg width="11" height="10" viewBox="0 0 17 15" fill="black" xmlns="http://www.w3.org/2000/svg">
          <path d="M6.4375 7L7.9375 1.5L9.4375 7L14.9375 8.5L9.4375 10.5L7.9375 15.5L6.4375 10.5L0.9375 8.5L6.4375 7Z" stroke="black" stroke-width="0.75" stroke-linejoin="round"></path>
          <path d="M13.1786 2.82143L13.5 4L13.8214 2.82143L15 2.5L13.8214 2.07143L13.5 1L13.1786 2.07143L12 2.5L13.1786 2.82143Z" stroke="#160F26" stroke-width="0.5" stroke-linejoin="round"></path>
        </svg>
      </span>
<<<<<<< HEAD
      <span class="button-text">Copy Report Prompt</span>
=======
      <span class="button-text">Copy report prompt</span>
>>>>>>> 9194fa9a
    </button>
  </div>
  {% endif %}
</div>
{% endif %}

{% if config.sample_names_rename_buttons | length > 0 %}
<p id="mqc_sname_switches_txt">Change sample names:
  <span class="btn-group btn-group-sm" role="group" id="mqc_sname_switches">
    {% for sn_t in config.sample_names_rename_buttons %}
      <button type="button" class="btn btn-primary mqc_sname_switches {% if loop.index == 1 %}active{% endif %}" data-index="{{ loop.index - 1 }}">{{ sn_t }}</button>
    {%- endfor %}
  </span>
</p>
{% endif %}


{% if config.show_hide_buttons | length > 0 %}
<p id="mqc_hide_switches_txt">Show/Hide samples:
  <span class="btn-group btn-group-sm" role="group" id="mqc_hide_switches">
    {% for sn_t in config.show_hide_buttons %}
      <button type="button" class="btn btn-primary mqc_hide_switches {% if loop.index == 1 %}active{% endif %}" data-index="{{ loop.index - 1 }}">{{ sn_t }}</button>
    {%- endfor %}
  </span>
</p>
{% endif %}

<hr id="mqc_header_hr">

<div class="alert alert-info alert-dismissible hidden-print" id="mqc_welcome" style="display: none;">
  <button type="button" data-dismiss="alert" class="close" aria-label="Close"><span aria-hidden="true">&times;</span></button>
  <button type="button" data-dismiss="alert" class="btn-link btn-sm" id="mqc_hide_welcome_btn">don't show again</button>
  <span class="glyphicon glyphicon-info-sign" aria-hidden="true"></span>
  <strong>Welcome!</strong> Not sure where to start? &nbsp;
  <a href="https://www.youtube.com/watch?v=qPbIlO_KWN0" target="_blank" class="btn btn-info btn-sm">Watch a tutorial video</a>
  &nbsp; <small><em>(6:06)</em></small>
</div>

{% if report.plot_data | length > 0 and report.some_plots_are_deferred %}
<div id="mqc-warning-many-samples" class="alert alert-warning alert-dismissible hidden-print">
  <button type="button" class="close" data-dismiss="alert" aria-label="Close"><span aria-hidden="true">&times;</span></button>
  <span class="glyphicon glyphicon-warning-sign" aria-hidden="true"></span>
  Because this report contains a lot of samples, you may need to click 'Show plot' to see some graphs.
  <button id="mqc-render-all-plots" class="btn btn-default btn-sm">Render all plots</button>
</div>
{% endif %}

<div 
  id="global_ai_summary_wrapper" 
  class="ai-summary"
  style="display: {% if report.ai_global_summary | length > 0 %}block{% else %}none{% endif %};"
>
  <div class="ai-summary-header">
    <b>Report AI Summary </b>
  </div>
  <div id="global_ai_summary_response">
    {{ report.ai_global_summary }}
  </div>

  {% if report.ai_global_detailed_analysis %}
  <div style="display: block" id="global_ai_summary_detailed_analysis_response">
    {{ report.ai_global_detailed_analysis }}
  </div>
  {% else %}
  <div class="ai-local-content" id="global_ai_summary_detailed_analysis_response">
    {{ report.ai_global_detailed_analysis }}
  </div>
  {% endif %}

  <div id="global_ai_summary_more_button_and_disclaimer" style="margin-top: 8px; margin-bottom: 8px; margin-left: -1px; display: flex; justify-content: space-between; align-items: baseline;">
    {% if not report.ai_global_detailed_analysis %}
    <button
      class="btn btn-sm btn-default ai-generate-button ai-generate-button-global ai-generate-button-more"
      data-response-div="global_ai_summary_detailed_analysis_response"
      data-error-div="global_ai_summary_error"
      data-disclaimer-div="global_ai_summary_disclaimer"
      data-wrapper-div="global_ai_summary_detailed_analysis"
      data-section-anchor="global"
      data-action="{% if report.ai_global_detailed_analysis %}clear{% else %}generate{% endif %}"
      data-clear-text="Clear response"
      type="button"
      style="padding: 2px 8px; margin-right: 10px"
    >
      More details...
    </button>
    {% endif %}
    <div style="display: flex; gap: 9px; margin-left: auto; align-items: baseline;">
      <span 
        class="ai-summary-disclaimer" 
        id="global_ai_summary_disclaimer" 
        style="display: {% if report.ai_global_summary | length > 0 %}inline{% else %}none{% endif %};"
      >
        Provider: <span class="ai-summary-disclaimer-provider">{{ report.ai_provider_title }}</span>, 
        model: <span class="ai-summary-disclaimer-model">{{ report.ai_model_resolved or report.ai_model }}</span>
      </span>
      <a class='btn btn-default btn-sm ai-continue-in-chat'
        style="display: {% if report.ai_thread_id %}block{% else %}none{% endif %};"
        data-thread-id="{{ report.ai_thread_id }}"
        data-seqera-website="{{ config.seqera_website }}"
        href="{{ config.seqera_website }}/ask-ai/?messages={{ report.ai_thread_id }}"
        target="_blank"
      >
        Chat with Seqera AI
      </a>
    </div>
  </div>
  <div class="ai-summary-error" id="global_ai_summary_error" style="display: none;"></div>
  <!-- "Expand" arrow for when detailed summary is pre-generated with structured output: -->
  <div 
    id="global_ai_summary_expand" 
    class="mqc-table-expand ai-summary-expand"
    style="display: {% if report.ai_global_detailed_analysis %}block{% else %}none{% endif %};"
  >
    <span class="glyphicon glyphicon-chevron-down" aria-hidden="true"></span>
  </div>
</div><|MERGE_RESOLUTION|>--- conflicted
+++ resolved
@@ -99,11 +99,7 @@
           <path d="M13.1786 2.82143L13.5 4L13.8214 2.82143L15 2.5L13.8214 2.07143L13.5 1L13.1786 2.07143L12 2.5L13.1786 2.82143Z" stroke="#160F26" stroke-width="0.5" stroke-linejoin="round"></path>
         </svg>
       </span>
-<<<<<<< HEAD
-      <span class="button-text">Summarize Report</span>
-=======
       <span class="button-text">Summarize report</span>
->>>>>>> 9194fa9a
     </button>
   </div>
   {% endif %}
@@ -122,11 +118,7 @@
           <path d="M13.1786 2.82143L13.5 4L13.8214 2.82143L15 2.5L13.8214 2.07143L13.5 1L13.1786 2.07143L12 2.5L13.1786 2.82143Z" stroke="#160F26" stroke-width="0.5" stroke-linejoin="round"></path>
         </svg>
       </span>
-<<<<<<< HEAD
-      <span class="button-text">Copy Report Prompt</span>
-=======
       <span class="button-text">Copy report prompt</span>
->>>>>>> 9194fa9a
     </button>
   </div>
   {% endif %}

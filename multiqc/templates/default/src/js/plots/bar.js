class BarPlot extends Plot {
  constructor(dump) {
    super(dump);
    this.filteredSettings = [];
    this.groupSettingsMap = null; // For multicategory: maps original group name -> toolbox settings
  }

  activeDatasetSize() {
    if (this.datasets.length === 0) return 0; // no datasets
    let cats = this.datasets[this.activeDatasetIdx]["cats"];
    if (cats.length === 0) return 0; // no categories
    return cats[0].data.length; // no data for a category
  }

  prepData(dataset) {
    dataset = dataset ?? this.datasets[this.activeDatasetIdx];
    let cats = dataset["cats"];
    let samples = dataset["samples"];
    let groupLabels = dataset["group_labels"] || null;
    let offsetGroups = dataset["offset_groups"] || null;

    let samplesSettings = applyToolboxSettings(samples);

    // Process group labels through toolbox if present (for hiding/renaming/highlighting groups)
    if (groupLabels && groupLabels.length > 0) {
      let uniqueGroups = [...new Set(groupLabels)];
      let groupSettings = applyToolboxSettings(uniqueGroups);
      this.groupSettingsMap = Object.fromEntries(uniqueGroups.map((g, i) => [g, groupSettings[i]]));

      // Determine which rows to keep based on group visibility only (not sample visibility)
      let keepRow = groupLabels.map((gl) => {
        let groupSetting = this.groupSettingsMap[gl];
        return !(groupSetting && groupSetting.hidden);
      });

      // For multicategory, filteredSettings just tracks the samples (no toolbox ops on samples)
      this.filteredSettings = samples.filter((_, si) => keepRow[si]).map((name) => ({ name }));

      // Store original group labels (for data indexing) and renamed labels (for display)
      this.originalGroupLabels = groupLabels.filter((_, si) => keepRow[si]);
      this.filteredGroupLabels = this.originalGroupLabels.map((gl) => this.groupSettingsMap[gl]?.name || gl);

      this.offsetGroups = offsetGroups;

      cats = cats.map((cat) => {
        let data = this.pActive ? cat["data_pct"] : cat.data;
        return {
          data: data.filter((_, si) => keepRow[si]),
          color: cat.color,
          name: cat.name,
        };
      });

      return [cats];
    }

    // Non-multicategory: existing logic with full sample toolbox support
    this.groupSettingsMap = null;
    this.originalGroupLabels = null;

    // Rename and filter samples:
    this.filteredSettings = samplesSettings.filter((s) => !s.hidden);

    // Filter group labels to match visible samples
<<<<<<< HEAD
    let filteredGroupLabels = null;
    if (groupLabels) {
      filteredGroupLabels = groupLabels.filter((_, si) => !samplesSettings[si].hidden);
    }
    this.filteredGroupLabels = filteredGroupLabels;
=======
    this.filteredGroupLabels = null;
>>>>>>> 373da0ac
    this.offsetGroups = offsetGroups;

    cats = cats.map((cat) => {
      let data = this.pActive ? cat["data_pct"] : cat.data;
      return {
        data: data.filter((_, si) => !samplesSettings[si].hidden),
        color: cat.color, // formatted as "r,g,b", to be wrapped with "rgb()" or "rgba()"
        name: cat.name,
      };
    });

    return [cats];
  }

  plotAiHeader() {
    let result = super.plotAiHeader();
    if (this.pconfig.ylab) result += `Values: ${this.pconfig.ylab}\n`;
    return result;
  }

  formatDatasetForAiPrompt(dataset) {
    let prompt = "";

    let cats = dataset.cats;
    let samples = dataset.samples;
    let samplesSettings = applyToolboxSettings(samples);

    // Check if all samples are hidden
    if (samplesSettings.every((s) => s.hidden)) {
      prompt +=
        "All samples are hidden by user, so no data to analyse. Please inform user to use the toolbox to unhide samples.\n";
      return prompt;
    }

    prompt += "|Sample|" + cats.map((cat) => cat.name).join("|") + "|\n";
    prompt += "|---|" + cats.map(() => "---").join("|") + "|\n";

    let suffix = "";
    if (this.pActive) {
      suffix += "%";
      if (this.layout.xaxis.ticksuffix && this.layout.xaxis.ticksuffix !== "%") {
        suffix += " " + this.layout.xaxis.ticksuffix;
      }
    } else if (this.layout.xaxis.ticksuffix) {
      suffix += " " + this.layout.xaxis.ticksuffix;
    }

    // Create data rows

    samplesSettings.forEach((sample, idx) => {
      if (sample.hidden) return;
      prompt +=
        `|${sample.pseudonym ?? sample.name}|` +
        cats
          .map((cat) => {
            let val = this.pActive ? cat.data_pct[idx] : cat.data[idx];
            val = !Number.isFinite(val) ? "" : Number.isInteger(val) ? val : parseFloat(val.toFixed(2));
            if (val !== "" && suffix) val += suffix;
            return val;
          })
          .join("|") +
        "|\n";
    });

    return prompt;
  }

  resize(newHeight) {
    this.layout.height = newHeight;

    // Only recalculate ticks for non-multicategory axes
    let useMulticategory = this.filteredGroupLabels && this.filteredGroupLabels.length > 0;
    if (!useMulticategory) {
      const maxTicks = (this.layout.height - 140) / 12;
      this.recalculateTicks(this.filteredSettings, this.layout.yaxis, maxTicks);
    }

    super.resize(newHeight);
  }

  // Constructs and returns traces for the Plotly plot
  buildTraces() {
    let [cats] = this.prepData();
    if (cats.length === 0 || this.filteredSettings.length === 0) return [];

    // Check if we have group labels for multicategory axis
    let useMulticategory = this.filteredGroupLabels && this.filteredGroupLabels.length > 0;

    // Only recalculate ticks for non-multicategory axes
    // (multicategory axes have their own tick handling that conflicts with tickvals/ticktext)
    if (!useMulticategory) {
      const maxTicks = (this.layout.height - 140) / 12;
      this.recalculateTicks(this.filteredSettings, this.layout.yaxis, maxTicks);
    }

    let highlighted = this.filteredSettings.filter((s) => s.highlight);
    let firstHighlightedSample = this.firstHighlightedSample(this.filteredSettings);
    let traceParams = this.datasets[this.activeDatasetIdx]["trace_params"];

    // When using sample groups with offsetgroup, create traces per (category, sample) combination
    // This creates natural gaps between groups using Plotly's offsetgroup feature
    // y-axis shows group labels (e.g., read lengths), offsetgroup creates sample sub-groups
    if (useMulticategory) {
<<<<<<< HEAD
      // Single pass: build all data structures we need
      let uniqueSamples = [];
      let seenSamples = new Set();
      let sampleGroupData = {}; // sampleName -> groupLabel -> [{name, value}, ...]
      let sampleHighlightStatus = {}; // sampleName -> boolean (is any entry highlighted?)
      let sampleGroupEntries = {}; // sampleName -> [{groupLabel, dataIdx}, ...]

      this.filteredSettings.forEach((sample, idx) => {
        let displayName = sample.name;
        let groupLabel = this.filteredGroupLabels[idx];

        // Track unique samples
        if (!seenSamples.has(displayName)) {
          seenSamples.add(displayName);
          uniqueSamples.push(displayName);
          sampleGroupData[displayName] = {};
          sampleHighlightStatus[displayName] = false;
          sampleGroupEntries[displayName] = [];
        }

        // Track highlight status
        if (sample.highlight) {
          sampleHighlightStatus[displayName] = true;
        }

        // Store group entry for this sample
        sampleGroupEntries[displayName].push({ groupLabel, dataIdx: idx });

        // Build category data for this sample+group combination
        if (!sampleGroupData[displayName][groupLabel]) {
          sampleGroupData[displayName][groupLabel] = cats.map((cat) => ({
=======
      // Check if any group highlights are active
      let anyGroupHighlights = Object.values(this.groupSettingsMap || {}).some((g) => g.highlight);

      // Build data structures using ORIGINAL group labels as keys (not renamed)
      let uniqueSamples = [];
      let seenSamples = new Set();
      let sampleGroupData = {}; // sampleName -> originalGroupLabel -> [{name, value}, ...]
      let sampleGroupEntries = {}; // sampleName -> [{originalGroupLabel, displayGroupLabel, dataIdx}, ...]

      this.filteredSettings.forEach((sample, idx) => {
        let sampleName = sample.name;
        let originalGroupLabel = this.originalGroupLabels[idx];
        let displayGroupLabel = this.filteredGroupLabels[idx];

        // Track unique samples
        if (!seenSamples.has(sampleName)) {
          seenSamples.add(sampleName);
          uniqueSamples.push(sampleName);
          sampleGroupData[sampleName] = {};
          sampleGroupEntries[sampleName] = [];
        }

        // Store group entry for this sample (use original label as key)
        sampleGroupEntries[sampleName].push({ originalGroupLabel, displayGroupLabel, dataIdx: idx });

        // Build category data for this sample+group combination (use original label as key)
        if (!sampleGroupData[sampleName][originalGroupLabel]) {
          sampleGroupData[sampleName][originalGroupLabel] = cats.map((cat) => ({
>>>>>>> 373da0ac
            name: cat.name,
            value: cat.data[idx],
          }));
        }
      });

      // Get hover format from dataset layout, fallback to .2f
      let hoverFormat = this.layout.xaxis?.hoverformat || ".2f";

      // Build hovertemplate once per category (reusable across samples)
      let hoverTemplates = {};
      cats.forEach((cat) => {
        let hoverLines = ["<b>%{customdata.sampleName}</b>"];
        cats.forEach((c, ci) => {
          let prefix = c.name === cat.name ? "► <b>" : "   ";
          let suffix = c.name === cat.name ? "</b>" : "";
          hoverLines.push(prefix + c.name + ": %{customdata.catData[" + ci + "].value:" + hoverFormat + "}" + suffix);
        });
        hoverTemplates[cat.name] = hoverLines.join("<br>") + "<extra></extra>";
      });

      // Create traces
      let traces = [];
      uniqueSamples.forEach((sampleName, sampleIdx) => {
<<<<<<< HEAD
        // Determine alpha once per sample
        let sampleHighlighted = sampleHighlightStatus[sampleName];
        let alpha = highlighted.length > 0 && !sampleHighlighted ? 0.1 : 1;

        cats.forEach((cat) => {
          // Collect data for this sample across all its groups
          let groupLabels = [];
          let groupData = [];
          let customData = [];

          sampleGroupEntries[sampleName].forEach(({ groupLabel, dataIdx }) => {
            groupLabels.push(groupLabel);
            groupData.push(cat.data[dataIdx]);
            customData.push({
              sampleName: sampleName,
              catData: sampleGroupData[sampleName][groupLabel],
            });
          });

          if (groupLabels.length > 0) {
            traces.push({
              type: "bar",
              x: groupData,
              y: groupLabels,
=======
        cats.forEach((cat) => {
          // Collect data for this sample across all its groups
          let displayGroupLabels = [];
          let groupData = [];
          let customData = [];

          sampleGroupEntries[sampleName].forEach(({ originalGroupLabel, displayGroupLabel, dataIdx }) => {
            // Check if this group is highlighted
            let groupHighlight = this.groupSettingsMap[originalGroupLabel]?.highlight;
            let alpha = anyGroupHighlights && !groupHighlight ? 0.1 : 1;

            displayGroupLabels.push(displayGroupLabel);
            groupData.push(cat.data[dataIdx]);
            customData.push({
              sampleName: sampleName,
              catData: sampleGroupData[sampleName][originalGroupLabel],
              alpha: alpha,
            });
          });

          if (displayGroupLabels.length > 0) {
            // Calculate alpha per bar based on group highlight
            let alphas = customData.map((d) => d.alpha);
            let colors = alphas.map((a) => "rgba(" + cat.color + "," + a + ")");

            traces.push({
              type: "bar",
              x: groupData,
              y: displayGroupLabels,
>>>>>>> 373da0ac
              customdata: customData,
              name: cat.name,
              meta: cat.name,
              offsetgroup: this.offsetGroups ? this.offsetGroups[sampleName] : sampleName,
              legendgroup: cat.name,
              showlegend: sampleIdx === 0,
              ...traceParams,
<<<<<<< HEAD
              marker: { ...traceParams.marker, color: "rgba(" + cat.color + "," + alpha + ")" },
=======
              marker: { ...traceParams.marker, color: colors },
>>>>>>> 373da0ac
              hovertemplate: hoverTemplates[cat.name],
            });
          }
        });
      });

      return traces;
    }

    return cats.map((cat) => {
      if (this.layout.barmode !== "group") {
        // Plotting each sample as a separate trace to be able to set alpha for each
        // sample color separately, so we can dim the de-highlighted samples.
        return this.filteredSettings.map((sample, sampleIdx) => {
          let params = JSON.parse(JSON.stringify(traceParams)); // deep copy

          let alpha = highlighted.length > 0 && sample.highlight === null ? 0.1 : 1;
          params.marker.color = "rgba(" + cat.color + "," + alpha + ")";

          return {
            type: "bar",
            x: [cat.data[sampleIdx]],
            y: [sample.name],
            name: cat.name,
            meta: cat.name,
            // To make sure the legend uses bright category colors and not the dim ones:
            showlegend: sampleIdx === firstHighlightedSample,
            legendgroup: cat.name,
            ...params,
          };
        });
      } else {
        // "group"
        // Plotly adds giant gaps between bars in the group mode when adding each sample as a
        // separate trace. Sacrificing dimming the de-highlighted bars to get rid of this gap.
        let params = JSON.parse(JSON.stringify(traceParams)); // deep copy
        let samples = this.filteredSettings.map((s) => s.name);
        params.marker.color = "rgb(" + cat.color + ")";

        return {
          type: "bar",
          x: cat.data,
          y: samples,
          name: cat.name,
          meta: cat.name,
          ...params,
        };
      }
    });
  }

  afterPlotCreated() {
    super.afterPlotCreated();

    // Only apply in multicategory mode with group highlights
    if (!this.groupSettingsMap) return;

    const plotDiv = document.getElementById(this.anchor);
    if (!plotDiv) return;

    // Style Y-axis tick labels for highlighted groups
    plotDiv.querySelectorAll(".yaxislayer-above .ytick text, .yaxislayer-above .ytick tspan").forEach((tick) => {
      const groupName = tick.textContent;
      // Find by renamed name, get original's highlight
      let origGroup = Object.keys(this.groupSettingsMap).find((k) => this.groupSettingsMap[k].name === groupName);
      let setting = this.groupSettingsMap[origGroup];
      if (setting?.highlight) {
        tick.style.fill = setting.highlight;
        tick.style.fontWeight = "bold";
      }
    });
  }

  exportData(format) {
    let [cats] = this.prepData();

    let delim = format === "tsv" ? "\t" : ",";

    // For multicategory, include group column (use display labels which may be renamed)
    let useMulticategory = this.filteredGroupLabels && this.filteredGroupLabels.length > 0;

    if (useMulticategory) {
      let csv = "Group" + delim + "Sample" + delim + cats.map((c) => c.name).join(delim) + "\n";
      for (let i = 0; i < this.filteredSettings.length; i++) {
        csv +=
          this.filteredGroupLabels[i] +
          delim +
          this.filteredSettings[i].name +
          delim +
          cats.map((c) => c.data[i]).join(delim) +
          "\n";
      }
      return csv;
    }

    // Non-multicategory export
    let csv = "Sample" + delim + cats.map((cat) => cat.name).join(delim) + "\n";
    for (let i = 0; i < this.filteredSettings.length; i++) {
      csv += this.filteredSettings[i].name + delim + cats.map((cat) => cat.data[i]).join(delim) + "\n";
    }
    return csv;
  }
}

// Make BarPlot globally available
window.BarPlot = BarPlot;<|MERGE_RESOLUTION|>--- conflicted
+++ resolved
@@ -62,15 +62,7 @@
     this.filteredSettings = samplesSettings.filter((s) => !s.hidden);
 
     // Filter group labels to match visible samples
-<<<<<<< HEAD
-    let filteredGroupLabels = null;
-    if (groupLabels) {
-      filteredGroupLabels = groupLabels.filter((_, si) => !samplesSettings[si].hidden);
-    }
-    this.filteredGroupLabels = filteredGroupLabels;
-=======
     this.filteredGroupLabels = null;
->>>>>>> 373da0ac
     this.offsetGroups = offsetGroups;
 
     cats = cats.map((cat) => {
@@ -174,39 +166,6 @@
     // This creates natural gaps between groups using Plotly's offsetgroup feature
     // y-axis shows group labels (e.g., read lengths), offsetgroup creates sample sub-groups
     if (useMulticategory) {
-<<<<<<< HEAD
-      // Single pass: build all data structures we need
-      let uniqueSamples = [];
-      let seenSamples = new Set();
-      let sampleGroupData = {}; // sampleName -> groupLabel -> [{name, value}, ...]
-      let sampleHighlightStatus = {}; // sampleName -> boolean (is any entry highlighted?)
-      let sampleGroupEntries = {}; // sampleName -> [{groupLabel, dataIdx}, ...]
-
-      this.filteredSettings.forEach((sample, idx) => {
-        let displayName = sample.name;
-        let groupLabel = this.filteredGroupLabels[idx];
-
-        // Track unique samples
-        if (!seenSamples.has(displayName)) {
-          seenSamples.add(displayName);
-          uniqueSamples.push(displayName);
-          sampleGroupData[displayName] = {};
-          sampleHighlightStatus[displayName] = false;
-          sampleGroupEntries[displayName] = [];
-        }
-
-        // Track highlight status
-        if (sample.highlight) {
-          sampleHighlightStatus[displayName] = true;
-        }
-
-        // Store group entry for this sample
-        sampleGroupEntries[displayName].push({ groupLabel, dataIdx: idx });
-
-        // Build category data for this sample+group combination
-        if (!sampleGroupData[displayName][groupLabel]) {
-          sampleGroupData[displayName][groupLabel] = cats.map((cat) => ({
-=======
       // Check if any group highlights are active
       let anyGroupHighlights = Object.values(this.groupSettingsMap || {}).some((g) => g.highlight);
 
@@ -235,7 +194,6 @@
         // Build category data for this sample+group combination (use original label as key)
         if (!sampleGroupData[sampleName][originalGroupLabel]) {
           sampleGroupData[sampleName][originalGroupLabel] = cats.map((cat) => ({
->>>>>>> 373da0ac
             name: cat.name,
             value: cat.data[idx],
           }));
@@ -260,32 +218,6 @@
       // Create traces
       let traces = [];
       uniqueSamples.forEach((sampleName, sampleIdx) => {
-<<<<<<< HEAD
-        // Determine alpha once per sample
-        let sampleHighlighted = sampleHighlightStatus[sampleName];
-        let alpha = highlighted.length > 0 && !sampleHighlighted ? 0.1 : 1;
-
-        cats.forEach((cat) => {
-          // Collect data for this sample across all its groups
-          let groupLabels = [];
-          let groupData = [];
-          let customData = [];
-
-          sampleGroupEntries[sampleName].forEach(({ groupLabel, dataIdx }) => {
-            groupLabels.push(groupLabel);
-            groupData.push(cat.data[dataIdx]);
-            customData.push({
-              sampleName: sampleName,
-              catData: sampleGroupData[sampleName][groupLabel],
-            });
-          });
-
-          if (groupLabels.length > 0) {
-            traces.push({
-              type: "bar",
-              x: groupData,
-              y: groupLabels,
-=======
         cats.forEach((cat) => {
           // Collect data for this sample across all its groups
           let displayGroupLabels = [];
@@ -315,7 +247,6 @@
               type: "bar",
               x: groupData,
               y: displayGroupLabels,
->>>>>>> 373da0ac
               customdata: customData,
               name: cat.name,
               meta: cat.name,
@@ -323,11 +254,7 @@
               legendgroup: cat.name,
               showlegend: sampleIdx === 0,
               ...traceParams,
-<<<<<<< HEAD
-              marker: { ...traceParams.marker, color: "rgba(" + cat.color + "," + alpha + ")" },
-=======
               marker: { ...traceParams.marker, color: colors },
->>>>>>> 373da0ac
               hovertemplate: hoverTemplates[cat.name],
             });
           }

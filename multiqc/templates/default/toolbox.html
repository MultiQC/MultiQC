{# #######################
  toolbox.html
##########################

This block codes the markup used by the toolbar on the right hand side
of the report.

#}

<div class="mqc-toolbox collapse">

  <!-- Toolbar show/hide buttons -->
  <div class="mqc-toolbox-buttons hidden-xs">
    <a class="mqc-toolbox-label" href="#mqc_cols" title="Open Toolbox">Toolbox</a>
    <ul>
      <li><a href="#mqc_cols" title="Highlight" data-placement="left" data-toggle="tooltip"><span class="glyphicon glyphicon-pushpin"></span></a></li>
      <li><a href="#mqc_renamesamples" title="Rename" data-placement="left" data-toggle="tooltip"><span class="glyphicon glyphicon-font"></span></a></li>
      <li><a href="#mqc_hidesamples" title="Hide" data-placement="left" data-toggle="tooltip"><span class="glyphicon glyphicon-eye-close"></span></a></li>
      <li><a href="#mqc_exportplots" title="Export" data-placement="left" data-toggle="tooltip"><span class="glyphicon glyphicon-download-alt"></span></a></li>
      <li><a href="#mqc_saveconfig" title="Save" data-placement="left" data-toggle="tooltip"><span class="glyphicon glyphicon-floppy-disk"></span></a></li>
      <li><a href="#mqc_about" title="About" data-placement="left" data-toggle="tooltip"><span class="glyphicon glyphicon-question-sign"></span></a></li>
    </ul>
  </div>

<<<<<<< HEAD

=======
>>>>>>> 18c7d7a2
  <div class="mqc-toolbox-wrapper">
    <!-- Header - always visible -->
    <div class="mqc-toolbox-header hidden-xs">
      <h3>MultiQC Toolbox</h3>
    </div>

    <!-- Highlighting -->
    <div id="mqc_cols" class="mqc_filter_section">
      <h4>
        <button id="mqc_cols_apply" class="btn btn-xs btn-default pull-right" disabled>Apply</button>
        Highlight Samples
      </h4>
      {% if report.num_mpl_plots > 0 %}
      <p>
        <span class="glyphicon glyphicon-warning-sign" aria-hidden="true"></span>
        This report has flat image plots that won't be highlighted.<br/>
        See the <a href="http://multiqc.info/docs/#flat--interactive-plots" target="_blank">documentation</a>
        for help.
      </p>
      {% endif %}
      <form class="form-inline" id="mqc_color_form">
        <input id="mqc_colour_filter" type="text" placeholder="Custom Pattern" class="form-control input-sm">
        <input id="mqc_colour_filter_color" type="color" value="#e41a1c" class="form-control input-sm">
        <button type="submit" id="mqc_colour_filter_update" class="btn btn-default btn-sm">+</button>
      </form>
      <p class="mqc_regex_mode_p">
        <span class="mqc_switch_wrapper mqc_regex_mode">Regex mode <span class="mqc_switch re_mode off">off</span></span>
        <button class="btn btn-sm btn-link" data-toggle="modal" data-target="#regex_help_modal">help</button>
        <button class="btn btn-default btn-xs mqc_toolbox_clear"><span class="glyphicon glyphicon-trash"></span> Clear</button>
      </p>
      <ul id="mqc_col_filters" class="mqc_filters"></ul>
    </div>

    <!-- Renaming -->
    <div id="mqc_renamesamples" class="mqc_filter_section">
      <h4>
        <button id="mqc_rename_apply" class="btn btn-xs btn-default pull-right" disabled>Apply</button>
        Rename Samples
      </h4>
      {% if report.num_mpl_plots > 0 %}
      <p>
        <span class="glyphicon glyphicon-warning-sign" aria-hidden="true"></span>
        This report has flat image plots that won't be renamed.<br/>
        See the <a href="http://multiqc.info/docs/#flat--interactive-plots" target="_blank">documentation</a>
        for help.
      </p>
      {% endif %}
      <form class="form-inline" id="mqc_renamesamples_form">
        <input id="mqc_renamesamples_from" type="text" placeholder="From" class="form-control input-sm">
        <input id="mqc_renamesamples_to" type="text" placeholder="To" class="form-control input-sm">
        <button type="submit" id="mqc_renamesamples_filter_update" class="btn btn-default btn-sm">+</button>
      </form>
      <p><a data-toggle="collapse" href="#mqc_renamesamples_bulk_collapse">Click here for bulk input.</a></p>
      <div class="collapse" id="mqc_renamesamples_bulk_collapse">
        <p>Paste two columns of a tab-delimited table here (eg. from Excel).</p>
        <p>First column should be the old name, second column the new name.</p>
        <form id="mqc_renamesamples_bulk_form">
          <textarea class="form-control" rows="5"></textarea>
          <button type="submit" id="mqc_renamesamples_bulk_update" class="btn btn-default btn-sm">Add</button>
        </form>
      </div>
      <p class="mqc_regex_mode_p">
        <span class="mqc_switch_wrapper mqc_regex_mode">Regex mode <span class="mqc_switch re_mode off">off</span></span>
        <button class="btn btn-sm btn-link" data-toggle="modal" data-target="#regex_help_modal">help</button>
        <button class="btn btn-default btn-xs mqc_toolbox_clear"><span class="glyphicon glyphicon-trash"></span> Clear</button>
      </p>
      <ul id="mqc_renamesamples_filters" class="mqc_filters"></ul>
    </div>

    <!-- Hiding -->
    <div id="mqc_hidesamples" class="mqc_filter_section">
      <h4>
        <button id="mqc_hide_apply" class="btn btn-xs btn-default pull-right" disabled>Apply</button>
        Show / Hide Samples
      </h4>
      {% if report.num_mpl_plots > 0 %}
      <p>
        <span class="glyphicon glyphicon-warning-sign" aria-hidden="true"></span>
        This report has flat image plots that won't be hidden.<br/>
        See the <a href="http://multiqc.info/docs/#flat--interactive-plots" target="_blank">documentation</a>
        for help.
      </p>
      {% endif %}
      <form id="mqc_hidesamples_form">
        <div class="radio input-sm">
          <label><input type="radio" name="mqc_hidesamples_showhide" class="mqc_hidesamples_showhide" value="hide" checked> Hide matching samples</label>
        </div>
        <div class="radio input-sm">
          <label><input type="radio" name="mqc_hidesamples_showhide" class="mqc_hidesamples_showhide" value="show"> Show only matching samples</label>
        </div>
        <div class="form-inline">
          <input id="mqc_hidesamples_filter" type="text" placeholder="Custom Pattern" class="form-control input-sm">
          <button type="submit" id="mqc_hidesamples_filter_update" class="btn btn-default btn-sm">+</button>
        </div>
      </form>
      {% if report.general_stats_data | length > 10 %}<p>Warning! This can take a few seconds.</p>{% endif %}
      <p class="mqc_regex_mode_p">
        <span class="mqc_switch_wrapper mqc_regex_mode">Regex mode <span class="mqc_switch re_mode off">off</span></span>
        <button class="btn btn-sm btn-link" data-toggle="modal" data-target="#regex_help_modal">help</button>
        <button class="btn btn-default btn-xs mqc_toolbox_clear"><span class="glyphicon glyphicon-trash"></span> Clear</button>
      </p>
      <ul id="mqc_hidesamples_filters" class="mqc_filters"></ul>
    </div>

    <!-- Export Plots -->
    <div id="mqc_exportplots" class="mqc_filter_section">
      <h4>Export Plots</h4>
      <form>
        <ul class="nav nav-tabs" role="tablist">
          <li class="active"><a href="#mqc_image_download" data-toggle="tab">Images</a></li>
          <li><a href="#mqc_data_download" data-toggle="tab">Data</a></li>
        </ul>
        <div class="tab-content">
          <div role="tabpanel" class="tab-pane fade in active" id="mqc_image_download">
            <div class="row">
              <div class="form-group col-sm-6">
                <div class="input-group input-group-sm">
                  <input type="text" class="form-control input-sm" id="mqc_exp_width" placeholder="Width" value="1200">
                  <span class="input-group-addon">px</span>
                </div>
              </div>
              <div class="form-group col-sm-6">
                <div class="input-group input-group-sm">
                  <input type="text" class="form-control input-sm" id="mqc_exp_height" placeholder="Height" value="800">
                  <span class="input-group-addon">px</span>
                </div>
              </div>
            </div>
            <div class="row">
              <div class="form-group col-sm-6 checkbox">
                <label><input type="checkbox" id="mqc_export_aspratio" checked> Aspect ratio</label>
              </div>
              <div class="form-group col-sm-6">
                <select id="mqc_export_ft" class="form-control input-sm">
                  <option value="image/png">PNG</option>
                  <option value="image/jpeg">JPEG</option>
                  <option value="image/svg+xml">SVG</option>
                </select>
              </div>
            </div>
            <div class="row">
              <div class="col-sm-6 checkbox">
                <label for="mqc_export_scaling">Plot scaling</label>
              </div>
              <div class="col-sm-6">
                <div class="input-group input-group-sm">
                  <input type="text" class="form-control" id="mqc_export_scaling" placeholder="Scale" value="2">
                  <span class="input-group-addon">X</span>
                </div>
              </div>
            </div>
          </div>

          <div role="tabpanel" class="tab-pane fade" id="mqc_data_download">
            <p>Download the raw data used to create the plots in this report below:</p>
            <div class="row">
              <div class="form-group col-sm-4 checkbox">
                <label>Format:</label>
              </div>
              <div class="form-group col-sm-8">
                <select id="mqc_export_data_ft" class="form-control input-sm">
                  <option value="tsv">Tab-separated</option>
                  <option value="csv">Comma-separated</option>
                  <option value="json">JSON</option>
                </select>
              </div>
            </div>
            {% if config.make_data_dir %}
            <p>Note that additional data was saved in <code>{{ config.data_dir_name }}</code> when this report was generated.</p>
            {% endif %}
            <div id="mqc_export_data_log"></div>
          </div>
        </div>

        <hr>
        <h5>Choose Plots</h5>
        <button class="btn btn-sm btn-default" id="mqc_export_sall"><span class="glyphicon glyphicon-check"></span> All</button>
        <button class="btn btn-sm btn-default" id="mqc_export_snone"><span class="glyphicon glyphicon-unchecked"></span> None</button>
        <div id="mqc_export_selectplots"></div>

        <hr>
        <button type="submit" class="btn btn-block btn-default" id="mqc-dl-plot-btn">
          <span class="glyphicon glyphicon-download-alt"></span> &nbsp; Download Plot <span id="mqc-dl-plot-txt">Images</span>
        </button>
        <p><small>If you use plots from MultiQC in a publication or presentation, please cite:</small></p>
        <blockquote>
          <strong>MultiQC: Summarize analysis results for multiple tools and samples in a single report</strong><br>
          <em>Philip Ewels, M&aring;ns Magnusson, Sverker Lundin and Max K&auml;ller</em><br>
          Bioinformatics (2016)<br>
          doi: <a href="http://dx.doi.org/10.1093/bioinformatics/btw354" target="_blank">10.1093/bioinformatics/btw354</a><br>
          PMID: <a href="http://www.ncbi.nlm.nih.gov/pubmed/27312411" target="_blank">27312411</a>
        </blockquote>
      </form>
    </div>

    <!-- Save Config -->
    <div id="mqc_saveconfig" class="mqc_filter_section">
      <h4>Save Settings</h4>
      <p>You can save the toolbox settings for this report to the browser.</p>
      <form class="form-inline" id="mqc_saveconfig_form">
        <input type="text" class="form-control input-sm" placeholder="Config Name">
        <button type="submit" class="btn btn-sm btn-default"><span class="glyphicon glyphicon-floppy-disk"></span> Save</button>
      </form>
      <hr>

      <h4>Load Settings</h4>
      <p>Choose a saved report profile from the dropdown box below:</p>
      <form id="mqc_loadconfig_form">
        <div class="form-group">
          <select class="form-control input-sm">
            <option value="">[ select ]</option>
          </select>
        </div>
        <div class="form-group actions">
          <button type="submit" class="btn btn-sm btn-default"><span class="glyphicon glyphicon-floppy-open"></span> Load</button>
          <button class="mqc_config_clear btn btn-sm btn-default"><span class="glyphicon glyphicon-trash"></span> Delete</button>
        </div>
      </form>
    </div>

    <!-- Help / About -->
    <div id="mqc_about" class="mqc_filter_section">
      <h4>About MultiQC</h4>
      <p>This report was generated using MultiQC, version {{ config.version }}</p>
      <p>You can see a YouTube video describing how to use MultiQC reports here:
        <a href="https://youtu.be/qPbIlO_KWN0?list=PLIA2-lqNuhvFGAsB92N0v7Qi5xCxCNsYM" target="_blank">https://youtu.be/qPbIlO_KWN0</a></p>
      <p>For more information about MultiQC, including other videos and
        extensive documentation, please visit <a href="http://multiqc.info/?ref=mqc_report" target="_blank">http://multiqc.info</a></p>
      <p>You can report bugs, suggest improvements and find the source code for MultiQC on GitHub:
        <a href="https://github.com/ewels/MultiQC" target="_blank">https://github.com/ewels/MultiQC</a></p>
      <p>MultiQC is published in Bioinformatics:</p>
      <blockquote>
        <strong>MultiQC: Summarize analysis results for multiple tools and samples in a single report</strong><br>
        <em>Philip Ewels, M&aring;ns Magnusson, Sverker Lundin and Max K&auml;ller</em><br>
        Bioinformatics (2016)<br>
        doi: <a href="http://dx.doi.org/10.1093/bioinformatics/btw354" target="_blank">10.1093/bioinformatics/btw354</a><br>
        PMID: <a href="http://www.ncbi.nlm.nih.gov/pubmed/27312411" target="_blank">27312411</a>
      </blockquote>
    </div>

  </div>
  <a href="#top" class="mqc-toplink hidden-xs" title="Go to top"><span class="glyphicon glyphicon-chevron-up"></span></a>
</div>
<script type="text/javascript">var report_id = '{{ config.report_id }}'; </script><|MERGE_RESOLUTION|>--- conflicted
+++ resolved
@@ -22,10 +22,6 @@
     </ul>
   </div>
 
-<<<<<<< HEAD
-
-=======
->>>>>>> 18c7d7a2
   <div class="mqc-toolbox-wrapper">
     <!-- Header - always visible -->
     <div class="mqc-toolbox-header hidden-xs">

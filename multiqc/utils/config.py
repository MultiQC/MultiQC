--- conflicted
+++ resolved
@@ -4,10 +4,6 @@
 config variables to be used across all other modules """
 from typing import List, Dict, Optional
 
-<<<<<<< HEAD
-
-=======
->>>>>>> ab6147ba
 import inspect
 
 # Default logger will be replaced by caller

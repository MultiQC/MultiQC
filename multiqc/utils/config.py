--- conflicted
+++ resolved
@@ -1,486 +1,3 @@
-<<<<<<< HEAD
-#!/usr/bin/env python
-
-""" MultiQC config module. Holds a single copy of
-config variables to be used across all other modules """
-from typing import List, Dict, Optional, Union
-
-import inspect
-
-# Default logger will be replaced by caller
-import logging
-import os
-import subprocess
-import sys
-from datetime import datetime
-
-import importlib_metadata
-import yaml
-import pyaml_env
-
-import multiqc
-from multiqc.utils.util_functions import strtobool
-
-logger = logging.getLogger("multiqc")
-
-# Get the MultiQC version
-version = importlib_metadata.version("multiqc")
-short_version = version
-script_path = os.path.dirname(os.path.realpath(__file__))
-git_hash = None
-git_hash_short = None
-try:
-    git_hash = subprocess.check_output(
-        ["git", "rev-parse", "HEAD"], cwd=script_path, stderr=subprocess.STDOUT, universal_newlines=True
-    ).strip()
-    git_hash_short = git_hash[:7]
-    version = f"{version} ({git_hash_short})"
-except Exception:
-    pass
-
-# Constants
-MULTIQC_DIR = os.path.dirname(os.path.realpath(inspect.getfile(multiqc)))
-
-##### MultiQC Defaults
-# Declaring variables for static typing
-title: str
-subtitle: str
-intro_text: str
-report_comment: str
-report_header_info: List[Dict[str, str]]
-show_analysis_paths: bool
-show_analysis_time: bool
-config_file: str
-custom_logo: str
-custom_logo_url: str
-custom_logo_title: str
-custom_css_files: List[str]
-simple_output: bool
-template: str
-profile_runtime: bool
-pandoc_template: str
-read_count_multiplier: float
-read_count_prefix: str
-read_count_desc: str
-long_read_count_multiplier: float
-long_read_count_prefix: str
-long_read_count_desc: str
-base_count_multiplier: float
-base_count_prefix: str
-base_count_desc: str
-output_fn_name: str
-data_dir_name: str
-plots_dir_name: str
-data_format: str
-force: bool
-no_ansi: bool
-quiet: bool
-prepend_dirs: bool
-prepend_dirs_depth: int
-prepend_dirs_sep: str
-file_list: bool
-require_logs: bool
-
-make_data_dir: bool
-zip_data_dir: bool
-data_dump_file: bool
-megaqc_url: str
-megaqc_access_token: str
-megaqc_timeout: float
-export_plots: bool
-make_report: bool
-plots_force_flat: bool
-plots_force_interactive: bool
-plots_flat_numseries: int
-num_datasets_plot_limit: int
-lineplot_style: str
-lineplot_max_samples: int
-violin_downsample_after: int
-violin_min_threshold_outliers: int
-violin_min_threshold_no_points: int
-collapse_tables: bool
-max_table_rows: int
-table_columns_visible: Dict
-table_columns_placement: Dict
-table_columns_name: Dict
-table_cond_formatting_colours: List[Dict[str, str]]
-table_cond_formatting_rules: Dict[str, List[Dict[str, str]]]
-decimalPoint_format: str
-thousandsSep_format: str
-remove_sections: List
-section_comments: Dict
-lint: bool  # Deprecated since v1.17
-strict: bool
-development: bool
-custom_plot_config: Dict
-custom_table_header_config: Dict
-software_versions: Dict
-ignore_symlinks: bool
-ignore_images: bool
-fn_ignore_dirs: List[str]
-fn_ignore_paths: List[str]
-sample_names_ignore: List[str]
-sample_names_ignore_re: List[str]
-sample_names_rename_buttons: List[str]
-sample_names_replace: Dict
-sample_names_replace_regex: bool
-sample_names_replace_exact: bool
-sample_names_replace_complete: bool
-sample_names_rename: List
-show_hide_buttons: List
-show_hide_patterns: List
-show_hide_regex: List
-show_hide_mode: List
-no_version_check: bool
-log_filesize_limit: int
-filesearch_lines_limit: int
-report_readerrors: int
-skip_generalstats: int
-skip_versions_section: int
-disable_version_detection: int
-versions_table_group_header: str
-data_format_extensions: Dict[str, str]
-export_plot_formats: List[str]
-filesearch_file_shared: List[str]
-custom_content: Dict
-sample_merge_groups: Dict[str, Dict[str, List[Union[str, Dict[str, str]]]]]
-fn_clean_sample_names: bool
-use_filename_as_sample_name: bool
-fn_clean_exts: List
-fn_clean_trim: List
-fn_ignore_files: List
-top_modules: List
-module_order: List[Union[str, Dict]]
-
-# Populating the variables above from the default MultiQC config
-config_defaults_path = os.path.join(MULTIQC_DIR, "utils", "config_defaults.yaml")
-with open(config_defaults_path) as f:
-    _default_config = yaml.safe_load(f)
-for c, v in _default_config.items():
-    globals()[c] = v
-
-# Module filename search patterns
-searchp_fn = os.path.join(MULTIQC_DIR, "utils", "search_patterns.yaml")
-with open(searchp_fn) as f:
-    sp = yaml.safe_load(f)
-
-# Other defaults that can't be set in YAML
-data_tmp_dir = "/tmp"  # will be overwritten by core script
-modules_dir = os.path.join(MULTIQC_DIR, "modules")
-creation_date = datetime.now().astimezone().strftime("%Y-%m-%d, %H:%M %Z")
-working_dir = os.getcwd()
-analysis_dir = [os.getcwd()]
-output_dir = os.path.realpath(os.getcwd())
-megaqc_access_token = os.environ.get("MEGAQC_ACCESS_TOKEN")
-
-# Other variables that set only through the CLI
-run_modules: List[str] = []
-exclude_modules: List[str] = []
-data_dir: Optional[str] = None
-plots_tmp_dir: Optional[str] = None
-plots_dir: Optional[str] = None
-custom_data: Dict = {}
-report_section_order: Dict = {}
-output_fn: Optional[str] = None
-megaqc_upload: bool = False
-
-##### Available modules
-# Modules must be listed in setup.py under entry_points['multiqc.modules.v1']
-# Get all modules, including those from other extension packages
-avail_modules = dict()
-for entry_point in importlib_metadata.entry_points(group="multiqc.modules.v1"):
-    nicename = entry_point.name
-    avail_modules[nicename] = entry_point
-
-##### Available templates
-# Templates must be listed in setup.py under entry_points['multiqc.templates.v1']
-# Get all templates, including those from other extension packages
-avail_templates = {}
-for entry_point in importlib_metadata.entry_points(group="multiqc.templates.v1"):
-    nicename = entry_point.name
-    avail_templates[nicename] = entry_point
-
-##### Check we have modules & templates
-# Check that we were able to find some modules and templates
-# If not, package probably hasn't been installed properly.
-# Need to do this before click, else will throw cryptic error
-# Note: Can't use logger here, not yet initiated.
-if len(avail_modules) == 0 or len(avail_templates) == 0:
-    if len(avail_modules) == 0:
-        print("Error - No MultiQC modules found.", file=sys.stderr)
-    if len(avail_templates) == 0:
-        print("Error - No MultiQC templates found.", file=sys.stderr)
-    print(
-        "Could not load MultiQC - has it been installed? \n\
-        Please either install with pip (pip install multiqc) or by using \n\
-        the local files (pip install .)",
-        file=sys.stderr,
-    )
-    sys.exit(1)
-
-
-##### Functions to load user config files. These are called by the main MultiQC script.
-# Note that config files are loaded in a specific order and values can overwrite each other.
-def mqc_load_userconfig(paths=()):
-    """Overwrite config defaults with user config files"""
-
-    # Load and parse installation config file if we find it
-    mqc_load_config(os.path.join(os.path.dirname(MULTIQC_DIR), "multiqc_config.yaml"))
-
-    # Load and parse a config file in $XDG_CONFIG_HOME
-    # Ref: https://specifications.freedesktop.org/basedir-spec/basedir-spec-latest.html
-    mqc_load_config(
-        os.path.join(os.environ.get("XDG_CONFIG_HOME", os.path.expanduser("~/.config")), "multiqc_config.yaml")
-    )
-
-    # Load and parse a user config file if we find it
-    mqc_load_config(os.path.expanduser("~/.multiqc_config.yaml"))
-
-    # Load and parse a config file path set in an ENV variable if we find it
-    if os.environ.get("MULTIQC_CONFIG_PATH") is not None:
-        mqc_load_config(os.environ.get("MULTIQC_CONFIG_PATH"))
-
-    # Load separate config entries from MULTIQC_* environment variables
-    mqc_add_config(mqc_env_vars_config())
-
-    # Load and parse a config file in this working directory if we find it
-    mqc_load_config("multiqc_config.yaml")
-
-    # Custom command line config
-    for p in paths:
-        mqc_load_config(p)
-
-
-def mqc_load_config(yaml_config_path: str):
-    """Load and parse a config file if we find it"""
-    if not os.path.isfile(yaml_config_path) and os.path.isfile(yaml_config_path.replace(".yaml", ".yml")):
-        yaml_config_path = yaml_config_path.replace(".yaml", ".yml")
-
-    if os.path.isfile(yaml_config_path):
-        try:
-            # pyaml_env allows referencing environment variables in YAML for default values
-            new_config = pyaml_env.parse_config(yaml_config_path)
-            logger.debug(f"Loading config settings from: {yaml_config_path}")
-            mqc_add_config(new_config, yaml_config_path)
-        except (IOError, AttributeError) as e:
-            logger.debug(f"Config error: {e}")
-        except yaml.scanner.ScannerError as e:
-            logger.error(f"Error parsing config YAML: {e}")
-            sys.exit(1)
-
-
-def mqc_cl_config(cl_config):
-    for clc_str in cl_config:
-        try:
-            parsed_clc = yaml.safe_load(clc_str)
-            # something:var fails as it needs a space. Fix this (a common mistake)
-            if isinstance(parsed_clc, str) and ":" in clc_str:
-                clc_str = ": ".join(clc_str.split(":"))
-                parsed_clc = yaml.safe_load(clc_str)
-            assert isinstance(parsed_clc, dict)
-        except yaml.scanner.ScannerError as e:
-            logger.error(f"Could not parse command line config: {clc_str}\n{e}")
-        except AssertionError:
-            logger.error(f"Could not parse command line config: {clc_str}")
-        else:
-            logger.debug(f"Found command line config: {parsed_clc}")
-            mqc_add_config(parsed_clc)
-
-
-def mqc_env_vars_config() -> Dict:
-    """
-    Check MULTIQC_* environment variables and set to corresponding config values if they are of scalar types.
-    """
-    RESERVED_NAMES = {"MULTIQC_CONFIG_PATH"}
-    PREFIX = "MULTIQC_"  # Prefix for environment variables
-    env_config = {}
-    for k, v in os.environ.items():
-        if k.startswith(PREFIX) and k not in RESERVED_NAMES:
-            conf_key = k[len(PREFIX) :].lower()
-            if conf_key not in globals():
-                continue
-            if isinstance(globals()[conf_key], bool):
-                try:
-                    v = strtobool(v)
-                except ValueError:
-                    logger.warning(f"Could not parse a boolean value from the environment variable ${k}={v}")
-                    continue
-            elif isinstance(globals()[conf_key], int):
-                try:
-                    v = int(v)
-                except ValueError:
-                    logger.warning(f"Could not parse a int value from the environment variable ${k}={v}")
-                    continue
-            elif isinstance(globals()[conf_key], float):
-                try:
-                    v = float(v)
-                except ValueError:
-                    logger.warning(f"Could not parse a float value from the environment variable ${k}={v}")
-                    continue
-            elif not isinstance(globals()[conf_key], str) and globals()[conf_key] is not None:
-                logger.warning(
-                    f"Can only set scalar config entries (str, int, float, bool) with environment variable, "
-                    f"but config.{conf_key} expects a type '{type(globals()[conf_key]).__name__}'. Ignoring ${k}"
-                )
-                continue
-            env_config[conf_key] = v
-            logger.debug(f"Setting config.{conf_key} from the environment variable ${k}")
-    return env_config
-
-
-def mqc_add_config(conf: Dict, conf_path=None):
-    """Add to the global config with given MultiQC config dict"""
-    global custom_css_files, fn_clean_exts, fn_clean_trim
-    log_new_config = {}
-    log_filename_patterns = []
-    log_filename_clean_extensions = []
-    log_filename_clean_trimmings = []
-    for c, v in conf.items():
-        if c == "sp":
-            # Merge filename patterns instead of replacing
-            sp.update(v)
-            log_filename_patterns.append(v)
-        elif c == "extra_fn_clean_exts":
-            # Prepend to filename cleaning patterns instead of replacing
-            fn_clean_exts[0:0] = v
-            log_filename_clean_extensions.append(v)
-        elif c == "extra_fn_clean_trim":
-            # Prepend to filename cleaning patterns instead of replacing
-            fn_clean_trim[0:0] = v
-            log_filename_clean_trimmings.append(v)
-        elif c in ["custom_logo"] and v:
-            # Resolve file paths - absolute or cwd, or relative to config file
-            fpath = v
-            if os.path.exists(v):
-                fpath = os.path.abspath(v)
-            elif conf_path is not None and os.path.exists(os.path.join(os.path.dirname(conf_path), v)):
-                fpath = os.path.abspath(os.path.join(os.path.dirname(conf_path), v))
-            else:
-                logger.error(f"Config '{c}' path not found, skipping ({fpath})")
-                continue
-            log_new_config[c] = fpath
-            update({c: fpath})
-        elif c == "custom_css_files":
-            for fpath in v:
-                if os.path.exists(fpath):
-                    fpath = os.path.abspath(fpath)
-                elif conf_path is not None and os.path.exists(os.path.join(os.path.dirname(conf_path), fpath)):
-                    fpath = os.path.abspath(os.path.join(os.path.dirname(conf_path), fpath))
-                else:
-                    logger.error(f"CSS path '{c}' path not found, skipping ({fpath})")
-                    continue
-                logger.debug(f"Adding css file '{c}': {fpath}")
-                if not custom_css_files:
-                    custom_css_files = []
-                custom_css_files.append(fpath)
-        else:
-            log_new_config[c] = v
-            update({c: v})
-    if len(log_new_config) > 0:
-        logger.debug(f"New config: {log_new_config}")
-    if len(log_filename_patterns) > 0:
-        logger.debug(f"Added to filename patterns: {log_filename_patterns}")
-    if len(log_filename_clean_extensions) > 0:
-        logger.debug(f"Added to filename clean extensions: {log_filename_clean_extensions}")
-    if len(log_filename_clean_trimmings) > 0:
-        logger.debug(f"Added to filename clean trimmings: {log_filename_clean_trimmings}")
-
-
-#### Function to load file containing a list of alternative sample-name swaps
-# Essentially a fancy way of loading stuff into the sample_names_rename config var
-# As such, can also be done directly using a config file
-def load_sample_names(snames_file):
-    global sample_names_rename_buttons, sample_names_rename
-    num_cols = None
-    try:
-        with open(snames_file) as f:
-            logger.debug(f"Loading sample renaming config settings from: {snames_file}")
-            for line in f:
-                s = line.strip().split("\t")
-                if len(s) > 1:
-                    # Check that we have consistent numbers of columns
-                    if num_cols is None:
-                        num_cols = len(s)
-                    elif num_cols != len(s):
-                        logger.warning(
-                            "Inconsistent number of columns found in sample names file (skipping line): '{}'".format(
-                                line.strip()
-                            )
-                        )
-                    # Parse the line
-                    if len(sample_names_rename_buttons) == 0:
-                        sample_names_rename_buttons = s
-                    else:
-                        sample_names_rename.append(s)
-                elif len(line.strip()) > 0:
-                    logger.warning(f"Sample names file line did not have columns (must use tabs): {line.strip()}")
-    except (IOError, AttributeError) as e:
-        logger.error(f"Error loading sample names file: {e}")
-    logger.debug(f"Found {len(sample_names_rename_buttons)} sample renaming patterns")
-
-
-def load_replace_names(rnames_file):
-    global sample_names_replace
-    try:
-        with open(rnames_file) as f:
-            logger.debug(f"Loading sample replace config settings from: {rnames_file}")
-            for line in f:
-                s = line.strip().split("\t")
-                if len(s) == 2:
-                    sample_names_replace[s[0]] = s[1]
-    except (IOError, AttributeError) as e:
-        logger.error(f"Error loading sample names replacement file: {e}")
-    logger.debug(f"Found {len(sample_names_replace)} sample replacing patterns")
-
-
-def load_show_hide(sh_file):
-    global show_hide_buttons, show_hide_patterns, show_hide_mode, show_hide_regex
-    if sh_file:
-        try:
-            with open(sh_file, "r") as f:
-                logger.debug(f"Loading sample renaming config settings from: {sh_file}")
-                for line in f:
-                    s = line.strip().split("\t")
-                    if len(s) >= 3 and s[1] in ["show", "hide", "show_re", "hide_re"]:
-                        show_hide_buttons.append(s[0])
-                        show_hide_mode.append(s[1])
-                        show_hide_patterns.append(s[2:])
-                        show_hide_regex.append(s[1] not in ["show", "hide"])  # flag whether or not regex is turned on
-        except AttributeError as e:
-            logger.error(f"Error loading show patterns file: {e}")
-
-    # Prepend a "Show all" button if we have anything
-    # Do this outside of the file load block in case it was set in the config
-    if len(show_hide_buttons) > 0:
-        logger.debug(f"Found {len(show_hide_buttons)} show/hide patterns")
-        show_hide_buttons.insert(0, "Show all")
-        show_hide_mode.insert(0, "hide")
-        show_hide_patterns.insert(0, [])
-        show_hide_regex.insert(0, False)
-
-
-# Keep track of all changes to the config
-nondefault_config = dict()
-
-
-def update(u):
-    update_dict(nondefault_config, u)
-    return update_dict(globals(), u)
-
-
-def update_dict(target, source, none_only=False):
-    """Recursively updates nested dict d from nested dict u"""
-    for key, val in source.items():
-        if isinstance(val, dict):
-            target[key] = update_dict(target.get(key, {}), val)
-        else:
-            if not none_only or target.get(key) is None:
-                if isinstance(val, list):
-                    target[key] = val.copy()
-                else:
-                    target[key] = val
-    return target
-=======
 import warnings
 
 # noinspection PyUnresolvedReferences
@@ -492,5 +9,4 @@
     "Please use 'from multiqc import config' instead.",
     DeprecationWarning,
     stacklevel=2,
-)
->>>>>>> 2041c83f
+)
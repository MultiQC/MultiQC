#################################################################
# MultiQC Defaults
#################################################################
# This file contains the default configuration options
# for MultiQC. IT SHOULD NOT BE EDITED. If you want to
# change any of these config options, create a new file
# in any of the following locations:
#  1. <installation_dir>/multiqc_config.yaml (not pip or conda)
#  2. ~/.multiqc_config.yaml
#  3. <working directory>/multiqc_config.yaml
#################################################################

title: null
subtitle: null
intro_text: null
report_comment: null
report_header_info: null
show_analysis_paths: True
show_analysis_time: True
config_file: null
custom_logo: null
custom_logo_url: null
custom_logo_title: null
custom_css_files: []
simple_output: false
template: "default"
profile_runtime: false
pandoc_template: null
read_count_multiplier: 0.000001
read_count_prefix: "M"
read_count_desc: "millions"
long_read_count_multiplier: 0.001
long_read_count_prefix: "K"
long_read_count_desc: "thousands"
base_count_multiplier: 0.000001
base_count_prefix: "Mb"
base_count_desc: "millions"
output_fn_name: "multiqc_report.html"
data_dir_name: "multiqc_data"
plots_dir_name: "multiqc_plots"
data_format: "tsv"
force: false
no_ansi: false
quiet: false
prepend_dirs: false
prepend_dirs_depth: 0
prepend_dirs_sep: " | "
file_list: false
require_logs: false
version_check_url: https://api.multiqc.info/version

make_data_dir: true
zip_data_dir: false
data_dump_file: true
megaqc_url: false
megaqc_access_token: null
megaqc_timeout: 30
export_plots: false
make_report: true
plots_force_flat: false
plots_force_interactive: false
plots_flat_numseries: 100
num_datasets_plot_limit: 50
lineplot_style: lines # "lines+markers"
barplot_legend_on_bottom: false # place legend at the bottom of the bar plot (not recommended)
lineplot_max_samples: 100 # turn into a violin plot if more than this number
violin_downsample_after: 2000 # downsample data for violin plot starting from this number os samples
violin_min_threshold_outliers: 100 # for more than this number of samples, show only outliers
violin_min_threshold_no_points: 1000 # for more than this number of samples, show no points
collapse_tables: true
max_table_rows: 500
table_columns_visible: {}
table_columns_placement: {}
table_columns_name: {}
table_cond_formatting_colours:
  - blue: "#337ab7"
  - lbue: "#5bc0de"
  - pass: "#5cb85c"
  - warn: "#f0ad4e"
  - fail: "#d9534f"
table_cond_formatting_rules:
  all_columns:
    pass:
      - s_eq: "pass"
      - s_eq: "true"
      - s_eq: "yes"
      - s_eq: "ok"
    warn:
      - s_eq: "warn"
      - s_eq: "unknown"
    fail:
      - s_eq: "fail"
      - s_eq: "false"
      - s_eq: "no"
  # PURPLE module - QC Status column
  # TODO: Should update the table plotting code so that this can go in pconfig
  QCStatus:
    fail:
      - s_contains: "fail"
decimalPoint_format: null
thousandsSep_format: null
remove_sections: []
section_comments: {}
lint: False # Deprecated since v1.17
strict: False
development: False
custom_plot_config: {}
custom_table_header_config: {}
software_versions: {}

ignore_symlinks: false
ignore_images: true
fn_ignore_dirs:
  - "multiqc_data"
  - ".git"
  - "icarus_viewers" # quast
  - "runs_per_reference" # quast
  - "not_aligned" # quast
  - "contigs_reports" # quast

fn_ignore_paths:
  - "*/work/??/??????????????????????????????" # Nextflow work directories - always same hash lengths
  - "*/.snakemake"
  - "*/.singularity" # Singularity cache path
  - "*/__pycache__"
  - "*/site-packages/multiqc" # MultiQC installation directory
sample_names_ignore: []
sample_names_ignore_re: []
sample_names_rename_buttons: []
sample_names_replace: {}
sample_names_replace_regex: False
sample_names_replace_exact: False
sample_names_replace_complete: False
sample_names_rename: []
show_hide_buttons: []
show_hide_patterns: []
show_hide_regex: []
show_hide_mode: []
no_version_check: false
log_filesize_limit: 50000000
filesearch_lines_limit: 1000
filesearch_file_shared: []
report_readerrors: false
skip_generalstats: false
skip_versions_section: false
disable_version_detection: false
versions_table_group_header: "Group"
data_format_extensions:
  tsv: "txt"
  csv: "csv"
  json: "json"
  yaml: "yaml"
export_plot_formats:
  - "png"
  - "svg"
  - "pdf"

# Custom Config settings
custom_content:
  order: []

# Option to disable sample name cleaning if desired
fn_clean_sample_names: true

# Option to use the filename as the sample name if desired
# Set to True to apply for all modules. Define a list of search pattern keys to be specific.
use_filename_as_sample_name: false

# Used for cleaning sample names. Should be strings.
# NB: These are removed in order!
fn_clean_exts:
  - ".gz"
  - ".fastq"
  - ".fq"
  - ".bam"
  - ".cram"
  - ".sam"
  - ".sra"
  - ".vcf"
  - ".dat"
  - "_tophat"
  - ".pbmarkdup.log"
  - ".log"
  - ".stderr"
  - ".out"
  - ".spp"
  - ".fa"
  - ".fasta"
  - ".png"
  - ".jpg"
  - ".jpeg"
  - ".html"
  - "Log.final"
  - "ReadsPerGene"
  - ".flagstat"
  - "_star_aligned"
  - "_fastqc"
  - ".hicup"
  - ".counts"
  - "_counts"
  - ".txt"
  - ".tsv"
  - ".csv"
  - ".aligned"
  - "Aligned"
  - ".merge"
  - ".deduplicated"
  - ".dedup"
  - ".clean"
  - ".sorted"
  - ".report"
  - "| stdin"
  - ".geneBodyCoverage"
  - ".inner_distance_freq"
  - ".junctionSaturation_plot.r"
  - ".pos.DupRate.xls"
  - ".GC.xls"
  - "_slamdunk"
  - "_bismark"
  - ".conpair"
  - ".concordance"
  - ".contamination"
  - ".BEST.results"
  - "_peaks.xls"
  - ".relatedness"
  - ".cnt"
  - ".aqhist"
  - ".bhist"
  - ".bincov"
  - ".bqhist"
  - ".covhist"
  - ".covstats"
  - ".ehist"
  - ".gchist"
  - ".idhist"
  - ".ihist"
  - ".indelhist"
  - ".lhist"
  - ".mhist"
  - ".qahist"
  - ".qchist"
  - ".qhist"
  - ".rpkm"
  - ".selfSM"
  - ".extendedFrags"
  - "_SummaryStatistics"
  - ".purple.purity"
  - ".purple.qc"
  - ".trim"
  - ".bowtie2"
  - ".mkD"
  - ".highfreq"
  - ".lowfreq"
  - ".consensus"
  - ".snpEff"
  - ".snpeff"
  - ".scaffolds"
  - ".contigs"
  - ".kraken2"
  - ".ccurve"
  - ".hisat2"
  - "_duprate"
  - ".markdup"
  - ".read_distribution"
  - ".junction_annotation"
  - ".infer_experiment"
  - ".biotype"
  - ".ivar"
  - ".mpileup"
  - ".primer_trim"
  - ".mapped"
  - ".vep"
  - "_vep"
  - "ccs"
  - "_NanoStats"
  - ".cutadapt"
  - ".mosdepth"
  - "_gopeaks"
  - ".readCounts"
  - ".wgs_contig_mean_cov"
  - "_overall_mean_cov"
  - "_coverage_metrics"
  - ".wgs_fine_hist"
  - ".wgs_coverage_metrics"
  - ".wgs_hist"
  - ".vc_metrics"
  - ".gvcf_metrics"
  - ".ploidy_estimation_metrics"
  - "_overall_mean_cov"
  - ".fragment_length_hist"
  - ".mapping_metrics"
  - ".gc_metrics"
  - ".trimmer_metrics"
  - ".time_metrics"
  - ".quant_metrics"
  - ".quant.metrics"
  - ".quant.transcript_coverage"
  - ".scRNA_metrics"
  - ".scRNA.metrics"
  - ".scATAC_metrics"
  - ".scATAC.metrics"
  - ".fastqc_metrics"
  - ".labels"
  - ".bammetrics.metrics"
  - ".filter_summary"
  - ".cluster_report"

# These are removed after the above, only if sample names
# start or end with this string. Again, removed in order.
fn_clean_trim:
  - "."
  - ":"
  - "_"
  - "-"
  - ".r"
  - "_val"
  - ".idxstats"
  - "_trimmed"
  - ".trimmed"
  - ".csv"
  - ".yaml"
  - ".yml"
  - ".json"
  - "_mqc"
  - "short_summary_"
  - "_summary"
  - ".summary"
  - ".align"
  - ".h5"
  - "_matrix"
  - ".stats"
  - ".hist"
  - ".phased"
  - ".tar"
  - "runs_"

# Files to ignore when indexing files.
# Grep file match patterns.
fn_ignore_files:
  - ".DS_Store"
  - ".py[cod]"
  - "*.bam"
  - "*.bai"
  - "*.sam"
  - "*.fq.gz"
  - "*.fastq.gz"
  - "*.fq"
  - "*.fastq"
  - "*.fa"
  - "*.gtf"
  - "*.bed"
  - "*.vcf"
  - "*.tbi"
  - "*.txt.gz"
  - "*.pdf"
  - "*.md5"
  - "*.parquet"
  - "*[!s][!u][!m][!_\\.m][!mva][!qer][!cpy].html" # Allow _mqc.html, _vep.html and summary.html files
  - "multiqc_data.json"

# Favourite modules that should appear at the top in preference
# This is in addition to those below. These appear above _all_ other
# modules (even those not present in the below list).
top_modules: []

# Order that modules should appear in report. Try to list in order of analysis.
module_order:
<<<<<<< HEAD
    # MultiQC general module for catching output from custom scripts
    - 'custom_content'
    # Post-alignment QC
    - conpair:
        module_tag:
            - WGS
            - cancer
            - DNA
    - peddy:
        module_tag:
            - DNA
    - methylQA:
        module_tag:
            - Methylation
            - DNA
    - mosdepth:
        module_tag:
            - DNA
            - RNA
    - phantompeakqualtools:
        module_tag:
            - chip
    - qualimap:
        module_tag:
            - DNA
            - RNA
    - preseq:
        module_tag:
            - DNA
            - RNA
    - quast:
        module_tag:
            - DNA
            - Metagenomics
            - Denovo
    - qorts:
        module_tag:
            - RNA
    - rna_seqc:
        module_tag:
            - RNA
    - rockhopper:
        module_tag:
            - RNA
    - rsem:
        module_tag:
            - RNA
    - rseqc:
        module_tag:
            - RNA
    - busco:
        module_tag:
            - Denovo
    - goleft_indexcov:
        module_tag:
            - DNA
    - disambiguate:
        module_tag:
            - RNA
    - supernova:
        module_tag:
            - DNA
            - Denovo
    - deeptools:
        module_tag:
            - DNA
            - RNA
            - chip
    - sargasso:
        module_tag:
            - RNA
    - verifybamid:
        module_tag:
            - DNA
    - mirtrace:
        module_tag:
            - smRNA
            - miRNA
    - happy:
        module_tag:
            - DNA
    - mirtop:
        module_tag:
            - miRNA

    # Post-alignment processing
    - homer:
        module_tag:
            - RNA
            - DNA
            - chip
    - macs2:
        module_tag:
            - chip
    - theta2:
        module_tag:
            - DNA
            - cancer
    - snpeff:
        module_tag:
            - DNA
    - gatk:
        module_tag:
            - DNA
    - htseq:
        module_tag:
            - DNA
            - RNA
    - bcftools:
        module_tag:
            - DNA
    - featureCounts:
        module_tag:
            - DNA
            - RNA
    - fgbio:
        module_tag:
            - DNA
            - RNA
            - umi
    - dragen:
        module_tag:
            - DNA
            - RNA
    - dedup:
        module_tag:
            - DNA
            - ancient
    - damageprofiler:
        module_tag:
            - DNA
            - ancient
    - biobambam2:
        module_tag:
            - DNA
            - RNA
    - mtnucratio:
        module_tag:
            - DNA
            - ancient
    - picard:
        module_tag:
            - DNA
            - RNA
    - prokka:
        module_tag:
            - prokarytotic
            - denovo
    - samblaster:
        module_tag:
            - DNA
            - RNA
    - samtools:
        module_tag:
            - DNA
            - RNA
    - sexdeterrmine:
        module_tag:
            - DNA
    - bamtools:
        module_tag:
            - DNA
            - RNA
    - jellyfish:
        module_tag:
            - DNA
    - vcftools:
        module_tag:
            - DNA
    - longranger:
        module_tag:
            - DNA
            - WGS
    - stacks:
        module_tag:
            - DNA
    - varscan2:
        module_tag:
            - DNA

    # Alignment tool stats
    - bbmap:
        module_tag:
            - DNA
            - RNA
    - bismark:
        module_tag:
            - DNA
            - methylation
    - biscuit:
        module_tag:
            - DNA
            - methylation
    - hicexplorer:
        module_tag:
            - hi-c
    - hicup:
        module_tag:
            - hi-c
    - hicpro:
        module_tag:
            - hi-c
    - salmon:
        module_tag:
            - RNA
    - kallisto:
        module_tag:
            - RNA
    - slamdunk:
        module_tag:
            - slam
    - star:
        module_tag:
            - RNA
    - hisat2:
        module_tag:
            - RNA
    - tophat:
        module_tag:
            - RNA
    - bowtie2:
        module_tag:
            - RNA
    - bowtie1:
        module_tag:
            - RNA
    - snpsplit:
        module_tag:
            - DNA
            - RNA
            - methylation
            - allele-specific

    # Pre-alignment QC
    - kat:
        module_tag:
            - DNA
    - leehom:
        module_tag:
            - RNA
            - DNA
    - adapterRemoval:
        module_tag:
            - RNA
            - DNA
    - clipandmerge:
        module_tag:
            - DNA
            - ancient
    - cutadapt:
        module_tag:
            - RNA
            - DNA
    - flexbar:
        module_tag:
            - RNA
            - DNA
    - trimmomatic:
        module_tag:
            - RNA
            - DNA
    - sickle:
        module_tag:
            - RNA
            - DNA
    - skewer:
        module_tag:
            - RNA
            - DNA
    - sortmerna:
        module_tag:
            - RNA
            - DNA
    - biobloomtools:
        module_tag:
            - RNA
            - DNA
    - fastq_screen:
        module_tag:
            - RNA
            - DNA
    - afterqc:
        module_tag:
            - RNA
            - DNA
    - fastp:
        module_tag:
            - RNA
            - DNA
    - fastqc:
        module_tag:
            - RNA
            - DNA
    - pycoqc:
        module_tag:
            - DNA
            - RNA
    - minionqc:
        module_tag:
            - DNA
            - RNA
    - multivcfanalyzer:
        module_tag:
            - DNA
            - ancient
    - clusterflow:
        module_tag:
            - RNA
            - DNA
            - methylation
    - bcl2fastq:
        module_tag:
            - RNA
            - DNA
            - methylation
    - interop:
        module_tag:
            - RNA
            - DNA
            - methylation
    - ivar:
        module_tag:
            - RNA
            - epidemiology
            - virus
    - flash:
        module_tag:
            - DNA
            - RNA

    - seqyclean:
        module_tag:
            - DNA
            - RNA
    - atropos:
        phase: 'pre'
        module_tag:
            - RNA
            - DNA
            - methylation
    - atropos:
        phase: 'trim'
        module_tag:
            - RNA
            - DNA
            - methylation
    - atropos:
        phase: 'post'
        module_tag:
            - RNA
            - DNA
            - methylation
=======
  # MultiQC general module for catching output from custom scripts
  - custom_content
  # Post-alignment QC
  - ccs
  - ngsderive
  - purple
  - conpair
  - isoseq
  - lima
  - peddy
  - somalier
  - methylqa
  - mosdepth
  - phantompeakqualtools
  - qualimap
  - bamdst
  - preseq
  - hifiasm
  - quast
  - qorts
  - rna_seqc
  - rockhopper
  - rsem
  - rseqc
  - busco
  - bustools
  - goleft_indexcov
  - gffcompare
  - disambiguate
  - supernova
  - deeptools
  - sargasso
  - verifybamid
  - mirtrace
  - happy
  - mirtop
  - sambamba
  # Post-alignment processing
  - gopeaks
  - homer
  - hops
  - macs2
  - theta2
  - snpeff
  - gatk
  - htseq
  - bcftools
  - featureCounts
  - fgbio
  - dragen
  - dragen_fastqc
  - dedup
  - pbmarkdup
  - damageprofiler
  - mapdamage
  - biobambam2
  - jcvi
  - mtnucratio
  - picard
  - vep
  - bakta
  - prokka
  - qc3C
  - nanostat
  - samblaster
  - samtools
  - sexdeterrmine
  - seqera_cli
  - eigenstratdatabasetools
  - bamtools
  - jellyfish
  - vcftools
  - longranger
  - stacks
  - varscan2
  - snippy
  - umitools
  - truvari
  - megahit
  # Alignment tool stats
  - bbmap
  - bismark
  - biscuit
  - diamond
  - hicexplorer
  - hicup
  - hicpro
  - salmon
  - kallisto
  - slamdunk
  - star
  - hisat2
  - tophat
  - bowtie2
  - bowtie1
  - cellranger
  - snpsplit
  - odgi
  - pangolin
  - nextclade
  - freyja
  # Pre-alignment QC
  - humid
  - kat
  - leehom
  - librarian
  - nonpareil
  - adapterRemoval
  - bbduk
  - clipandmerge
  - cutadapt
  - flexbar
  - sourmash
  - kaiju
  - bracken
  - kraken
  - malt
  - motus
  - trimmomatic
  - sickle
  - skewer
  - sortmerna
  - biobloomtools
  - fastq_screen
  - afterqc
  - fastp
  - fastqc
  - filtlong
  - prinseqplusplus
  - pychopper
  - porechop
  - pycoqc
  - minionqc
  - anglerfish
  - multivcfanalyzer
  - clusterflow
  - checkqc
  - bcl2fastq
  - bclconvert
  - interop
  - ivar
  - flash
  - seqyclean
  - optitype
  - whatshap
  - spaceranger
  - xenome
  - xengsort
  - metaphlan
  - seqwho
>>>>>>> 8965075c
<|MERGE_RESOLUTION|>--- conflicted
+++ resolved
@@ -365,360 +365,6 @@
 
 # Order that modules should appear in report. Try to list in order of analysis.
 module_order:
-<<<<<<< HEAD
-    # MultiQC general module for catching output from custom scripts
-    - 'custom_content'
-    # Post-alignment QC
-    - conpair:
-        module_tag:
-            - WGS
-            - cancer
-            - DNA
-    - peddy:
-        module_tag:
-            - DNA
-    - methylQA:
-        module_tag:
-            - Methylation
-            - DNA
-    - mosdepth:
-        module_tag:
-            - DNA
-            - RNA
-    - phantompeakqualtools:
-        module_tag:
-            - chip
-    - qualimap:
-        module_tag:
-            - DNA
-            - RNA
-    - preseq:
-        module_tag:
-            - DNA
-            - RNA
-    - quast:
-        module_tag:
-            - DNA
-            - Metagenomics
-            - Denovo
-    - qorts:
-        module_tag:
-            - RNA
-    - rna_seqc:
-        module_tag:
-            - RNA
-    - rockhopper:
-        module_tag:
-            - RNA
-    - rsem:
-        module_tag:
-            - RNA
-    - rseqc:
-        module_tag:
-            - RNA
-    - busco:
-        module_tag:
-            - Denovo
-    - goleft_indexcov:
-        module_tag:
-            - DNA
-    - disambiguate:
-        module_tag:
-            - RNA
-    - supernova:
-        module_tag:
-            - DNA
-            - Denovo
-    - deeptools:
-        module_tag:
-            - DNA
-            - RNA
-            - chip
-    - sargasso:
-        module_tag:
-            - RNA
-    - verifybamid:
-        module_tag:
-            - DNA
-    - mirtrace:
-        module_tag:
-            - smRNA
-            - miRNA
-    - happy:
-        module_tag:
-            - DNA
-    - mirtop:
-        module_tag:
-            - miRNA
-
-    # Post-alignment processing
-    - homer:
-        module_tag:
-            - RNA
-            - DNA
-            - chip
-    - macs2:
-        module_tag:
-            - chip
-    - theta2:
-        module_tag:
-            - DNA
-            - cancer
-    - snpeff:
-        module_tag:
-            - DNA
-    - gatk:
-        module_tag:
-            - DNA
-    - htseq:
-        module_tag:
-            - DNA
-            - RNA
-    - bcftools:
-        module_tag:
-            - DNA
-    - featureCounts:
-        module_tag:
-            - DNA
-            - RNA
-    - fgbio:
-        module_tag:
-            - DNA
-            - RNA
-            - umi
-    - dragen:
-        module_tag:
-            - DNA
-            - RNA
-    - dedup:
-        module_tag:
-            - DNA
-            - ancient
-    - damageprofiler:
-        module_tag:
-            - DNA
-            - ancient
-    - biobambam2:
-        module_tag:
-            - DNA
-            - RNA
-    - mtnucratio:
-        module_tag:
-            - DNA
-            - ancient
-    - picard:
-        module_tag:
-            - DNA
-            - RNA
-    - prokka:
-        module_tag:
-            - prokarytotic
-            - denovo
-    - samblaster:
-        module_tag:
-            - DNA
-            - RNA
-    - samtools:
-        module_tag:
-            - DNA
-            - RNA
-    - sexdeterrmine:
-        module_tag:
-            - DNA
-    - bamtools:
-        module_tag:
-            - DNA
-            - RNA
-    - jellyfish:
-        module_tag:
-            - DNA
-    - vcftools:
-        module_tag:
-            - DNA
-    - longranger:
-        module_tag:
-            - DNA
-            - WGS
-    - stacks:
-        module_tag:
-            - DNA
-    - varscan2:
-        module_tag:
-            - DNA
-
-    # Alignment tool stats
-    - bbmap:
-        module_tag:
-            - DNA
-            - RNA
-    - bismark:
-        module_tag:
-            - DNA
-            - methylation
-    - biscuit:
-        module_tag:
-            - DNA
-            - methylation
-    - hicexplorer:
-        module_tag:
-            - hi-c
-    - hicup:
-        module_tag:
-            - hi-c
-    - hicpro:
-        module_tag:
-            - hi-c
-    - salmon:
-        module_tag:
-            - RNA
-    - kallisto:
-        module_tag:
-            - RNA
-    - slamdunk:
-        module_tag:
-            - slam
-    - star:
-        module_tag:
-            - RNA
-    - hisat2:
-        module_tag:
-            - RNA
-    - tophat:
-        module_tag:
-            - RNA
-    - bowtie2:
-        module_tag:
-            - RNA
-    - bowtie1:
-        module_tag:
-            - RNA
-    - snpsplit:
-        module_tag:
-            - DNA
-            - RNA
-            - methylation
-            - allele-specific
-
-    # Pre-alignment QC
-    - kat:
-        module_tag:
-            - DNA
-    - leehom:
-        module_tag:
-            - RNA
-            - DNA
-    - adapterRemoval:
-        module_tag:
-            - RNA
-            - DNA
-    - clipandmerge:
-        module_tag:
-            - DNA
-            - ancient
-    - cutadapt:
-        module_tag:
-            - RNA
-            - DNA
-    - flexbar:
-        module_tag:
-            - RNA
-            - DNA
-    - trimmomatic:
-        module_tag:
-            - RNA
-            - DNA
-    - sickle:
-        module_tag:
-            - RNA
-            - DNA
-    - skewer:
-        module_tag:
-            - RNA
-            - DNA
-    - sortmerna:
-        module_tag:
-            - RNA
-            - DNA
-    - biobloomtools:
-        module_tag:
-            - RNA
-            - DNA
-    - fastq_screen:
-        module_tag:
-            - RNA
-            - DNA
-    - afterqc:
-        module_tag:
-            - RNA
-            - DNA
-    - fastp:
-        module_tag:
-            - RNA
-            - DNA
-    - fastqc:
-        module_tag:
-            - RNA
-            - DNA
-    - pycoqc:
-        module_tag:
-            - DNA
-            - RNA
-    - minionqc:
-        module_tag:
-            - DNA
-            - RNA
-    - multivcfanalyzer:
-        module_tag:
-            - DNA
-            - ancient
-    - clusterflow:
-        module_tag:
-            - RNA
-            - DNA
-            - methylation
-    - bcl2fastq:
-        module_tag:
-            - RNA
-            - DNA
-            - methylation
-    - interop:
-        module_tag:
-            - RNA
-            - DNA
-            - methylation
-    - ivar:
-        module_tag:
-            - RNA
-            - epidemiology
-            - virus
-    - flash:
-        module_tag:
-            - DNA
-            - RNA
-
-    - seqyclean:
-        module_tag:
-            - DNA
-            - RNA
-    - atropos:
-        phase: 'pre'
-        module_tag:
-            - RNA
-            - DNA
-            - methylation
-    - atropos:
-        phase: 'trim'
-        module_tag:
-            - RNA
-            - DNA
-            - methylation
-    - atropos:
-        phase: 'post'
-        module_tag:
-            - RNA
-            - DNA
-            - methylation
-=======
   # MultiQC general module for catching output from custom scripts
   - custom_content
   # Post-alignment QC
@@ -827,6 +473,12 @@
   - librarian
   - nonpareil
   - adapterRemoval
+  - atropos:
+      phase: "pre"
+  - atropos:
+      phase: "trim"
+  - atropos:
+      phase: "post"
   - bbduk
   - clipandmerge
   - cutadapt
@@ -868,5 +520,4 @@
   - xenome
   - xengsort
   - metaphlan
-  - seqwho
->>>>>>> 8965075c
+  - seqwho
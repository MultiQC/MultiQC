#################################################################
# MultiQC Defaults
#################################################################
# This file contains the default configuration options
# for MultiQC. IT SHOULD NOT BE EDITED. If you want to
# change any of these config options, create a new file
# in any of the following locations:
#  1. <installation_dir>/multiqc_config.yaml (not pip or conda)
#  2. ~/.multiqc_config.yaml
#  3. <working directory>/multiqc_config.yaml
#################################################################

title: null
subtitle: null
intro_text: null
report_comment: null
report_header_info: null
show_analysis_paths: True
show_analysis_time: True
config_file: null
custom_logo: null
custom_logo_url: null
custom_logo_title: null
custom_css_files: []
simple_output: false
template: "default"
profile_runtime: false
pandoc_template: null
read_count_multiplier: 0.000001
read_count_prefix: "M"
read_count_desc: "millions"
long_read_count_multiplier: 0.001
long_read_count_prefix: "K"
long_read_count_desc: "thousands"
base_count_multiplier: 0.000001
base_count_prefix: "Mb"
base_count_desc: "millions"
output_fn_name: "multiqc_report.html"
data_dir_name: "multiqc_data"
plots_dir_name: "multiqc_plots"
data_format: "tsv"
force: false
no_ansi: false
quiet: false
prepend_dirs: false
prepend_dirs_depth: 0
prepend_dirs_sep: " | "
file_list: false
require_logs: false

make_data_dir: true
zip_data_dir: false
data_dump_file: true
megaqc_url: false
megaqc_access_token: null
megaqc_timeout: 30
export_plots: false
make_report: true
plots_force_flat: false
plots_force_interactive: false
plots_flat_numseries: 100
num_datasets_plot_limit: 50
collapse_tables: true
max_table_rows: 500
table_columns_visible: {}
table_columns_placement: {}
table_columns_name: {}
table_cond_formatting_colours:
  - blue: "#337ab7"
  - lbue: "#5bc0de"
  - pass: "#5cb85c"
  - warn: "#f0ad4e"
  - fail: "#d9534f"
table_cond_formatting_rules:
  all_columns:
    pass:
      - s_eq: "pass"
      - s_eq: "true"
    warn:
      - s_eq: "warn"
      - s_eq: "unknown"
    fail:
      - s_eq: "fail"
      - s_eq: "false"
  # PURPLE module - QC Status column
  # TODO: Should update the table plotting code so that this can go in pconfig
  QCStatus:
    fail:
      - s_contains: "fail"
decimalPoint_format: null
thousandsSep_format: null
remove_sections: []
section_comments: {}
lint: False # Deprecated since v1.17
strict: False
custom_plot_config: {}
custom_table_header_config: {}
software_versions: {}

ignore_symlinks: false
ignore_images: true
fn_ignore_dirs:
  - "multiqc_data"
  - ".git"
  - "icarus_viewers" # quast
  - "runs_per_reference" # quast
  - "not_aligned" # quast
  - "contigs_reports" # quast

fn_ignore_paths:
  - "*/work/??/??????????????????????????????" # Nextflow work directories - always same hash lengths
  - "*/.snakemake"
  - "*/.singularity" # Singularity cache path
  - "*/__pycache__"
  - "*/site-packages/multiqc" # MultiQC installation directory
sample_names_ignore: []
sample_names_ignore_re: []
sample_names_rename_buttons: []
sample_names_replace: {}
sample_names_replace_regex: False
sample_names_replace_exact: False
sample_names_replace_complete: False
sample_names_rename: []
show_hide_buttons: []
show_hide_patterns: []
show_hide_regex: []
show_hide_mode: []
no_version_check: false
log_filesize_limit: 50000000
filesearch_lines_limit: 1000
filesearch_file_shared: []
report_readerrors: false
skip_generalstats: false
skip_versions_section: false
disable_version_detection: false
versions_table_group_header: "Group"
data_format_extensions:
  tsv: "txt"
  json: "json"
  yaml: "yaml"
export_plot_formats:
  - "png"
  - "svg"
  - "pdf"

# Custom Config settings
custom_content:
  order: []

# Option to disable sample name cleaning if desired
fn_clean_sample_names: true

# Option to use the filename as the sample name if desired
# Set to True to apply for all modules. Define a list of search pattern keys to be specific.
use_filename_as_sample_name: false

# Used for cleaning sample names. Should be strings.
# NB: These are removed in order!
fn_clean_exts:
  - ".gz"
  - ".fastq"
  - ".fq"
  - ".bam"
  - ".cram"
  - ".sam"
  - ".sra"
  - ".vcf"
  - ".dat"
  - "_tophat"
  - ".pbmarkdup.log"
  - ".log"
  - ".stderr"
  - ".out"
  - ".spp"
  - ".fa"
  - ".fasta"
  - ".png"
  - ".jpg"
  - ".jpeg"
  - ".html"
  - "Log.final"
  - "ReadsPerGene"
  - ".flagstat"
  - "_star_aligned"
  - "_fastqc"
  - ".hicup"
  - ".counts"
  - "_counts"
  - ".txt"
  - ".tsv"
  - ".csv"
  - ".aligned"
  - "Aligned"
  - ".merge"
  - ".deduplicated"
  - ".dedup"
  - ".clean"
  - ".sorted"
  - ".report"
  - "| stdin"
  - ".geneBodyCoverage"
  - ".inner_distance_freq"
  - ".junctionSaturation_plot.r"
  - ".pos.DupRate.xls"
  - ".GC.xls"
  - "_slamdunk"
  - "_bismark"
  - ".conpair"
  - ".concordance"
  - ".contamination"
  - ".BEST.results"
  - "_peaks.xls"
  - ".relatedness"
  - ".cnt"
  - ".aqhist"
  - ".bhist"
  - ".bincov"
  - ".bqhist"
  - ".covhist"
  - ".covstats"
  - ".ehist"
  - ".gchist"
  - ".idhist"
  - ".ihist"
  - ".indelhist"
  - ".lhist"
  - ".mhist"
  - ".qahist"
  - ".qchist"
  - ".qhist"
  - ".rpkm"
  - ".selfSM"
  - ".extendedFrags"
  - "_SummaryStatistics"
  - ".purple.purity"
  - ".purple.qc"
  - ".trim"
  - ".bowtie2"
  - ".mkD"
  - ".highfreq"
  - ".lowfreq"
  - ".consensus"
  - ".snpEff"
  - ".snpeff"
  - ".scaffolds"
  - ".contigs"
  - ".kraken2"
  - ".ccurve"
  - ".hisat2"
  - "_duprate"
  - ".markdup"
  - ".read_distribution"
  - ".junction_annotation"
  - ".infer_experiment"
  - ".biotype"
  - ".ivar"
  - ".mpileup"
  - ".primer_trim"
  - ".mapped"
  - ".vep"
  - "_vep"
  - "ccs"
  - "_NanoStats"
  - ".cutadapt"
  - ".mosdepth"
  - "_gopeaks"
  - ".readCounts"
  - ".wgs_contig_mean_cov"
  - "_overall_mean_cov"
  - "_coverage_metrics"
  - ".wgs_fine_hist"
  - ".wgs_coverage_metrics"
  - ".wgs_hist"
  - ".vc_metrics"
  - ".ploidy_estimation_metrics"
  - "_overall_mean_cov"
  - ".fragment_length_hist"
  - ".mapping_metrics"
  - ".gc_metrics"
  - ".trimmer_metrics"
  - ".time_metrics"
  - ".quant_metrics"
  - ".quant.metrics"
  - ".quant.transcript_coverage"
  - ".scRNA_metrics"
  - ".scRNA.metrics"
  - ".scATAC_metrics"
  - ".scATAC.metrics"
  - ".fastqc_metrics"
  - ".labels"
  - ".bammetrics.metrics"

# These are removed after the above, only if sample names
# start or end with this string. Again, removed in order.
fn_clean_trim:
  - "."
  - ":"
  - "_"
  - "-"
  - ".r"
  - "_val"
  - ".idxstats"
  - "_trimmed"
  - ".trimmed"
  - ".csv"
  - ".yaml"
  - ".yml"
  - ".json"
  - "_mqc"
  - "short_summary_"
  - "_summary"
  - ".summary"
  - ".align"
  - ".h5"
  - "_matrix"
  - ".stats"
  - ".hist"
  - ".phased"
  - ".tar"
  - "runs_"

# Files to ignore when indexing files.
# Grep file match patterns.
fn_ignore_files:
  - ".DS_Store"
  - ".py[cod]"
  - "*.bam"
  - "*.bai"
  - "*.sam"
  - "*.fq.gz"
  - "*.fastq.gz"
  - "*.fq"
  - "*.fastq"
  - "*.fa"
  - "*.gtf"
  - "*.bed"
  - "*.vcf"
  - "*.tbi"
  - "*.txt.gz"
  - "*.pdf"
  - "*.md5"
  - "*[!s][!u][!m][!_\\.m][!mva][!qer][!cpy].html" # Allow _mqc.html, _vep.html and summary.html files
  - multiqc_data.json

# Favourite modules that should appear at the top in preference
# This is in addition to those below. These appear above _all_ other
# modules (even those not present in the below list).
top_modules: []

# Order that modules should appear in report. Try to list in order of analysis.
module_order:
  # MultiQC general module for catching output from custom scripts
  - custom_content
  # Post-alignment QC
  - ccs
  - ngsderive
  - purple
  - conpair
  - lima
  - peddy
  - somalier
  - methylQA
  - mosdepth
  - phantompeakqualtools
  - qualimap
  - preseq
  - hifiasm
  - quast
  - qorts
  - rna_seqc
  - rockhopper
  - rsem
  - rseqc
  - busco
  - bustools
  - goleft_indexcov
  - gffcompare
  - disambiguate
  - supernova
  - deeptools
  - sargasso
  - verifybamid
  - mirtrace
  - happy
  - mirtop
  - sambamba
  # Post-alignment processing
<<<<<<< HEAD
  - gopeaks:
      module_tag:
        - DNA
        - CUT&TAG
        - CUT&RUN
  - homer:
      module_tag:
        - RNA
        - DNA
        - chip
  - hops:
      module_tag:
        - DNA
        - metagenomics
        - ancient
  - macs2:
      module_tag:
        - chip
  - metadmg:
      module_tag:
        - DNA
        - metagenomics
  - theta2:
      module_tag:
        - DNA
        - cancer
  - snpeff:
      module_tag:
        - DNA
  - gatk:
      module_tag:
        - DNA
  - htseq:
      module_tag:
        - DNA
        - RNA
  - bcftools:
      module_tag:
        - DNA
  - featureCounts:
      module_tag:
        - DNA
        - RNA
  - fgbio:
      module_tag:
        - DNA
        - RNA
        - umi
  - dragen:
      module_tag:
        - DNA
        - RNA
  - dragen_fastqc:
      module_tag:
        - DNA
        - RNA
  - dedup:
      module_tag:
        - DNA
        - ancient
  - pbmarkdup:
      module_tag:
        - DNA
        - RNA
  - damageprofiler:
      module_tag:
        - DNA
        - ancient
  - mapdamage:
      module_tag:
        - DNA
        - ancient
  - biobambam2:
      module_tag:
        - DNA
        - RNA
  - jcvi:
      module_tag:
        - denovo
  - mtnucratio:
      module_tag:
        - DNA
        - ancient
  - picard:
      module_tag:
        - DNA
        - RNA
  - vep:
      module_tag:
        - DNA
  - bakta:
      module_tag:
        - bacterial
        - denovo
  - prokka:
      module_tag:
        - prokarytotic
        - denovo
  - qc3C:
      module_tag:
        - hi-c
  - nanostat:
      module_tag:
        - DNA
        - RNA
        - Methylation
        - WGS
  - samblaster:
      module_tag:
        - DNA
        - RNA
  - samtools:
      module_tag:
        - DNA
        - RNA
  - sexdeterrmine:
      module_tag:
        - DNA
  - seqera_cli:
      module_tag:
        - DNA
        - RNA
  - eigenstratdatabasetools:
      module_tag:
        - DNA
  - bamtools:
      module_tag:
        - DNA
        - RNA
  - jellyfish:
      module_tag:
        - DNA
  - vcftools:
      module_tag:
        - DNA
  - longranger:
      module_tag:
        - DNA
        - WGS
  - stacks:
      module_tag:
        - DNA
  - varscan2:
      module_tag:
        - DNA
  - snippy:
      module_tag:
        - DNA
        - prokarytotic
  - umitools:
      module_tag:
        - DNA
        - RNA
  - truvari:
      module_tag:
        - DNA
        - WGS

=======
  - gopeaks
  - homer
  - hops
  - macs2
  - theta2
  - snpeff
  - gatk
  - htseq
  - bcftools
  - featureCounts
  - fgbio
  - dragen
  - dragen_fastqc
  - dedup
  - pbmarkdup
  - damageprofiler
  - mapdamage
  - biobambam2
  - jcvi
  - mtnucratio
  - picard
  - vep
  - bakta
  - prokka
  - qc3C
  - nanostat
  - samblaster
  - samtools
  - sexdeterrmine
  - seqera_cli
  - eigenstratdatabasetools
  - bamtools
  - jellyfish
  - vcftools
  - longranger
  - stacks
  - varscan2
  - snippy
  - umitools
  - truvari
>>>>>>> 0ae8f1eb
  # Alignment tool stats
  - bbmap
  - bismark
  - biscuit
  - diamond
  - hicexplorer
  - hicup
  - hicpro
  - salmon
  - kallisto
  - slamdunk
  - star
  - hisat2
  - tophat
  - bowtie2
  - bowtie1
  - cellranger
  - snpsplit
  - odgi
  - pangolin
  - nextclade
  - freyja
  # Pre-alignment QC
  - humid
  - kat
  - leehom
  - librarian
  - adapterRemoval
  - bbduk
  - clipandmerge
  - cutadapt
  - flexbar
  - sourmash
  - kaiju
  - bracken
  - kraken
  - malt
  - motus
  - trimmomatic
  - sickle
  - skewer
  - sortmerna
  - biobloomtools
  - fastq_screen
  - afterqc
  - fastp
  - fastqc
  - filtlong
  - prinseqplusplus
  - pychopper
  - porechop
  - pycoqc
  - minionqc
  - anglerfish
  - multivcfanalyzer
  - clusterflow
  - checkqc
  - bcl2fastq
  - bclconvert
  - interop
  - ivar
  - flash
  - seqyclean
  - optitype
  - whatshap
  - xenome
  - xengsort
  - metaphlan<|MERGE_RESOLUTION|>--- conflicted
+++ resolved
@@ -385,170 +385,11 @@
   - mirtop
   - sambamba
   # Post-alignment processing
-<<<<<<< HEAD
-  - gopeaks:
-      module_tag:
-        - DNA
-        - CUT&TAG
-        - CUT&RUN
-  - homer:
-      module_tag:
-        - RNA
-        - DNA
-        - chip
-  - hops:
-      module_tag:
-        - DNA
-        - metagenomics
-        - ancient
-  - macs2:
-      module_tag:
-        - chip
-  - metadmg:
-      module_tag:
-        - DNA
-        - metagenomics
-  - theta2:
-      module_tag:
-        - DNA
-        - cancer
-  - snpeff:
-      module_tag:
-        - DNA
-  - gatk:
-      module_tag:
-        - DNA
-  - htseq:
-      module_tag:
-        - DNA
-        - RNA
-  - bcftools:
-      module_tag:
-        - DNA
-  - featureCounts:
-      module_tag:
-        - DNA
-        - RNA
-  - fgbio:
-      module_tag:
-        - DNA
-        - RNA
-        - umi
-  - dragen:
-      module_tag:
-        - DNA
-        - RNA
-  - dragen_fastqc:
-      module_tag:
-        - DNA
-        - RNA
-  - dedup:
-      module_tag:
-        - DNA
-        - ancient
-  - pbmarkdup:
-      module_tag:
-        - DNA
-        - RNA
-  - damageprofiler:
-      module_tag:
-        - DNA
-        - ancient
-  - mapdamage:
-      module_tag:
-        - DNA
-        - ancient
-  - biobambam2:
-      module_tag:
-        - DNA
-        - RNA
-  - jcvi:
-      module_tag:
-        - denovo
-  - mtnucratio:
-      module_tag:
-        - DNA
-        - ancient
-  - picard:
-      module_tag:
-        - DNA
-        - RNA
-  - vep:
-      module_tag:
-        - DNA
-  - bakta:
-      module_tag:
-        - bacterial
-        - denovo
-  - prokka:
-      module_tag:
-        - prokarytotic
-        - denovo
-  - qc3C:
-      module_tag:
-        - hi-c
-  - nanostat:
-      module_tag:
-        - DNA
-        - RNA
-        - Methylation
-        - WGS
-  - samblaster:
-      module_tag:
-        - DNA
-        - RNA
-  - samtools:
-      module_tag:
-        - DNA
-        - RNA
-  - sexdeterrmine:
-      module_tag:
-        - DNA
-  - seqera_cli:
-      module_tag:
-        - DNA
-        - RNA
-  - eigenstratdatabasetools:
-      module_tag:
-        - DNA
-  - bamtools:
-      module_tag:
-        - DNA
-        - RNA
-  - jellyfish:
-      module_tag:
-        - DNA
-  - vcftools:
-      module_tag:
-        - DNA
-  - longranger:
-      module_tag:
-        - DNA
-        - WGS
-  - stacks:
-      module_tag:
-        - DNA
-  - varscan2:
-      module_tag:
-        - DNA
-  - snippy:
-      module_tag:
-        - DNA
-        - prokarytotic
-  - umitools:
-      module_tag:
-        - DNA
-        - RNA
-  - truvari:
-      module_tag:
-        - DNA
-        - WGS
-
-=======
   - gopeaks
   - homer
   - hops
   - macs2
+  - metadmg
   - theta2
   - snpeff
   - gatk
@@ -585,7 +426,6 @@
   - snippy
   - umitools
   - truvari
->>>>>>> 0ae8f1eb
   # Alignment tool stats
   - bbmap
   - bismark

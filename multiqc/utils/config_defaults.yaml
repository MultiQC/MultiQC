--- conflicted
+++ resolved
@@ -446,11 +446,7 @@
         module_tag:
             - RNA
             - DNA
-<<<<<<< HEAD
-    - fastp:
-=======
 	- fastp:
->>>>>>> e1b7a9a6
         module_tag:
             - RNA
             - DNA

--- conflicted
+++ resolved
@@ -507,13 +507,11 @@
             - RNA
             - DNA
             - methylation
-<<<<<<< HEAD
     - mirtop:
         module_tag:
             - miRNA
-=======
+
     - flash:
         module_tag:
             - DNA
-            - RNA
->>>>>>> 0e9f1bfd
+            - RNA
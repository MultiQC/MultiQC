--- conflicted
+++ resolved
@@ -592,15 +592,11 @@
   - kaiju:
       module_tag:
         - DNA
-<<<<<<< HEAD
+        - metagenomics
+  - bracken:
+      module_tag:
+        - DNA
         - Metagenomics
-  - bracken:
-      module_tag:
-        - DNA
-        - Metagenomics
-=======
-        - metagenomics
->>>>>>> 696c1ce8
   - kraken:
       module_tag:
         - DNA

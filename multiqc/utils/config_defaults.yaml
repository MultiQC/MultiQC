#################################################################
# MultiQC Defaults
#################################################################
# This file contains the default configuration options
# for MultiQC. IT SHOULD NOT BE EDITED. If you want to
# change any of these config options, create a new file
# in any of the following locations:
#  1. <installation_dir>/multiqc_config.yaml (not pip or conda)
#  2. ~/.multiqc_config.yaml
#  3. <working directory>/multiqc_config.yaml
#################################################################

title: null
subtitle: null
intro_text: null
report_comment: null
report_header_info: null
show_analysis_paths: True
show_analysis_time: True
config_file: null
custom_logo: null
custom_logo_url: null
custom_logo_title: null
custom_css_files: []
simple_output: false
template: "default"
profile_runtime: false
pandoc_template: null
read_count_multiplier: 0.000001
read_count_prefix: "M"
read_count_desc: "millions"
long_read_count_multiplier: 0.001
long_read_count_prefix: "K"
long_read_count_desc: "thousands"
base_count_multiplier: 0.000001
base_count_prefix: "Mb"
base_count_desc: "millions"
output_fn_name: "multiqc_report.html"
data_dir_name: "multiqc_data"
plots_dir_name: "multiqc_plots"
data_format: "tsv"
module_tag: []
force: false
no_ansi: false
quiet: false
prepend_dirs: false
prepend_dirs_depth: 0
prepend_dirs_sep: " | "
file_list: false
require_logs: false

make_data_dir: true
zip_data_dir: false
data_dump_file: true
megaqc_url: false
megaqc_access_token: null
megaqc_timeout: 30
export_plots: false
make_report: true
plots_force_flat: false
plots_force_interactive: false
plots_flat_numseries: 100
num_datasets_plot_limit: 50
collapse_tables: true
max_table_rows: 500
table_columns_visible: {}
table_columns_placement: {}
table_columns_name: {}
table_cond_formatting_colours:
  - blue: "#337ab7"
  - lbue: "#5bc0de"
  - pass: "#5cb85c"
  - warn: "#f0ad4e"
  - fail: "#d9534f"
table_cond_formatting_rules:
  all_columns:
    pass:
      - s_eq: "pass"
      - s_eq: "true"
    warn:
      - s_eq: "warn"
      - s_eq: "unknown"
    fail:
      - s_eq: "fail"
      - s_eq: "false"
  # PURPLE module - QC Status column
  # TODO: Should update the table plotting code so that this can go in pconfig
  QCStatus:
    fail:
      - s_contains: "fail"
decimalPoint_format: null
thousandsSep_format: null
remove_sections: []
section_comments: {}
lint: False # Deprecated since v1.17
strict: False
custom_plot_config: {}
custom_table_header_config: {}
software_versions: {}

ignore_symlinks: false
ignore_images: true
fn_ignore_dirs:
  - "multiqc_data"
  - ".git"
  - "icarus_viewers" # quast
  - "runs_per_reference" # quast
  - "not_aligned" # quast
  - "contigs_reports" # quast

fn_ignore_paths:
  - "*/work/??/??????????????????????????????" # Nextflow work directories - always same hash lengths
  - "*/.snakemake"
  - "*/.singularity" # Singularity cache path
  - "*/__pycache__"
  - "*/site-packages/multiqc" # MultiQC installation directory
sample_names_ignore: []
sample_names_ignore_re: []
sample_names_rename_buttons: []
sample_names_replace: {}
sample_names_replace_regex: False
sample_names_replace_exact: False
sample_names_replace_complete: False
sample_names_rename: []
show_hide_buttons: []
show_hide_patterns: []
show_hide_regex: []
show_hide_mode: []
no_version_check: false
log_filesize_limit: 50000000
filesearch_lines_limit: 1000
report_readerrors: false
skip_generalstats: false
skip_versions_section: false
disable_version_detection: false
versions_table_group_header: "Group"
data_format_extensions:
  tsv: "txt"
  json: "json"
  yaml: "yaml"
export_plot_formats:
  - "png"
  - "svg"
  - "pdf"

# Custom Config settings
custom_content:
  order: []

# Option to disable sample name cleaning if desired
fn_clean_sample_names: true

# Option to use the filename as the sample name if desired
# Set to True to apply for all modules. Define a list of search pattern keys to be specific.
use_filename_as_sample_name: false

# Used for cleaning sample names. Should be strings.
# NB: These are removed in order!
fn_clean_exts:
  - ".gz"
  - ".fastq"
  - ".fq"
  - ".bam"
  - ".cram"
  - ".sam"
  - ".sra"
  - ".vcf"
  - ".dat"
  - "_tophat"
  - ".pbmarkdup.log"
  - ".log"
  - ".stderr"
  - ".out"
  - ".spp"
  - ".fa"
  - ".fasta"
  - ".png"
  - ".jpg"
  - ".jpeg"
  - ".html"
  - "Log.final"
  - "ReadsPerGene"
  - ".flagstat"
  - "_star_aligned"
  - "_fastqc"
  - ".hicup"
  - ".counts"
  - "_counts"
  - ".txt"
  - ".tsv"
  - ".csv"
  - ".aligned"
  - "Aligned"
  - ".merge"
  - ".deduplicated"
  - ".dedup"
  - ".clean"
  - ".sorted"
  - ".report"
  - "| stdin"
  - ".geneBodyCoverage"
  - ".inner_distance_freq"
  - ".junctionSaturation_plot.r"
  - ".pos.DupRate.xls"
  - ".GC.xls"
  - "_slamdunk"
  - "_bismark"
  - ".conpair"
  - ".concordance"
  - ".contamination"
  - ".BEST.results"
  - "_peaks.xls"
  - ".relatedness"
  - ".cnt"
  - ".aqhist"
  - ".bhist"
  - ".bincov"
  - ".bqhist"
  - ".covhist"
  - ".covstats"
  - ".ehist"
  - ".gchist"
  - ".idhist"
  - ".ihist"
  - ".indelhist"
  - ".lhist"
  - ".mhist"
  - ".qahist"
  - ".qchist"
  - ".qhist"
  - ".rpkm"
  - ".selfSM"
  - ".extendedFrags"
  - "_SummaryStatistics"
  - ".purple.purity"
  - ".purple.qc"
  - ".trim"
  - ".bowtie2"
  - ".mkD"
  - ".highfreq"
  - ".lowfreq"
  - ".consensus"
  - ".snpEff"
  - ".snpeff"
  - ".scaffolds"
  - ".contigs"
  - ".kraken2"
  - ".ccurve"
  - ".hisat2"
  - "_duprate"
  - ".markdup"
  - ".read_distribution"
  - ".junction_annotation"
  - ".infer_experiment"
  - ".biotype"
  - ".ivar"
  - ".mpileup"
  - ".primer_trim"
  - ".mapped"
  - ".vep"
  - "_vep"
  - "ccs"
  - "_NanoStats"
  - ".cutadapt"
  - ".mosdepth"
  - "_gopeaks"
  - ".readCounts"
  - ".wgs_contig_mean_cov"
  - "_overall_mean_cov"
  - "_coverage_metrics"
  - ".wgs_fine_hist"
  - ".wgs_coverage_metrics"
  - ".wgs_hist"
  - ".vc_metrics"
  - ".ploidy_estimation_metrics"
  - "_overall_mean_cov"
  - ".fragment_length_hist"
  - ".mapping_metrics"
  - ".gc_metrics"
  - ".trimmer_metrics"
  - ".time_metrics"
  - ".quant_metrics"
  - ".quant.metrics"
  - ".quant.transcript_coverage"
  - ".scRNA_metrics"
  - ".scRNA.metrics"
  - ".scATAC_metrics"
  - ".scATAC.metrics"
  - ".fastqc_metrics"
  - ".labels"
  - ".bammetrics.metrics"

# These are removed after the above, only if sample names
# start or end with this string. Again, removed in order.
fn_clean_trim:
  - "."
  - ":"
  - "_"
  - "-"
  - ".r"
  - "_val"
  - ".idxstats"
  - "_trimmed"
  - ".trimmed"
  - ".csv"
  - ".yaml"
  - ".yml"
  - ".json"
  - "_mqc"
  - "short_summary_"
  - "_summary"
  - ".summary"
  - ".align"
  - ".h5"
  - "_matrix"
  - ".stats"
  - ".hist"
  - ".phased"
  - ".tar"
  - "runs_"

# Files to ignore when indexing files.
# Grep file match patterns.
fn_ignore_files:
  - ".DS_Store"
  - ".py[cod]"
  - "*.bam"
  - "*.bai"
  - "*.sam"
  - "*.fq.gz"
  - "*.fastq.gz"
  - "*.fq"
  - "*.fastq"
  - "*.fa"
  - "*.gtf"
  - "*.bed"
  - "*.vcf"
  - "*.tbi"
  - "*.txt.gz"
  - "*.pdf"
  - "*.md5"
  - "*[!s][!u][!m][!_\\.m][!mva][!qer][!cpy].html" # Allow _mqc.html, _vep.html and summary.html files
  - multiqc_data.json

# Favourite modules that should appear at the top in preference
# This is in addition to those below. These appear above _all_ other
# modules (even those not present in the below list).
top_modules: []

# Order that modules should appear in report. Try to list in order of analysis.
module_order:
  # MultiQC general module for catching output from custom scripts
  - "custom_content"
  # Post-alignment QC
  - ccs:
      module_tag:
        - DNA
        - RNA
        - PacBio
  - ngsderive:
      module_tag:
        - DNA
        - RNA
  - purple:
      module_tag:
        - DNA
        - cancer
  - conpair:
      module_tag:
        - WGS
        - cancer
        - DNA
  - lima:
      module_tag:
        - RNA
        - DNA
        - PacBio
  - peddy:
      module_tag:
        - DNA
  - somalier:
      module_tag:
        - DNA
        - Methylation
        - WGS
        - cancer
        - chip
        - RNA
  - methylQA:
      module_tag:
        - Methylation
        - DNA
  - mosdepth:
      module_tag:
        - DNA
        - RNA
  - phantompeakqualtools:
      module_tag:
        - chip
  - qualimap:
      module_tag:
        - DNA
        - RNA
  - preseq:
      module_tag:
        - DNA
        - RNA
  - hifiasm:
      module_tag:
        - DNA
        - Denovo
        - PacBio
  - quast:
      module_tag:
        - DNA
        - metagenomics
        - Denovo
  - qorts:
      module_tag:
        - RNA
  - rna_seqc:
      module_tag:
        - RNA
  - rockhopper:
      module_tag:
        - RNA
  - rsem:
      module_tag:
        - RNA
  - rseqc:
      module_tag:
        - RNA
  - busco:
      module_tag:
        - Denovo
  - bustools:
      module_tag:
        - RNA
  - goleft_indexcov:
      module_tag:
        - DNA
  - gffcompare:
      module_tag:
        - RNA
  - disambiguate:
      module_tag:
        - RNA
  - supernova:
      module_tag:
        - DNA
        - Denovo
  - deeptools:
      module_tag:
        - DNA
        - RNA
        - chip
  - sargasso:
      module_tag:
        - RNA
  - verifybamid:
      module_tag:
        - DNA
  - mirtrace:
      module_tag:
        - smRNA
        - miRNA
  - happy:
      module_tag:
        - DNA
  - mirtop:
      module_tag:
        - miRNA
  - sambamba:
      module_tag:
        - DNA

  # Post-alignment processing
  - gopeaks:
      module_tag:
        - DNA
        - CUT&TAG
        - CUT&RUN
  - homer:
      module_tag:
        - RNA
        - DNA
        - chip
  - hops:
      module_tag:
        - DNA
        - metagenomics
        - ancient
  - macs2:
      module_tag:
        - chip
  - theta2:
      module_tag:
        - DNA
        - cancer
  - snpeff:
      module_tag:
        - DNA
  - gatk:
      module_tag:
        - DNA
  - htseq:
      module_tag:
        - DNA
        - RNA
  - bcftools:
      module_tag:
        - DNA
  - featureCounts:
      module_tag:
        - DNA
        - RNA
  - fgbio:
      module_tag:
        - DNA
        - RNA
        - umi
  - dragen:
      module_tag:
        - DNA
        - RNA
  - dragen_fastqc:
      module_tag:
        - DNA
        - RNA
  - dedup:
      module_tag:
        - DNA
        - ancient
  - pbmarkdup:
      module_tag:
        - DNA
        - RNA
  - damageprofiler:
      module_tag:
        - DNA
        - ancient
  - mapdamage:
      module_tag:
        - DNA
        - ancient
  - biobambam2:
      module_tag:
        - DNA
        - RNA
  - jcvi:
      module_tag:
        - denovo
  - mtnucratio:
      module_tag:
        - DNA
        - ancient
  - picard:
      module_tag:
        - DNA
        - RNA
  - vep:
      module_tag:
        - DNA
  - bakta:
      module_tag:
        - bacterial
        - denovo
  - prokka:
      module_tag:
        - prokarytotic
        - denovo
  - qc3C:
      module_tag:
        - hi-c
  - nanostat:
      module_tag:
        - DNA
        - RNA
        - Methylation
        - WGS
  - samblaster:
      module_tag:
        - DNA
        - RNA
  - samtools:
      module_tag:
        - DNA
        - RNA
  - sexdeterrmine:
      module_tag:
        - DNA
  - seqera_cli:
      module_tag:
        - DNA
        - RNA
  - eigenstratdatabasetools:
      module_tag:
        - DNA
  - bamtools:
      module_tag:
        - DNA
        - RNA
  - jellyfish:
      module_tag:
        - DNA
  - vcftools:
      module_tag:
        - DNA
  - longranger:
      module_tag:
        - DNA
        - WGS
  - stacks:
      module_tag:
        - DNA
  - varscan2:
      module_tag:
        - DNA
  - snippy:
      module_tag:
        - DNA
        - prokarytotic
  - umitools:
      module_tag:
        - DNA
        - RNA
  - truvari:
      module_tag:
        - DNA
        - WGS

  # Alignment tool stats
  - bbmap:
      module_tag:
        - DNA
        - RNA
  - bismark:
      module_tag:
        - DNA
        - methylation
  - biscuit:
      module_tag:
        - DNA
        - methylation
  - diamond:
      module_tag:
        - Protein
        - DNA
  - hicexplorer:
      module_tag:
        - hi-c
  - hicup:
      module_tag:
        - hi-c
  - hicpro:
      module_tag:
        - hi-c
  - salmon:
      module_tag:
        - RNA
  - kallisto:
      module_tag:
        - RNA
  - slamdunk:
      module_tag:
        - slam
  - star:
      module_tag:
        - RNA
  - hisat2:
      module_tag:
        - RNA
  - tophat:
      module_tag:
        - RNA
  - bowtie2:
      module_tag:
        - RNA
  - bowtie1:
      module_tag:
        - RNA
  - cellranger:
      module_tag:
        - RNA
        - single-cell
  - snpsplit:
      module_tag:
        - DNA
        - RNA
        - methylation
        - allele-specific
  - odgi:
      module_tag:
        - DNA
        - pangenome
  - pangolin:
      module_tag:
        - DNA
        - virus
  - nextclade:
      module_tag:
        - RNA
        - virus
  - freyja:
      module_tag:
        - DNA
        - RNA
        - virus
  # Pre-alignment QC
  - humid:
      module_tag:
        - DNA
        - RNA
        - umi
  - kat:
      module_tag:
        - DNA
  - leehom:
      module_tag:
        - RNA
        - DNA
  - librarian:
      module_tag:
        - RNA
        - DNA
  - adapterRemoval:
      module_tag:
        - RNA
        - DNA
  - bbduk:
      module_tag:
        - RNA
        - DNA
  - clipandmerge:
      module_tag:
        - DNA
        - ancient
  - cutadapt:
      module_tag:
        - RNA
        - DNA
  - flexbar:
      module_tag:
        - RNA
        - DNA
  - sourmash:
      module_tag:
        - DNA
        - RNA
        - metagenomics
  - kaiju:
      module_tag:
        - DNA
        - metagenomics
  - bracken:
      module_tag:
        - DNA
        - metagenomics
  - kraken:
      module_tag:
        - DNA
        - metagenomics
  - malt:
      module_tag:
        - DNA
        - metagenomics
        - ancient
  - motus:
      module_tag:
        - RNA
        - DNA
  - trimmomatic:
      module_tag:
        - RNA
        - DNA
  - sickle:
      module_tag:
        - RNA
        - DNA
  - skewer:
      module_tag:
        - RNA
        - DNA
  - sortmerna:
      module_tag:
        - RNA
        - DNA
  - biobloomtools:
      module_tag:
        - RNA
        - DNA
  - fastq_screen:
      module_tag:
        - RNA
        - DNA
  - afterqc:
      module_tag:
        - RNA
        - DNA
  - fastp:
      module_tag:
        - RNA
        - DNA
  - fastqc:
      module_tag:
        - RNA
        - DNA
  - filtlong:
      module_tag:
        - DNA
        - ONT
        - PacBio
  - prinseqplusplus:
      module_tag:
        - RNA
        - DNA
  - pychopper:
      module_tag:
        - RNA
  - porechop:
      module_tag:
        - DNA
        - nanopore
  - pycoqc:
      module_tag:
        - DNA
        - RNA
  - minionqc:
      module_tag:
        - DNA
        - RNA
  - anglerfish:
      module_tag:
        - DNA
        - Illumina
        - ONT
  - multivcfanalyzer:
      module_tag:
        - DNA
        - ancient
  - clusterflow:
      module_tag:
        - RNA
        - DNA
        - methylation
  - checkqc:
      module_tag:
        - DNA
        - RNA
        - Illumina
  - bcl2fastq:
      module_tag:
        - RNA
        - DNA
        - methylation
  - bclconvert:
      module_tag:
        - RNA
        - DNA
        - methylation
  - interop:
      module_tag:
        - RNA
        - DNA
        - methylation
  - ivar:
      module_tag:
        - RNA
        - epidemiology
        - virus
  - flash:
      module_tag:
        - DNA
        - RNA
  - seqyclean:
      module_tag:
        - DNA
        - RNA
  - optitype:
      module_tag:
        - DNA
        - RNA
        - HLATyping
  - whatshap:
      module_tag:
        - DNA
<<<<<<< HEAD
  - spaceranger:
      module_tag:
        - RNA
        - spatial
=======
  - xenome:
      module_tag:
        - DNA
  - xengsort:
      module_tag:
        - DNA
>>>>>>> e2167e3a
<|MERGE_RESOLUTION|>--- conflicted
+++ resolved
@@ -884,16 +884,13 @@
   - whatshap:
       module_tag:
         - DNA
-<<<<<<< HEAD
   - spaceranger:
       module_tag:
         - RNA
         - spatial
-=======
   - xenome:
       module_tag:
         - DNA
   - xengsort:
       module_tag:
-        - DNA
->>>>>>> e2167e3a
+        - DNA
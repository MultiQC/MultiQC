#################################################################
# MultiQC Defaults
#################################################################
# This file contains the default configuration options
# for MultiQC. IT SHOULD NOT BE EDITED. If you want to
# change any of these config options, create a new file
# in any of the following locations:
#  1. <installation_dir>/multiqc_config.yaml (not pip or conda)
#  2. ~/.multiqc_config.yaml
#  3. <working directory>/multiqc_config.yaml
#################################################################

title: null
subtitle: null
intro_text: null
report_comment: null
report_header_info: null
show_analysis_paths: True
show_analysis_time: True
config_file: null
custom_logo: null
custom_logo_url: null
custom_logo_title: null
custom_css_files: []
simple_output: false
template: "default"
profile_runtime: false
pandoc_template: null
read_count_multiplier: 0.000001
read_count_prefix: "M"
read_count_desc: "millions"
long_read_count_multiplier: 0.001
long_read_count_prefix: "K"
long_read_count_desc: "thousands"
base_count_multiplier: 0.000001
base_count_prefix: "Mb"
base_count_desc: "millions"
output_fn_name: "multiqc_report.html"
data_dir_name: "multiqc_data"
plots_dir_name: "multiqc_plots"
data_format: "tsv"
force: false
no_ansi: false
quiet: false
prepend_dirs: false
prepend_dirs_depth: 0
prepend_dirs_sep: " | "
file_list: false
require_logs: false

make_data_dir: true
zip_data_dir: false
data_dump_file: true
megaqc_url: false
megaqc_access_token: null
megaqc_timeout: 30
export_plots: false
make_report: true
plots_force_flat: false
plots_force_interactive: false
plots_flat_numseries: 100
num_datasets_plot_limit: 50
collapse_tables: true
max_table_rows: 500
table_columns_visible: {}
table_columns_placement: {}
table_columns_name: {}
table_cond_formatting_colours:
  - blue: "#337ab7"
  - lbue: "#5bc0de"
  - pass: "#5cb85c"
  - warn: "#f0ad4e"
  - fail: "#d9534f"
table_cond_formatting_rules:
  all_columns:
    pass:
      - s_eq: "pass"
      - s_eq: "true"
    warn:
      - s_eq: "warn"
      - s_eq: "unknown"
    fail:
      - s_eq: "fail"
      - s_eq: "false"
  # PURPLE module - QC Status column
  # TODO: Should update the table plotting code so that this can go in pconfig
  QCStatus:
    fail:
      - s_contains: "fail"
decimalPoint_format: null
thousandsSep_format: null
remove_sections: []
section_comments: {}
lint: False # Deprecated since v1.17
strict: False
custom_plot_config: {}
custom_table_header_config: {}
software_versions: {}

ignore_symlinks: false
ignore_images: true
fn_ignore_dirs:
  - "multiqc_data"
  - ".git"
  - "icarus_viewers" # quast
  - "runs_per_reference" # quast
  - "not_aligned" # quast
  - "contigs_reports" # quast

fn_ignore_paths:
  - "*/work/??/??????????????????????????????" # Nextflow work directories - always same hash lengths
  - "*/.snakemake"
  - "*/.singularity" # Singularity cache path
  - "*/__pycache__"
  - "*/site-packages/multiqc" # MultiQC installation directory
sample_names_ignore: []
sample_names_ignore_re: []
sample_names_rename_buttons: []
sample_names_replace: {}
sample_names_replace_regex: False
sample_names_replace_exact: False
sample_names_replace_complete: False
sample_names_rename: []
show_hide_buttons: []
show_hide_patterns: []
show_hide_regex: []
show_hide_mode: []
no_version_check: false
log_filesize_limit: 50000000
filesearch_lines_limit: 1000
filesearch_file_shared: []
report_readerrors: false
skip_generalstats: false
skip_versions_section: false
disable_version_detection: false
versions_table_group_header: "Group"
data_format_extensions:
  tsv: "txt"
  json: "json"
  yaml: "yaml"
export_plot_formats:
  - "png"
  - "svg"
  - "pdf"

# Custom Config settings
custom_content:
  order: []

# Option to disable sample name cleaning if desired
fn_clean_sample_names: true

# Option to use the filename as the sample name if desired
# Set to True to apply for all modules. Define a list of search pattern keys to be specific.
use_filename_as_sample_name: false

# Used for cleaning sample names. Should be strings.
# NB: These are removed in order!
fn_clean_exts:
  - ".gz"
  - ".fastq"
  - ".fq"
  - ".bam"
  - ".cram"
  - ".sam"
  - ".sra"
  - ".vcf"
  - ".dat"
  - "_tophat"
  - ".pbmarkdup.log"
  - ".log"
  - ".stderr"
  - ".out"
  - ".spp"
  - ".fa"
  - ".fasta"
  - ".png"
  - ".jpg"
  - ".jpeg"
  - ".html"
  - "Log.final"
  - "ReadsPerGene"
  - ".flagstat"
  - "_star_aligned"
  - "_fastqc"
  - ".hicup"
  - ".counts"
  - "_counts"
  - ".txt"
  - ".tsv"
  - ".csv"
  - ".aligned"
  - "Aligned"
  - ".merge"
  - ".deduplicated"
  - ".dedup"
  - ".clean"
  - ".sorted"
  - ".report"
  - "| stdin"
  - ".geneBodyCoverage"
  - ".inner_distance_freq"
  - ".junctionSaturation_plot.r"
  - ".pos.DupRate.xls"
  - ".GC.xls"
  - "_slamdunk"
  - "_bismark"
  - ".conpair"
  - ".concordance"
  - ".contamination"
  - ".BEST.results"
  - "_peaks.xls"
  - ".relatedness"
  - ".cnt"
  - ".aqhist"
  - ".bhist"
  - ".bincov"
  - ".bqhist"
  - ".covhist"
  - ".covstats"
  - ".ehist"
  - ".gchist"
  - ".idhist"
  - ".ihist"
  - ".indelhist"
  - ".lhist"
  - ".mhist"
  - ".qahist"
  - ".qchist"
  - ".qhist"
  - ".rpkm"
  - ".selfSM"
  - ".extendedFrags"
  - "_SummaryStatistics"
  - ".purple.purity"
  - ".purple.qc"
  - ".trim"
  - ".bowtie2"
  - ".mkD"
  - ".highfreq"
  - ".lowfreq"
  - ".consensus"
  - ".snpEff"
  - ".snpeff"
  - ".scaffolds"
  - ".contigs"
  - ".kraken2"
  - ".ccurve"
  - ".hisat2"
  - "_duprate"
  - ".markdup"
  - ".read_distribution"
  - ".junction_annotation"
  - ".infer_experiment"
  - ".biotype"
  - ".ivar"
  - ".mpileup"
  - ".primer_trim"
  - ".mapped"
  - ".vep"
  - "_vep"
  - "ccs"
  - "_NanoStats"
  - ".cutadapt"
  - ".mosdepth"
  - "_gopeaks"
  - ".readCounts"
  - ".wgs_contig_mean_cov"
  - "_overall_mean_cov"
  - "_coverage_metrics"
  - ".wgs_fine_hist"
  - ".wgs_coverage_metrics"
  - ".wgs_hist"
  - ".vc_metrics"
  - ".ploidy_estimation_metrics"
  - "_overall_mean_cov"
  - ".fragment_length_hist"
  - ".mapping_metrics"
  - ".gc_metrics"
  - ".trimmer_metrics"
  - ".time_metrics"
  - ".quant_metrics"
  - ".quant.metrics"
  - ".quant.transcript_coverage"
  - ".scRNA_metrics"
  - ".scRNA.metrics"
  - ".scATAC_metrics"
  - ".scATAC.metrics"
  - ".fastqc_metrics"
  - ".labels"
  - ".bammetrics.metrics"

# These are removed after the above, only if sample names
# start or end with this string. Again, removed in order.
fn_clean_trim:
  - "."
  - ":"
  - "_"
  - "-"
  - ".r"
  - "_val"
  - ".idxstats"
  - "_trimmed"
  - ".trimmed"
  - ".csv"
  - ".yaml"
  - ".yml"
  - ".json"
  - "_mqc"
  - "short_summary_"
  - "_summary"
  - ".summary"
  - ".align"
  - ".h5"
  - "_matrix"
  - ".stats"
  - ".hist"
  - ".phased"
  - ".tar"
  - "runs_"

# Files to ignore when indexing files.
# Grep file match patterns.
fn_ignore_files:
  - ".DS_Store"
  - ".py[cod]"
  - "*.bam"
  - "*.bai"
  - "*.sam"
  - "*.fq.gz"
  - "*.fastq.gz"
  - "*.fq"
  - "*.fastq"
  - "*.fa"
  - "*.gtf"
  - "*.bed"
  - "*.vcf"
  - "*.tbi"
  - "*.txt.gz"
  - "*.pdf"
  - "*.md5"
  - "*[!s][!u][!m][!_\\.m][!mva][!qer][!cpy].html" # Allow _mqc.html, _vep.html and summary.html files
  - multiqc_data.json

# Favourite modules that should appear at the top in preference
# This is in addition to those below. These appear above _all_ other
# modules (even those not present in the below list).
top_modules: []

# Order that modules should appear in report. Try to list in order of analysis.
module_order:
  # MultiQC general module for catching output from custom scripts
  - custom_content
  # Post-alignment QC
<<<<<<< HEAD
  - ccs
  - ngsderive
  - purple
  - conpair
  - lima
  - peddy
  - somalier
  - methylQA
  - mosdepth
  - phantompeakqualtools
  - qualimap
  - preseq
  - hifiasm
  - quast
  - qorts
  - rna_seqc
  - rockhopper
  - rsem
  - rseqc
  - busco
  - bustools
  - goleft_indexcov
  - gffcompare
  - disambiguate
  - supernova
  - deeptools
  - sargasso
  - verifybamid
  - mirtrace
  - happy
  - mirtop
  - sambamba
=======
  - ccs:
      module_tag:
        - DNA
        - RNA
        - PacBio
  - ngsderive:
      module_tag:
        - DNA
        - RNA
  - purple:
      module_tag:
        - DNA
        - cancer
  - conpair:
      module_tag:
        - WGS
        - cancer
        - DNA
  - lima:
      module_tag:
        - RNA
        - DNA
        - PacBio
  - peddy:
      module_tag:
        - DNA
  - somalier:
      module_tag:
        - DNA
        - Methylation
        - WGS
        - cancer
        - chip
        - RNA
  - methylQA:
      module_tag:
        - Methylation
        - DNA
  - mosdepth:
      module_tag:
        - DNA
        - RNA
  - bamdst:
      module_tag:
        - DNA
        - RNA
  - phantompeakqualtools:
      module_tag:
        - chip
  - qualimap:
      module_tag:
        - DNA
        - RNA
  - preseq:
      module_tag:
        - DNA
        - RNA
  - hifiasm:
      module_tag:
        - DNA
        - Denovo
        - PacBio
  - quast:
      module_tag:
        - DNA
        - metagenomics
        - Denovo
  - qorts:
      module_tag:
        - RNA
  - rna_seqc:
      module_tag:
        - RNA
  - rockhopper:
      module_tag:
        - RNA
  - rsem:
      module_tag:
        - RNA
  - rseqc:
      module_tag:
        - RNA
  - busco:
      module_tag:
        - Denovo
  - bustools:
      module_tag:
        - RNA
  - goleft_indexcov:
      module_tag:
        - DNA
  - gffcompare:
      module_tag:
        - RNA
  - disambiguate:
      module_tag:
        - RNA
  - supernova:
      module_tag:
        - DNA
        - Denovo
  - deeptools:
      module_tag:
        - DNA
        - RNA
        - chip
  - sargasso:
      module_tag:
        - RNA
  - verifybamid:
      module_tag:
        - DNA
  - mirtrace:
      module_tag:
        - smRNA
        - miRNA
  - happy:
      module_tag:
        - DNA
  - mirtop:
      module_tag:
        - miRNA
  - sambamba:
      module_tag:
        - DNA

>>>>>>> 41c02288
  # Post-alignment processing
  - gopeaks
  - homer
  - hops
  - macs2
  - theta2
  - snpeff
  - gatk
  - htseq
  - bcftools
  - featureCounts
  - fgbio
  - dragen
  - dragen_fastqc
  - dedup
  - pbmarkdup
  - damageprofiler
  - mapdamage
  - biobambam2
  - jcvi
  - mtnucratio
  - picard
  - vep
  - bakta
  - prokka
  - qc3C
  - nanostat
  - samblaster
  - samtools
  - sexdeterrmine
  - seqera_cli
  - eigenstratdatabasetools
  - bamtools
  - jellyfish
  - vcftools
  - longranger
  - stacks
  - varscan2
  - snippy
  - umitools
  - truvari
  # Alignment tool stats
  - bbmap
  - bismark
  - biscuit
  - diamond
  - hicexplorer
  - hicup
  - hicpro
  - salmon
  - kallisto
  - slamdunk
  - star
  - hisat2
  - tophat
  - bowtie2
  - bowtie1
  - cellranger
  - snpsplit
  - odgi
  - pangolin
  - nextclade
  - freyja
  # Pre-alignment QC
<<<<<<< HEAD
  - humid
  - kat
  - leehom
  - librarian
  - adapterRemoval
  - bbduk
  - clipandmerge
  - cutadapt
  - flexbar
  - sourmash
  - kaiju
  - bracken
  - kraken
  - malt
  - motus
  - trimmomatic
  - sickle
  - skewer
  - sortmerna
  - biobloomtools
  - fastq_screen
  - afterqc
  - fastp
  - fastqc
  - filtlong
  - prinseqplusplus
  - pychopper
  - porechop
  - pycoqc
  - minionqc
  - anglerfish
  - multivcfanalyzer
  - clusterflow
  - checkqc
  - bcl2fastq
  - bclconvert
  - interop
  - ivar
  - flash
  - seqyclean
  - optitype
  - whatshap
  - xenome
  - xengsort
  - metaphlan
=======
  - humid:
      module_tag:
        - DNA
        - RNA
        - umi
  - kat:
      module_tag:
        - DNA
  - leehom:
      module_tag:
        - RNA
        - DNA
  - librarian:
      module_tag:
        - RNA
        - DNA
  - adapterRemoval:
      module_tag:
        - RNA
        - DNA
  - bbduk:
      module_tag:
        - RNA
        - DNA
  - clipandmerge:
      module_tag:
        - DNA
        - ancient
  - cutadapt:
      module_tag:
        - RNA
        - DNA
  - flexbar:
      module_tag:
        - RNA
        - DNA
  - sourmash:
      module_tag:
        - DNA
        - RNA
        - metagenomics
  - megahit:
      module_tag:
        - DNA
        - Denovo
        - metagenomics
  - kaiju:
      module_tag:
        - DNA
        - metagenomics
  - bracken:
      module_tag:
        - DNA
        - metagenomics
  - kraken:
      module_tag:
        - DNA
        - metagenomics
  - malt:
      module_tag:
        - DNA
        - metagenomics
        - ancient
  - motus:
      module_tag:
        - RNA
        - DNA
  - trimmomatic:
      module_tag:
        - RNA
        - DNA
  - sickle:
      module_tag:
        - RNA
        - DNA
  - skewer:
      module_tag:
        - RNA
        - DNA
  - sortmerna:
      module_tag:
        - RNA
        - DNA
  - biobloomtools:
      module_tag:
        - RNA
        - DNA
  - fastq_screen:
      module_tag:
        - RNA
        - DNA
  - seqwho:
      module_tag:
        - RNA
        - DNA
  - afterqc:
      module_tag:
        - RNA
        - DNA
  - fastp:
      module_tag:
        - RNA
        - DNA
  - fastqc:
      module_tag:
        - RNA
        - DNA
  - filtlong:
      module_tag:
        - DNA
        - ONT
        - PacBio
  - prinseqplusplus:
      module_tag:
        - RNA
        - DNA
  - pychopper:
      module_tag:
        - RNA
  - porechop:
      module_tag:
        - DNA
        - nanopore
  - pycoqc:
      module_tag:
        - DNA
        - RNA
  - minionqc:
      module_tag:
        - DNA
        - RNA
  - anglerfish:
      module_tag:
        - DNA
        - Illumina
        - ONT
  - multivcfanalyzer:
      module_tag:
        - DNA
        - ancient
  - clusterflow:
      module_tag:
        - RNA
        - DNA
        - methylation
  - checkqc:
      module_tag:
        - DNA
        - RNA
        - Illumina
  - bcl2fastq:
      module_tag:
        - RNA
        - DNA
        - methylation
  - bclconvert:
      module_tag:
        - RNA
        - DNA
        - methylation
  - interop:
      module_tag:
        - RNA
        - DNA
        - methylation
  - ivar:
      module_tag:
        - RNA
        - epidemiology
        - virus
  - flash:
      module_tag:
        - DNA
        - RNA
  - seqyclean:
      module_tag:
        - DNA
        - RNA
  - optitype:
      module_tag:
        - DNA
        - RNA
        - HLATyping
  - whatshap:
      module_tag:
        - DNA
  - xenome:
      module_tag:
        - DNA
  - xengsort:
      module_tag:
        - DNA
  - metaphlan:
      module_tag:
        - DNA
        - metagenomics
>>>>>>> 41c02288
<|MERGE_RESOLUTION|>--- conflicted
+++ resolved
@@ -352,7 +352,6 @@
   # MultiQC general module for catching output from custom scripts
   - custom_content
   # Post-alignment QC
-<<<<<<< HEAD
   - ccs
   - ngsderive
   - purple
@@ -385,134 +384,6 @@
   - happy
   - mirtop
   - sambamba
-=======
-  - ccs:
-      module_tag:
-        - DNA
-        - RNA
-        - PacBio
-  - ngsderive:
-      module_tag:
-        - DNA
-        - RNA
-  - purple:
-      module_tag:
-        - DNA
-        - cancer
-  - conpair:
-      module_tag:
-        - WGS
-        - cancer
-        - DNA
-  - lima:
-      module_tag:
-        - RNA
-        - DNA
-        - PacBio
-  - peddy:
-      module_tag:
-        - DNA
-  - somalier:
-      module_tag:
-        - DNA
-        - Methylation
-        - WGS
-        - cancer
-        - chip
-        - RNA
-  - methylQA:
-      module_tag:
-        - Methylation
-        - DNA
-  - mosdepth:
-      module_tag:
-        - DNA
-        - RNA
-  - bamdst:
-      module_tag:
-        - DNA
-        - RNA
-  - phantompeakqualtools:
-      module_tag:
-        - chip
-  - qualimap:
-      module_tag:
-        - DNA
-        - RNA
-  - preseq:
-      module_tag:
-        - DNA
-        - RNA
-  - hifiasm:
-      module_tag:
-        - DNA
-        - Denovo
-        - PacBio
-  - quast:
-      module_tag:
-        - DNA
-        - metagenomics
-        - Denovo
-  - qorts:
-      module_tag:
-        - RNA
-  - rna_seqc:
-      module_tag:
-        - RNA
-  - rockhopper:
-      module_tag:
-        - RNA
-  - rsem:
-      module_tag:
-        - RNA
-  - rseqc:
-      module_tag:
-        - RNA
-  - busco:
-      module_tag:
-        - Denovo
-  - bustools:
-      module_tag:
-        - RNA
-  - goleft_indexcov:
-      module_tag:
-        - DNA
-  - gffcompare:
-      module_tag:
-        - RNA
-  - disambiguate:
-      module_tag:
-        - RNA
-  - supernova:
-      module_tag:
-        - DNA
-        - Denovo
-  - deeptools:
-      module_tag:
-        - DNA
-        - RNA
-        - chip
-  - sargasso:
-      module_tag:
-        - RNA
-  - verifybamid:
-      module_tag:
-        - DNA
-  - mirtrace:
-      module_tag:
-        - smRNA
-        - miRNA
-  - happy:
-      module_tag:
-        - DNA
-  - mirtop:
-      module_tag:
-        - miRNA
-  - sambamba:
-      module_tag:
-        - DNA
-
->>>>>>> 41c02288
   # Post-alignment processing
   - gopeaks
   - homer
@@ -577,7 +448,6 @@
   - nextclade
   - freyja
   # Pre-alignment QC
-<<<<<<< HEAD
   - humid
   - kat
   - leehom
@@ -622,202 +492,4 @@
   - whatshap
   - xenome
   - xengsort
-  - metaphlan
-=======
-  - humid:
-      module_tag:
-        - DNA
-        - RNA
-        - umi
-  - kat:
-      module_tag:
-        - DNA
-  - leehom:
-      module_tag:
-        - RNA
-        - DNA
-  - librarian:
-      module_tag:
-        - RNA
-        - DNA
-  - adapterRemoval:
-      module_tag:
-        - RNA
-        - DNA
-  - bbduk:
-      module_tag:
-        - RNA
-        - DNA
-  - clipandmerge:
-      module_tag:
-        - DNA
-        - ancient
-  - cutadapt:
-      module_tag:
-        - RNA
-        - DNA
-  - flexbar:
-      module_tag:
-        - RNA
-        - DNA
-  - sourmash:
-      module_tag:
-        - DNA
-        - RNA
-        - metagenomics
-  - megahit:
-      module_tag:
-        - DNA
-        - Denovo
-        - metagenomics
-  - kaiju:
-      module_tag:
-        - DNA
-        - metagenomics
-  - bracken:
-      module_tag:
-        - DNA
-        - metagenomics
-  - kraken:
-      module_tag:
-        - DNA
-        - metagenomics
-  - malt:
-      module_tag:
-        - DNA
-        - metagenomics
-        - ancient
-  - motus:
-      module_tag:
-        - RNA
-        - DNA
-  - trimmomatic:
-      module_tag:
-        - RNA
-        - DNA
-  - sickle:
-      module_tag:
-        - RNA
-        - DNA
-  - skewer:
-      module_tag:
-        - RNA
-        - DNA
-  - sortmerna:
-      module_tag:
-        - RNA
-        - DNA
-  - biobloomtools:
-      module_tag:
-        - RNA
-        - DNA
-  - fastq_screen:
-      module_tag:
-        - RNA
-        - DNA
-  - seqwho:
-      module_tag:
-        - RNA
-        - DNA
-  - afterqc:
-      module_tag:
-        - RNA
-        - DNA
-  - fastp:
-      module_tag:
-        - RNA
-        - DNA
-  - fastqc:
-      module_tag:
-        - RNA
-        - DNA
-  - filtlong:
-      module_tag:
-        - DNA
-        - ONT
-        - PacBio
-  - prinseqplusplus:
-      module_tag:
-        - RNA
-        - DNA
-  - pychopper:
-      module_tag:
-        - RNA
-  - porechop:
-      module_tag:
-        - DNA
-        - nanopore
-  - pycoqc:
-      module_tag:
-        - DNA
-        - RNA
-  - minionqc:
-      module_tag:
-        - DNA
-        - RNA
-  - anglerfish:
-      module_tag:
-        - DNA
-        - Illumina
-        - ONT
-  - multivcfanalyzer:
-      module_tag:
-        - DNA
-        - ancient
-  - clusterflow:
-      module_tag:
-        - RNA
-        - DNA
-        - methylation
-  - checkqc:
-      module_tag:
-        - DNA
-        - RNA
-        - Illumina
-  - bcl2fastq:
-      module_tag:
-        - RNA
-        - DNA
-        - methylation
-  - bclconvert:
-      module_tag:
-        - RNA
-        - DNA
-        - methylation
-  - interop:
-      module_tag:
-        - RNA
-        - DNA
-        - methylation
-  - ivar:
-      module_tag:
-        - RNA
-        - epidemiology
-        - virus
-  - flash:
-      module_tag:
-        - DNA
-        - RNA
-  - seqyclean:
-      module_tag:
-        - DNA
-        - RNA
-  - optitype:
-      module_tag:
-        - DNA
-        - RNA
-        - HLATyping
-  - whatshap:
-      module_tag:
-        - DNA
-  - xenome:
-      module_tag:
-        - DNA
-  - xengsort:
-      module_tag:
-        - DNA
-  - metaphlan:
-      module_tag:
-        - DNA
-        - metagenomics
->>>>>>> 41c02288
+  - metaphlan
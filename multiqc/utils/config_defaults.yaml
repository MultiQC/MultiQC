--- conflicted
+++ resolved
@@ -301,199 +301,6 @@
 
 # Order that modules should appear in report. Try to list in order of analysis.
 module_order:
-<<<<<<< HEAD
-    # MultiQC general module for catching output from custom scripts
-    - 'custom_content'
-    # Post-alignment QC
-    - conpair:
-        module_tag:
-            - WGS
-            - cancer
-            - DNA
-    - peddy:
-        module_tag:
-            - DNA
-    - somalier:
-        module_tag:
-            - DNA
-            - Methylation
-            - WGS
-            - cancer
-            - chip
-            - RNA
-    - methylQA:
-        module_tag:
-            - Methylation
-            - DNA
-    - mosdepth:
-        module_tag:
-            - DNA
-            - RNA
-    - phantompeakqualtools:
-        module_tag:
-            - chip
-    - qualimap:
-        module_tag:
-            - DNA
-            - RNA
-    - preseq:
-        module_tag:
-            - DNA
-            - RNA
-    - quast:
-        module_tag:
-            - DNA
-            - Metagenomics
-            - Denovo
-    - qorts:
-        module_tag:
-            - RNA
-    - rna_seqc:
-        module_tag:
-            - RNA
-    - rockhopper:
-        module_tag:
-            - RNA
-    - rsem:
-        module_tag:
-            - RNA
-    - rseqc:
-        module_tag:
-            - RNA
-    - busco:
-        module_tag:
-            - Denovo
-    - goleft_indexcov:
-        module_tag:
-            - DNA
-    - disambiguate:
-        module_tag:
-            - RNA
-    - supernova:
-        module_tag:
-            - DNA
-            - Denovo
-    - deeptools:
-        module_tag:
-            - DNA
-            - RNA
-            - chip
-    - sargasso:
-        module_tag:
-            - RNA
-    - verifybamid:
-        module_tag:
-            - DNA
-    - mirtrace:
-        module_tag:
-            - smRNA
-            - miRNA
-    - happy:
-        module_tag:
-            - DNA
-    - mirtop:
-        module_tag:
-            - miRNA
-
-    # Post-alignment processing
-    - homer:
-        module_tag:
-            - RNA
-            - DNA
-            - chip
-    - macs2:
-        module_tag:
-            - chip
-    - theta2:
-        module_tag:
-            - DNA
-            - cancer
-    - snpeff:
-        module_tag:
-            - DNA
-    - gatk:
-        module_tag:
-            - DNA
-    - htseq:
-        module_tag:
-            - DNA
-            - RNA
-    - bcftools:
-        module_tag:
-            - DNA
-    - featureCounts:
-        module_tag:
-            - DNA
-            - RNA
-    - fgbio:
-        module_tag:
-            - DNA
-            - RNA
-            - umi
-    - dragen:
-        module_tag:
-            - DNA
-            - RNA
-    - dragen_fastqc:
-        module_tag:
-            - DNA
-            - RNA
-    - dedup:
-        module_tag:
-            - DNA
-            - ancient
-    - damageprofiler:
-        module_tag:
-            - DNA
-            - ancient
-    - biobambam2:
-        module_tag:
-            - DNA
-            - RNA
-    - mtnucratio:
-        module_tag:
-            - DNA
-            - ancient
-    - picard:
-        module_tag:
-            - DNA
-            - RNA
-    - prokka:
-        module_tag:
-            - prokarytotic
-            - denovo
-    - samblaster:
-        module_tag:
-            - DNA
-            - RNA
-    - samtools:
-        module_tag:
-            - DNA
-            - RNA
-    - sexdeterrmine:
-        module_tag:
-            - DNA
-    - bamtools:
-        module_tag:
-            - DNA
-            - RNA
-    - jellyfish:
-        module_tag:
-            - DNA
-    - vcftools:
-        module_tag:
-            - DNA
-    - longranger:
-        module_tag:
-            - DNA
-            - WGS
-    - stacks:
-        module_tag:
-            - DNA
-    - varscan2:
-        module_tag:
-            - DNA
-=======
   # MultiQC general module for catching output from custom scripts
   - "custom_content"
   # Post-alignment QC
@@ -613,7 +420,6 @@
   - sambamba:
       module_tag:
         - DNA
->>>>>>> 83af6d09
 
   # Post-alignment processing
   - homer:
@@ -659,6 +465,10 @@
       module_tag:
         - DNA
         - RNA
+  - dragen_fastqc:
+      module_tag:
+        - DNA
+        - RNA
   - dedup:
       module_tag:
         - DNA

--- conflicted
+++ resolved
@@ -535,27 +535,27 @@
             - RNA
             - DNA
             - methylation
-<<<<<<< HEAD
     - interop:
-=======
+        module_tag:
+            - RNA
+            - DNA
+            - methylation
+    - flash:
+        module_tag:
+            - DNA
+            - RNA
+
+    - seqyclean:
+        module_tag:
+            - DNA
+            - RNA
+
     - atropos:
         phase: 'pre'
->>>>>>> 309617b8
-        module_tag:
-            - RNA
-            - DNA
-            - methylation
-<<<<<<< HEAD
-    - flash:
-        module_tag:
-            - DNA
-            - RNA
-
-    - seqyclean:
-        module_tag:
-            - DNA
-            - RNA
-=======
+        module_tag:
+            - RNA
+            - DNA
+            - methylation
     - atropos:
         phase: 'trim'
         module_tag:
@@ -567,5 +567,4 @@
         module_tag:
             - RNA
             - DNA
-            - methylation
->>>>>>> 309617b8
+            - methylation
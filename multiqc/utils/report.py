""" MultiQC report module. Holds the output from each
module. Is available to subsequent modules. Contains
helper functions to generate markup for report. """


import fnmatch
import inspect
import io
import json
import mimetypes
import os
import re
import tempfile
import time
from collections import defaultdict
from pathlib import Path
from typing import Dict, Union, List, Optional

import rich
import rich.progress
import yaml

from multiqc.utils import lzstring

from . import config
from .util_functions import replace_defaultdicts

logger = config.logger

<<<<<<< HEAD

# Uninitialised global variables for static typing
tmp_dir: str
multiqc_command: str
modules_output: List  # List of BaseMultiqcModule objects
general_stats_html: str
lint_errors: List[str]
num_flat_plots: int
saved_raw_data: Dict
last_found_file: Optional[str]
runtimes: Dict[str, Union[float, Dict]]
file_search_stats: Dict[str, int]
searchfiles: List
files: Dict

# Fields below is kept between interactive runs
data_sources: Dict[str, Dict[str, Dict]] = defaultdict(lambda: defaultdict(lambda: defaultdict()))
html_ids: List[str] = []
plot_data: Dict = dict()
general_stats_data: List[Dict] = []
general_stats_headers: List[Dict] = []
# Map of Software tools to a set of unique version strings
software_versions: Dict[str, Dict[str, List]] = defaultdict(lambda: defaultdict(list))


def init():
    # Set up global variables shared across modules. Inside a function so that the global
    # vars are reset if MultiQC is run more than once within a single session / environment.
    global tmp_dir
    global multiqc_command
    global modules_output
    global general_stats_html
    global lint_errors
    global num_flat_plots
=======

# Uninitialised global variables for static typing
multiqc_command: str
modules_output: List  # List of BaseMultiqcModule objects
general_stats_data: List[Dict]
general_stats_headers: List[Dict]
general_stats_html: str
data_sources: Dict[str, Dict[str, Dict]]
plot_data: Dict
html_ids: List[str]
lint_errors: List[str]
num_hc_plots: int
num_mpl_plots: int
saved_raw_data: Dict
last_found_file: Optional[str]
runtimes: Dict[str, Union[float, Dict]]
file_search_stats: Dict[str, int]
searchfiles: List
files: Dict
software_versions: Dict[str, Dict[str, List]]


def init():
    # Set up global variables shared across modules. Inside a function so that the global
    # vars are reset if MultiQC is run more than once within a single session / environment.
    global multiqc_command
    global modules_output
    global general_stats_data
    global general_stats_headers
    global general_stats_html
    global data_sources
    global plot_data
    global html_ids
    global lint_errors
    global num_hc_plots
    global num_mpl_plots
>>>>>>> a3bcd95b
    global saved_raw_data
    global last_found_file
    global runtimes
    global file_search_stats
    global searchfiles
    global files
<<<<<<< HEAD

    tmp_dir = tempfile.mkdtemp()
    multiqc_command = ""
    modules_output = list()
    general_stats_html = ""
    lint_errors = list()
    num_flat_plots = 0
=======
    global software_versions

    multiqc_command = ""
    modules_output = list()
    general_stats_data = list()
    general_stats_headers = list()
    general_stats_html = ""
    data_sources = defaultdict(lambda: defaultdict(lambda: defaultdict()))
    plot_data = dict()
    html_ids = list()
    lint_errors = list()
    num_hc_plots = 0
    num_mpl_plots = 0
>>>>>>> a3bcd95b
    saved_raw_data = dict()
    last_found_file = None
    runtimes = {
        "total": 0.0,
        "total_sp": 0.0,
        "total_mods": 0.0,
        "total_compression": 0.0,
        "sp": defaultdict(),
        "mods": defaultdict(),
    }
    file_search_stats = {
        "skipped_symlinks": 0,
        "skipped_not_a_file": 0,
        "skipped_ignore_pattern": 0,
        "skipped_filesize_limit": 0,
        "skipped_module_specific_max_filesize": 0,
        "skipped_no_match": 0,
        "skipped_directory_fn_ignore_dirs": 0,
        "skipped_file_contents_search_errors": 0,
    }
    searchfiles = list()
    # Discovered files for each search key
    files = dict()
<<<<<<< HEAD


def reset():
    """
    Reset interactive session.
    """
    global data_sources
    global html_ids
    global plot_data
    global general_stats_data
    global general_stats_headers
    global software_versions

    data_sources = defaultdict(lambda: defaultdict(lambda: defaultdict()))
    html_ids = list()
    plot_data = dict()
    general_stats_data = list()
    general_stats_headers = list()
=======
    # Map of Software tools to a set of unique version strings
>>>>>>> a3bcd95b
    software_versions = defaultdict(lambda: defaultdict(list))


def is_searching_in_source_dir(path: Path) -> bool:
    """
    Checks whether MultiQC is searching for files in the source code folder
    """
    multiqc_installation_dir_files = [
        "LICENSE",
        "CHANGELOG.md",
        "Dockerfile",
        "MANIFEST.in",
        ".gitmodules",
        "README.md",
        "setup.py",
        ".gitignore",
    ]

    filenames = [f.name for f in path.iterdir() if f.is_file()]

    if len(filenames) > 0 and all([fn in filenames for fn in multiqc_installation_dir_files]):
        logger.error(f"Error: MultiQC is running in source code directory! {path}")
        logger.warning("Please see the docs for how to use MultiQC: https://multiqc.info/docs/#running-multiqc")
        return True
    else:
        return False


def handle_analysis_path(item: Path):
    """
    Branching logic to handle analysis paths (directories and files)
    Walks directory trees recursively calling pathlib's `path.iterdir()`.
    Guaranteed to work correctly with symlinks even on non-POSIX compliant filesystems.
    """
    if item.is_symlink() and config.ignore_symlinks:
        file_search_stats["skipped_symlinks"] += 1
        return
    elif item.is_file():
        searchfiles.append([item.name, os.fspath(item.parent)])
    elif item.is_dir():
        # Skip directory if it matches ignore patterns
        d_matches = any(d for d in config.fn_ignore_dirs if item.match(d.rstrip(os.sep)))
        p_matches = any(p for p in config.fn_ignore_paths if item.match(p.rstrip(os.sep)))
        if d_matches or p_matches:
            file_search_stats["skipped_directory_fn_ignore_dirs"] += 1
            return

        # Check not running in install directory
        if is_searching_in_source_dir(item):
            return

        for item in item.iterdir():
            handle_analysis_path(item)


def get_filelist(run_module_names):
    """
    Go through all supplied search directories and assembly a master
    list of files to search. Then fire search functions for each file.
    """
    # Prep search patterns
    spatterns = [{}, {}, {}, {}, {}, {}, {}]
    runtimes["sp"] = defaultdict()
    ignored_patterns = []
    skipped_patterns = []
    for key, sps in config.sp.items():
        mod_name = key.split("/", 1)[0]
        if mod_name.lower() not in [m.lower() for m in run_module_names]:
            ignored_patterns.append(key)
            continue
        files[key] = list()
        if not isinstance(sps, list):
            sps = [sps]

        # Warn if we have any unrecognised search pattern keys
        expected_sp_keys = [
            "fn",
            "fn_re",
            "contents",
            "contents_re",
            "num_lines",
            "shared",
            "skip",
            "max_filesize",
            "exclude_fn",
            "exclude_fn_re",
            "exclude_contents",
            "exclude_contents_re",
        ]
        unrecognised_keys = [y for x in sps for y in x.keys() if y not in expected_sp_keys]
        if len(unrecognised_keys) > 0:
            logger.warning(f"Unrecognised search pattern keys for '{key}': {', '.join(unrecognised_keys)}")

        # Check if we are skipping this search key
        if any([x.get("skip") for x in sps]):
            skipped_patterns.append(key)

        # Split search patterns according to speed of execution.
        if any([x for x in sps if "contents_re" in x]):
            if any([x for x in sps if "num_lines" in x]):
                spatterns[4][key] = sps
            elif any([x for x in sps if "max_filesize" in x]):
                spatterns[5][key] = sps
            else:
                spatterns[6][key] = sps
        elif any([x for x in sps if "contents" in x]):
            if any([x for x in sps if "num_lines" in x]):
                spatterns[1][key] = sps
            elif any([x for x in sps if "max_filesize" in x]):
                spatterns[2][key] = sps
            else:
                spatterns[3][key] = sps
        else:
            spatterns[0][key] = sps

    if len(ignored_patterns) > 0:
        logger.debug(f"Ignored {len(ignored_patterns)} search patterns as didn't match running modules.")

    if len(skipped_patterns) > 0:
        logger.info(f"Skipping {len(skipped_patterns)} file search patterns")
        logger.debug(f"Skipping search patterns: {', '.join(skipped_patterns)}")

    def add_file(fn, root):
        """
        Function applied to each file found when walking the analysis
        directories. Runs through all search patterns and returns True
        if a match is found.
        """
        f = {"fn": fn, "root": root}

        # Check that this is a file and not a pipe or anything weird
        if not os.path.isfile(os.path.join(root, fn)):
            file_search_stats["skipped_not_a_file"] += 1
            return False

        # Check that we don't want to ignore this file
        i_matches = [n for n in config.fn_ignore_files if fnmatch.fnmatch(fn, n)]
        if len(i_matches) > 0:
            file_search_stats["skipped_ignore_pattern"] += 1
            return False

        # Limit search to small files, to avoid 30GB FastQ files etc.
        try:
            f["filesize"] = os.path.getsize(os.path.join(root, fn))
        except (IOError, OSError, ValueError, UnicodeDecodeError):
            logger.debug(f"Couldn't read file when checking filesize: {fn}")
        else:
            if f["filesize"] > config.log_filesize_limit:
                file_search_stats["skipped_filesize_limit"] += 1
                return False

        # Use mimetypes to exclude binary files where possible
        if not re.match(r".+_mqc\.(png|jpg|jpeg)", f["fn"]) and config.ignore_images:
            (ftype, encoding) = mimetypes.guess_type(os.path.join(f["root"], f["fn"]))
            if encoding is not None:
                return False
            if ftype is not None and ftype.startswith("image"):
                return False

        # Test file for each search pattern
        file_matched = False
        for patterns in spatterns:
            for key, sps in patterns.items():
                start = time.time()
                for sp in sps:
                    if search_file(sp, f, key):
                        # Check that we shouldn't exclude this file
                        if not exclude_file(sp, f):
                            # Looks good! Remember this file
                            files[key].append(f)
                            file_search_stats[key] = file_search_stats.get(key, 0) + 1
                            file_matched = True
                        # Don't keep searching this file for other modules
                        if not sp.get("shared", False) and key not in config.filesearch_file_shared:
                            runtimes["sp"][key] = runtimes["sp"].get(key, 0) + (time.time() - start)
                            return True
                        # Don't look at other patterns for this module
                        break
                runtimes["sp"][key] = runtimes["sp"].get(key, 0) + (time.time() - start)

        return file_matched

    # Go through the analysis directories and get file list
    total_sp_starttime = time.time()
    for path in config.analysis_dir:
        handle_analysis_path(Path(path))

    # Search through collected files
    console = rich.console.Console(
        stderr=True,
        highlight=False,
        force_interactive=False if config.no_ansi else None,
        color_system=None if config.no_ansi else "auto",
    )
    progress_obj = rich.progress.Progress(
        "[blue]|[/]      ",
        rich.progress.SpinnerColumn(),
        "[blue]{task.description}[/] |",
        rich.progress.BarColumn(),
        "[progress.percentage]{task.percentage:>3.0f}%",
        "[green]{task.completed}/{task.total}",
        "[dim]{task.fields[s_fn]}",
        console=console,
        disable=config.no_ansi or config.quiet,
    )
    with progress_obj as progress:
        mqc_task = progress.add_task("searching", total=len(searchfiles), s_fn="")
        for sf in searchfiles:
            progress.update(mqc_task, advance=1, s_fn=os.path.join(sf[1], sf[0])[-50:])
            if not add_file(sf[0], sf[1]):
                file_search_stats["skipped_no_match"] += 1
        progress.update(mqc_task, s_fn="")

    runtimes["total_sp"] = time.time() - total_sp_starttime
    if config.profile_runtime:
        logger.info(f"Profile-runtime: Searching files took {runtimes['total_sp']:.2f}s")

    # Debug log summary about what we skipped
    summaries = []
    for key in sorted(file_search_stats, key=file_search_stats.get, reverse=True):
        if "skipped_" in key and file_search_stats[key] > 0:
            summaries.append(f"{key}: {file_search_stats[key]}")
    logger.debug(f"Summary of files that were skipped by the search: [{'] // ['.join(summaries)}]")


def search_file(pattern, f, module_key):
    """
    Function to searach a single file for a single search pattern.
    """

    global file_search_stats
    fn_matched = False
    contents_matched = False

    # Search pattern specific filesize limit
    if pattern.get("max_filesize") is not None and "filesize" in f:
        if f["filesize"] > pattern.get("max_filesize"):
            file_search_stats["skipped_module_specific_max_filesize"] += 1
            return False

    # Search by file name (glob)
    if pattern.get("fn") is not None:
        if fnmatch.fnmatch(f["fn"], pattern["fn"]):
            fn_matched = True
            if pattern.get("contents") is None and pattern.get("contents_re") is None:
                return True
        else:
            return False

    # Search by file name (regex)
    if pattern.get("fn_re") is not None:
        if re.match(pattern["fn_re"], f["fn"]):
            fn_matched = True
            if pattern.get("contents") is None and pattern.get("contents_re") is None:
                return True
        else:
            return False

    # Search by file contents
    repattern = None
    if pattern.get("contents") is not None or pattern.get("contents_re") is not None:
        if pattern.get("contents_re") is not None:
            repattern = re.compile(pattern["contents_re"])
        if "contents_lines" not in f or ("num_lines" in pattern and len(f["contents_lines"]) < pattern["num_lines"]):
            f["contents_lines"] = []
            file_path = os.path.join(f["root"], f["fn"])

            try:
                fh = io.open(file_path, "r", encoding="utf-8")
            except Exception as e:
                if config.report_readerrors:
                    logger.debug(f"Couldn't read file when looking for output: {file_path}, {e}")
                file_search_stats["skipped_file_contents_search_errors"] += 1
                return False
            else:
                try:
                    for i, line in enumerate(fh):
                        f["contents_lines"].append(line)
                        if i >= config.filesearch_lines_limit and i >= pattern.get("num_lines", 0):
                            break
                except UnicodeDecodeError as e:
                    if config.report_readerrors:
                        logger.debug(
                            f"Couldn't read file as a utf-8 text when looking for output: {file_path}, {e}. "
                            f"Usually because it's a binary file. But sometimes there are single non-unicode "
                            f"characters, so attempting reading while skipping such characters."
                        )
                    try:
                        with io.open(file_path, "r", encoding="utf-8", errors="ignore") as fh:
                            for i, line in enumerate(fh):
                                f["contents_lines"].append(line)
                                if i >= config.filesearch_lines_limit and i >= pattern.get("num_lines", 0):
                                    break
                    except Exception as e:
                        if config.report_readerrors:
                            logger.debug(f"Still couldn't read the file, skipping: {file_path}, {e}")
                        file_search_stats["skipped_file_contents_search_errors"] += 1
                        return False
                    else:
                        if not f["contents_lines"]:
                            if config.report_readerrors:
                                logger.debug(f"No utf-8 lines were read from the file, skipping {file_path}")
                            file_search_stats["skipped_file_contents_search_errors"] += 1
                            return False
                except Exception as e:
                    if config.report_readerrors:
                        logger.debug(f"Couldn't read file when looking for output: {file_path}, {e}")
                    file_search_stats["skipped_file_contents_search_errors"] += 1
                    return False
            finally:
                fh.close()

        # Go through the parsed file contents
        for i, line in enumerate(f["contents_lines"]):
            # Break if we've searched enough lines for this pattern
            if pattern.get("num_lines") and i >= pattern.get("num_lines"):
                break

            # Search by file contents (string)
            if pattern.get("contents") is not None:
                if pattern["contents"] in line:
                    contents_matched = True
                    if pattern.get("fn") is None and pattern.get("fn_re") is None:
                        return True
                    break
            # Search by file contents (regex)
            elif pattern.get("contents_re") is not None:
                if re.search(repattern, line):
                    contents_matched = True
                    if pattern.get("fn") is None and pattern.get("fn_re") is None:
                        return True
                    break

    return fn_matched and contents_matched


def exclude_file(sp, f):
    """
    Exclude discovered files if they match the special exclude_
    search pattern keys
    """
    # Make everything a list if it isn't already
    for k in sp:
        if k in ["exclude_fn", "exclude_fn_re" "exclude_contents", "exclude_contents_re"]:
            if not isinstance(sp[k], list):
                sp[k] = [sp[k]]

    # Search by file name (glob)
    if "exclude_fn" in sp:
        for pat in sp["exclude_fn"]:
            if fnmatch.fnmatch(f["fn"], pat):
                return True

    # Search by file name (regex)
    if "exclude_fn_re" in sp:
        for pat in sp["exclude_fn_re"]:
            if re.match(pat, f["fn"]):
                return True

    # Search the contents of the file
    if "exclude_contents" in sp or "exclude_contents_re" in sp:
        # Compile regex patterns if we have any
        if "exclude_contents_re" in sp:
            sp["exclude_contents_re"] = [re.compile(pat) for pat in sp["exclude_contents_re"]]
        with io.open(os.path.join(f["root"], f["fn"]), "r", encoding="utf-8") as fh:
            for line in fh:
                if "exclude_contents" in sp:
                    for pat in sp["exclude_contents"]:
                        if pat in line:
                            return True
                if "exclude_contents_re" in sp:
                    for pat in sp["exclude_contents_re"]:
                        if re.search(pat, line):
                            return True
    return False


def data_sources_tofile():
    fn = f"multiqc_sources.{config.data_format_extensions[config.data_format]}"
    with io.open(os.path.join(config.data_dir, fn), "w", encoding="utf-8") as f:
        if config.data_format == "json":
            jsonstr = json.dumps(data_sources, indent=4, ensure_ascii=False)
            print(jsonstr.encode("utf-8", "ignore").decode("utf-8"), file=f)
        elif config.data_format == "yaml":
            yaml.dump(replace_defaultdicts(data_sources), f, default_flow_style=False)
        else:
            lines = [["Module", "Section", "Sample Name", "Source"]]
            for mod in data_sources:
                for sec in data_sources[mod]:
                    for s_name, source in data_sources[mod][sec].items():
                        lines.append([mod, sec, s_name, source])
            body = "\n".join(["\t".join(line) for line in lines])
            print(body.encode("utf-8", "ignore").decode("utf-8"), file=f)


def dois_tofile(modules_output):
    """Find all DOIs listed in report sections and write to a file"""
    # Collect DOIs
    dois = {"MultiQC": ["10.1093/bioinformatics/btw354"]}
    for mod in modules_output:
        if mod.doi is not None and mod.doi != "" and mod.doi != []:
            dois[mod.anchor] = mod.doi
    # Write to a file
    fn = f"multiqc_citations.{config.data_format_extensions[config.data_format]}"
    with io.open(os.path.join(config.data_dir, fn), "w", encoding="utf-8") as f:
        if config.data_format == "json":
            jsonstr = json.dumps(dois, indent=4, ensure_ascii=False)
            print(jsonstr.encode("utf-8", "ignore").decode("utf-8"), file=f)
        elif config.data_format == "yaml":
            yaml.dump(replace_defaultdicts(dois), f, default_flow_style=False)
        else:
            body = ""
            for mod, dois in dois.items():
                for doi in dois:
                    body += f"{doi}{' ' * (50 - len(doi))} # {mod}\n"
            print(body.encode("utf-8", "ignore").decode("utf-8"), file=f)


def save_htmlid(html_id, skiplint=False):
    """Take a HTML ID, sanitise for HTML, check for duplicates and save.
    Returns sanitised, unique ID"""
    global html_ids
    global lint_errors

    # Trailing whitespace
    html_id_clean = html_id.strip()

    # Trailing underscores
    html_id_clean = html_id_clean.strip("_")

    # Must begin with a letter
    if re.match(r"^[a-zA-Z]", html_id_clean) is None:
        html_id_clean = f"mqc_{html_id_clean}"

    # Replace illegal characters
    html_id_clean = re.sub("[^a-zA-Z0-9_-]+", "_", html_id_clean)

    # Validate if linting
    modname = ""
    codeline = ""
    if config.strict and not skiplint:
        callstack = inspect.stack()
        for n in callstack:
            if "multiqc/modules/" in n[1] and "base_module.py" not in n[1]:
                callpath = n[1].split("multiqc/modules/", 1)[-1]
                modname = f">{callpath}< "
                codeline = n[4][0].strip()
                break
        if html_id != html_id_clean:
            errmsg = f"LINT: {modname}HTML ID was not clean ('{html_id}' -> '{html_id_clean}') ## {codeline}"
            logger.error(errmsg)
            lint_errors.append(errmsg)

    # Check for duplicates
    i = 1
    html_id_base = html_id_clean
    while html_id_clean in html_ids:
        if html_id_clean == "general_stats_table":
            raise ValueError("HTML ID 'general_stats_table' is reserved and cannot be used")
        html_id_clean = f"{html_id_base}-{i}"
        i += 1
        if config.strict and not skiplint:
            errmsg = f"LINT: {modname}HTML ID was a duplicate ({html_id_clean}) ## {codeline}"
            logger.error(errmsg)
            lint_errors.append(errmsg)

    # Remember and return
    html_ids.append(html_id_clean)
    return html_id_clean


def compress_json(data):
    """Take a Python data object. Convert to JSON and compress using lzstring"""
    json_string = json.dumps(data).encode("utf-8", "ignore").decode("utf-8")
    json_string = sanitise_json(json_string)
    x = lzstring.LZString()
    return x.compressToBase64(json_string)


def sanitise_json(json_string):
    """
    The Python json module uses a bunch of values which are valid JavaScript
    but invalid JSON. These crash the browser when parsing the JSON.
    Nothing in the MultiQC front-end uses these values, so instead we just
    do a find-and-replace for them and switch them with `null`, which works fine.

    Side effect: Any string values that include the word "Infinity"
    (case-sensitive) will have it switched for "null". Hopefully that doesn't happen
    a lot, otherwise we'll have to do this in a more complicated manner.
    """
    json_string = re.sub(r"\bNaN\b", "null", json_string)
    json_string = re.sub(r"\b-?Infinity\b", "null", json_string)
    return json_string<|MERGE_RESOLUTION|>--- conflicted
+++ resolved
@@ -1,7 +1,6 @@
-""" MultiQC report module. Holds the output from each
+"""MultiQC report module. Holds the output from each
 module. Is available to subsequent modules. Contains
-helper functions to generate markup for report. """
-
+helper functions to generate markup for report."""
 
 import fnmatch
 import inspect
@@ -26,8 +25,6 @@
 from .util_functions import replace_defaultdicts
 
 logger = config.logger
-
-<<<<<<< HEAD
 
 # Uninitialised global variables for static typing
 tmp_dir: str
@@ -62,51 +59,12 @@
     global general_stats_html
     global lint_errors
     global num_flat_plots
-=======
-
-# Uninitialised global variables for static typing
-multiqc_command: str
-modules_output: List  # List of BaseMultiqcModule objects
-general_stats_data: List[Dict]
-general_stats_headers: List[Dict]
-general_stats_html: str
-data_sources: Dict[str, Dict[str, Dict]]
-plot_data: Dict
-html_ids: List[str]
-lint_errors: List[str]
-num_hc_plots: int
-num_mpl_plots: int
-saved_raw_data: Dict
-last_found_file: Optional[str]
-runtimes: Dict[str, Union[float, Dict]]
-file_search_stats: Dict[str, int]
-searchfiles: List
-files: Dict
-software_versions: Dict[str, Dict[str, List]]
-
-
-def init():
-    # Set up global variables shared across modules. Inside a function so that the global
-    # vars are reset if MultiQC is run more than once within a single session / environment.
-    global multiqc_command
-    global modules_output
-    global general_stats_data
-    global general_stats_headers
-    global general_stats_html
-    global data_sources
-    global plot_data
-    global html_ids
-    global lint_errors
-    global num_hc_plots
-    global num_mpl_plots
->>>>>>> a3bcd95b
     global saved_raw_data
     global last_found_file
     global runtimes
     global file_search_stats
     global searchfiles
     global files
-<<<<<<< HEAD
 
     tmp_dir = tempfile.mkdtemp()
     multiqc_command = ""
@@ -114,21 +72,6 @@
     general_stats_html = ""
     lint_errors = list()
     num_flat_plots = 0
-=======
-    global software_versions
-
-    multiqc_command = ""
-    modules_output = list()
-    general_stats_data = list()
-    general_stats_headers = list()
-    general_stats_html = ""
-    data_sources = defaultdict(lambda: defaultdict(lambda: defaultdict()))
-    plot_data = dict()
-    html_ids = list()
-    lint_errors = list()
-    num_hc_plots = 0
-    num_mpl_plots = 0
->>>>>>> a3bcd95b
     saved_raw_data = dict()
     last_found_file = None
     runtimes = {
@@ -152,7 +95,6 @@
     searchfiles = list()
     # Discovered files for each search key
     files = dict()
-<<<<<<< HEAD
 
 
 def reset():
@@ -171,9 +113,6 @@
     plot_data = dict()
     general_stats_data = list()
     general_stats_headers = list()
-=======
-    # Map of Software tools to a set of unique version strings
->>>>>>> a3bcd95b
     software_versions = defaultdict(lambda: defaultdict(list))
 
 

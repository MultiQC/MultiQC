--- conflicted
+++ resolved
@@ -13,11 +13,7 @@
 import os
 import re
 import time
-<<<<<<< HEAD
-from collections import defaultdict
-=======
 from collections import defaultdict, OrderedDict
->>>>>>> ab6147ba
 
 import rich
 import rich.progress
@@ -30,14 +26,9 @@
 
 logger = config.logger
 
-<<<<<<< HEAD
-# Treat defaultdict as normal dict for YAML output
-yaml.add_representer(defaultdict, Representer.represent_dict)
-=======
 # Treat defaultdict and OrderedDict as normal dicts for YAML output
 yaml.add_representer(defaultdict, Representer.represent_dict)
 yaml.add_representer(OrderedDict, Representer.represent_dict)
->>>>>>> ab6147ba
 
 
 # Set up global variables shared across modules

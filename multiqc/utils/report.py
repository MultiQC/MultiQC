--- conflicted
+++ resolved
@@ -4,11 +4,8 @@
 
 import base64
 import fnmatch
-<<<<<<< HEAD
 import gzip
-=======
 import functools
->>>>>>> 66c8c580
 import inspect
 import io
 import json
@@ -620,25 +617,12 @@
 
 
 def compress_json(data):
-<<<<<<< HEAD
-    """Take a Python data object. Convert to JSON and compress using gzip.
-    Represent in base64 format."""
-    json_string = json.dumps(data).encode("utf-8", "ignore").decode("utf-8")
-    json_string = sanitise_json(json_string)
+    """
+    Take a Python data object. Convert to JSON and compress using gzip.
+    Represent in base64 format.
+    """
+    json_string = dump_json(data)
     json_bytes = json_string.encode("utf-8")
     json_gzip = gzip.compress(json_bytes)
     base64_bytes = base64.b64encode(json_gzip)
-    return base64_bytes.decode("ascii")
-
-
-def sanitise_json(json_string):
-=======
->>>>>>> 66c8c580
-    """
-    Take a Python data object. Convert to JSON and compress using lzstring
-    """
-    # Using the dump_json helper that removes NaNs and Infinity thst can crash
-    # the browser when parsing the JSON.
-    json_string = dump_json(data)
-    x = lzstring.LZString()
-    return x.compressToBase64(json_string)+    return base64_bytes.decode("ascii")
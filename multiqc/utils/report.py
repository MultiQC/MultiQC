--- conflicted
+++ resolved
@@ -4,11 +4,7 @@
 
 import base64
 import fnmatch
-<<<<<<< HEAD
 import gzip
-import functools
-=======
->>>>>>> 4c453107
 import inspect
 import io
 import json

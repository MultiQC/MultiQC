--- conflicted
+++ resolved
@@ -40,13 +40,10 @@
 
     def add_file(fn, root):
 
-<<<<<<< HEAD
-=======
         # Check that this is a file and not a pipe or anything weird
         if not os.path.isfile(os.path.join(root, fn)):
             return None
 
->>>>>>> 42c37e91
         # Check that we don't want to ignore this file
         i_matches = [n for n in config.fn_ignore_files if fnmatch.fnmatch(fn, n)]
         if len(i_matches) > 0:
@@ -97,11 +94,7 @@
                     dirnames[:] = [d for d in dirnames if not fnmatch.fnmatch(os.path.join(root, d), n.rstrip(os.sep))]
                     if len(orig_dirnames) != len(dirnames):
                         removed_dirs = [os.path.join(root, d) for d in set(orig_dirnames).symmetric_difference(set(dirnames))]
-<<<<<<< HEAD
-                        logger.warn("Ignoring directory as matched fn_ignore_paths: {}".format(", ".join(removed_dirs)))
-=======
                         logger.debug("Ignoring directory as matched fn_ignore_paths: {}".format(", ".join(removed_dirs)))
->>>>>>> 42c37e91
 
                 # Skip *this* directory if matches ignore params
                 d_matches = [n for n in config.fn_ignore_dirs if fnmatch.fnmatch(bname, n.rstrip(os.sep))]
@@ -136,9 +129,4 @@
                     for s_name, source in data_sources[mod][sec].items():
                         lines.append([mod, sec, s_name, source])
             body = '\n'.join(["\t".join(l) for l in lines])
-<<<<<<< HEAD
-            print( body.encode('utf-8', 'ignore').decode('utf-8'), file=f)
-=======
-            print( body.encode('utf-8', 'ignore').decode('utf-8'), file=f)
-
->>>>>>> 42c37e91
+            print( body.encode('utf-8', 'ignore').decode('utf-8'), file=f)
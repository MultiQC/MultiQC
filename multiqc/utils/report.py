"""MultiQC report module. Holds the output from each
module. Is available to subsequent modules. Contains
helper functions to generate markup for report."""

import base64
import fnmatch
import gzip
import inspect
import io
import json
import logging
import mimetypes
import os
import re
import sys
import tempfile
import time
from collections import defaultdict
from pathlib import Path
from typing import Dict, Union, List, Optional, TextIO, Iterator, Tuple, Any

import rich
import rich.progress
import yaml
from tqdm import tqdm

from multiqc.utils import log

from . import config
from .util_functions import replace_defaultdicts, is_running_in_notebook, no_unicode, dump_json
from ..plots.plotly.plot import Plot

logger = logging.getLogger(__name__)

initialized = False

tmp_dir: Optional[str] = None

# Uninitialised global variables for static typing
multiqc_command: str
analysis_files: List[str]  # Input files to search
modules_output: List  # List of BaseMultiqcModule objects
general_stats_html: str
lint_errors: List[str]
num_flat_plots: int
saved_raw_data: Dict[str, Dict[str, Any]]  # Indexed by unique key, then sample name
last_found_file: Optional[str]
runtimes: Dict[str, Union[float, Dict]]
file_search_stats: Dict[str, int]
searchfiles: List
files: Dict

# Fields below is kept between interactive runs
data_sources: Dict[str, Dict[str, Dict]]
html_ids: List[str]
plot_data: Dict[str, None] = dict()  # plot dumps to embed in html
plot_by_id: Dict[str, Plot] = dict()  # plot objects for interactive use
general_stats_data: List[Dict]
general_stats_headers: List[Dict]
# Map of Software tools to a set of unique version strings
software_versions: Dict[str, Dict[str, List]]


def __initialise():
    # Set up global variables shared across modules. Inside a function so that the global
    # vars are reset if MultiQC is run more than once within a single session / environment.
    global initialized
    global tmp_dir
    global multiqc_command
    global analysis_files
    global modules_output
    global general_stats_html
    global lint_errors
    global num_flat_plots
    global saved_raw_data
    global last_found_file
    global runtimes
    global data_sources
    global html_ids
    global plot_data
    global plot_by_id
    global general_stats_data
    global general_stats_headers
    global software_versions

    # Create new temporary directory for module data exports
    initialized = True
    tmp_dir = tempfile.mkdtemp()
    logger.debug(f"Using temporary directory: {tmp_dir}")
    multiqc_command = ""
    analysis_files = []
    modules_output = []
    general_stats_html = ""
    lint_errors = []
    num_flat_plots = 0
    saved_raw_data = dict()
    last_found_file = None
    runtimes = {
        "total": 0.0,
        "total_sp": 0.0,
        "total_mods": 0.0,
        "total_compression": 0.0,
        "sp": defaultdict(),
        "mods": defaultdict(),
    }
    data_sources = defaultdict(lambda: defaultdict(lambda: defaultdict()))
    html_ids = []
    plot_data = dict()
    plot_by_id = dict()
    general_stats_data = []
    general_stats_headers = []
    software_versions = defaultdict(lambda: defaultdict(list))

    reset_file_search()


def reset_file_search():
    """
    Reset the file search session. Useful in interactive session to call in the end
    of parse_logs(), so the next run is not affected by the previous one.
    """
    global analysis_files
    global searchfiles
    global files
    global file_search_stats
    analysis_files = []
    searchfiles = []
    files = dict()  # Discovered files for each search key
    file_search_stats = {
        "skipped_symlinks": 0,
        "skipped_not_a_file": 0,
        "skipped_ignore_pattern": 0,
        "skipped_filesize_limit": 0,
        "skipped_module_specific_max_filesize": 0,
        "skipped_no_match": 0,
        "skipped_directory_fn_ignore_dirs": 0,
        "skipped_file_contents_search_errors": 0,
    }


def reset():
    """
    Reset interactive session.
    """
    __initialise()


__initialise()


def file_line_block_iterator(fp: TextIO, block_size: int = 4096) -> Iterator[Tuple[int, str]]:
    """
    Iterate over fileblocks that only contain complete lines. The last
    character of each block is always '\n' unless it is the last line and no
    terminating newline was present. No truncated lines are present in the
    blocks, allowing for searching per-line-matching contents.
    A tuple with the number of newlines and the block is yielded on each
    iteration.

    The default block_size is 4096, which is equal to the filesystem block
    size.
    """
    remainder = ""
    while True:
        block = fp.read(block_size)
        if block == "":  # EOF
            # The last line may not have a terminating newline character
            if remainder:
                yield 1, remainder
            return
        number_of_newlines = block.count("\n")
        if number_of_newlines == 0:
            remainder += block
            continue
        block_end = block.rfind("\n") + 1  # + 1 to include the '\n'
        yield number_of_newlines, remainder + block[:block_end]
        # Store the remainder for the next iteration.
        remainder = block[block_end:]


class SearchFile:
    """
    Wrap file handler and provide a lazy line block iterator on it with caching.

    The class is a context manager with context being an open file handler:

    The `self.line_block_iterator()` method is a distinct context manager over
    the file line blocks, that can be called multiple times for the same open file handler
    due to line block caching.

    with SearchFile(fn, root):
        for line_count, block in f.line_block_iterator():
            # process block

        # start again, this time will read from cache:
        for line_count, block in f.line_block_iterator():
            # process block again
    """

    def __init__(self, filename: str, root: str):
        self.filename = filename
        self.root = root
        self.path: str = os.path.join(root, filename)
        self._filehandle: Optional[TextIO] = None
        self._iterator: Optional[Iterator[Tuple[int, str]]] = None
        self._blocks: List[Tuple[int, str]] = []  # cache of read blocks with line count found in each block
        self._filesize: Optional[int] = None

    @property
    def filesize(self) -> Optional[int]:
        if self._filesize is None:
            try:
                self._filesize = os.path.getsize(self.path)
            except (IOError, OSError, ValueError, UnicodeDecodeError):
                logger.debug(f"Couldn't read file when checking filesize: {self.filename}")
                self._filesize = None
        return self._filesize

    def line_block_iterator(self) -> Iterator[Tuple[int, str]]:
        """
        Optimized file line iterator.

        Yields a tuple with the number of newlines and a chunk.

        Can be called multiple times for the same open file handler.

        Serves as a replacement for f.readlines() that is:
        - lazy
        - caches 4kb+ blocks
        - returns multiple lines concatenated with '\n' if found in block

        This way, we can compare whole blocks versus the search patterns, instead of individual lines,
        and each comparison comes with a lot of Python runtime overhead.

        First loops over the cache `self._blocks`, then tries to read more blocks from the file handler.
        """
        for count_and_block_tuple in self._blocks:
            yield count_and_block_tuple
        if self._filehandle is None:
            try:
                self._filehandle = io.open(self.path, "rt", encoding="utf-8")
            except Exception as e:
                if config.report_readerrors:
                    logger.debug(f"Couldn't read file when looking for output: {self.path}, {e}")
            self._iterator = file_line_block_iterator(self._filehandle)
        try:
            for count_and_block_tuple in self._iterator:
                self._blocks.append(count_and_block_tuple)
                yield count_and_block_tuple

        except UnicodeDecodeError as e:
            if config.report_readerrors:
                logger.debug(
                    f"Couldn't read file as a utf-8 text when looking for output: {self.path}, {e}. "
                    f"Usually because it's a binary file. But sometimes there are single non-unicode "
                    f"characters, so attempting reading while skipping such characters."
                )
        except Exception as e:
            if config.report_readerrors:
                logger.debug(f"Couldn't read file when looking for output: {self.path}, {e}")
            raise
        else:
            # When no lines are parsed, self.content_lines should be empty
            if not self._blocks and config.report_readerrors:
                logger.debug(f"No utf-8 lines were read from the file, skipping {self.path}")
            return  # No errors.
        self._filehandle.close()
        self._filehandle = io.open(self.path, "rt", encoding="utf-8", errors="ignore")
        self._iterator = file_line_block_iterator(self._filehandle)
        try:
            if self._blocks:
                # Skip all the lines that were already read
                for _ in self._blocks:
                    next(self._iterator)
            for count_and_block_tuple in self._iterator:
                self._blocks.append(count_and_block_tuple)
                yield count_and_block_tuple
        except Exception as e:
            if config.report_readerrors:
                logger.debug(f"Still couldn't read the file, skipping: {self.path}, {e}")

        if not self._blocks and config.report_readerrors:
            logger.debug(f"No utf-8 lines were read from the file, skipping {self.path}")

    def close(self):
        if self._filehandle:
            self._filehandle.close()
        self._iterator = None
        self._filehandle = None

    def closed(self):
        return bool(self._filehandle)

    def __enter__(self):
        return self

    def __exit__(self, exc_type, exc_val, exc_tb):
        self.close()

    def to_dict(self):
        return {"fn": self.filename, "root": self.root}


def is_searching_in_source_dir(path: Path) -> bool:
    """
    Checks whether MultiQC is searching for files in the source code folder
    """
    multiqc_installation_dir_files = [
        "LICENSE",
        "CHANGELOG.md",
        "Dockerfile",
        "MANIFEST.in",
        ".gitmodules",
        "README.md",
        "setup.py",
        ".gitignore",
    ]

    filenames = [f.name for f in path.iterdir() if f.is_file()]

    if len(filenames) > 0 and all([fn in filenames for fn in multiqc_installation_dir_files]):
        logger.error(f"Error: MultiQC is running in source code directory! {path}")
        logger.warning("Please see the docs for how to use MultiQC: https://multiqc.info/docs/#running-multiqc")
        return True
    else:
        return False


def handle_analysis_path(item: Path):
    """
    Branching logic to handle analysis paths (directories and files)
    Walks directory trees recursively calling pathlib's `path.iterdir()`.
    Guaranteed to work correctly with symlinks even on non-POSIX compliant filesystems.
    """
    if item.is_symlink() and config.ignore_symlinks:
        file_search_stats["skipped_symlinks"] += 1
        return
    elif item.is_file():
        searchfiles.append([item.name, os.fspath(item.parent)])
    elif item.is_dir():
        # Skip directory if it matches ignore patterns
        d_matches = any(d for d in config.fn_ignore_dirs if item.match(d.rstrip(os.sep)))
        p_matches = any(p for p in config.fn_ignore_paths if item.match(p.rstrip(os.sep)))
        if d_matches or p_matches:
            file_search_stats["skipped_directory_fn_ignore_dirs"] += 1
            return

        # Check not running in install directory
        if is_searching_in_source_dir(item):
            return

        for item in item.iterdir():
            handle_analysis_path(item)


def search_files(run_module_names):
    """
    Go through all supplied search directories and assembly a master
    list of files to search. Then fire search functions for each file.
    """
    # Prep search patterns
    spatterns = [{}, {}, {}, {}, {}, {}, {}]
    runtimes["sp"] = defaultdict()
    ignored_patterns = []
    skipped_patterns = []
    for key, sps in config.sp.items():
        mod_name = key.split("/", 1)[0]
        if mod_name.lower() not in [m.lower() for m in run_module_names]:
            ignored_patterns.append(key)
            continue
        files[key] = list()
        if not isinstance(sps, list):
            sps = [sps]

        # Warn if we have any unrecognised search pattern keys
        expected_sp_keys = [
            "fn",
            "fn_re",
            "contents",
            "contents_re",
            "num_lines",
            "shared",
            "skip",
            "max_filesize",
            "exclude_fn",
            "exclude_fn_re",
            "exclude_contents",
            "exclude_contents_re",
        ]
        unrecognised_keys = [y for x in sps for y in x.keys() if y not in expected_sp_keys]
        if len(unrecognised_keys) > 0:
            logger.warning(f"Unrecognised search pattern keys for '{key}': {', '.join(unrecognised_keys)}")

        # Check if we are skipping this search key
        if any([x.get("skip") for x in sps]):
            skipped_patterns.append(key)

        # Split search patterns according to speed of execution.
        if any([x for x in sps if "contents_re" in x]):
            if any([x for x in sps if "num_lines" in x]):
                spatterns[4][key] = sps
            elif any([x for x in sps if "max_filesize" in x]):
                spatterns[5][key] = sps
            else:
                spatterns[6][key] = sps
        elif any([x for x in sps if "contents" in x]):
            if any([x for x in sps if "num_lines" in x]):
                spatterns[1][key] = sps
            elif any([x for x in sps if "max_filesize" in x]):
                spatterns[2][key] = sps
            else:
                spatterns[3][key] = sps
        else:
            spatterns[0][key] = sps

    def _sort_by_key(sps: Dict[str, List[Dict[str, str]]], key: str) -> Dict:
        """Sort search patterns dict by key like num_lines or max_filesize."""

        def _sort_key(kv) -> int:
            _, sps = kv
            # Since modules can have multiple search patterns, we sort by the slowest one:
            return max([sp.get(key, 0) for sp in sps])

        return dict(sorted(sps.items(), key=_sort_key))

    # Sort patterns for faster access. File searches with fewer lines or
    # smaller file sizes go first.
    sorted_spatterns = [{}, {}, {}, {}, {}, {}, {}]
    sorted_spatterns[0] = spatterns[0]  # Only filename matching
    sorted_spatterns[1] = _sort_by_key(spatterns[1], "num_lines")
    sorted_spatterns[2] = _sort_by_key(spatterns[2], "max_filesize")
    sorted_spatterns[3] = spatterns[3]
    sorted_spatterns[4] = _sort_by_key(spatterns[4], "num_lines")
    sorted_spatterns[5] = _sort_by_key(spatterns[5], "max_filesize")
    sorted_spatterns[6] = spatterns[6]
    spatterns = sorted_spatterns

    if len(ignored_patterns) > 0:
        logger.debug(f"Ignored {len(ignored_patterns)} search patterns as didn't match running modules.")

    if len(skipped_patterns) > 0:
        logger.info(f"Skipping {len(skipped_patterns)} file search patterns")
        logger.debug(f"Skipping search patterns: {', '.join(skipped_patterns)}")

    def add_file(fn, root):
        """
        Function applied to each file found when walking the analysis
        directories. Runs through all search patterns and returns True
        if a match is found.
        """
        f = SearchFile(fn, root)

        # Check that this is a file and not a pipe or anything weird
        if not os.path.isfile(os.path.join(root, fn)):
            file_search_stats["skipped_not_a_file"] += 1
            return False

        # Check that we don't want to ignore this file
        i_matches = [n for n in config.fn_ignore_files if fnmatch.fnmatch(fn, n)]
        if len(i_matches) > 0:
            file_search_stats["skipped_ignore_pattern"] += 1
            return False

        if f.filesize is not None and f.filesize > config.log_filesize_limit:
            file_search_stats["skipped_filesize_limit"] += 1
            return False

        # Use mimetypes to exclude binary files where possible
        if not re.match(r".+_mqc\.(png|jpg|jpeg)", f.filename) and config.ignore_images:
            (ftype, encoding) = mimetypes.guess_type(f.path)
            if encoding is not None:
                return False
            if ftype is not None and ftype.startswith("image"):
                return False

        # Test file for each search pattern
        file_matched = False
        with f:  # Ensure any open filehandles are closed.
            for patterns in spatterns:
                for key, sps in patterns.items():
                    start = time.time()
                    for sp in sps:
                        if search_file(sp, f, key):
                            # Check that we shouldn't exclude this file
                            if not exclude_file(sp, f):
                                # Looks good! Remember this file
                                files[key].append(f.to_dict())
                                file_search_stats[key] = file_search_stats.get(key, 0) + 1
                                file_matched = True
                            # Don't keep searching this file for other modules
                            if not sp.get("shared", False) and key not in config.filesearch_file_shared:
                                runtimes["sp"][key] = runtimes["sp"].get(key, 0) + (time.time() - start)
                                return True
                            # Don't look at other patterns for this module
                            break
                    runtimes["sp"][key] = runtimes["sp"].get(key, 0) + (time.time() - start)
        return file_matched

    # Go through the analysis directories and get file list
    total_sp_starttime = time.time()
    for path in analysis_files:
        handle_analysis_path(Path(path))

    # GitHub actions doesn't understand ansi control codes to move the cursor,
    # so it prints each update ona a new line. Better disable it for CI.
    disable_progress = config.no_ansi or config.quiet or os.getenv("CI")

    if is_running_in_notebook() or no_unicode():
        PRINT_FNAME = False
        # ANSI escape code for dim text
        if not config.no_ansi:
            DIM = "\033[2m"
            BLUE = "\033[34m"
            RESET = "\033[0m"
        else:
            DIM = ""
            BLUE = ""
            RESET = ""

        bar_format = f"{BLUE}{'searching':>17} {RESET}| " + "{bar:40} {percentage:3.0f}% {n_fmt}/{total_fmt}"
        if PRINT_FNAME:
            bar_format += " {desc}"

        # Set up the tqdm progress bar
        with tqdm(
            total=len(searchfiles),
            desc="Searching",
            unit="file",
            file=sys.stdout,
            disable=disable_progress,
            bar_format=bar_format,
        ) as pbar:
            for i, sf in enumerate(searchfiles):
                # Update the progress bar description with the file being searched
                if PRINT_FNAME and i % 100 == 0:
                    pbar.set_description_str(f"{DIM}{os.path.join(sf[1], sf[0])[-50:]}{RESET}")
                pbar.update(1)

                # Your file processing logic
                if not add_file(sf[0], sf[1]):
                    file_search_stats["skipped_no_match"] += 1

            # Clear the description after the loop is complete
            pbar.set_description("")
            pbar.refresh()
    else:
        progress_obj = rich.progress.Progress(
            "[blue][/]      ",
            rich.progress.SpinnerColumn(),
            "[blue]{task.description}[/] |",
            rich.progress.BarColumn(),
            "[progress.percentage]{task.percentage:>3.0f}%",
            "[green]{task.completed}/{task.total}",
            "[dim]{task.fields[s_fn]}[/]",
            console=log.rich_console,
            disable=disable_progress,
        )
        with progress_obj as progress:
            mqc_task = progress.add_task("searching", total=len(searchfiles), s_fn="")
            for sf in searchfiles:
                progress.update(mqc_task, advance=1, s_fn=os.path.join(sf[1], sf[0])[-50:])
                if not add_file(sf[0], sf[1]):
                    file_search_stats["skipped_no_match"] += 1
            progress.update(mqc_task, s_fn="")

    runtimes["total_sp"] = time.time() - total_sp_starttime
    if config.profile_runtime:
        logger.info(f"Profile-runtime: Searching files took {runtimes['total_sp']:.2f}s")

    # Debug log summary about what we skipped
    summaries = []
    for key in sorted(file_search_stats, key=file_search_stats.get, reverse=True):
        if "skipped_" in key and file_search_stats[key] > 0:
            summaries.append(f"{key}: {file_search_stats[key]}")
    logger.debug(f"Summary of files that were skipped by the search: |{'|, |'.join(summaries)}|")


def search_file(pattern, f: SearchFile, module_key):
    """
    Function to searach a single file for a single search pattern.
    """

    global file_search_stats
    fn_matched = False
    contents_matched = False

    # Search pattern specific filesize limit
    max_filesize = pattern.get("max_filesize")
    if max_filesize is not None and f.filesize:
        if f.filesize > max_filesize:
            file_search_stats["skipped_module_specific_max_filesize"] += 1
            return False

    # Search by file name (glob)
    filename_pattern = pattern.get("fn")
    if filename_pattern is not None:
        if fnmatch.fnmatch(f.filename, filename_pattern):
            fn_matched = True
        else:
            return False

    # Search by file name (regex)
    filename_regex_pattern = pattern.get("fn_re")
    if filename_regex_pattern is not None:
        if re.match(filename_regex_pattern, f.filename):
            fn_matched = True
        else:
            return False

    contents_pattern = pattern.get("contents")
    contents_regex_pattern = pattern.get("contents_re")
    if fn_matched and contents_pattern is None and contents_regex_pattern is None:
        return True

    # Search by file contents
    if contents_pattern is not None or contents_regex_pattern is not None:
        if pattern.get("contents_re") is not None:
            repattern = re.compile(pattern["contents_re"])
        else:
            repattern = None
        num_lines = pattern.get("num_lines", config.filesearch_lines_limit)
        expected_contents = pattern.get("contents")
        try:
            total_newlines = 0
            for line_count, line_block in f.line_block_iterator():
                if expected_contents and expected_contents in line_block:
                    contents_matched = True
                    break
                if repattern and repattern.match(line_block):
                    contents_matched = True
                    break
                total_newlines += line_count
                if total_newlines >= num_lines:
                    break
        except Exception:
            file_search_stats["skipped_file_contents_search_errors"] += 1
            return False
        if filename_pattern is None and filename_regex_pattern is None and contents_matched:
            return True
        return fn_matched and contents_matched


def exclude_file(sp, f: SearchFile):
    """
    Exclude discovered files if they match the special exclude_
    search pattern keys
    """
    # Make everything a list if it isn't already
    for k in sp:
        if k in ["exclude_fn", "exclude_fn_re" "exclude_contents", "exclude_contents_re"]:
            if not isinstance(sp[k], list):
                sp[k] = [sp[k]]

    # Search by file name (glob)
    if "exclude_fn" in sp:
        for pat in sp["exclude_fn"]:
            if fnmatch.fnmatch(f.filename, pat):
                return True

    # Search by file name (regex)
    if "exclude_fn_re" in sp:
        for pat in sp["exclude_fn_re"]:
            if re.match(pat, f.filename):
                return True

    # Search the contents of the file
    if "exclude_contents" in sp or "exclude_contents_re" in sp:
        # Compile regex patterns if we have any
        if "exclude_contents_re" in sp:
            sp["exclude_contents_re"] = [re.compile(pat) for pat in sp["exclude_contents_re"]]
        for num_lines, line_block in f.line_block_iterator():
            if "exclude_contents" in sp:
                for pat in sp["exclude_contents"]:
                    if pat in line_block:
                        return True
            if "exclude_contents_re" in sp:
                for pat in sp["exclude_contents_re"]:
                    if re.search(pat, line_block):
                        return True
    return False


def data_sources_tofile():
    fn = f"multiqc_sources.{config.data_format_extensions[config.data_format]}"
    with io.open(os.path.join(config.data_dir, fn), "w", encoding="utf-8") as f:
        if config.data_format == "json":
            json.dump(data_sources, f, indent=4, ensure_ascii=False)
        elif config.data_format == "yaml":
            # Unlike JSON, YAML represents defaultdicts as objects, so need to convert
            # them to normal dicts
            yaml.dump(replace_defaultdicts(data_sources), f, default_flow_style=False)
        else:
            lines = [["Module", "Section", "Sample Name", "Source"]]
            for mod in data_sources:
                for sec in data_sources[mod]:
                    for s_name, source in data_sources[mod][sec].items():
                        lines.append([mod, sec, s_name, source])
            body = "\n".join(["\t".join(line) for line in lines])
            print(body.encode("utf-8", "ignore").decode("utf-8"), file=f)


def dois_tofile(modules_output):
    """Find all DOIs listed in report sections and write to a file"""
    # Collect DOIs
    dois = {"MultiQC": ["10.1093/bioinformatics/btw354"]}
    for mod in modules_output:
        if mod.doi is not None and mod.doi != "" and mod.doi != []:
            dois[mod.anchor] = mod.doi
    # Write to a file
    fn = f"multiqc_citations.{config.data_format_extensions[config.data_format]}"
    with open(os.path.join(config.data_dir, fn), "w") as f:
        if config.data_format == "json":
            json.dump(dois, f, indent=4, ensure_ascii=False)
        elif config.data_format == "yaml":
            # Unlike JSON, YAML represents defaultdicts as objects, so need to convert
            # them to normal dicts
            yaml.dump(replace_defaultdicts(dois), f, default_flow_style=False)
        else:
            body = ""
            for mod, dois in dois.items():
                for doi in dois:
                    body += f"{doi}{' ' * (50 - len(doi))} # {mod}\n"
            print(body.encode("utf-8", "ignore").decode("utf-8"), file=f)


def save_htmlid(html_id, skiplint=False):
    """Take a HTML ID, sanitise for HTML, check for duplicates and save.
    Returns sanitised, unique ID"""
    global html_ids
    global lint_errors

    # Trailing whitespace
    html_id_clean = html_id.strip()

    # Trailing underscores
    html_id_clean = html_id_clean.strip("_")

    # Must begin with a letter
    if re.match(r"^[a-zA-Z]", html_id_clean) is None:
        html_id_clean = f"mqc_{html_id_clean}"

    # Replace illegal characters
    html_id_clean = re.sub("[^a-zA-Z0-9_-]+", "_", html_id_clean)

    # Validate if linting
    modname = ""
    codeline = ""
    if config.strict and not skiplint:
        callstack = inspect.stack()
        for n in callstack:
            if "multiqc/modules/" in n[1] and "base_module.py" not in n[1]:
                callpath = n[1].split("multiqc/modules/", 1)[-1]
                modname = f">{callpath}< "
                codeline = n[4][0].strip()
                break
        if html_id != html_id_clean:
            errmsg = f"LINT: {modname}HTML ID was not clean ('{html_id}' -> '{html_id_clean}') ## {codeline}"
            logger.error(errmsg)
            lint_errors.append(errmsg)

    # Check for duplicates
    i = 1
    html_id_base = html_id_clean
    while html_id_clean in html_ids:
        if html_id_clean == "general_stats_table":
            raise ValueError("HTML ID 'general_stats_table' is reserved and cannot be used")
        html_id_clean = f"{html_id_base}-{i}"
        i += 1
        if config.strict and not skiplint:
            errmsg = f"LINT: {modname}HTML ID was a duplicate ({html_id_clean}) ## {codeline}"
            logger.error(errmsg)
            lint_errors.append(errmsg)

    # Remember and return
    html_ids.append(html_id_clean)
    return html_id_clean


def compress_json(data):
    """
    Take a Python data object. Convert to JSON and compress using gzip.
    Represent in base64 format.
    """
<<<<<<< HEAD
    json_string = dump_json(data)
    json_bytes = json_string.encode("utf-8")
    json_gzip = gzip.compress(json_bytes)
    base64_bytes = base64.b64encode(json_gzip)
    return base64_bytes.decode("ascii")


def data_tmp_dir() -> str:
    """
    Temporary directory to collect data files from running modules before copying to the final
    destination in multiqc.core.write_results
    """
    path = os.path.join(tmp_dir, "multiqc_data")
    os.makedirs(path, exist_ok=True)
    return path


def plots_tmp_dir() -> str:
    """
    Temporary directory to collect plot exports from running modules before copying to the final
    destination in multiqc.core.write_results
    """
    path = os.path.join(tmp_dir, "multiqc_plots")
    os.makedirs(path, exist_ok=True)
    return path


def write_data_file(
    data: Union[Dict[str, Union[Dict, List]], List[Dict]],
    fn: str,
    sort_cols=False,
    data_format=None,
):
    """
    Write a data file to the report directory. Will do nothing
    if config.data_dir is not set (i.e. when config.make_data_dir == False or config.filename == "stdout")
    :param: data - either: a 2D dict, first key sample name (row header),
        second key field (column header); a list of dicts; or a list of lists
    :param: fn - Desired filename. Directory will be prepended automatically.
    :param: sort_cols - Sort columns alphabetically
    :param: data_format - Output format. Defaults to config.data_format (usually tsv)
    :return: None
    """

    if config.data_dir is None:
        return

    # Get data format from config
    if data_format is None:
        data_format = config.data_format

    body = None
    # Some metrics can't be coerced to tab-separated output, test and handle exceptions
    if data_format in ["tsv", "csv"]:
        sep = "\t" if data_format == "tsv" else ","
        # Attempt to reshape data to tsv
        # noinspection PyBroadException
        try:
            # Get all headers from the data, except if data is a dictionary (i.e. has >1 dimensions)
            headers = []
            rows = []

            for d in data.values() if isinstance(data, dict) else data:
                if not d or (isinstance(d, list) and isinstance(d[0], dict)):
                    continue
                if isinstance(d, dict):
                    for h in d.keys():
                        if h not in headers:
                            headers.append(h)
            if headers:
                if sort_cols:
                    headers = sorted(headers)
                headers_str = [str(item) for item in headers]
                if isinstance(data, dict):
                    # Add Sample header as a first element
                    headers_str.insert(0, "Sample")
                rows.append(sep.join(headers_str))

            # The rest of the rows
            for key, d in sorted(data.items()) if isinstance(data, dict) else enumerate(data):
                # Make a list starting with the sample name, then each field in order of the header cols
                if headers:
                    line = [str(d.get(h, "")) for h in headers]
                else:
                    line = [
                        str(item)
                        for item in (d.values() if isinstance(d, dict) else (d if isinstance(d, list) else [d]))
                    ]
                if isinstance(data, dict):
                    # Add Sample header as a first element
                    line.insert(0, str(key))
                rows.append(sep.join(line))
            body = "\n".join(rows)

        except Exception as e:
            if config.development:
                raise
            data_format = "yaml"
            logger.debug(f"{fn} could not be saved as tsv/csv, falling back to YAML. {e}")

    # Add relevant file extension to filename, save file.
    fn = f"{fn}.{config.data_format_extensions[data_format]}"
    fpath = os.path.join(data_tmp_dir(), fn)
    assert data_tmp_dir() and os.path.exists(data_tmp_dir())
    with open(fpath, "w", encoding="utf-8", errors="ignore") as f:
        if data_format == "json":
            dump_json(data, f, indent=4, ensure_ascii=False)
        elif data_format == "yaml":
            yaml.dump(replace_defaultdicts(data), f, default_flow_style=False)
        elif body:
            # Default - tab separated output
            print(body.encode("utf-8", "ignore").decode("utf-8"), file=f)
    logger.debug(f"Wrote data file {fn}")


def multiqc_dump_json():
    """
    Export the parsed data in memory to a JSON file.
    Used for MegaQC and other data export.
    WARNING: May be depreciated and removed in future versions.
    """
    exported_data = dict()
    export_vars = {
        "report": [
            "data_sources",
            "general_stats_data",
            "general_stats_headers",
            "multiqc_command",
            "plot_data",
            "saved_raw_data",
        ],
        "config": [
            "analysis_dir",
            "creation_date",
            "git_hash",
            "intro_text",
            "report_comment",
            "report_header_info",
            "script_path",
            "short_version",
            "subtitle",
            "title",
            "version",
            "output_dir",
        ],
    }
    for s in export_vars:
        for k in export_vars[s]:
            try:
                d = None
                if s == "config":
                    d = {f"{s}_{k}": getattr(config, k)}
                elif s == "report":
                    d = {f"{s}_{k}": getattr(sys.modules[__name__], k)}
                if d:
                    dump_json(d, ensure_ascii=False)  # Test that exporting to JSON works
                    exported_data.update(d)
            except (TypeError, KeyError, AttributeError) as e:
                logger.warning(f"Couldn't export data key '{s}.{k}': {e}")
        # Get the absolute paths of analysis directories
        exported_data["config_analysis_dir_abs"] = list()
        for d in exported_data.get("config_analysis_dir", []):
            try:
                exported_data["config_analysis_dir_abs"].append(os.path.abspath(d))
            except Exception:
                pass
    return exported_data
=======
    # Stream to an in-memory buffer rather than compressing the big string
    # at once. This saves memory.
    buffer = io.BytesIO()
    with gzip.open(buffer, "wt", encoding="utf-8", compresslevel=9) as gzip_buffer:
        dump_json(data, gzip_buffer)
    base64_bytes = base64.b64encode(buffer.getvalue())
    return base64_bytes.decode("ascii")
>>>>>>> ba3522b6
<|MERGE_RESOLUTION|>--- conflicted
+++ resolved
@@ -781,11 +781,12 @@
     Take a Python data object. Convert to JSON and compress using gzip.
     Represent in base64 format.
     """
-<<<<<<< HEAD
-    json_string = dump_json(data)
-    json_bytes = json_string.encode("utf-8")
-    json_gzip = gzip.compress(json_bytes)
-    base64_bytes = base64.b64encode(json_gzip)
+    # Stream to an in-memory buffer rather than compressing the big string
+    # at once. This saves memory.
+    buffer = io.BytesIO()
+    with gzip.open(buffer, "wt", encoding="utf-8", compresslevel=9) as gzip_buffer:
+        dump_json(data, gzip_buffer)
+    base64_bytes = base64.b64encode(buffer.getvalue())
     return base64_bytes.decode("ascii")
 
 
@@ -937,7 +938,10 @@
                 elif s == "report":
                     d = {f"{s}_{k}": getattr(sys.modules[__name__], k)}
                 if d:
-                    dump_json(d, ensure_ascii=False)  # Test that exporting to JSON works
+                    with open(os.devnull, "wt") as f:
+                        # Test that exporting to JSON works. Write to
+                        # /dev/null so no memory is required.
+                        dump_json(d, f, ensure_ascii=False)
                     exported_data.update(d)
             except (TypeError, KeyError, AttributeError) as e:
                 logger.warning(f"Couldn't export data key '{s}.{k}': {e}")
@@ -948,13 +952,4 @@
                 exported_data["config_analysis_dir_abs"].append(os.path.abspath(d))
             except Exception:
                 pass
-    return exported_data
-=======
-    # Stream to an in-memory buffer rather than compressing the big string
-    # at once. This saves memory.
-    buffer = io.BytesIO()
-    with gzip.open(buffer, "wt", encoding="utf-8", compresslevel=9) as gzip_buffer:
-        dump_json(data, gzip_buffer)
-    base64_bytes = base64.b64encode(buffer.getvalue())
-    return base64_bytes.decode("ascii")
->>>>>>> ba3522b6
+    return exported_data
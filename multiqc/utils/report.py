--- conflicted
+++ resolved
@@ -13,11 +13,7 @@
 import os
 import re
 import time
-<<<<<<< HEAD
-from collections import defaultdict
-=======
 from collections import defaultdict, OrderedDict
->>>>>>> 48af59b1
 
 import rich
 import rich.progress
@@ -30,12 +26,9 @@
 
 logger = config.logger
 
-# Treat defaultdict as normal dict for YAML output
+# Treat defaultdict and OrderedDict as normal dicts for YAML output
 yaml.add_representer(defaultdict, Representer.represent_dict)
-<<<<<<< HEAD
-=======
 yaml.add_representer(OrderedDict, Representer.represent_dict)
->>>>>>> 48af59b1
 
 
 # Set up global variables shared across modules

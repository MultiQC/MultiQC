<<<<<<< HEAD
#!/usr/bin/env python

""" MultiQC report module. Holds the output from each
module. Is available to subsequent modules. Contains
helper functions to generate markup for report. """


import fnmatch
import inspect
import io
import json
import mimetypes
import os
import re
import time
from collections import OrderedDict, defaultdict

import lzstring
import rich
import rich.progress
import yaml

from . import config

logger = config.logger

# Treat defaultdict and OrderedDict as normal dicts for YAML output
from yaml.representer import Representer, SafeRepresenter

yaml.add_representer(defaultdict, Representer.represent_dict)
yaml.add_representer(OrderedDict, Representer.represent_dict)
try:
    yaml.add_representer(unicode, SafeRepresenter.represent_unicode)
except NameError:
    pass  # Python 3


# Set up global variables shared across modules
# Inside a function so that the global vars are reset if MultiQC is run more than once within a single session / environment
def init():
    global general_stats_data
    general_stats_data = list()

    global general_stats_headers
    general_stats_headers = list()

    global general_stats_html
    general_stats_html = ""

    global data_sources
    data_sources = defaultdict(lambda: defaultdict(lambda: defaultdict()))

    global plot_data
    plot_data = dict()

    global html_ids
    html_ids = list()

    global lint_errors
    lint_errors = list()

    global num_hc_plots
    num_hc_plots = 0

    global num_mpl_plots
    num_mpl_plots = 0

    global saved_raw_data
    saved_raw_data = dict()

    global last_found_file
    last_found_file = None

    global runtimes
    runtimes = {
        "total": 0,
        "total_sp": 0,
        "total_mods": 0,
        "total_compression": 0,
        "sp": defaultdict(),
        "mods": defaultdict(),
    }

    global file_search_stats
    file_search_stats = {
        "skipped_symlinks": 0,
        "skipped_not_a_file": 0,
        "skipped_ignore_pattern": 0,
        "skipped_filesize_limit": 0,
        "skipped_module_specific_max_filesize": 0,
        "skipped_no_match": 0,
        "skipped_directory_fn_ignore_dirs": 0,
        "skipped_file_contents_search_errors": 0,
    }

    global searchfiles
    searchfiles = list()

    # Make a dict of discovered files for each seach key
    global files
    files = dict()


def get_filelist(run_module_names):
    """
    Go through all supplied search directories and assembly a master
    list of files to search. Then fire search functions for each file.
    """
    # Prep search patterns
    spatterns = [{}, {}, {}, {}, {}, {}, {}]
    runtimes["sp"] = defaultdict()
    ignored_patterns = []
    skipped_patterns = []
    for key, sps in config.sp.items():
        mod_name = key.split("/", 1)[0]
        if mod_name.lower() not in [m.lower() for m in run_module_names]:
            ignored_patterns.append(key)
            continue
        files[key] = list()
        if not isinstance(sps, list):
            sps = [sps]

        # Warn if we have any unrecognised search pattern keys
        expected_sp_keys = [
            "fn",
            "fn_re",
            "contents",
            "contents_re",
            "num_lines",
            "shared",
            "skip",
            "max_filesize",
            "exclude_fn",
            "exclude_fn_re",
            "exclude_contents",
            "exclude_contents_re",
        ]
        unrecognised_keys = [y for x in sps for y in x.keys() if y not in expected_sp_keys]
        if len(unrecognised_keys) > 0:
            logger.warning("Unrecognised search pattern keys for '{}': {}".format(key, ", ".join(unrecognised_keys)))

        # Check if we are skipping this search key
        if any([x.get("skip") for x in sps]):
            skipped_patterns.append(key)

        # Split search patterns according to speed of execution.
        if any([x for x in sps if "contents_re" in x]):
            if any([x for x in sps if "num_lines" in x]):
                spatterns[4][key] = sps
            elif any([x for x in sps if "max_filesize" in x]):
                spatterns[5][key] = sps
            else:
                spatterns[6][key] = sps
        elif any([x for x in sps if "contents" in x]):
            if any([x for x in sps if "num_lines" in x]):
                spatterns[1][key] = sps
            elif any([x for x in sps if "max_filesize" in x]):
                spatterns[2][key] = sps
            else:
                spatterns[3][key] = sps
        else:
            spatterns[0][key] = sps

    if len(ignored_patterns) > 0:
        logger.debug("Ignored {} search patterns as didn't match running modules.".format(len(ignored_patterns)))

    if len(skipped_patterns) > 0:
        logger.info("Skipping {} file search patterns".format(len(skipped_patterns)))
        logger.debug("Skipping search patterns: {}".format(", ".join(skipped_patterns)))

    def add_file(fn, root):
        """
        Function applied to each file found when walking the analysis
        directories. Runs through all search patterns and returns True
        if a match is found.
        """
        f = {"fn": fn, "root": root}

        # Check that this is a file and not a pipe or anything weird
        if not os.path.isfile(os.path.join(root, fn)):
            file_search_stats["skipped_not_a_file"] += 1
            return False

        # Check that we don't want to ignore this file
        i_matches = [n for n in config.fn_ignore_files if fnmatch.fnmatch(fn, n)]
        if len(i_matches) > 0:
            file_search_stats["skipped_ignore_pattern"] += 1
            return False

        # Limit search to small files, to avoid 30GB FastQ files etc.
        try:
            f["filesize"] = os.path.getsize(os.path.join(root, fn))
        except (IOError, OSError, ValueError, UnicodeDecodeError):
            logger.debug("Couldn't read file when checking filesize: {}".format(fn))
        else:
            if f["filesize"] > config.log_filesize_limit:
                file_search_stats["skipped_filesize_limit"] += 1
                return False

        # Test file for each search pattern
        file_matched = False
        for patterns in spatterns:
            for key, sps in patterns.items():
                start = time.time()
                for sp in sps:
                    if search_file(sp, f, key):
                        # Check that we shouldn't exclude this file
                        if not exclude_file(sp, f):
                            # Looks good! Remember this file
                            files[key].append(f)
                            file_search_stats[key] = file_search_stats.get(key, 0) + 1
                            file_matched = True
                        # Don't keep searching this file for other modules
                        if not sp.get("shared", False):
                            runtimes["sp"][key] = runtimes["sp"].get(key, 0) + (time.time() - start)
                            return True
                        # Don't look at other patterns for this module
                        else:
                            break
                runtimes["sp"][key] = runtimes["sp"].get(key, 0) + (time.time() - start)

        return file_matched

    # Go through the analysis directories and get file list
    multiqc_installation_dir_files = [
        "LICENSE",
        "CHANGELOG.md",
        "Dockerfile",
        "MANIFEST.in",
        ".gitmodules",
        "README.md",
        "CSP.txt",
        "setup.py",
        ".gitignore",
    ]
    total_sp_starttime = time.time()
    for path in config.analysis_dir:
        if os.path.islink(path) and config.ignore_symlinks:
            file_search_stats["skipped_symlinks"] += 1
            continue
        elif os.path.isfile(path):
            searchfiles.append([os.path.basename(path), os.path.dirname(path)])
        elif os.path.isdir(path):
            for root, dirnames, filenames in os.walk(path, followlinks=(not config.ignore_symlinks), topdown=True):
                bname = os.path.basename(root)

                # Skip any sub-directories matching ignore params
                orig_dirnames = dirnames[:]
                for n in config.fn_ignore_dirs:
                    dirnames[:] = [d for d in dirnames if not fnmatch.fnmatch(d, n.rstrip(os.sep))]
                    if len(orig_dirnames) != len(dirnames):
                        removed_dirs = [
                            os.path.join(root, d) for d in set(orig_dirnames).symmetric_difference(set(dirnames))
                        ]
                        file_search_stats["skipped_directory_fn_ignore_dirs"] += len(removed_dirs)
                        orig_dirnames = dirnames[:]
                for n in config.fn_ignore_paths:
                    dirnames[:] = [d for d in dirnames if not fnmatch.fnmatch(os.path.join(root, d), n.rstrip(os.sep))]
                    if len(orig_dirnames) != len(dirnames):
                        removed_dirs = [
                            os.path.join(root, d) for d in set(orig_dirnames).symmetric_difference(set(dirnames))
                        ]
                        file_search_stats["skipped_directory_fn_ignore_dirs"] += len(removed_dirs)

                # Skip *this* directory if matches ignore params
                d_matches = [n for n in config.fn_ignore_dirs if fnmatch.fnmatch(bname, n.rstrip(os.sep))]
                if len(d_matches) > 0:
                    file_search_stats["skipped_directory_fn_ignore_dirs"] += 1
                    continue
                p_matches = [n for n in config.fn_ignore_paths if fnmatch.fnmatch(root, n.rstrip(os.sep))]
                if len(p_matches) > 0:
                    file_search_stats["skipped_directory_fn_ignore_dirs"] += 1
                    continue

                # Sanity check - make sure that we're not just running in the installation directory
                if len(filenames) > 0 and all([fn in filenames for fn in multiqc_installation_dir_files]):
                    logger.error("Error: MultiQC is running in source code directory! {}".format(root))
                    logger.warning(
                        "Please see the docs for how to use MultiQC: https://multiqc.info/docs/#running-multiqc"
                    )
                    dirnames[:] = []
                    filenames[:] = []
                    continue

                # Search filenames in this directory
                for fn in filenames:
                    searchfiles.append([fn, root])

    # Search through collected files
    console = rich.console.Console(
        stderr=True,
        highlight=False,
        force_interactive=False if config.no_ansi else None,
        color_system=None if config.no_ansi else "auto",
    )
    progress_obj = rich.progress.Progress(
        "[blue]|[/]      ",
        rich.progress.SpinnerColumn(),
        "[blue]{task.description}[/] |",
        rich.progress.BarColumn(),
        "[progress.percentage]{task.percentage:>3.0f}%",
        "[green]{task.completed}/{task.total}",
        "[dim]{task.fields[s_fn]}",
        console=console,
        disable=config.no_ansi or config.quiet,
    )
    with progress_obj as progress:
        mqc_task = progress.add_task("searching", total=len(searchfiles), s_fn="")
        for sf in searchfiles:
            progress.update(mqc_task, advance=1, s_fn=os.path.join(sf[1], sf[0])[-50:])
            if not add_file(sf[0], sf[1]):
                file_search_stats["skipped_no_match"] += 1
        progress.update(mqc_task, s_fn="")

    runtimes["total_sp"] = time.time() - total_sp_starttime

    # Debug log summary about what we skipped
    summaries = []
    for key in sorted(file_search_stats, key=file_search_stats.get, reverse=True):
        if "skipped_" in key and file_search_stats[key] > 0:
            summaries.append(f"{key}: {file_search_stats[key]}")
    logger.debug(f"Summary of files that were skipped by the search: [{'] // ['.join(summaries)}]")


def search_file(pattern, f, module_key):
    """
    Function to searach a single file for a single search pattern.
    """

    global file_search_stats
    fn_matched = False
    contents_matched = False
    # Use mimetypes to exclude binary files where possible
    if not re.match(r".+_mqc\.(png|jpg|jpeg)", f["fn"]) and config.ignore_images:
        (ftype, encoding) = mimetypes.guess_type(os.path.join(f["root"], f["fn"]))
        if encoding is not None:
            return False
        if ftype is not None and ftype.startswith("image"):
            return False

    # Search pattern specific filesize limit
    if pattern.get("max_filesize") is not None and "filesize" in f:
        if f["filesize"] > pattern.get("max_filesize"):
            file_search_stats["skipped_module_specific_max_filesize"] += 1
            return False

    # Search by file name (glob)
    if pattern.get("fn") is not None:
        if fnmatch.fnmatch(f["fn"], pattern["fn"]):
            fn_matched = True
            if pattern.get("contents") is None and pattern.get("contents_re") is None:
                return True

    # Search by file name (regex)
    if pattern.get("fn_re") is not None:
        if re.match(pattern["fn_re"], f["fn"]):
            fn_matched = True
            if pattern.get("contents") is None and pattern.get("contents_re") is None:
                return True

    # Search by file contents
    if pattern.get("contents") is not None or pattern.get("contents_re") is not None:
        if pattern.get("contents_re") is not None:
            repattern = re.compile(pattern["contents_re"])
        try:
            file_path = os.path.join(f["root"], f["fn"])
            with io.open(file_path, "r", encoding="utf-8") as fh:
                l = 1
                for line in fh:
                    # Search by file contents (string)
                    if pattern.get("contents") is not None:
                        if pattern["contents"] in line:
                            contents_matched = True
                            if pattern.get("fn") is None and pattern.get("fn_re") is None:
                                return True
                            break
                    # Search by file contents (regex)
                    elif pattern.get("contents_re") is not None:
                        if re.search(repattern, line):
                            contents_matched = True
                            if pattern.get("fn") is None and pattern.get("fn_re") is None:
                                return True
                            break
                    # Break if we've searched enough lines for this pattern
                    if pattern.get("num_lines") and l >= pattern.get("num_lines"):
                        break
                    l += 1
        # Can't open file - usually because it's a binary file and we're reading as utf-8
        except (IOError, OSError, ValueError, UnicodeDecodeError) as e:
            if config.report_readerrors:
                logger.debug(f"Couldn't read file when looking for output: {file_path}, {e}")
            file_search_stats["skipped_file_contents_search_errors"] += 1
            return False

    return fn_matched and contents_matched


def exclude_file(sp, f):
    """
    Exclude discovered files if they match the special exclude_
    search pattern keys
    """
    # Make everything a list if it isn't already
    for k in sp:
        if k in ["exclude_fn", "exclude_fn_re" "exclude_contents", "exclude_contents_re"]:
            if not isinstance(sp[k], list):
                sp[k] = [sp[k]]

    # Search by file name (glob)
    if "exclude_fn" in sp:
        for pat in sp["exclude_fn"]:
            if fnmatch.fnmatch(f["fn"], pat):
                return True

    # Search by file name (regex)
    if "exclude_fn_re" in sp:
        for pat in sp["exclude_fn_re"]:
            if re.match(pat, f["fn"]):
                return True

    # Search the contents of the file
    if "exclude_contents" in sp or "exclude_contents_re" in sp:
        # Compile regex patterns if we have any
        if "exclude_contents_re" in sp:
            sp["exclude_contents_re"] = [re.compile(pat) for pat in sp["exclude_contents_re"]]
        with io.open(os.path.join(f["root"], f["fn"]), "r", encoding="utf-8") as fh:
            for line in fh:
                if "exclude_contents" in sp:
                    for pat in sp["exclude_contents"]:
                        if pat in line:
                            return True
                if "exclude_contents_re" in sp:
                    for pat in sp["exclude_contents_re"]:
                        if re.search(pat, line):
                            return True
    return False


def data_sources_tofile():
    fn = "multiqc_sources.{}".format(config.data_format_extensions[config.data_format])
    with io.open(os.path.join(config.data_dir, fn), "w", encoding="utf-8") as f:
        if config.data_format == "json":
            jsonstr = json.dumps(data_sources, indent=4, ensure_ascii=False)
            print(jsonstr.encode("utf-8", "ignore").decode("utf-8"), file=f)
        elif config.data_format == "yaml":
            yaml.dump(data_sources, f, default_flow_style=False)
        else:
            lines = [["Module", "Section", "Sample Name", "Source"]]
            for mod in data_sources:
                for sec in data_sources[mod]:
                    for s_name, source in data_sources[mod][sec].items():
                        lines.append([mod, sec, s_name, source])
            body = "\n".join(["\t".join(l) for l in lines])
            print(body.encode("utf-8", "ignore").decode("utf-8"), file=f)


def dois_tofile():
    """Find all DOIs listed in report sections and write to a file"""
    # Collect DOIs
    dois = {"MultiQC": ["10.1093/bioinformatics/btw354"]}
    for mod in modules_output:
        if mod.doi is not None and mod.doi != "" and mod.doi != []:
            dois[mod.anchor] = mod.doi
    # Write to a file
    fn = "multiqc_citations.{}".format(config.data_format_extensions[config.data_format])
    with io.open(os.path.join(config.data_dir, fn), "w", encoding="utf-8") as f:
        if config.data_format == "json":
            jsonstr = json.dumps(dois, indent=4, ensure_ascii=False)
            print(jsonstr.encode("utf-8", "ignore").decode("utf-8"), file=f)
        elif config.data_format == "yaml":
            yaml.dump(dois, f, default_flow_style=False)
        else:
            body = ""
            for mod, dois in dois.items():
                for doi in dois:
                    body += "{}{} # {}\n".format(doi, " " * (50 - len(doi)), mod)
            print(body.encode("utf-8", "ignore").decode("utf-8"), file=f)


def save_htmlid(html_id, skiplint=False):
    """Take a HTML ID, sanitise for HTML, check for duplicates and save.
    Returns sanitised, unique ID"""
    global html_ids
    global lint_errors

    # Trailing whitespace
    html_id_clean = html_id.strip()

    # Trailing underscores
    html_id_clean = html_id_clean.strip("_")

    # Must begin with a letter
    if re.match(r"^[a-zA-Z]", html_id_clean) is None:
        html_id_clean = "mqc_{}".format(html_id_clean)

    # Replace illegal characters
    html_id_clean = re.sub("[^a-zA-Z0-9_-]+", "_", html_id_clean)

    # Validate if linting
    if config.lint and not skiplint:
        modname = ""
        codeline = ""
        callstack = inspect.stack()
        for n in callstack:
            if "multiqc/modules/" in n[1] and "base_module.py" not in n[1]:
                callpath = n[1].split("multiqc/modules/", 1)[-1]
                modname = ">{}< ".format(callpath)
                codeline = n[4][0].strip()
                break
    if config.lint and not skiplint and html_id != html_id_clean:
        errmsg = "LINT: {}HTML ID was not clean ('{}' -> '{}') ## {}".format(modname, html_id, html_id_clean, codeline)
        logger.error(errmsg)
        lint_errors.append(errmsg)

    # Check for duplicates
    i = 1
    html_id_base = html_id_clean
    while html_id_clean in html_ids:
        html_id_clean = "{}-{}".format(html_id_base, i)
        i += 1
        if config.lint and not skiplint:
            errmsg = "LINT: {}HTML ID was a duplicate ({}) ## {}".format(modname, html_id_clean, codeline)
            logger.error(errmsg)
            lint_errors.append(errmsg)

    # Remember and return
    html_ids.append(html_id_clean)
    return html_id_clean


def compress_json(data):
    """Take a Python data object. Convert to JSON and compress using lzstring"""
    json_string = json.dumps(data).encode("utf-8", "ignore").decode("utf-8")
    json_string = sanitise_json(json_string)
    x = lzstring.LZString()
    return x.compressToBase64(json_string)


def sanitise_json(json_string):
    """
    The Python json module uses a bunch of values which are valid JavaScript
    but invalid JSON. These crash the browser when parsing the JSON.
    Nothing in the MultiQC front-end uses these values, so instead we just
    do a find-and-replace for them and switch them with `null`, which works fine.

    Side effect: Any string values that include the word "Infinity"
    (case-sensitive) will have it switched for "null". Hopefully that doesn't happen
    a lot, otherwise we'll have to do this in a more complicated manner.
    """
    json_string = re.sub(r"\bNaN\b", "null", json_string)
    json_string = re.sub(r"\b-?Infinity\b", "null", json_string)
    return json_string
=======
import warnings

# noinspection PyUnresolvedReferences
from multiqc.report import *  # noqa: F403

# Issue a deprecation warning
warnings.warn(
    "Importing 'report' from 'multiqc.utils' is deprecated and will be removed in a future release. "
    "Please use 'from multiqc import report' instead.",
    DeprecationWarning,
    stacklevel=2,
)
>>>>>>> 608d4051
<|MERGE_RESOLUTION|>--- conflicted
+++ resolved
@@ -1,557 +1,3 @@
-<<<<<<< HEAD
-#!/usr/bin/env python
-
-""" MultiQC report module. Holds the output from each
-module. Is available to subsequent modules. Contains
-helper functions to generate markup for report. """
-
-
-import fnmatch
-import inspect
-import io
-import json
-import mimetypes
-import os
-import re
-import time
-from collections import OrderedDict, defaultdict
-
-import lzstring
-import rich
-import rich.progress
-import yaml
-
-from . import config
-
-logger = config.logger
-
-# Treat defaultdict and OrderedDict as normal dicts for YAML output
-from yaml.representer import Representer, SafeRepresenter
-
-yaml.add_representer(defaultdict, Representer.represent_dict)
-yaml.add_representer(OrderedDict, Representer.represent_dict)
-try:
-    yaml.add_representer(unicode, SafeRepresenter.represent_unicode)
-except NameError:
-    pass  # Python 3
-
-
-# Set up global variables shared across modules
-# Inside a function so that the global vars are reset if MultiQC is run more than once within a single session / environment
-def init():
-    global general_stats_data
-    general_stats_data = list()
-
-    global general_stats_headers
-    general_stats_headers = list()
-
-    global general_stats_html
-    general_stats_html = ""
-
-    global data_sources
-    data_sources = defaultdict(lambda: defaultdict(lambda: defaultdict()))
-
-    global plot_data
-    plot_data = dict()
-
-    global html_ids
-    html_ids = list()
-
-    global lint_errors
-    lint_errors = list()
-
-    global num_hc_plots
-    num_hc_plots = 0
-
-    global num_mpl_plots
-    num_mpl_plots = 0
-
-    global saved_raw_data
-    saved_raw_data = dict()
-
-    global last_found_file
-    last_found_file = None
-
-    global runtimes
-    runtimes = {
-        "total": 0,
-        "total_sp": 0,
-        "total_mods": 0,
-        "total_compression": 0,
-        "sp": defaultdict(),
-        "mods": defaultdict(),
-    }
-
-    global file_search_stats
-    file_search_stats = {
-        "skipped_symlinks": 0,
-        "skipped_not_a_file": 0,
-        "skipped_ignore_pattern": 0,
-        "skipped_filesize_limit": 0,
-        "skipped_module_specific_max_filesize": 0,
-        "skipped_no_match": 0,
-        "skipped_directory_fn_ignore_dirs": 0,
-        "skipped_file_contents_search_errors": 0,
-    }
-
-    global searchfiles
-    searchfiles = list()
-
-    # Make a dict of discovered files for each seach key
-    global files
-    files = dict()
-
-
-def get_filelist(run_module_names):
-    """
-    Go through all supplied search directories and assembly a master
-    list of files to search. Then fire search functions for each file.
-    """
-    # Prep search patterns
-    spatterns = [{}, {}, {}, {}, {}, {}, {}]
-    runtimes["sp"] = defaultdict()
-    ignored_patterns = []
-    skipped_patterns = []
-    for key, sps in config.sp.items():
-        mod_name = key.split("/", 1)[0]
-        if mod_name.lower() not in [m.lower() for m in run_module_names]:
-            ignored_patterns.append(key)
-            continue
-        files[key] = list()
-        if not isinstance(sps, list):
-            sps = [sps]
-
-        # Warn if we have any unrecognised search pattern keys
-        expected_sp_keys = [
-            "fn",
-            "fn_re",
-            "contents",
-            "contents_re",
-            "num_lines",
-            "shared",
-            "skip",
-            "max_filesize",
-            "exclude_fn",
-            "exclude_fn_re",
-            "exclude_contents",
-            "exclude_contents_re",
-        ]
-        unrecognised_keys = [y for x in sps for y in x.keys() if y not in expected_sp_keys]
-        if len(unrecognised_keys) > 0:
-            logger.warning("Unrecognised search pattern keys for '{}': {}".format(key, ", ".join(unrecognised_keys)))
-
-        # Check if we are skipping this search key
-        if any([x.get("skip") for x in sps]):
-            skipped_patterns.append(key)
-
-        # Split search patterns according to speed of execution.
-        if any([x for x in sps if "contents_re" in x]):
-            if any([x for x in sps if "num_lines" in x]):
-                spatterns[4][key] = sps
-            elif any([x for x in sps if "max_filesize" in x]):
-                spatterns[5][key] = sps
-            else:
-                spatterns[6][key] = sps
-        elif any([x for x in sps if "contents" in x]):
-            if any([x for x in sps if "num_lines" in x]):
-                spatterns[1][key] = sps
-            elif any([x for x in sps if "max_filesize" in x]):
-                spatterns[2][key] = sps
-            else:
-                spatterns[3][key] = sps
-        else:
-            spatterns[0][key] = sps
-
-    if len(ignored_patterns) > 0:
-        logger.debug("Ignored {} search patterns as didn't match running modules.".format(len(ignored_patterns)))
-
-    if len(skipped_patterns) > 0:
-        logger.info("Skipping {} file search patterns".format(len(skipped_patterns)))
-        logger.debug("Skipping search patterns: {}".format(", ".join(skipped_patterns)))
-
-    def add_file(fn, root):
-        """
-        Function applied to each file found when walking the analysis
-        directories. Runs through all search patterns and returns True
-        if a match is found.
-        """
-        f = {"fn": fn, "root": root}
-
-        # Check that this is a file and not a pipe or anything weird
-        if not os.path.isfile(os.path.join(root, fn)):
-            file_search_stats["skipped_not_a_file"] += 1
-            return False
-
-        # Check that we don't want to ignore this file
-        i_matches = [n for n in config.fn_ignore_files if fnmatch.fnmatch(fn, n)]
-        if len(i_matches) > 0:
-            file_search_stats["skipped_ignore_pattern"] += 1
-            return False
-
-        # Limit search to small files, to avoid 30GB FastQ files etc.
-        try:
-            f["filesize"] = os.path.getsize(os.path.join(root, fn))
-        except (IOError, OSError, ValueError, UnicodeDecodeError):
-            logger.debug("Couldn't read file when checking filesize: {}".format(fn))
-        else:
-            if f["filesize"] > config.log_filesize_limit:
-                file_search_stats["skipped_filesize_limit"] += 1
-                return False
-
-        # Test file for each search pattern
-        file_matched = False
-        for patterns in spatterns:
-            for key, sps in patterns.items():
-                start = time.time()
-                for sp in sps:
-                    if search_file(sp, f, key):
-                        # Check that we shouldn't exclude this file
-                        if not exclude_file(sp, f):
-                            # Looks good! Remember this file
-                            files[key].append(f)
-                            file_search_stats[key] = file_search_stats.get(key, 0) + 1
-                            file_matched = True
-                        # Don't keep searching this file for other modules
-                        if not sp.get("shared", False):
-                            runtimes["sp"][key] = runtimes["sp"].get(key, 0) + (time.time() - start)
-                            return True
-                        # Don't look at other patterns for this module
-                        else:
-                            break
-                runtimes["sp"][key] = runtimes["sp"].get(key, 0) + (time.time() - start)
-
-        return file_matched
-
-    # Go through the analysis directories and get file list
-    multiqc_installation_dir_files = [
-        "LICENSE",
-        "CHANGELOG.md",
-        "Dockerfile",
-        "MANIFEST.in",
-        ".gitmodules",
-        "README.md",
-        "CSP.txt",
-        "setup.py",
-        ".gitignore",
-    ]
-    total_sp_starttime = time.time()
-    for path in config.analysis_dir:
-        if os.path.islink(path) and config.ignore_symlinks:
-            file_search_stats["skipped_symlinks"] += 1
-            continue
-        elif os.path.isfile(path):
-            searchfiles.append([os.path.basename(path), os.path.dirname(path)])
-        elif os.path.isdir(path):
-            for root, dirnames, filenames in os.walk(path, followlinks=(not config.ignore_symlinks), topdown=True):
-                bname = os.path.basename(root)
-
-                # Skip any sub-directories matching ignore params
-                orig_dirnames = dirnames[:]
-                for n in config.fn_ignore_dirs:
-                    dirnames[:] = [d for d in dirnames if not fnmatch.fnmatch(d, n.rstrip(os.sep))]
-                    if len(orig_dirnames) != len(dirnames):
-                        removed_dirs = [
-                            os.path.join(root, d) for d in set(orig_dirnames).symmetric_difference(set(dirnames))
-                        ]
-                        file_search_stats["skipped_directory_fn_ignore_dirs"] += len(removed_dirs)
-                        orig_dirnames = dirnames[:]
-                for n in config.fn_ignore_paths:
-                    dirnames[:] = [d for d in dirnames if not fnmatch.fnmatch(os.path.join(root, d), n.rstrip(os.sep))]
-                    if len(orig_dirnames) != len(dirnames):
-                        removed_dirs = [
-                            os.path.join(root, d) for d in set(orig_dirnames).symmetric_difference(set(dirnames))
-                        ]
-                        file_search_stats["skipped_directory_fn_ignore_dirs"] += len(removed_dirs)
-
-                # Skip *this* directory if matches ignore params
-                d_matches = [n for n in config.fn_ignore_dirs if fnmatch.fnmatch(bname, n.rstrip(os.sep))]
-                if len(d_matches) > 0:
-                    file_search_stats["skipped_directory_fn_ignore_dirs"] += 1
-                    continue
-                p_matches = [n for n in config.fn_ignore_paths if fnmatch.fnmatch(root, n.rstrip(os.sep))]
-                if len(p_matches) > 0:
-                    file_search_stats["skipped_directory_fn_ignore_dirs"] += 1
-                    continue
-
-                # Sanity check - make sure that we're not just running in the installation directory
-                if len(filenames) > 0 and all([fn in filenames for fn in multiqc_installation_dir_files]):
-                    logger.error("Error: MultiQC is running in source code directory! {}".format(root))
-                    logger.warning(
-                        "Please see the docs for how to use MultiQC: https://multiqc.info/docs/#running-multiqc"
-                    )
-                    dirnames[:] = []
-                    filenames[:] = []
-                    continue
-
-                # Search filenames in this directory
-                for fn in filenames:
-                    searchfiles.append([fn, root])
-
-    # Search through collected files
-    console = rich.console.Console(
-        stderr=True,
-        highlight=False,
-        force_interactive=False if config.no_ansi else None,
-        color_system=None if config.no_ansi else "auto",
-    )
-    progress_obj = rich.progress.Progress(
-        "[blue]|[/]      ",
-        rich.progress.SpinnerColumn(),
-        "[blue]{task.description}[/] |",
-        rich.progress.BarColumn(),
-        "[progress.percentage]{task.percentage:>3.0f}%",
-        "[green]{task.completed}/{task.total}",
-        "[dim]{task.fields[s_fn]}",
-        console=console,
-        disable=config.no_ansi or config.quiet,
-    )
-    with progress_obj as progress:
-        mqc_task = progress.add_task("searching", total=len(searchfiles), s_fn="")
-        for sf in searchfiles:
-            progress.update(mqc_task, advance=1, s_fn=os.path.join(sf[1], sf[0])[-50:])
-            if not add_file(sf[0], sf[1]):
-                file_search_stats["skipped_no_match"] += 1
-        progress.update(mqc_task, s_fn="")
-
-    runtimes["total_sp"] = time.time() - total_sp_starttime
-
-    # Debug log summary about what we skipped
-    summaries = []
-    for key in sorted(file_search_stats, key=file_search_stats.get, reverse=True):
-        if "skipped_" in key and file_search_stats[key] > 0:
-            summaries.append(f"{key}: {file_search_stats[key]}")
-    logger.debug(f"Summary of files that were skipped by the search: [{'] // ['.join(summaries)}]")
-
-
-def search_file(pattern, f, module_key):
-    """
-    Function to searach a single file for a single search pattern.
-    """
-
-    global file_search_stats
-    fn_matched = False
-    contents_matched = False
-    # Use mimetypes to exclude binary files where possible
-    if not re.match(r".+_mqc\.(png|jpg|jpeg)", f["fn"]) and config.ignore_images:
-        (ftype, encoding) = mimetypes.guess_type(os.path.join(f["root"], f["fn"]))
-        if encoding is not None:
-            return False
-        if ftype is not None and ftype.startswith("image"):
-            return False
-
-    # Search pattern specific filesize limit
-    if pattern.get("max_filesize") is not None and "filesize" in f:
-        if f["filesize"] > pattern.get("max_filesize"):
-            file_search_stats["skipped_module_specific_max_filesize"] += 1
-            return False
-
-    # Search by file name (glob)
-    if pattern.get("fn") is not None:
-        if fnmatch.fnmatch(f["fn"], pattern["fn"]):
-            fn_matched = True
-            if pattern.get("contents") is None and pattern.get("contents_re") is None:
-                return True
-
-    # Search by file name (regex)
-    if pattern.get("fn_re") is not None:
-        if re.match(pattern["fn_re"], f["fn"]):
-            fn_matched = True
-            if pattern.get("contents") is None and pattern.get("contents_re") is None:
-                return True
-
-    # Search by file contents
-    if pattern.get("contents") is not None or pattern.get("contents_re") is not None:
-        if pattern.get("contents_re") is not None:
-            repattern = re.compile(pattern["contents_re"])
-        try:
-            file_path = os.path.join(f["root"], f["fn"])
-            with io.open(file_path, "r", encoding="utf-8") as fh:
-                l = 1
-                for line in fh:
-                    # Search by file contents (string)
-                    if pattern.get("contents") is not None:
-                        if pattern["contents"] in line:
-                            contents_matched = True
-                            if pattern.get("fn") is None and pattern.get("fn_re") is None:
-                                return True
-                            break
-                    # Search by file contents (regex)
-                    elif pattern.get("contents_re") is not None:
-                        if re.search(repattern, line):
-                            contents_matched = True
-                            if pattern.get("fn") is None and pattern.get("fn_re") is None:
-                                return True
-                            break
-                    # Break if we've searched enough lines for this pattern
-                    if pattern.get("num_lines") and l >= pattern.get("num_lines"):
-                        break
-                    l += 1
-        # Can't open file - usually because it's a binary file and we're reading as utf-8
-        except (IOError, OSError, ValueError, UnicodeDecodeError) as e:
-            if config.report_readerrors:
-                logger.debug(f"Couldn't read file when looking for output: {file_path}, {e}")
-            file_search_stats["skipped_file_contents_search_errors"] += 1
-            return False
-
-    return fn_matched and contents_matched
-
-
-def exclude_file(sp, f):
-    """
-    Exclude discovered files if they match the special exclude_
-    search pattern keys
-    """
-    # Make everything a list if it isn't already
-    for k in sp:
-        if k in ["exclude_fn", "exclude_fn_re" "exclude_contents", "exclude_contents_re"]:
-            if not isinstance(sp[k], list):
-                sp[k] = [sp[k]]
-
-    # Search by file name (glob)
-    if "exclude_fn" in sp:
-        for pat in sp["exclude_fn"]:
-            if fnmatch.fnmatch(f["fn"], pat):
-                return True
-
-    # Search by file name (regex)
-    if "exclude_fn_re" in sp:
-        for pat in sp["exclude_fn_re"]:
-            if re.match(pat, f["fn"]):
-                return True
-
-    # Search the contents of the file
-    if "exclude_contents" in sp or "exclude_contents_re" in sp:
-        # Compile regex patterns if we have any
-        if "exclude_contents_re" in sp:
-            sp["exclude_contents_re"] = [re.compile(pat) for pat in sp["exclude_contents_re"]]
-        with io.open(os.path.join(f["root"], f["fn"]), "r", encoding="utf-8") as fh:
-            for line in fh:
-                if "exclude_contents" in sp:
-                    for pat in sp["exclude_contents"]:
-                        if pat in line:
-                            return True
-                if "exclude_contents_re" in sp:
-                    for pat in sp["exclude_contents_re"]:
-                        if re.search(pat, line):
-                            return True
-    return False
-
-
-def data_sources_tofile():
-    fn = "multiqc_sources.{}".format(config.data_format_extensions[config.data_format])
-    with io.open(os.path.join(config.data_dir, fn), "w", encoding="utf-8") as f:
-        if config.data_format == "json":
-            jsonstr = json.dumps(data_sources, indent=4, ensure_ascii=False)
-            print(jsonstr.encode("utf-8", "ignore").decode("utf-8"), file=f)
-        elif config.data_format == "yaml":
-            yaml.dump(data_sources, f, default_flow_style=False)
-        else:
-            lines = [["Module", "Section", "Sample Name", "Source"]]
-            for mod in data_sources:
-                for sec in data_sources[mod]:
-                    for s_name, source in data_sources[mod][sec].items():
-                        lines.append([mod, sec, s_name, source])
-            body = "\n".join(["\t".join(l) for l in lines])
-            print(body.encode("utf-8", "ignore").decode("utf-8"), file=f)
-
-
-def dois_tofile():
-    """Find all DOIs listed in report sections and write to a file"""
-    # Collect DOIs
-    dois = {"MultiQC": ["10.1093/bioinformatics/btw354"]}
-    for mod in modules_output:
-        if mod.doi is not None and mod.doi != "" and mod.doi != []:
-            dois[mod.anchor] = mod.doi
-    # Write to a file
-    fn = "multiqc_citations.{}".format(config.data_format_extensions[config.data_format])
-    with io.open(os.path.join(config.data_dir, fn), "w", encoding="utf-8") as f:
-        if config.data_format == "json":
-            jsonstr = json.dumps(dois, indent=4, ensure_ascii=False)
-            print(jsonstr.encode("utf-8", "ignore").decode("utf-8"), file=f)
-        elif config.data_format == "yaml":
-            yaml.dump(dois, f, default_flow_style=False)
-        else:
-            body = ""
-            for mod, dois in dois.items():
-                for doi in dois:
-                    body += "{}{} # {}\n".format(doi, " " * (50 - len(doi)), mod)
-            print(body.encode("utf-8", "ignore").decode("utf-8"), file=f)
-
-
-def save_htmlid(html_id, skiplint=False):
-    """Take a HTML ID, sanitise for HTML, check for duplicates and save.
-    Returns sanitised, unique ID"""
-    global html_ids
-    global lint_errors
-
-    # Trailing whitespace
-    html_id_clean = html_id.strip()
-
-    # Trailing underscores
-    html_id_clean = html_id_clean.strip("_")
-
-    # Must begin with a letter
-    if re.match(r"^[a-zA-Z]", html_id_clean) is None:
-        html_id_clean = "mqc_{}".format(html_id_clean)
-
-    # Replace illegal characters
-    html_id_clean = re.sub("[^a-zA-Z0-9_-]+", "_", html_id_clean)
-
-    # Validate if linting
-    if config.lint and not skiplint:
-        modname = ""
-        codeline = ""
-        callstack = inspect.stack()
-        for n in callstack:
-            if "multiqc/modules/" in n[1] and "base_module.py" not in n[1]:
-                callpath = n[1].split("multiqc/modules/", 1)[-1]
-                modname = ">{}< ".format(callpath)
-                codeline = n[4][0].strip()
-                break
-    if config.lint and not skiplint and html_id != html_id_clean:
-        errmsg = "LINT: {}HTML ID was not clean ('{}' -> '{}') ## {}".format(modname, html_id, html_id_clean, codeline)
-        logger.error(errmsg)
-        lint_errors.append(errmsg)
-
-    # Check for duplicates
-    i = 1
-    html_id_base = html_id_clean
-    while html_id_clean in html_ids:
-        html_id_clean = "{}-{}".format(html_id_base, i)
-        i += 1
-        if config.lint and not skiplint:
-            errmsg = "LINT: {}HTML ID was a duplicate ({}) ## {}".format(modname, html_id_clean, codeline)
-            logger.error(errmsg)
-            lint_errors.append(errmsg)
-
-    # Remember and return
-    html_ids.append(html_id_clean)
-    return html_id_clean
-
-
-def compress_json(data):
-    """Take a Python data object. Convert to JSON and compress using lzstring"""
-    json_string = json.dumps(data).encode("utf-8", "ignore").decode("utf-8")
-    json_string = sanitise_json(json_string)
-    x = lzstring.LZString()
-    return x.compressToBase64(json_string)
-
-
-def sanitise_json(json_string):
-    """
-    The Python json module uses a bunch of values which are valid JavaScript
-    but invalid JSON. These crash the browser when parsing the JSON.
-    Nothing in the MultiQC front-end uses these values, so instead we just
-    do a find-and-replace for them and switch them with `null`, which works fine.
-
-    Side effect: Any string values that include the word "Infinity"
-    (case-sensitive) will have it switched for "null". Hopefully that doesn't happen
-    a lot, otherwise we'll have to do this in a more complicated manner.
-    """
-    json_string = re.sub(r"\bNaN\b", "null", json_string)
-    json_string = re.sub(r"\b-?Infinity\b", "null", json_string)
-    return json_string
-=======
 import warnings
 
 # noinspection PyUnresolvedReferences
@@ -563,5 +9,4 @@
     "Please use 'from multiqc import report' instead.",
     DeprecationWarning,
     stacklevel=2,
-)
->>>>>>> 608d4051
+)
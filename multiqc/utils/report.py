"""MultiQC report module. Holds the output from each
module. Is available to subsequent modules. Contains
helper functions to generate markup for report."""

import fnmatch
import functools
import inspect
import io
import json
import mimetypes
import os
import re
import time
from collections import defaultdict
from pathlib import Path
from typing import Dict, Union, List, Optional

import rich
import rich.progress
import yaml

from multiqc.utils import lzstring

from . import config
from .util_functions import replace_defaultdicts, dump_json

logger = config.logger


# Uninitialised global variables for static typing
multiqc_command: str
modules_output: List  # List of BaseMultiqcModule objects
general_stats_data: List[Dict]
general_stats_headers: List[Dict]
general_stats_html: str
data_sources: Dict[str, Dict[str, Dict]]
plot_data: Dict
html_ids: List[str]
lint_errors: List[str]
num_hc_plots: int
num_mpl_plots: int
saved_raw_data: Dict
last_found_file: Optional[str]
runtimes: Dict[str, Union[float, Dict]]
file_search_stats: Dict[str, int]
searchfiles: List
files: Dict
software_versions: Dict[str, Dict[str, List]]


def init():
    # Set up global variables shared across modules. Inside a function so that the global
    # vars are reset if MultiQC is run more than once within a single session / environment.
    global multiqc_command
    global modules_output
    global general_stats_data
    global general_stats_headers
    global general_stats_html
    global data_sources
    global plot_data
    global html_ids
    global lint_errors
    global num_hc_plots
    global num_mpl_plots
    global saved_raw_data
    global last_found_file
    global runtimes
    global file_search_stats
    global searchfiles
    global files
    global software_versions

    multiqc_command = ""
    modules_output = list()
    general_stats_data = list()
    general_stats_headers = list()
    general_stats_html = ""
    data_sources = defaultdict(lambda: defaultdict(lambda: defaultdict()))
    plot_data = dict()
    html_ids = list()
    lint_errors = list()
    num_hc_plots = 0
    num_mpl_plots = 0
    saved_raw_data = dict()
    last_found_file = None
    runtimes = {
        "total": 0.0,
        "total_sp": 0.0,
        "total_mods": 0.0,
        "total_compression": 0.0,
        "sp": defaultdict(),
        "mods": defaultdict(),
    }
    file_search_stats = {
        "skipped_symlinks": 0,
        "skipped_not_a_file": 0,
        "skipped_ignore_pattern": 0,
        "skipped_filesize_limit": 0,
        "skipped_module_specific_max_filesize": 0,
        "skipped_no_match": 0,
        "skipped_directory_fn_ignore_dirs": 0,
        "skipped_file_contents_search_errors": 0,
    }
    searchfiles = list()
    # Discovered files for each search key
    files = dict()
    # Map of Software tools to a set of unique version strings
    software_versions = defaultdict(lambda: defaultdict(list))


class SearchFile:
    """
    Wrap file handler and provide a lazy line iterator on it with caching.

    The class is a context manager with context being an open file handler.

    The `self.line_iterator` method is a distinct context manager over the file lines,
    and thanks for caching can be called multiple times for the same open file handler.
    """

    filename: str
    root: str
    path: str
    _filesize: Optional[int]

    def __init__(self, filename: str, root: str):
        self.filename = filename
        self.root = root
        self.path = os.path.join(root, filename)
        self._filesize = None
        self.content_lines = []
        self._filehandle = None

    @property
    def filesize(self) -> Optional[int]:
        if self._filesize is None:
            try:
                self._filesize = os.path.getsize(self.path)
            except (IOError, OSError, ValueError, UnicodeDecodeError):
                logger.debug(f"Couldn't read file when checking filesize: {self.filename}")
                self._filesize = None
        return self._filesize

    def line_iterator(self):
        """
        Iterate over `self.content_lines`, try to read more lines from file handler when needed.

        Essentially it's a lazy `f.readlines()` with caching.

        Can be called multiple times for the same open file handler.
        """
        for line in self.content_lines:
            yield line
        if self._filehandle is None:
            try:
                self._filehandle = io.open(self.path, "rt", encoding="utf-8")
            except Exception as e:
                if config.report_readerrors:
                    logger.debug(f"Couldn't read file when looking for output: {self.path}, {e}")
        try:
            for line in self._filehandle:
                self.content_lines.append(line)
                yield line

        except UnicodeDecodeError as e:
            if config.report_readerrors:
                logger.debug(
                    f"Couldn't read file as a utf-8 text when looking for output: {self.path}, {e}. "
                    f"Usually because it's a binary file. But sometimes there are single non-unicode "
                    f"characters, so attempting reading while skipping such characters."
                )
        except Exception as e:
            if config.report_readerrors:
                logger.debug(f"Couldn't read file when looking for output: {self.path}, {e}")
            raise
        else:
            # When no lines are parsed, self.content_lines should be empty
            if not self.content_lines and config.report_readerrors:
                logger.debug(f"No utf-8 lines were read from the file, skipping {self.path}")
            return  # No errors.
        self._filehandle.close()
        self._filehandle = io.open(self.path, "rt", encoding="utf-8", errors="ignore")
        try:
            if self.content_lines:
                # Skip all the lines that were already read
                self._filehandle.readlines(len(self.content_lines))
            for line in self._filehandle:
                self.content_lines.append(line)
                yield line
        except Exception as e:
            if config.report_readerrors:
                logger.debug(f"Still couldn't read the file, skipping: {self.path}, {e}")

        if not self.content_lines and config.report_readerrors:
            logger.debug(f"No utf-8 lines were read from the file, skipping {self.path}")

    def close(self):
        if self._filehandle:
            self._filehandle.close()
        self._filehandle = None

    def closed(self):
        return bool(self._filehandle)

    def __enter__(self):
        return self

    def __exit__(self, exc_type, exc_val, exc_tb):
        self.close()

    def to_dict(self):
        return {"fn": self.filename, "root": self.root}


def is_searching_in_source_dir(path: Path) -> bool:
    """
    Checks whether MultiQC is searching for files in the source code folder
    """
    multiqc_installation_dir_files = [
        "LICENSE",
        "CHANGELOG.md",
        "Dockerfile",
        "MANIFEST.in",
        ".gitmodules",
        "README.md",
        "setup.py",
        ".gitignore",
    ]

    filenames = [f.name for f in path.iterdir() if f.is_file()]

    if len(filenames) > 0 and all([fn in filenames for fn in multiqc_installation_dir_files]):
        logger.error(f"Error: MultiQC is running in source code directory! {path}")
        logger.warning("Please see the docs for how to use MultiQC: https://multiqc.info/docs/#running-multiqc")
        return True
    else:
        return False


def handle_analysis_path(item: Path):
    """
    Branching logic to handle analysis paths (directories and files)
    Walks directory trees recursively calling pathlib's `path.iterdir()`.
    Guaranteed to work correctly with symlinks even on non-POSIX compliant filesystems.
    """
    if item.is_symlink() and config.ignore_symlinks:
        file_search_stats["skipped_symlinks"] += 1
        return
    elif item.is_file():
        searchfiles.append([item.name, os.fspath(item.parent)])
    elif item.is_dir():
        # Skip directory if it matches ignore patterns
        d_matches = any(d for d in config.fn_ignore_dirs if item.match(d.rstrip(os.sep)))
        p_matches = any(p for p in config.fn_ignore_paths if item.match(p.rstrip(os.sep)))
        if d_matches or p_matches:
            file_search_stats["skipped_directory_fn_ignore_dirs"] += 1
            return

        # Check not running in install directory
        if is_searching_in_source_dir(item):
            return

        for item in item.iterdir():
            handle_analysis_path(item)


def get_filelist(run_module_names):
    """
    Go through all supplied search directories and assembly a master
    list of files to search. Then fire search functions for each file.
    """
    # Prep search patterns
    spatterns = [{}, {}, {}, {}, {}, {}, {}]
    runtimes["sp"] = defaultdict()
    ignored_patterns = []
    skipped_patterns = []
    for key, sps in config.sp.items():
        mod_name = key.split("/", 1)[0]
        if mod_name.lower() not in [m.lower() for m in run_module_names]:
            ignored_patterns.append(key)
            continue
        files[key] = list()
        if not isinstance(sps, list):
            sps = [sps]

        # Warn if we have any unrecognised search pattern keys
        expected_sp_keys = [
            "fn",
            "fn_re",
            "contents",
            "contents_re",
            "num_lines",
            "shared",
            "skip",
            "max_filesize",
            "exclude_fn",
            "exclude_fn_re",
            "exclude_contents",
            "exclude_contents_re",
        ]
        unrecognised_keys = [y for x in sps for y in x.keys() if y not in expected_sp_keys]
        if len(unrecognised_keys) > 0:
            logger.warning(f"Unrecognised search pattern keys for '{key}': {', '.join(unrecognised_keys)}")

        # Check if we are skipping this search key
        if any([x.get("skip") for x in sps]):
            skipped_patterns.append(key)

        # Split search patterns according to speed of execution.
        if any([x for x in sps if "contents_re" in x]):
            if any([x for x in sps if "num_lines" in x]):
                spatterns[4][key] = sps
            elif any([x for x in sps if "max_filesize" in x]):
                spatterns[5][key] = sps
            else:
                spatterns[6][key] = sps
        elif any([x for x in sps if "contents" in x]):
            if any([x for x in sps if "num_lines" in x]):
                spatterns[1][key] = sps
            elif any([x for x in sps if "max_filesize" in x]):
                spatterns[2][key] = sps
            else:
                spatterns[3][key] = sps
        else:
            spatterns[0][key] = sps

<<<<<<< HEAD
    def _sort_by_key(sps: Dict[str, List[Dict[str, str]]], key: str) -> Dict:
        """Sort search patterns dict by key like num_lines or max_filesize."""

        def _sort_key(kv) -> int:
            _, sps = kv
            # Since modules can have multiple search patterns, we sort by the slowest one:
            return max([sp.get(key, 0) for sp in sps])

        return dict(sorted(sps.items(), key=_sort_key))

    # Sort patterns for faster access. File searches with fewer lines or
    # smaller file sizes go first.
    sorted_spatterns = [{}, {}, {}, {}, {}, {}, {}]
    sorted_spatterns[0] = spatterns[0]  # Only filename matching
    sorted_spatterns[1] = _sort_by_key(spatterns[1], "num_lines")
    sorted_spatterns[2] = _sort_by_key(spatterns[2], "max_filesize")
    sorted_spatterns[3] = spatterns[3]
    sorted_spatterns[4] = _sort_by_key(spatterns[4], "num_lines")
    sorted_spatterns[5] = _sort_by_key(spatterns[5], "max_filesize")
    sorted_spatterns[6] = spatterns[6]
    spatterns = sorted_spatterns
=======
        # sort patterns for faster access. File searches with less lines or
        # smaller filesizes go first.
        def max_on_pattern_key(x, pattern_key=""):
            key, sps = x
            num_lines = 0
            for sp in sps:
                num_lines = max(num_lines, sp.get(pattern_key, 0))
            return num_lines

        new_spatterns = [{}, {}, {}, {}, {}, {}, {}]
        new_spatterns[0] = spatterns[0]  # Only filename matching
        new_spatterns[1] = dict(
            sorted(
                ((key, sps) for key, sps in spatterns[1].items()),
                key=functools.partial(max_on_pattern_key, pattern_key="num_lines"),
            )
        )
        new_spatterns[2] = dict(
            sorted(
                ((key, sps) for key, sps in spatterns[2].items()),
                key=functools.partial(max_on_pattern_key, pattern_key="max_filesize"),
            )
        )
        new_spatterns[3] = spatterns[3]
        new_spatterns[4] = dict(
            sorted(
                ((key, sps) for key, sps in spatterns[4].items()),
                key=functools.partial(max_on_pattern_key, pattern_key="num_lines"),
            )
        )
        new_spatterns[5] = dict(
            sorted(
                ((key, sps) for key, sps in spatterns[5].items()),
                key=functools.partial(max_on_pattern_key, pattern_key="max_filesize"),
            )
        )
        new_spatterns[6] = spatterns[6]
        spatterns = new_spatterns
>>>>>>> 4b6ce2b5

    if len(ignored_patterns) > 0:
        logger.debug(f"Ignored {len(ignored_patterns)} search patterns as didn't match running modules.")

    if len(skipped_patterns) > 0:
        logger.info(f"Skipping {len(skipped_patterns)} file search patterns")
        logger.debug(f"Skipping search patterns: {', '.join(skipped_patterns)}")

    def add_file(fn, root):
        """
        Function applied to each file found when walking the analysis
        directories. Runs through all search patterns and returns True
        if a match is found.
        """
        f = SearchFile(fn, root)

        # Check that this is a file and not a pipe or anything weird
        if not os.path.isfile(os.path.join(root, fn)):
            file_search_stats["skipped_not_a_file"] += 1
            return False

        # Check that we don't want to ignore this file
        i_matches = [n for n in config.fn_ignore_files if fnmatch.fnmatch(fn, n)]
        if len(i_matches) > 0:
            file_search_stats["skipped_ignore_pattern"] += 1
            return False

        if f.filesize is not None and f.filesize > config.log_filesize_limit:
            file_search_stats["skipped_filesize_limit"] += 1
            return False

        # Use mimetypes to exclude binary files where possible
        if not re.match(r".+_mqc\.(png|jpg|jpeg)", f.filename) and config.ignore_images:
            (ftype, encoding) = mimetypes.guess_type(f.path)
            if encoding is not None:
                return False
            if ftype is not None and ftype.startswith("image"):
                return False

        # Test file for each search pattern
        file_matched = False
        with f:  # Ensure any open filehandles are closed.
            for patterns in spatterns:
                for key, sps in patterns.items():
                    start = time.time()
                    for sp in sps:
                        if search_file(sp, f, key):
                            # Check that we shouldn't exclude this file
                            if not exclude_file(sp, f):
                                # Looks good! Remember this file
                                files[key].append(f.to_dict())
                                file_search_stats[key] = file_search_stats.get(key, 0) + 1
                                file_matched = True
                            # Don't keep searching this file for other modules
                            if not sp.get("shared", False) and key not in config.filesearch_file_shared:
                                runtimes["sp"][key] = runtimes["sp"].get(key, 0) + (time.time() - start)
                                return True
                            # Don't look at other patterns for this module
                            break
                    runtimes["sp"][key] = runtimes["sp"].get(key, 0) + (time.time() - start)
        return file_matched

    # Go through the analysis directories and get file list
    total_sp_starttime = time.time()
    for path in config.analysis_dir:
        handle_analysis_path(Path(path))

    # Search through collected files
    console = rich.console.Console(
        stderr=True,
        highlight=False,
        force_interactive=False if config.no_ansi else None,
        color_system=None if config.no_ansi else "auto",
    )
    progress_obj = rich.progress.Progress(
        "[blue]|[/]      ",
        rich.progress.SpinnerColumn(),
        "[blue]{task.description}[/] |",
        rich.progress.BarColumn(),
        "[progress.percentage]{task.percentage:>3.0f}%",
        "[green]{task.completed}/{task.total}",
        "[dim]{task.fields[s_fn]}",
        console=console,
        disable=config.no_ansi or config.quiet,
    )
    with progress_obj as progress:
        mqc_task = progress.add_task("searching", total=len(searchfiles), s_fn="")
        for sf in searchfiles:
            progress.update(mqc_task, advance=1, s_fn=os.path.join(sf[1], sf[0])[-50:])
            if not add_file(sf[0], sf[1]):
                file_search_stats["skipped_no_match"] += 1
        progress.update(mqc_task, s_fn="")

    runtimes["total_sp"] = time.time() - total_sp_starttime
    if config.profile_runtime:
        logger.info(f"Profile-runtime: Searching files took {runtimes['total_sp']:.2f}s")

    # Debug log summary about what we skipped
    summaries = []
    for key in sorted(file_search_stats, key=file_search_stats.get, reverse=True):
        if "skipped_" in key and file_search_stats[key] > 0:
            summaries.append(f"{key}: {file_search_stats[key]}")
    logger.debug(f"Summary of files that were skipped by the search: [{'] // ['.join(summaries)}]")


def search_file(pattern, f: SearchFile, module_key):
    """
    Function to searach a single file for a single search pattern.
    """

    global file_search_stats
    fn_matched = False
    contents_matched = False

    # Search pattern specific filesize limit
    max_filesize = pattern.get("max_filesize")
    if max_filesize is not None and f.filesize:
        if f.filesize > max_filesize:
            file_search_stats["skipped_module_specific_max_filesize"] += 1
            return False

    # Search by file name (glob)
    filename_pattern = pattern.get("fn")
    if filename_pattern is not None:
        if fnmatch.fnmatch(f.filename, filename_pattern):
            fn_matched = True
        else:
            return False

    # Search by file name (regex)
    filename_regex_pattern = pattern.get("fn_re")
    if filename_regex_pattern is not None:
        if re.match(filename_regex_pattern, f.filename):
            fn_matched = True
        else:
            return False

    contents_pattern = pattern.get("contents")
    contents_regex_pattern = pattern.get("contents_re")
    if fn_matched and contents_pattern is None and contents_regex_pattern is None:
        return True

    # Search by file contents
    if contents_pattern is not None or contents_regex_pattern is not None:
        if pattern.get("contents_re") is not None:
            repattern = re.compile(pattern["contents_re"])
        else:
            repattern = None
        num_lines = pattern.get("num_lines", config.filesearch_lines_limit)
        expected_contents = pattern.get("contents")
        try:
            # Zipping with range(num_lines) halts at the desired number.
            for i, line in zip(range(num_lines), f.line_iterator()):
                if expected_contents and expected_contents in line:
                    contents_matched = True
                    break
                if repattern and repattern.match(line):
                    contents_matched = True
                    break
        except Exception:
            file_search_stats["skipped_file_contents_search_errors"] += 1
            return False
        if filename_pattern is None and filename_regex_pattern is None and contents_matched:
            return True
        return fn_matched and contents_matched


def exclude_file(sp, f: SearchFile):
    """
    Exclude discovered files if they match the special exclude_
    search pattern keys
    """
    # Make everything a list if it isn't already
    for k in sp:
        if k in ["exclude_fn", "exclude_fn_re" "exclude_contents", "exclude_contents_re"]:
            if not isinstance(sp[k], list):
                sp[k] = [sp[k]]

    # Search by file name (glob)
    if "exclude_fn" in sp:
        for pat in sp["exclude_fn"]:
            if fnmatch.fnmatch(f.filename, pat):
                return True

    # Search by file name (regex)
    if "exclude_fn_re" in sp:
        for pat in sp["exclude_fn_re"]:
            if re.match(pat, f.filename):
                return True

    # Search the contents of the file
    if "exclude_contents" in sp or "exclude_contents_re" in sp:
        # Compile regex patterns if we have any
        if "exclude_contents_re" in sp:
            sp["exclude_contents_re"] = [re.compile(pat) for pat in sp["exclude_contents_re"]]
        for line in f.line_iterator():
            if "exclude_contents" in sp:
                for pat in sp["exclude_contents"]:
                    if pat in line:
                        return True
            if "exclude_contents_re" in sp:
                for pat in sp["exclude_contents_re"]:
                    if re.search(pat, line):
                        return True
    return False


def data_sources_tofile():
    fn = f"multiqc_sources.{config.data_format_extensions[config.data_format]}"
    with io.open(os.path.join(config.data_dir, fn), "w", encoding="utf-8") as f:
        if config.data_format == "json":
            json.dump(data_sources, f, indent=4, ensure_ascii=False)
        elif config.data_format == "yaml":
            # Unlike JSON, YAML represents defaultdicts as objects, so need to convert
            # them to normal dicts
            yaml.dump(replace_defaultdicts(data_sources), f, default_flow_style=False)
        else:
            lines = [["Module", "Section", "Sample Name", "Source"]]
            for mod in data_sources:
                for sec in data_sources[mod]:
                    for s_name, source in data_sources[mod][sec].items():
                        lines.append([mod, sec, s_name, source])
            body = "\n".join(["\t".join(line) for line in lines])
            print(body.encode("utf-8", "ignore").decode("utf-8"), file=f)


def dois_tofile(modules_output):
    """Find all DOIs listed in report sections and write to a file"""
    # Collect DOIs
    dois = {"MultiQC": ["10.1093/bioinformatics/btw354"]}
    for mod in modules_output:
        if mod.doi is not None and mod.doi != "" and mod.doi != []:
            dois[mod.anchor] = mod.doi
    # Write to a file
    fn = f"multiqc_citations.{config.data_format_extensions[config.data_format]}"
    with open(os.path.join(config.data_dir, fn), "w") as f:
        if config.data_format == "json":
            json.dump(dois, f, indent=4, ensure_ascii=False)
        elif config.data_format == "yaml":
            # Unlike JSON, YAML represents defaultdicts as objects, so need to convert
            # them to normal dicts
            yaml.dump(replace_defaultdicts(dois), f, default_flow_style=False)
        else:
            body = ""
            for mod, dois in dois.items():
                for doi in dois:
                    body += f"{doi}{' ' * (50 - len(doi))} # {mod}\n"
            print(body.encode("utf-8", "ignore").decode("utf-8"), file=f)


def save_htmlid(html_id, skiplint=False):
    """Take a HTML ID, sanitise for HTML, check for duplicates and save.
    Returns sanitised, unique ID"""
    global html_ids
    global lint_errors

    # Trailing whitespace
    html_id_clean = html_id.strip()

    # Trailing underscores
    html_id_clean = html_id_clean.strip("_")

    # Must begin with a letter
    if re.match(r"^[a-zA-Z]", html_id_clean) is None:
        html_id_clean = f"mqc_{html_id_clean}"

    # Replace illegal characters
    html_id_clean = re.sub("[^a-zA-Z0-9_-]+", "_", html_id_clean)

    # Validate if linting
    modname = ""
    codeline = ""
    if config.strict and not skiplint:
        callstack = inspect.stack()
        for n in callstack:
            if "multiqc/modules/" in n[1] and "base_module.py" not in n[1]:
                callpath = n[1].split("multiqc/modules/", 1)[-1]
                modname = f">{callpath}< "
                codeline = n[4][0].strip()
                break
        if html_id != html_id_clean:
            errmsg = f"LINT: {modname}HTML ID was not clean ('{html_id}' -> '{html_id_clean}') ## {codeline}"
            logger.error(errmsg)
            lint_errors.append(errmsg)

    # Check for duplicates
    i = 1
    html_id_base = html_id_clean
    while html_id_clean in html_ids:
        html_id_clean = f"{html_id_base}-{i}"
        i += 1
        if config.strict and not skiplint:
            errmsg = f"LINT: {modname}HTML ID was a duplicate ({html_id_clean}) ## {codeline}"
            logger.error(errmsg)
            lint_errors.append(errmsg)

    # Remember and return
    html_ids.append(html_id_clean)
    return html_id_clean


def compress_json(data):
    """
    Take a Python data object. Convert to JSON and compress using lzstring
    """
    # Using the dump_json helper that removes NaNs and Infinity thst can crash
    # the browser when parsing the JSON.
    json_string = dump_json(data)
    x = lzstring.LZString()
    return x.compressToBase64(json_string)<|MERGE_RESOLUTION|>--- conflicted
+++ resolved
@@ -3,7 +3,6 @@
 helper functions to generate markup for report."""
 
 import fnmatch
-import functools
 import inspect
 import io
 import json
@@ -324,7 +323,6 @@
         else:
             spatterns[0][key] = sps
 
-<<<<<<< HEAD
     def _sort_by_key(sps: Dict[str, List[Dict[str, str]]], key: str) -> Dict:
         """Sort search patterns dict by key like num_lines or max_filesize."""
 
@@ -346,46 +344,6 @@
     sorted_spatterns[5] = _sort_by_key(spatterns[5], "max_filesize")
     sorted_spatterns[6] = spatterns[6]
     spatterns = sorted_spatterns
-=======
-        # sort patterns for faster access. File searches with less lines or
-        # smaller filesizes go first.
-        def max_on_pattern_key(x, pattern_key=""):
-            key, sps = x
-            num_lines = 0
-            for sp in sps:
-                num_lines = max(num_lines, sp.get(pattern_key, 0))
-            return num_lines
-
-        new_spatterns = [{}, {}, {}, {}, {}, {}, {}]
-        new_spatterns[0] = spatterns[0]  # Only filename matching
-        new_spatterns[1] = dict(
-            sorted(
-                ((key, sps) for key, sps in spatterns[1].items()),
-                key=functools.partial(max_on_pattern_key, pattern_key="num_lines"),
-            )
-        )
-        new_spatterns[2] = dict(
-            sorted(
-                ((key, sps) for key, sps in spatterns[2].items()),
-                key=functools.partial(max_on_pattern_key, pattern_key="max_filesize"),
-            )
-        )
-        new_spatterns[3] = spatterns[3]
-        new_spatterns[4] = dict(
-            sorted(
-                ((key, sps) for key, sps in spatterns[4].items()),
-                key=functools.partial(max_on_pattern_key, pattern_key="num_lines"),
-            )
-        )
-        new_spatterns[5] = dict(
-            sorted(
-                ((key, sps) for key, sps in spatterns[5].items()),
-                key=functools.partial(max_on_pattern_key, pattern_key="max_filesize"),
-            )
-        )
-        new_spatterns[6] = spatterns[6]
-        spatterns = new_spatterns
->>>>>>> 4b6ce2b5
 
     if len(ignored_patterns) > 0:
         logger.debug(f"Ignored {len(ignored_patterns)} search patterns as didn't match running modules.")

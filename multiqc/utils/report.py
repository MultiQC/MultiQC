--- conflicted
+++ resolved
@@ -34,13 +34,6 @@
 general_stats_headers = list()
 general_stats_html = ''
 data_sources = defaultdict(lambda:defaultdict(lambda:defaultdict()))
-<<<<<<< HEAD
-saved_raw_data = dict()
-
-
-# Make a list of files to search
-files = list()
-=======
 plot_data = dict()
 html_ids = list()
 num_hc_plots = 0
@@ -50,7 +43,6 @@
 # Make a dict of discovered files for each seach key
 searchfiles = list()
 files = dict()
->>>>>>> 18c7d7a2
 def get_filelist():
     """
     Go through all supplied search directories and assembly a master
@@ -244,7 +236,6 @@
             body = '\n'.join(["\t".join(l) for l in lines])
             print( body.encode('utf-8', 'ignore').decode('utf-8'), file=f)
 
-<<<<<<< HEAD
 def count_hc_plots():
     """This looks to see if any HighCharts plots are included in the output.
        Previously, a global counter was incremented whenever such a plot was generated,
@@ -267,8 +258,6 @@
         for s in vars(m).get('sections', []):
             found += str(s.get('content')).count('<div class="mqc_mplplot"')
 
-    return found
-=======
 def save_htmlid(html_id):
     """ Take a HTML ID, sanitise for HTML, check for duplicates and save.
     Returns sanitised, unique ID """
@@ -303,4 +292,5 @@
     json_string = json_string.replace('NaN', 'null');
     x = lzstring.LZString()
     return x.compressToBase64(json_string)
->>>>>>> 18c7d7a2
+
+    return found
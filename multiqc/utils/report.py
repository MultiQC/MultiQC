"""MultiQC report module. Holds the output from each
module. Is available to subsequent modules. Contains
helper functions to generate markup for report."""

import base64
import fnmatch
import gzip
import inspect
import io
import json
import logging
import mimetypes
import os
import re
import sys
import tempfile
import time
from collections import defaultdict
from pathlib import Path
<<<<<<< HEAD
from typing import Dict, Union, List, Optional, Any
=======
from typing import Dict, Union, List, Optional, TextIO, Iterator, Tuple
>>>>>>> 931de5d9

import math
import rich
import rich.progress
import yaml
from tqdm import tqdm

<<<<<<< HEAD
from multiqc.utils import lzstring
from multiqc.utils import log

from . import config
from .util_functions import replace_defaultdicts, is_running_in_notebook, no_unicode

logger = logging.getLogger(__name__)
=======

from . import config
from .util_functions import replace_defaultdicts, dump_json
>>>>>>> 931de5d9

initialized = False

tmp_dir: Optional[str] = None

# Uninitialised global variables for static typing
multiqc_command: str
modules_output: List  # List of BaseMultiqcModule objects
general_stats_html: str
lint_errors: List[str]
num_flat_plots: int
saved_raw_data: Dict[str, Dict[str, Any]]  # Indexed by unique key, then sample name
last_found_file: Optional[str]
runtimes: Dict[str, Union[float, Dict]]
file_search_stats: Dict[str, int]
searchfiles: List
files: Dict

# Fields below is kept between interactive runs
data_sources: Dict[str, Dict[str, Dict]]
html_ids: List[str]
plot_data: Dict = dict()
general_stats_data: List[Dict]
general_stats_headers: List[Dict]
# Map of Software tools to a set of unique version strings
software_versions: Dict[str, Dict[str, List]]


def __initialise():
    # Set up global variables shared across modules. Inside a function so that the global
    # vars are reset if MultiQC is run more than once within a single session / environment.
    global initialized
    global tmp_dir
    global multiqc_command
    global modules_output
    global general_stats_html
    global lint_errors
    global num_flat_plots
    global saved_raw_data
    global last_found_file
    global runtimes
    global data_sources
    global html_ids
    global plot_data
    global general_stats_data
    global general_stats_headers
    global software_versions

    # Create new temporary directory for module data exports
    initialized = True
    tmp_dir = tempfile.mkdtemp()
    logger.debug(f"Using temporary directory: {tmp_dir}")
    multiqc_command = ""
    modules_output = []
    general_stats_html = ""
    lint_errors = []
    num_flat_plots = 0
    saved_raw_data = dict()
    last_found_file = None
    runtimes = {
        "total": 0.0,
        "total_sp": 0.0,
        "total_mods": 0.0,
        "total_compression": 0.0,
        "sp": defaultdict(),
        "mods": defaultdict(),
    }
    data_sources = defaultdict(lambda: defaultdict(lambda: defaultdict()))
    html_ids = []
    plot_data = dict()
    general_stats_data = []
    general_stats_headers = []
    software_versions = defaultdict(lambda: defaultdict(list))

    reset_file_search()


def reset_file_search():
    """
    Reset the file search session. Useful in interactive session to call in the end
    of parse_logs(), so the next run is not affected by the previous one.
    """
    global searchfiles
    global files
    global file_search_stats
    searchfiles = list()
    files = dict()  # Discovered files for each search key
    file_search_stats = {
        "skipped_symlinks": 0,
        "skipped_not_a_file": 0,
        "skipped_ignore_pattern": 0,
        "skipped_filesize_limit": 0,
        "skipped_module_specific_max_filesize": 0,
        "skipped_no_match": 0,
        "skipped_directory_fn_ignore_dirs": 0,
        "skipped_file_contents_search_errors": 0,
    }


def reset():
    """
    Reset interactive session.
    """
    __initialise()


__initialise()


def file_line_block_iterator(fp: TextIO, block_size: int = 4096) -> Iterator[Tuple[int, str]]:
    """
    Iterate over fileblocks that only contain complete lines. The last
    character of each block is always '\n' unless it is the last line and no
    terminating newline was present. No truncated lines are present in the
    blocks, allowing for searching per-line-matching contents.
    A tuple with the number of newlines and the block is yielded on each
    iteration.

    The default block_size is 4096, which is equal to the filesystem block
    size.
    """
    remainder = ""
    while True:
        block = fp.read(block_size)
        if block == "":  # EOF
            # The last line may not have a terminating newline character
            if remainder:
                yield 1, remainder
            return
        number_of_newlines = block.count("\n")
        if number_of_newlines == 0:
            remainder += block
            continue
        block_end = block.rfind("\n") + 1  # + 1 to include the '\n'
        yield number_of_newlines, remainder + block[:block_end]
        # Store the remainder for the next iteration.
        remainder = block[block_end:]


class SearchFile:
    """
    Wrap file handler and provide a lazy line block iterator on it with caching.

    The class is a context manager with context being an open file handler:

    The `self.line_block_iterator()` method is a distinct context manager over
    the file line blocks, that can be called multiple times for the same open file handler
    due to line block caching.

    with SearchFile(fn, root):
        for line_count, block in f.line_block_iterator():
            # process block

        # start again, this time will read from cache:
        for line_count, block in f.line_block_iterator():
            # process block again
    """

    def __init__(self, filename: str, root: str):
        self.filename = filename
        self.root = root
        self.path: str = os.path.join(root, filename)
        self._filehandle: Optional[TextIO] = None
        self._iterator: Optional[Iterator[Tuple[int, str]]] = None
        self._blocks: List[Tuple[int, str]] = []  # cache of read blocks with line count found in each block
        self._filesize: Optional[int] = None

    @property
    def filesize(self) -> Optional[int]:
        if self._filesize is None:
            try:
                self._filesize = os.path.getsize(self.path)
            except (IOError, OSError, ValueError, UnicodeDecodeError):
                logger.debug(f"Couldn't read file when checking filesize: {self.filename}")
                self._filesize = None
        return self._filesize

    def line_block_iterator(self) -> Iterator[Tuple[int, str]]:
        """
        Optimized file line iterator.

        Yields a tuple with the number of newlines and a chunk.

        Can be called multiple times for the same open file handler.

        Serves as a replacement for f.readlines() that is:
        - lazy
        - caches 4kb+ blocks
        - returns multiple lines concatenated with '\n' if found in block

        This way, we can compare whole blocks versus the search patterns, instead of individual lines,
        and each comparison comes with a lot of Python runtime overhead.

        First loops over the cache `self._blocks`, then tries to read more blocks from the file handler.
        """
        for count_and_block_tuple in self._blocks:
            yield count_and_block_tuple
        if self._filehandle is None:
            try:
                self._filehandle = io.open(self.path, "rt", encoding="utf-8")
            except Exception as e:
                if config.report_readerrors:
                    logger.debug(f"Couldn't read file when looking for output: {self.path}, {e}")
            self._iterator = file_line_block_iterator(self._filehandle)
        try:
            for count_and_block_tuple in self._iterator:
                self._blocks.append(count_and_block_tuple)
                yield count_and_block_tuple

        except UnicodeDecodeError as e:
            if config.report_readerrors:
                logger.debug(
                    f"Couldn't read file as a utf-8 text when looking for output: {self.path}, {e}. "
                    f"Usually because it's a binary file. But sometimes there are single non-unicode "
                    f"characters, so attempting reading while skipping such characters."
                )
        except Exception as e:
            if config.report_readerrors:
                logger.debug(f"Couldn't read file when looking for output: {self.path}, {e}")
            raise
        else:
            # When no lines are parsed, self.content_lines should be empty
            if not self._blocks and config.report_readerrors:
                logger.debug(f"No utf-8 lines were read from the file, skipping {self.path}")
            return  # No errors.
        self._filehandle.close()
        self._filehandle = io.open(self.path, "rt", encoding="utf-8", errors="ignore")
        self._iterator = file_line_block_iterator(self._filehandle)
        try:
            if self._blocks:
                # Skip all the lines that were already read
                for _ in self._blocks:
                    next(self._iterator)
            for count_and_block_tuple in self._iterator:
                self._blocks.append(count_and_block_tuple)
                yield count_and_block_tuple
        except Exception as e:
            if config.report_readerrors:
                logger.debug(f"Still couldn't read the file, skipping: {self.path}, {e}")

        if not self._blocks and config.report_readerrors:
            logger.debug(f"No utf-8 lines were read from the file, skipping {self.path}")

    def close(self):
        if self._filehandle:
            self._filehandle.close()
        self._iterator = None
        self._filehandle = None

    def closed(self):
        return bool(self._filehandle)

    def __enter__(self):
        return self

    def __exit__(self, exc_type, exc_val, exc_tb):
        self.close()

    def to_dict(self):
        return {"fn": self.filename, "root": self.root}


def is_searching_in_source_dir(path: Path) -> bool:
    """
    Checks whether MultiQC is searching for files in the source code folder
    """
    multiqc_installation_dir_files = [
        "LICENSE",
        "CHANGELOG.md",
        "Dockerfile",
        "MANIFEST.in",
        ".gitmodules",
        "README.md",
        "setup.py",
        ".gitignore",
    ]

    filenames = [f.name for f in path.iterdir() if f.is_file()]

    if len(filenames) > 0 and all([fn in filenames for fn in multiqc_installation_dir_files]):
        logger.error(f"Error: MultiQC is running in source code directory! {path}")
        logger.warning("Please see the docs for how to use MultiQC: https://multiqc.info/docs/#running-multiqc")
        return True
    else:
        return False


def handle_analysis_path(item: Path):
    """
    Branching logic to handle analysis paths (directories and files)
    Walks directory trees recursively calling pathlib's `path.iterdir()`.
    Guaranteed to work correctly with symlinks even on non-POSIX compliant filesystems.
    """
    if item.is_symlink() and config.ignore_symlinks:
        file_search_stats["skipped_symlinks"] += 1
        return
    elif item.is_file():
        searchfiles.append([item.name, os.fspath(item.parent)])
    elif item.is_dir():
        # Skip directory if it matches ignore patterns
        d_matches = any(d for d in config.fn_ignore_dirs if item.match(d.rstrip(os.sep)))
        p_matches = any(p for p in config.fn_ignore_paths if item.match(p.rstrip(os.sep)))
        if d_matches or p_matches:
            file_search_stats["skipped_directory_fn_ignore_dirs"] += 1
            return

        # Check not running in install directory
        if is_searching_in_source_dir(item):
            return

        for item in item.iterdir():
            handle_analysis_path(item)


def get_filelist(run_module_names):
    """
    Go through all supplied search directories and assembly a master
    list of files to search. Then fire search functions for each file.
    """
    # Prep search patterns
    spatterns = [{}, {}, {}, {}, {}, {}, {}]
    runtimes["sp"] = defaultdict()
    ignored_patterns = []
    skipped_patterns = []
    for key, sps in config.sp.items():
        mod_name = key.split("/", 1)[0]
        if mod_name.lower() not in [m.lower() for m in run_module_names]:
            ignored_patterns.append(key)
            continue
        files[key] = list()
        if not isinstance(sps, list):
            sps = [sps]

        # Warn if we have any unrecognised search pattern keys
        expected_sp_keys = [
            "fn",
            "fn_re",
            "contents",
            "contents_re",
            "num_lines",
            "shared",
            "skip",
            "max_filesize",
            "exclude_fn",
            "exclude_fn_re",
            "exclude_contents",
            "exclude_contents_re",
        ]
        unrecognised_keys = [y for x in sps for y in x.keys() if y not in expected_sp_keys]
        if len(unrecognised_keys) > 0:
            logger.warning(f"Unrecognised search pattern keys for '{key}': {', '.join(unrecognised_keys)}")

        # Check if we are skipping this search key
        if any([x.get("skip") for x in sps]):
            skipped_patterns.append(key)

        # Split search patterns according to speed of execution.
        if any([x for x in sps if "contents_re" in x]):
            if any([x for x in sps if "num_lines" in x]):
                spatterns[4][key] = sps
            elif any([x for x in sps if "max_filesize" in x]):
                spatterns[5][key] = sps
            else:
                spatterns[6][key] = sps
        elif any([x for x in sps if "contents" in x]):
            if any([x for x in sps if "num_lines" in x]):
                spatterns[1][key] = sps
            elif any([x for x in sps if "max_filesize" in x]):
                spatterns[2][key] = sps
            else:
                spatterns[3][key] = sps
        else:
            spatterns[0][key] = sps

    def _sort_by_key(sps: Dict[str, List[Dict[str, str]]], key: str) -> Dict:
        """Sort search patterns dict by key like num_lines or max_filesize."""

        def _sort_key(kv) -> int:
            _, sps = kv
            # Since modules can have multiple search patterns, we sort by the slowest one:
            return max([sp.get(key, 0) for sp in sps])

        return dict(sorted(sps.items(), key=_sort_key))

    # Sort patterns for faster access. File searches with fewer lines or
    # smaller file sizes go first.
    sorted_spatterns = [{}, {}, {}, {}, {}, {}, {}]
    sorted_spatterns[0] = spatterns[0]  # Only filename matching
    sorted_spatterns[1] = _sort_by_key(spatterns[1], "num_lines")
    sorted_spatterns[2] = _sort_by_key(spatterns[2], "max_filesize")
    sorted_spatterns[3] = spatterns[3]
    sorted_spatterns[4] = _sort_by_key(spatterns[4], "num_lines")
    sorted_spatterns[5] = _sort_by_key(spatterns[5], "max_filesize")
    sorted_spatterns[6] = spatterns[6]
    spatterns = sorted_spatterns

    if len(ignored_patterns) > 0:
        logger.debug(f"Ignored {len(ignored_patterns)} search patterns as didn't match running modules.")

    if len(skipped_patterns) > 0:
        logger.info(f"Skipping {len(skipped_patterns)} file search patterns")
        logger.debug(f"Skipping search patterns: {', '.join(skipped_patterns)}")

    def add_file(fn, root):
        """
        Function applied to each file found when walking the analysis
        directories. Runs through all search patterns and returns True
        if a match is found.
        """
        f = SearchFile(fn, root)

        # Check that this is a file and not a pipe or anything weird
        if not os.path.isfile(os.path.join(root, fn)):
            file_search_stats["skipped_not_a_file"] += 1
            return False

        # Check that we don't want to ignore this file
        i_matches = [n for n in config.fn_ignore_files if fnmatch.fnmatch(fn, n)]
        if len(i_matches) > 0:
            file_search_stats["skipped_ignore_pattern"] += 1
            return False

        if f.filesize is not None and f.filesize > config.log_filesize_limit:
            file_search_stats["skipped_filesize_limit"] += 1
            return False

        # Use mimetypes to exclude binary files where possible
        if not re.match(r".+_mqc\.(png|jpg|jpeg)", f.filename) and config.ignore_images:
            (ftype, encoding) = mimetypes.guess_type(f.path)
            if encoding is not None:
                return False
            if ftype is not None and ftype.startswith("image"):
                return False

        # Test file for each search pattern
        file_matched = False
        with f:  # Ensure any open filehandles are closed.
            for patterns in spatterns:
                for key, sps in patterns.items():
                    start = time.time()
                    for sp in sps:
                        if search_file(sp, f, key):
                            # Check that we shouldn't exclude this file
                            if not exclude_file(sp, f):
                                # Looks good! Remember this file
                                files[key].append(f.to_dict())
                                file_search_stats[key] = file_search_stats.get(key, 0) + 1
                                file_matched = True
                            # Don't keep searching this file for other modules
                            if not sp.get("shared", False) and key not in config.filesearch_file_shared:
                                runtimes["sp"][key] = runtimes["sp"].get(key, 0) + (time.time() - start)
                                return True
                            # Don't look at other patterns for this module
                            break
                    runtimes["sp"][key] = runtimes["sp"].get(key, 0) + (time.time() - start)
        return file_matched

    # Go through the analysis directories and get file list
    total_sp_starttime = time.time()
    for path in config.analysis_dir:
        handle_analysis_path(Path(path))

    # GitHub actions doesn't understand ansi control codes to move the cursor,
    # so it prints each update ona a new line. Better disable it for CI.
    disable_progress = config.no_ansi or config.quiet or os.getenv("CI")

    if is_running_in_notebook() or no_unicode():
        PRINT_FNAME = False
        # ANSI escape code for dim text
        if not config.no_ansi:
            DIM = "\033[2m"
            BLUE = "\033[34m"
            RESET = "\033[0m"
        else:
            DIM = ""
            BLUE = ""
            RESET = ""

        bar_format = f"{BLUE}| {'searching':>17} {RESET}| " + "{bar:40} {percentage:3.0f}% {n_fmt}/{total_fmt}"
        if PRINT_FNAME:
            bar_format += " {desc}"

        # Set up the tqdm progress bar
        with tqdm(
            total=len(searchfiles),
            desc="Searching",
            unit="file",
            file=sys.stdout,
            disable=disable_progress,
            bar_format=bar_format,
        ) as pbar:
            for i, sf in enumerate(searchfiles):
                # Update the progress bar description with the file being searched
                if PRINT_FNAME and i % 100 == 0:
                    pbar.set_description_str(f"{DIM}{os.path.join(sf[1], sf[0])[-50:]}{RESET}")
                pbar.update(1)

                # Your file processing logic
                if not add_file(sf[0], sf[1]):
                    file_search_stats["skipped_no_match"] += 1

            # Clear the description after the loop is complete
            pbar.set_description("")
            pbar.refresh()
    else:
        progress_obj = rich.progress.Progress(
            "[blue]|[/]      ",
            rich.progress.SpinnerColumn(),
            "[blue]{task.description}[/] |",
            rich.progress.BarColumn(),
            "[progress.percentage]{task.percentage:>3.0f}%",
            "[green]{task.completed}/{task.total}",
            "[dim]{task.fields[s_fn]}[/]",
            console=log.rich_console,
            disable=disable_progress,
        )
        with progress_obj as progress:
            mqc_task = progress.add_task("searching", total=len(searchfiles), s_fn="")
            for sf in searchfiles:
                progress.update(mqc_task, advance=1, s_fn=os.path.join(sf[1], sf[0])[-50:])
                if not add_file(sf[0], sf[1]):
                    file_search_stats["skipped_no_match"] += 1
            progress.update(mqc_task, s_fn="")

    runtimes["total_sp"] = time.time() - total_sp_starttime
    if config.profile_runtime:
        logger.info(f"Profile-runtime: Searching files took {runtimes['total_sp']:.2f}s")

    # Debug log summary about what we skipped
    summaries = []
    for key in sorted(file_search_stats, key=file_search_stats.get, reverse=True):
        if "skipped_" in key and file_search_stats[key] > 0:
            summaries.append(f"{key}: {file_search_stats[key]}")
    logger.debug(f"Summary of files that were skipped by the search: |{'|, |'.join(summaries)}|")


def search_file(pattern, f: SearchFile, module_key):
    """
    Function to searach a single file for a single search pattern.
    """

    global file_search_stats
    fn_matched = False
    contents_matched = False

    # Search pattern specific filesize limit
    max_filesize = pattern.get("max_filesize")
    if max_filesize is not None and f.filesize:
        if f.filesize > max_filesize:
            file_search_stats["skipped_module_specific_max_filesize"] += 1
            return False

    # Search by file name (glob)
    filename_pattern = pattern.get("fn")
    if filename_pattern is not None:
        if fnmatch.fnmatch(f.filename, filename_pattern):
            fn_matched = True
        else:
            return False

    # Search by file name (regex)
    filename_regex_pattern = pattern.get("fn_re")
    if filename_regex_pattern is not None:
        if re.match(filename_regex_pattern, f.filename):
            fn_matched = True
        else:
            return False

    contents_pattern = pattern.get("contents")
    contents_regex_pattern = pattern.get("contents_re")
    if fn_matched and contents_pattern is None and contents_regex_pattern is None:
        return True

    # Search by file contents
    if contents_pattern is not None or contents_regex_pattern is not None:
        if pattern.get("contents_re") is not None:
            repattern = re.compile(pattern["contents_re"])
        else:
            repattern = None
        num_lines = pattern.get("num_lines", config.filesearch_lines_limit)
        expected_contents = pattern.get("contents")
        try:
            total_newlines = 0
            for line_count, line_block in f.line_block_iterator():
                if expected_contents and expected_contents in line_block:
                    contents_matched = True
                    break
                if repattern and repattern.match(line_block):
                    contents_matched = True
                    break
                total_newlines += line_count
                if total_newlines >= num_lines:
                    break
        except Exception:
            file_search_stats["skipped_file_contents_search_errors"] += 1
            return False
        if filename_pattern is None and filename_regex_pattern is None and contents_matched:
            return True
        return fn_matched and contents_matched


def exclude_file(sp, f: SearchFile):
    """
    Exclude discovered files if they match the special exclude_
    search pattern keys
    """
    # Make everything a list if it isn't already
    for k in sp:
        if k in ["exclude_fn", "exclude_fn_re" "exclude_contents", "exclude_contents_re"]:
            if not isinstance(sp[k], list):
                sp[k] = [sp[k]]

    # Search by file name (glob)
    if "exclude_fn" in sp:
        for pat in sp["exclude_fn"]:
            if fnmatch.fnmatch(f.filename, pat):
                return True

    # Search by file name (regex)
    if "exclude_fn_re" in sp:
        for pat in sp["exclude_fn_re"]:
            if re.match(pat, f.filename):
                return True

    # Search the contents of the file
    if "exclude_contents" in sp or "exclude_contents_re" in sp:
        # Compile regex patterns if we have any
        if "exclude_contents_re" in sp:
            sp["exclude_contents_re"] = [re.compile(pat) for pat in sp["exclude_contents_re"]]
        for num_lines, line_block in f.line_block_iterator():
            if "exclude_contents" in sp:
                for pat in sp["exclude_contents"]:
                    if pat in line_block:
                        return True
            if "exclude_contents_re" in sp:
                for pat in sp["exclude_contents_re"]:
                    if re.search(pat, line_block):
                        return True
    return False


def data_sources_tofile():
    fn = f"multiqc_sources.{config.data_format_extensions[config.data_format]}"
    with io.open(os.path.join(config.data_dir, fn), "w", encoding="utf-8") as f:
        if config.data_format == "json":
            json.dump(data_sources, f, indent=4, ensure_ascii=False)
        elif config.data_format == "yaml":
            # Unlike JSON, YAML represents defaultdicts as objects, so need to convert
            # them to normal dicts
            yaml.dump(replace_defaultdicts(data_sources), f, default_flow_style=False)
        else:
            lines = [["Module", "Section", "Sample Name", "Source"]]
            for mod in data_sources:
                for sec in data_sources[mod]:
                    for s_name, source in data_sources[mod][sec].items():
                        lines.append([mod, sec, s_name, source])
            body = "\n".join(["\t".join(line) for line in lines])
            print(body.encode("utf-8", "ignore").decode("utf-8"), file=f)


def dois_tofile(modules_output):
    """Find all DOIs listed in report sections and write to a file"""
    # Collect DOIs
    dois = {"MultiQC": ["10.1093/bioinformatics/btw354"]}
    for mod in modules_output:
        if mod.doi is not None and mod.doi != "" and mod.doi != []:
            dois[mod.anchor] = mod.doi
    # Write to a file
    fn = f"multiqc_citations.{config.data_format_extensions[config.data_format]}"
    with open(os.path.join(config.data_dir, fn), "w") as f:
        if config.data_format == "json":
            json.dump(dois, f, indent=4, ensure_ascii=False)
        elif config.data_format == "yaml":
            # Unlike JSON, YAML represents defaultdicts as objects, so need to convert
            # them to normal dicts
            yaml.dump(replace_defaultdicts(dois), f, default_flow_style=False)
        else:
            body = ""
            for mod, dois in dois.items():
                for doi in dois:
                    body += f"{doi}{' ' * (50 - len(doi))} # {mod}\n"
            print(body.encode("utf-8", "ignore").decode("utf-8"), file=f)


def save_htmlid(html_id, skiplint=False):
    """Take a HTML ID, sanitise for HTML, check for duplicates and save.
    Returns sanitised, unique ID"""
    global html_ids
    global lint_errors

    # Trailing whitespace
    html_id_clean = html_id.strip()

    # Trailing underscores
    html_id_clean = html_id_clean.strip("_")

    # Must begin with a letter
    if re.match(r"^[a-zA-Z]", html_id_clean) is None:
        html_id_clean = f"mqc_{html_id_clean}"

    # Replace illegal characters
    html_id_clean = re.sub("[^a-zA-Z0-9_-]+", "_", html_id_clean)

    # Validate if linting
    modname = ""
    codeline = ""
    if config.strict and not skiplint:
        callstack = inspect.stack()
        for n in callstack:
            if "multiqc/modules/" in n[1] and "base_module.py" not in n[1]:
                callpath = n[1].split("multiqc/modules/", 1)[-1]
                modname = f">{callpath}< "
                codeline = n[4][0].strip()
                break
        if html_id != html_id_clean:
            errmsg = f"LINT: {modname}HTML ID was not clean ('{html_id}' -> '{html_id_clean}') ## {codeline}"
            logger.error(errmsg)
            lint_errors.append(errmsg)

    # Check for duplicates
    i = 1
    html_id_base = html_id_clean
    while html_id_clean in html_ids:
        if html_id_clean == "general_stats_table":
            raise ValueError("HTML ID 'general_stats_table' is reserved and cannot be used")
        html_id_clean = f"{html_id_base}-{i}"
        i += 1
        if config.strict and not skiplint:
            errmsg = f"LINT: {modname}HTML ID was a duplicate ({html_id_clean}) ## {codeline}"
            logger.error(errmsg)
            lint_errors.append(errmsg)

    # Remember and return
    html_ids.append(html_id_clean)
    return html_id_clean


def compress_json(data):
    """
    Take a Python data object. Convert to JSON and compress using gzip.
    Represent in base64 format.
    """
<<<<<<< HEAD
    json_string = re.sub(r"\bNaN\b", "null", json_string)
    json_string = re.sub(r"\b-?Infinity\b", "null", json_string)
    return json_string


def data_tmp_dir() -> str:
    """
    Temporary directory to collect data files from running modules before copying to the final
    destination in multiqc.core.write_results
    """
    path = os.path.join(tmp_dir, "multiqc_data")
    os.makedirs(path, exist_ok=True)
    return path


def plots_tmp_dir() -> str:
    """
    Temporary directory to collect plot exports from running modules before copying to the final
    destination in multiqc.core.write_results
    """
    path = os.path.join(tmp_dir, "multiqc_plots")
    os.makedirs(path, exist_ok=True)
    return path


def write_data_file(
    data: Union[Dict[str, Union[Dict, List]], List[Dict]],
    fn: str,
    sort_cols=False,
    data_format=None,
):
    """
    Write a data file to the report directory. Will do nothing
    if config.data_dir is not set (i.e. when config.make_data_dir == False or config.filename == "stdout")
    :param: data - either: a 2D dict, first key sample name (row header),
        second key field (column header); a list of dicts; or a list of lists
    :param: fn - Desired filename. Directory will be prepended automatically.
    :param: sort_cols - Sort columns alphabetically
    :param: data_format - Output format. Defaults to config.data_format (usually tsv)
    :return: None
    """

    if config.data_dir is None:
        return

    # Get data format from config
    if data_format is None:
        data_format = config.data_format

    body = None
    # Some metrics can't be coerced to tab-separated output, test and handle exceptions
    if data_format in ["tsv", "csv"]:
        sep = "\t" if data_format == "tsv" else ","
        # Attempt to reshape data to tsv
        # noinspection PyBroadException
        try:
            # Get all headers from the data, except if data is a dictionary (i.e. has >1 dimensions)
            headers = []
            rows = []

            for d in data.values() if isinstance(data, dict) else data:
                if not d or (isinstance(d, list) and isinstance(d[0], dict)):
                    continue
                if isinstance(d, dict):
                    for h in d.keys():
                        if h not in headers:
                            headers.append(h)
            if headers:
                if sort_cols:
                    headers = sorted(headers)
                headers_str = [str(item) for item in headers]
                if isinstance(data, dict):
                    # Add Sample header as a first element
                    headers_str.insert(0, "Sample")
                rows.append(sep.join(headers_str))

            # The rest of the rows
            for key, d in sorted(data.items()) if isinstance(data, dict) else enumerate(data):
                # Make a list starting with the sample name, then each field in order of the header cols
                if headers:
                    line = [str(d.get(h, "")) for h in headers]
                else:
                    line = [
                        str(item)
                        for item in (d.values() if isinstance(d, dict) else (d if isinstance(d, list) else [d]))
                    ]
                if isinstance(data, dict):
                    # Add Sample header as a first element
                    line.insert(0, str(key))
                rows.append(sep.join(line))
            body = "\n".join(rows)

        except Exception as e:
            if config.development:
                raise
            data_format = "yaml"
            logger.debug(f"{fn} could not be saved as tsv/csv, falling back to YAML. {e}")

    # Add relevant file extension to filename, save file.
    fn = f"{fn}.{config.data_format_extensions[data_format]}"
    fpath = os.path.join(data_tmp_dir(), fn)
    assert data_tmp_dir() and os.path.exists(data_tmp_dir())
    with io.open(fpath, "w", encoding="utf-8") as f:
        if data_format == "json":
            jsonstr = dump_json(data, indent=4, ensure_ascii=False)
            print(jsonstr.encode("utf-8", "ignore").decode("utf-8"), file=f)
        elif data_format == "yaml":
            yaml.dump(replace_defaultdicts(data), f, default_flow_style=False)
        elif body:
            # Default - tab separated output
            print(body.encode("utf-8", "ignore").decode("utf-8"), file=f)
    logger.debug(f"Wrote data file {fn}")


def dump_json(data, **kwargs):
    """
    Recursively replace non-JSON-conforming NaNs and lambdas with None.
    Note that a custom JSONEncoder would have worked for lambdas, but not for NaNs: https://stackoverflow.com/a/28640141
    """

    # Recursively replace NaNs with None
    def replace_nan(obj):
        if isinstance(obj, dict):
            return {k: replace_nan(v) for k, v in obj.items()}
        elif isinstance(obj, list):
            return [replace_nan(v) for v in obj]
        elif isinstance(obj, set):
            return {replace_nan(v) for v in obj}
        elif callable(obj):
            return None
        elif isinstance(obj, float) and math.isnan(obj):
            return None
        return obj

    return json.dumps(replace_nan(data), **kwargs)


def multiqc_dump_json():
    """
    Export the parsed data in memory to a JSON file.
    Used for MegaQC and other data export.
    WARNING: May be depreciated and removed in future versions.
    """
    exported_data = dict()
    export_vars = {
        "report": [
            "data_sources",
            "general_stats_data",
            "general_stats_headers",
            "multiqc_command",
            "plot_data",
            "saved_raw_data",
        ],
        "config": [
            "analysis_dir",
            "creation_date",
            "git_hash",
            "intro_text",
            "report_comment",
            "report_header_info",
            "script_path",
            "short_version",
            "subtitle",
            "title",
            "version",
            "output_dir",
        ],
    }
    for s in export_vars:
        for k in export_vars[s]:
            try:
                d = None
                if s == "config":
                    d = {f"{s}_{k}": getattr(config, k)}
                elif s == "report":
                    d = {f"{s}_{k}": getattr(sys.modules[__name__], k)}
                if d:
                    dump_json(d, ensure_ascii=False)  # Test that exporting to JSON works
                    exported_data.update(d)
            except (TypeError, KeyError, AttributeError) as e:
                logger.warning(f"Couldn't export data key '{s}.{k}': {e}")
        # Get the absolute paths of analysis directories
        exported_data["config_analysis_dir_abs"] = list()
        for d in exported_data.get("config_analysis_dir", []):
            try:
                exported_data["config_analysis_dir_abs"].append(os.path.abspath(d))
            except Exception:
                pass
    return exported_data
=======
    json_string = dump_json(data)
    json_bytes = json_string.encode("utf-8")
    json_gzip = gzip.compress(json_bytes)
    base64_bytes = base64.b64encode(json_gzip)
    return base64_bytes.decode("ascii")
>>>>>>> 931de5d9
<|MERGE_RESOLUTION|>--- conflicted
+++ resolved
@@ -17,11 +17,7 @@
 import time
 from collections import defaultdict
 from pathlib import Path
-<<<<<<< HEAD
-from typing import Dict, Union, List, Optional, Any
-=======
-from typing import Dict, Union, List, Optional, TextIO, Iterator, Tuple
->>>>>>> 931de5d9
+from typing import Dict, Union, List, Optional, TextIO, Iterator, Tuple, Any
 
 import math
 import rich
@@ -29,19 +25,12 @@
 import yaml
 from tqdm import tqdm
 
-<<<<<<< HEAD
-from multiqc.utils import lzstring
 from multiqc.utils import log
 
 from . import config
 from .util_functions import replace_defaultdicts, is_running_in_notebook, no_unicode
 
 logger = logging.getLogger(__name__)
-=======
-
-from . import config
-from .util_functions import replace_defaultdicts, dump_json
->>>>>>> 931de5d9
 
 initialized = False
 
@@ -784,10 +773,11 @@
     Take a Python data object. Convert to JSON and compress using gzip.
     Represent in base64 format.
     """
-<<<<<<< HEAD
-    json_string = re.sub(r"\bNaN\b", "null", json_string)
-    json_string = re.sub(r"\b-?Infinity\b", "null", json_string)
-    return json_string
+    json_string = dump_json(data)
+    json_bytes = json_string.encode("utf-8")
+    json_gzip = gzip.compress(json_bytes)
+    base64_bytes = base64.b64encode(json_gzip)
+    return base64_bytes.decode("ascii")
 
 
 def data_tmp_dir() -> str:
@@ -887,10 +877,9 @@
     fn = f"{fn}.{config.data_format_extensions[data_format]}"
     fpath = os.path.join(data_tmp_dir(), fn)
     assert data_tmp_dir() and os.path.exists(data_tmp_dir())
-    with io.open(fpath, "w", encoding="utf-8") as f:
+    with open(fpath, "w", encoding="utf-8", errors="ignore") as f:
         if data_format == "json":
-            jsonstr = dump_json(data, indent=4, ensure_ascii=False)
-            print(jsonstr.encode("utf-8", "ignore").decode("utf-8"), file=f)
+            dump_json(data, f, indent=4, ensure_ascii=False)
         elif data_format == "yaml":
             yaml.dump(replace_defaultdicts(data), f, default_flow_style=False)
         elif body:
@@ -899,10 +888,11 @@
     logger.debug(f"Wrote data file {fn}")
 
 
-def dump_json(data, **kwargs):
+def dump_json(data, filehandle=None, **kwargs):
     """
     Recursively replace non-JSON-conforming NaNs and lambdas with None.
-    Note that a custom JSONEncoder would have worked for lambdas, but not for NaNs: https://stackoverflow.com/a/28640141
+    Note that a custom JSONEncoder would have worked for lambdas, but not for NaNs:
+    https://stackoverflow.com/a/28640141
     """
 
     # Recursively replace NaNs with None
@@ -913,13 +903,18 @@
             return [replace_nan(v) for v in obj]
         elif isinstance(obj, set):
             return {replace_nan(v) for v in obj}
+        elif isinstance(obj, tuple):
+            return tuple(replace_nan(v) for v in obj)
         elif callable(obj):
             return None
         elif isinstance(obj, float) and math.isnan(obj):
             return None
         return obj
 
-    return json.dumps(replace_nan(data), **kwargs)
+    if filehandle:
+        json.dump(replace_nan(data), filehandle, **kwargs)
+    else:
+        return json.dumps(replace_nan(data), **kwargs)
 
 
 def multiqc_dump_json():
@@ -973,11 +968,4 @@
                 exported_data["config_analysis_dir_abs"].append(os.path.abspath(d))
             except Exception:
                 pass
-    return exported_data
-=======
-    json_string = dump_json(data)
-    json_bytes = json_string.encode("utf-8")
-    json_gzip = gzip.compress(json_bytes)
-    base64_bytes = base64.b64encode(json_gzip)
-    return base64_bytes.decode("ascii")
->>>>>>> 931de5d9
+    return exported_data
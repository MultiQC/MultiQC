--- conflicted
+++ resolved
@@ -239,14 +239,10 @@
   contents: "Tumor sample contamination level: "
   num_lines: 3
 cutadapt:
-<<<<<<< HEAD
-  contents: "This is cutadapt"
-=======
   - contents: "This is cutadapt"
     num_lines: 100
   - fn: "*.json"
     contents: "Cutadapt report"
->>>>>>> 8009d702
 damageprofiler:
   fn: "*dmgprof.json"
 dedup:

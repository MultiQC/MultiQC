# MultiQC search patterns.
# Default configurations for how modules can find their log files.
# Loaded by the config module so that these patterns can be overwritten in user config files.

adapterRemoval:
  fn: "*.settings"
  contents: "AdapterRemoval"
  num_lines: 1
afterqc:
  fn: "*.json"
  contents: "allow_mismatch_in_poly"
  num_lines: 10000
anglerfish:
  fn: "*.json"
  contents: "anglerfish_version"
bakta:
  fn: "*.txt"
  contents: "Bakta:"
bamtools/stats:
  contents: "Stats for BAM file(s):"
  shared: true
  num_lines: 10
bbduk:
  contents: "Executing jgi.BBDuk"
  num_lines: 2
bbmap/stats:
  contents: "#Name	Reads	ReadsPct"
  num_lines: 4
bbmap/aqhist:
  contents: "#Quality	count1	fraction1	count2	fraction2"
  num_lines: 1
bbmap/bhist:
  contents: "#Pos	A	C	G	T	N"
  num_lines: 1
bbmap/bincov:
  # 3rd line (1st is #Mean)
  contents: "#RefName	Cov	Pos	RunningPos"
  num_lines: 3
bbmap/bqhist:
  contents: "#BaseNum	count_1	min_1	max_1	mean_1	Q1_1	med_1	Q3_1	LW_1	RW_1	count_2	min_2	max_2	mean_2	Q1_2	med_2	Q3_2	LW_2	RW_2"
  num_lines: 1
bbmap/covhist:
  contents: "#Coverage	numBases"
  num_lines: 1
bbmap/covstats:
  contents: "#ID	Avg_fold"
  num_lines: 1
bbmap/ehist:
  contents: "#Errors	Count"
  num_lines: 1
bbmap/gchist:
  # 5th line (1st is #Mean)
  contents: "#GC	Count"
  num_lines: 5
bbmap/idhist:
  contents: "#Mean_reads"
  num_lines: 1
bbmap/ihist:
  # 6th line (first is #Mean)
  contents: "#InsertSize	Count"
  num_lines: 6
bbmap/indelhist:
  contents: "#Length	Deletions	Insertions"
  num_lines: 1
bbmap/lhist:
  contents: "#Length	Count"
  num_lines: 1
bbmap/mhist:
  contents: "#BaseNum	Match1	Sub1	Del1	Ins1	N1	Other1	Match2	Sub2	Del2	Ins2	N2	Other2"
  num_lines: 1
bbmap/qahist:
  contents: "#Deviation"
  num_lines: 1
bbmap/qchist:
  contents_re: '#Quality	count1	fraction1\n'
  num_lines: 1
bbmap/qhist:
  contents: "#BaseNum	Read1_linear	Read1_log	Read1_measured	Read2_linear	Read2_log	Read2_measured"
  num_lines: 1
bbmap/rpkm:
  contents: "#File	"
  num_lines: 1
bbmap/statsfile_machine:
  contents: "Reads Used="
  num_lines: 1
bbmap/statsfile:
  contents: "Reads Used:"
  num_lines: 1
bcftools/stats:
  contents: "This file was produced by bcftools stats"
  shared: true
bcl2fastq:
  fn: "Stats.json"
  contents: "DemuxResults"
  num_lines: 300
bclconvert/runinfo:
  fn: "RunInfo.xml"
bclconvert/demux:
  fn: "Demultiplex_Stats.csv"
bclconvert/quality_metrics:
  fn: "Quality_Metrics.csv"
bclconvert/adaptermetrics:
  fn: "Adapter_Metrics.csv"
bclconvert/unknown_barcodes:
  fn: "Top_Unknown_Barcodes.csv"
biobambam2/bamsormadup:
  contents: "# bamsormadup"
  num_lines: 2
biobloomtools:
  contents: "filter_id	hits	misses	shared	rate_hit	rate_miss	rate_shared"
  num_lines: 2
biscuit/align_mapq:
  fn: "*_mapq_table.txt"
  contents: "BISCUITqc Mapping Quality Table"
  num_lines: 3
biscuit/align_strand:
  fn: "*_strand_table.txt"
  contents: "BISCUITqc Strand Table"
  num_lines: 3
biscuit/align_isize:
  fn: "*_isize_table.txt"
  contents: "BISCUITqc Insert Size Table"
  num_lines: 3
biscuit/dup_report:
  fn: "*_dup_report.txt"
  contents: "BISCUITqc Read Duplication Table"
  num_lines: 3
biscuit/qc_cv:
  fn: "*_cv_table.txt"
  contents: "BISCUITqc Uniformity Table"
  num_lines: 3
biscuit/covdist_all_base_botgc:
  fn: "*_covdist_all_base_botgc_table.txt"
biscuit/covdist_all_base:
  fn: "*_covdist_all_base_table.txt"
biscuit/covdist_all_base_topgc:
  fn: "*_covdist_all_base_topgc_table.txt"
biscuit/covdist_q40_base_botgc:
  fn: "*_covdist_q40_base_botgc_table.txt"
biscuit/covdist_q40_base:
  fn: "*_covdist_q40_base_table.txt"
biscuit/covdist_q40_base_topgc:
  fn: "*_covdist_q40_base_topgc_table.txt"
biscuit/covdist_all_cpg_botgc:
  fn: "*_covdist_all_cpg_botgc_table.txt"
biscuit/covdist_all_cpg:
  fn: "*_covdist_all_cpg_table.txt"
biscuit/covdist_all_cpg_topgc:
  fn: "*_covdist_all_cpg_topgc_table.txt"
biscuit/covdist_q40_cpg_botgc:
  fn: "*_covdist_q40_cpg_botgc_table.txt"
biscuit/covdist_q40_cpg:
  fn: "*_covdist_q40_cpg_table.txt"
biscuit/covdist_q40_cpg_topgc:
  fn: "*_covdist_q40_cpg_topgc_table.txt"
biscuit/cpg_retention_readpos:
  fn: "*_CpGRetentionByReadPos.txt"
biscuit/cph_retention_readpos:
  fn: "*_CpHRetentionByReadPos.txt"
biscuit/base_avg_retention_rate:
  fn: "*_totalBaseConversionRate.txt"
biscuit/read_avg_retention_rate:
  fn: "*_totalReadConversionRate.txt"
bismark/align:
  fn: "*_[SP]E_report.txt"
bismark/dedup:
  fn: "*.deduplication_report.txt"
bismark/meth_extract:
  fn: "*_splitting_report.txt"
bismark/m_bias:
  fn: "*M-bias.txt"
bismark/bam2nuc:
  fn: "*.nucleotide_stats.txt"
bowtie1:
  contents: "# reads processed:"
  exclude_fn:
    # Tophat log files
    - "bowtie.left_kept_reads.log"
    - "bowtie.left_kept_reads.m2g_um.log"
    - "bowtie.left_kept_reads.m2g_um_seg1.log"
    - "bowtie.left_kept_reads.m2g_um_seg2.log"
    - "bowtie.right_kept_reads.log"
    - "bowtie.right_kept_reads.m2g_um.log"
    - "bowtie.right_kept_reads.m2g_um_seg1.log"
    - "bowtie.right_kept_reads.m2g_um_seg2.log"
  shared: true
bowtie2:
  contents: "reads; of these:"
  exclude_contents:
    - "bisulfite"
    - "HiC-Pro"
  shared: true
busco:
  fn: "short_summary*"
  contents: "BUSCO version is:"
  num_lines: 1
bustools:
  fn: "*inspect.json"
ccs/v4:
  contents: "ZMWs generating CCS"
  num_lines: 2
  max_filesize: 1024
ccs/v5:
  contents: '"id": "ccs_processing"'
  fn: "*.json"
cellranger/count_html:
  - fn: "*.html"
    contents: '"command":"Cell Ranger","subcommand":"count"'
    num_lines: 13
  - fn: "*.html"
    contents: '"command": "Cell Ranger", "subcommand": "count"'
    num_lines: 13
cellranger/vdj_html:
  - fn: "*.html"
    contents: '"command":"Cell Ranger","subcommand":"vdj"'
    num_lines: 13
  - fn: "*.html"
    contents: '"command": "Cell Ranger", "subcommand": "vdj"'
    num_lines: 13
checkqc:
  contents: "instrument_and_reagent_type"
  fn: "*.json"
custom_content:
  fn_re: '.+_mqc\.(yaml|yml|json|txt|csv|tsv|log|out|png|jpg|jpeg|html)'
clipandmerge:
  contents: "ClipAndMerge ("
  num_lines: 5
clusterflow/logs:
  fn: "*_clusterFlow.txt"
  shared: true
clusterflow/runfiles:
  fn: "*.run"
  contents: "Cluster Flow Run File"
  num_lines: 2
conpair/concordance:
  contents: "markers (coverage per marker threshold"
  num_lines: 3
conpair/contamination:
  contents: "Tumor sample contamination level: "
  num_lines: 3
cutadapt:
  contents: "This is cutadapt"
  # contents: 'cutadapt version' # Use this instead if using very old versions of cutadapt (eg. v1.2)
  shared: true
damageprofiler:
  fn: "*dmgprof.json"
dedup:
  fn: "*dedup.json"
deeptools/bamPEFragmentSizeTable:
  contents: "	Frag. Sampled	Frag. Len. Min.	Frag. Len. 1st. Qu.	Frag. Len. Mean	Frag. Len. Median	Frag. Len. 3rd Qu."
  num_lines: 1
deeptools/bamPEFragmentSizeDistribution:
  contents: "#bamPEFragmentSize"
  num_lines: 1
deeptools/estimateReadFiltering:
  contents: "Sample	Total Reads	Mapped Reads	Alignments in blacklisted regions	Estimated mapped reads"
  num_lines: 1
deeptools/plotCorrelationData:
  contents: "#plotCorrelation --outFileCorMatrix"
  num_lines: 1
deeptools/plotCoverageStdout:
  contents: "sample	mean	std	min	25%	50%	75%	max"
  num_lines: 1
deeptools/plotCoverageOutRawCounts:
  contents: "#plotCoverage --outRawCounts"
  num_lines: 1
deeptools/plotEnrichment:
  contents: "file	featureType	percent	featureReadCount	totalReadCount"
  num_lines: 1
deeptools/plotFingerprintOutRawCounts:
  contents: "#plotFingerprint --outRawCounts"
  num_lines: 1
deeptools/plotFingerprintOutQualityMetrics:
  contents: "Sample	AUC	Synthetic AUC	X-intercept	Synthetic X-intercept	Elbow Point	Synthetic Elbow Point"
  num_lines: 1
deeptools/plotPCAData:
  contents: "#plotPCA --outFileNameData"
  num_lines: 1
deeptools/plotProfile:
  contents: "bin labels"
  num_lines: 1
diamond:
  fn: "diamond.log"
dragen/vc_metrics:
  fn: "*.vc_metrics.csv"
dragen/ploidy_estimation_metrics:
  fn: "*.ploidy_estimation_metrics.csv"
dragen/wgs_contig_mean_cov:
  fn_re: '.*\.wgs_contig_mean_cov_?(tumor|normal)?\.csv'
dragen/overall_mean_cov_metrics:
  fn_re: '.*_overall_mean_cov.*\.csv'
dragen/coverage_metrics:
  fn_re: '.*_coverage_metrics.*\.csv'
dragen/wgs_fine_hist:
  fn_re: '.*\.wgs_fine_hist_?(tumor|normal)?\.csv'
dragen/fragment_length_hist:
  fn: "*.fragment_length_hist.csv"
dragen/mapping_metrics:
  fn: "*.mapping_metrics.csv"
  contents: "Number of unique reads (excl. duplicate marked reads)"
  num_lines: 50
dragen/gc_metrics:
  fn: "*.gc_metrics.csv"
dragen/trimmer_metrics:
  fn: "*.trimmer_metrics.csv"
dragen/time_metrics:
  fn: "*.time_metrics.csv"
dragen/rna_quant_metrics:
  fn: "*.quant[._]metrics.csv"
dragen/rna_transcript_cov:
  fn: "*.quant.transcript_coverage.txt"
dragen/sc_rna_metrics:
  fn: "*.scRNA[._]metrics.csv"
dragen/sc_atac_metrics:
  fn: "*.scATAC[._]metrics.csv"
dragen_fastqc:
  fn: "*.fastqc_metrics.csv"
eigenstratdatabasetools:
  fn: "*_eigenstrat_coverage.json"
fastp:
  fn: "*fastp.json"
fastq_screen:
  fn: "*_screen.txt"
fastqc/data:
  fn: "fastqc_data.txt"
fastqc/zip:
  fn: "*_fastqc.zip"
fastqc/theoretical_gc:
  fn: "*fastqc_theoretical_gc*"
featurecounts:
  fn: "*.summary"
  shared: true
fgbio/groupreadsbyumi:
  contents: "fraction_gt_or_eq_family_size"
  num_lines: 3
fgbio/errorratebyreadposition:
  contents: "read_number	position	bases_total	errors	error_rate	a_to_c_error_rate	a_to_g_error_rate	a_to_t_error_rate	c_to_a_error_rate	c_to_g_error_rate	c_to_t_error_rate"
  num_lines: 3
filtlong:
  contents: Scoring long reads
  contents_re: ".*Filtering long reads.*"
  num_lines: 5
flash/log:
  contents: "[FLASH]"
  shared: true
flash/hist:
  fn: "*flash*.hist"
flexbar:
  contents: "Flexbar - flexible barcode and adapter removal"
  shared: true
freyja:
  fn: "*.tsv"
  contents: "summarized\t["
  num_lines: 6
gatk/varianteval:
  contents: "#:GATKTable:TiTvVariantEvaluator"
  shared: true
gatk/base_recalibrator:
  contents: "#:GATKTable:Arguments:Recalibration"
  num_lines: 3
gatk/analyze_saturation_mutagenesis:
  fn: "*.readCounts"
  contents: ">>Reads in disjoint pairs evaluated separately:"
  num_lines: 10
gffcompare:
  fn: "*.stats"
  contents: "# gffcompare"
  num_lines: 2
goleft_indexcov/roc:
  fn: "*-indexcov.roc"
goleft_indexcov/ped:
  fn: "*-indexcov.ped"
gopeaks:
  fn: "*_gopeaks.json"
happy:
  fn: "*.summary.csv"
  contents: "Type,Filter,TRUTH"
htseq:
  contents_re: '^(feature\tcount|\w+\t\d+)$'
  num_lines: 1
hicexplorer:
  contents: "Min rest. site distance"
  max_filesize: 4096
  num_lines: 26
hicup:
  fn: "HiCUP_summary_report*"
hicpro/mmapstat:
  fn: "*.mmapstat"
hicpro/mpairstat:
  fn: "*.mpairstat"
hicpro/mergestat:
  fn: "*.mergestat"
hicpro/mRSstat:
  fn: "*.mRSstat"
hicpro/assplit:
  fn: "*.assplit.stat"
hifiasm:
  contents: "[M::ha_analyze_count]"
  num_lines: 1
hisat2:
  contents: "HISAT2 summary stats:"
  shared: true
homer/findpeaks:
  contents: "# HOMER Peaks"
  num_lines: 3
homer/GCcontent:
  fn: "tagGCcontent.txt"
homer/genomeGCcontent:
  fn: "genomeGCcontent.txt"
homer/RestrictionDistribution:
  fn: "petagRestrictionDistribution.*.txt"
homer/LengthDistribution:
  fn: "tagLengthDistribution.txt"
homer/tagInfo:
  fn: "tagInfo.txt"
homer/FreqDistribution:
  fn: "petag.FreqDistribution_1000.txt"
hops:
  fn: "heatmap_overview_Wevid.json"
humid:
  fn: "stats.dat"
  contents: "total: "
  num_lines: 1
interop/summary:
  contents: "Level,Yield,Projected Yield,Aligned,Error Rate,Intensity C1,%>=Q30"
interop/index-summary:
  contents: "Total Reads,PF Reads,% Read Identified (PF),CV,Min,Max"
ivar/trim:
  contents: "Number of references"
  num_lines: 8
jcvi:
  contents: "     o    % GC    % of genome    Average size (bp)    Median size (bp)    Number    Total length (Mb)"
jellyfish:
  fn: "*_jf.hist"
kaiju:
  contents_re: 'file\tpercent\treads\ttaxon_id\ttaxon_name'
  num_lines: 1
kallisto:
  contents: "[quant] finding pseudoalignments for the reads"
  shared: true
nanostat:
  max_filesize: 4096
  contents_re: "Metrics dataset\\s*"
  num_lines: 1
nanostat/legacy:
  max_filesize: 4096
  contents_re: "General summary:\\s*"
  num_lines: 1
kat:
  fn: "*.dist_analysis.json"
kraken:
  contents_re: '^\s{0,2}(\d{1,3}\.\d{1,2})\t(\d+)\t(\d+)\t([\dUDKRPCOFGS-]{1,3})\t(\d+)\s+(.+)'
  num_lines: 2
librarian:
  fn: "librarian_heatmap.txt"
leehom:
  contents: "Adapter dimers/chimeras"
  shared: true
lima/summary:
  contents: "ZMWs above all thresholds"
  num_lines: 2
  max_filesize: 1024
lima/counts:
  contents: "IdxFirst	IdxCombined	IdxFirstNamed	IdxCombinedNamed	Counts	MeanScore"
  num_lines: 1
longranger/summary:
  fn: "*summary.csv"
  contents: "longranger_version,instrument_ids,gems_detected,mean_dna_per_gem,bc_on_whitelist,bc_mean_qscore,n50_linked_reads_per_molecule"
  num_lines: 2
longranger/invocation:
  fn: "_invocation"
  contents: "call PHASER_SVCALLER_CS("
  max_filesize: 2048
macs2:
  fn: "*_peaks.xls"
malt:
  contents: "MaltRun - Aligns sequences using MALT (MEGAN alignment tool)"
  num_lines: 2
mapdamage:
  - fn: "3p*_freq.txt"
  - fn: "5p*_freq.txt"
  - fn: "lgdistribution.txt"
methylQA:
  fn: "*.report"
  shared: true
minionqc:
  fn: "summary.yaml"
  contents: "total.gigabases"
mirtop:
  fn: "*_mirtop_stats.log"
mirtrace/summary:
  fn: "mirtrace-results.json"
mirtrace/length:
  fn: "mirtrace-stats-length.tsv"
mirtrace/contaminationbasic:
  fn: "mirtrace-stats-contamination_basic.tsv"
mirtrace/mirnacomplexity:
  fn: "mirtrace-stats-mirna-complexity.tsv"
mtnucratio:
  fn: "*mtnuc.json"
mosdepth/summary:
  fn: "*.mosdepth.summary.txt"
mosdepth/global_dist:
  fn: "*.mosdepth.global.dist.txt"
mosdepth/region_dist:
  fn: "*.mosdepth.region.dist.txt"
motus:
  contents: "Reads are aligned (by BWA) to marker gene sequences in the reference database"
  num_lines: 2
multivcfanalyzer:
  fn: "MultiVCFAnalyzer.json"
disambiguate:
  contents: "unique species A pairs"
  num_lines: 2
nextclade:
  contents: "seqName;clade;"
  num_lines: 1
ngsderive/strandedness:
  contents: "File	TotalReads	ForwardPct	ReversePct	Predicted"
  num_lines: 1
ngsderive/instrument:
  contents: "File	Instrument	Confidence	Basis"
  num_lines: 1
ngsderive/readlen:
  contents: "File	Evidence	MajorityPctDetected	ConsensusReadLength"
  num_lines: 1
ngsderive/encoding:
  contents: "File	Evidence	ProbableEncoding"
  num_lines: 1
ngsderive/junction_annotation:
  contents: "File	total_junctions	total_splice_events	known_junctions	partial_novel_junctions	complete_novel_junctions	known_spliced_reads	partial_novel_spliced_reads	complete_novel_spliced_reads"
  num_lines: 1
optitype:
  contents: "	A1	A2	B1	B2	C1	C2	Reads	Objective"
  num_lines: 1
pangolin:
  contents: "pangolin_version"
  num_lines: 1
odgi:
  - fn: "*.og.stats.yaml"
  - fn: "*.og.stats.yml"
  - fn: "*.odgi.stats.yaml"
  - fn: "*.odgi.stats.yml"
peddy/summary_table:
  fn: "*.peddy.ped"
peddy/het_check:
  fn: "*.het_check.csv"
peddy/ped_check:
  fn: "*.ped_check.csv"
peddy/sex_check:
  fn: "*.sex_check.csv"
peddy/background_pca:
  fn: "*.background_pca.json"
somalier/somalier-ancestry:
  fn: "*.somalier-ancestry.tsv"
somalier/samples:
  fn: "*.samples.tsv"
  contents: "#family_id"
  num_lines: 5
somalier/pairs:
  fn: "*.pairs.tsv"
  contents: "hom_concordance"
  num_lines: 5
sourmash/compare:
  fn: "*.labels.txt"
<<<<<<< HEAD
sourmash/gather:
  contents: "intersect_bp,f_orig_query,f_match,f_unique_to_query,f_unique_weighted,"
  num_lines: 1
=======
>>>>>>> d601907e
pbmarkdup:
  contents_re: "LIBRARY +READS +UNIQUE MOLECULES +DUPLICATE READS"
  num_lines: 5
phantompeakqualtools/out:
  fn: "*.spp.out"
picard/alignment_metrics:
  contents: "AlignmentSummaryMetrics"
  shared: true
picard/basedistributionbycycle:
  contents: "BaseDistributionByCycleMetrics"
  shared: true
picard/crosscheckfingerprints:
  contents: "CrosscheckFingerprints"
  shared: true
picard/gcbias:
  contents: "GcBias"
  shared: true
picard/hsmetrics:
  contents: "HsMetrics"
  shared: true
picard/insertsize:
  contents: "InsertSizeMetrics"
  shared: true
picard/markdups:
  contents: "DuplicationMetrics"
  shared: true
picard/oxogmetrics:
  contents: "OxoGMetrics"
  shared: true
picard/pcr_metrics:
  contents: "TargetedPcrMetrics"
  shared: true
picard/quality_by_cycle:
  contents_re: "[Qq]uality[Bb]y[Cc]ycle"
  contents: "MEAN_QUALITY"
  shared: true
picard/quality_score_distribution:
  contents_re: "[Qq]uality[Ss]core[Dd]istribution"
  contents: "COUNT_OF_Q"
  shared: true
picard/quality_yield_metrics:
  contents: "QualityYieldMetrics"
  shared: true
picard/rnaseqmetrics:
  contents_re: "[Rr]na[Ss]eq[Mm]etrics"
  contents: "## METRICS CLASS"
  shared: true
picard/rrbs_metrics:
  contents: "RrbsSummaryMetrics"
  shared: true
picard/sam_file_validation:
  fn: "*[Vv]alidate[Ss]am[Ff]ile*"
picard/variant_calling_metrics:
  # This looks wrong but I think it's intentional - tests fail if I "fix" it
  fn: "*.variant_calling_detail_metrics"
  contents: "CollectVariantCallingMetrics"
  shared: true
picard/wgs_metrics:
  contents: "CollectWgsMetrics"
  shared: true
picard/collectilluminabasecallingmetrics:
  contents: "CollectIlluminaBasecallingMetrics"
  shared: true
picard/collectilluminalanemetrics:
  contents: "CollectIlluminaLaneMetrics"
  shared: true
picard/extractilluminabarcodes:
  contents: "ExtractIlluminaBarcodes"
  shared: true
picard/markilluminaadapters:
  contents: "MarkIlluminaAdapters"
  shared: true
porechop:
  contents: "Looking for known adapter sets"
  num_lines: 10
preseq:
  - contents: "EXPECTED_DISTINCT"
    num_lines: 2
  - contents: "distinct_reads"
    num_lines: 2
preseq/real_counts:
  fn: "*preseq_real_counts*"
prinseqplusplus:
  - contents: "reads removed by -"
    num_lines: 2
prokka:
  contents: "contigs:"
  num_lines: 2
purple/qc:
  fn: "*.purple.qc"
purple/purity:
  fn: "*.purple.purity.tsv"
pycoqc:
  contents: '"pycoqc":'
  num_lines: 2
pychopper:
  contents: "Classification	Rescue"
  num_lines: 6
qc3C:
  fn: "*.qc3C.json"
qorts:
  contents: "BENCHMARK_MinutesOnSamIteration"
  num_lines: 100
qualimap/bamqc/genome_results:
  fn: "genome_results.txt"
qualimap/bamqc/coverage:
  fn: "coverage_histogram.txt"
qualimap/bamqc/insert_size:
  fn: "insert_size_histogram.txt"
qualimap/bamqc/genome_fraction:
  fn: "genome_fraction_coverage.txt"
qualimap/bamqc/gc_dist:
  fn: "mapped_reads_gc-content_distribution.txt"
qualimap/rnaseq/rnaseq_results:
  fn: "rnaseq_qc_results.txt"
qualimap/rnaseq/coverage:
  fn: "coverage_profile_along_genes_(total).txt"
quast:
  fn: "report.tsv"
  shared: true
rna_seqc/metrics_v1:
  fn: "*metrics.tsv"
  contents: "Sample	Note	"
  shared: true
rna_seqc/metrics_v2:
  fn: "*metrics.tsv"
  contents: "High Quality Ambiguous Alignment Rate"
  shared: true
rna_seqc/coverage:
  fn_re: 'meanCoverageNorm_(high|medium|low)\.txt'
rna_seqc/correlation:
  fn_re: 'corrMatrix(Pearson|Spearman)\.txt'
rockhopper:
  fn: "summary.txt"
  contents: "Number of gene-pairs predicted to be part of the same operon"
  max_filesize: 500000
rsem:
  fn: "*.cnt"
rseqc/bam_stat:
  contents: "Proper-paired reads map to different chrom:"
  max_filesize: 500000
rseqc/gene_body_coverage:
  fn: "*.geneBodyCoverage.txt"
rseqc/inner_distance:
  fn: "*.inner_distance_freq.txt"
rseqc/junction_annotation:
  contents: "Partial Novel Splicing Junctions:"
  max_filesize: 500000
rseqc/junction_saturation:
  fn: "*.junctionSaturation_plot.r"
rseqc/read_gc:
  fn: "*.GC.xls"
rseqc/read_distribution:
  contents: "Group               Total_bases         Tag_count           Tags/Kb"
  max_filesize: 500000
rseqc/read_duplication_pos:
  fn: "*.pos.DupRate.xls"
rseqc/infer_experiment:
  - fn: "*infer_experiment.txt"
  - contents: "Fraction of reads explained by"
    max_filesize: 500000
rseqc/tin:
  fn: "*.summary.txt"
  contents: "TIN(median)"
  num_lines: 1
salmon/meta:
  fn: "meta_info.json"
  contents: "salmon_version"
salmon/fld:
  fn: "flenDist.txt"
sambamba/markdup:
  contents: "finding positions of the duplicate reads in the file"
  num_lines: 50
samblaster:
  contents: "samblaster: Version"
  shared: true
samtools/stats:
  contents: "This file was produced by samtools stats"
  shared: true
samtools/flagstat:
  contents: "in total (QC-passed reads + QC-failed reads)"
  shared: true
samtools/idxstats:
  fn: "*idxstat*"
samtools/rmdup:
  contents: "[bam_rmdup"
  shared: true
sargasso:
  fn: "overall_filtering_summary.txt"
sentieon/alignment_metrics:
  contents: "--algo AlignmentStat"
  shared: true
sentieon/insertsize:
  contents: "--algo InsertSizeMetricAlgo"
  shared: true
sentieon/gcbias:
  contents: "--algo GCBias"
  shared: true
seqyclean:
  fn: "*_SummaryStatistics.tsv"
sexdeterrmine:
  fn: "sexdeterrmine.json"
sickle:
  contents_re: 'FastQ \w*\s?records kept: .*'
  num_lines: 2
skewer:
  contents: "maximum error ratio allowed (-r):"
  shared: true
slamdunk/summary:
  contents: "# slamdunk summary"
  num_lines: 1
slamdunk/PCA:
  contents: "# slamdunk PCA"
  num_lines: 1
slamdunk/rates:
  contents: "# slamdunk rates"
  num_lines: 1
slamdunk/utrrates:
  contents: "# slamdunk utrrates"
  num_lines: 1
slamdunk/tcperreadpos:
  contents: "# slamdunk tcperreadpos"
  num_lines: 1
slamdunk/tcperutrpos:
  contents: "# slamdunk tcperutr"
  num_lines: 1
snippy/snippy:
  contents: "snippy"
  num_lines: 20
snippy/snippy-core:
  contents_re: 'ID\tLENGTH\tALIGNED\tUNALIGNED\tVARIANT\tHET\tMASKED\tLOWCOV'
  num_lines: 1
snpeff:
  contents: "SnpEff_version"
  max_filesize: 5000000
snpsplit/old:
  contents: "Writing allele-flagged output file to:"
  num_lines: 2
snpsplit/new:
  fn: "*SNPsplit_report.yaml"
software_versions:
  fn_re: ".+_mqc_versions\\.(yaml|yml)"
sortmerna:
  contents: "Minimal SW score based on E-value"
  shared: true
stacks/gstacks:
  fn: "gstacks.log.distribs"
  contents: "BEGIN effective_coverages_per_sample"
stacks/populations:
  fn: "populations.log.distribs"
  contents: "BEGIN missing_samples_per_loc_prefilters"
stacks/sumstats:
  fn: "*.sumstats_summary.tsv"
  contents: "# Pop ID	Private	Num_Indv	Var	StdErr	P	Var"
  max_filesize: 1000000
star:
  fn: "*Log.final.out"
star/genecounts:
  fn: "*ReadsPerGene.out.tab"
supernova/report:
  fn: "*report*.txt"
  num_lines: 100
  contents: "- assembly checksum ="
supernova/summary:
  fn: "summary.json"
  num_lines: 120
  contents: '"lw_mean_mol_len":'
supernova/molecules:
  fn: "histogram_molecules.json"
  num_lines: 10
  contents: '"description": "molecules",'
supernova/kmers:
  fn: "histogram_kmer_count.json"
  num_lines: 10
  contents: '"description": "kmer_count",'
theta2:
  fn: "*.BEST.results"
tophat:
  fn: "*align_summary.txt"
  shared: true
trimmomatic:
  contents: "Trimmomatic"
  shared: true
umitools:
  contents: "# UMI-tools version:"
  num_lines: 3
varscan2/mpileup2snp:
  contents: "Only SNPs will be reported"
  num_lines: 3
varscan2/mpileup2indel:
  contents: "Only indels will be reported"
  num_lines: 3
varscan2/mpileup2cns:
  contents: "Only variants will be reported"
  num_lines: 3
vcftools/relatedness2:
  fn: "*.relatedness2"
vcftools/tstv_by_count:
  fn: "*.TsTv.count"
vcftools/tstv_by_qual:
  fn: "*.TsTv.qual"
vcftools/tstv_summary:
  fn: "*.TsTv.summary"
vep/vep_html:
  fn: "*.html"
  contents: "VEP summary"
  num_lines: 10
  max_filesize: 1000000
vep/vep_txt:
  contents: "[VEP run statistics]"
  num_lines: 1
  max_filesize: 100000
verifybamid/selfsm:
  fn: "*.selfSM"
whatshap/stats:
  contents: "#sample	chromosome	file_name	variants	phased	unphased	singletons"
  num_lines: 1<|MERGE_RESOLUTION|>--- conflicted
+++ resolved
@@ -563,12 +563,9 @@
   num_lines: 5
 sourmash/compare:
   fn: "*.labels.txt"
-<<<<<<< HEAD
 sourmash/gather:
   contents: "intersect_bp,f_orig_query,f_match,f_unique_to_query,f_unique_weighted,"
   num_lines: 1
-=======
->>>>>>> d601907e
 pbmarkdup:
   contents_re: "LIBRARY +READS +UNIQUE MOLECULES +DUPLICATE READS"
   num_lines: 5

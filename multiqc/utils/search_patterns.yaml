# MultiQC search patterns.
# Default configurations for how modules can find their log files.
# Loaded by the config module so that these patterns can be overwritten in user config files.

adapterRemoval:
  fn: "*.settings"
  contents: "AdapterRemoval"
  num_lines: 1
afterqc:
  fn: "*.json"
  contents: "allow_mismatch_in_poly"
  num_lines: 10000
anglerfish:
  fn: "*.json"
  contents: "anglerfish_version"
bakta:
  fn: "*.txt"
  contents: "Bakta:"
bamtools/stats:
  contents: "Stats for BAM file(s):"
  shared: true
  num_lines: 10
bbduk:
  contents: "Executing jgi.BBDuk"
  num_lines: 2
bbmap/stats:
  contents: "#Name	Reads	ReadsPct"
  num_lines: 4
bbmap/aqhist:
  contents: "#Quality	count1	fraction1	count2	fraction2"
  num_lines: 1
bbmap/bhist:
  contents: "#Pos	A	C	G	T	N"
  num_lines: 1
bbmap/bincov:
  # 3rd line (1st is #Mean)
  contents: "#RefName	Cov	Pos	RunningPos"
  num_lines: 3
bbmap/bqhist:
  contents: "#BaseNum	count_1	min_1	max_1	mean_1	Q1_1	med_1	Q3_1	LW_1	RW_1	count_2	min_2	max_2	mean_2	Q1_2	med_2	Q3_2	LW_2	RW_2"
  num_lines: 1
bbmap/covhist:
  contents: "#Coverage	numBases"
  num_lines: 1
bbmap/covstats:
  contents: "#ID	Avg_fold"
  num_lines: 1
bbmap/ehist:
  contents: "#Errors	Count"
  num_lines: 1
bbmap/gchist:
  # 5th line (1st is #Mean)
  contents: "#GC	Count"
  num_lines: 5
bbmap/idhist:
  contents: "#Mean_reads"
  num_lines: 1
bbmap/ihist:
  # 6th line (first is #Mean)
  contents: "#InsertSize	Count"
  num_lines: 6
bbmap/indelhist:
  contents: "#Length	Deletions	Insertions"
  num_lines: 1
bbmap/lhist:
  contents: "#Length	Count"
  num_lines: 1
bbmap/mhist:
  contents: "#BaseNum	Match1	Sub1	Del1	Ins1	N1	Other1	Match2	Sub2	Del2	Ins2	N2	Other2"
  num_lines: 1
bbmap/qahist:
  contents: "#Deviation"
  num_lines: 1
bbmap/qchist:
  contents_re: '#Quality	count1	fraction1\n'
  num_lines: 1
bbmap/qhist:
  contents: "#BaseNum	Read1_linear	Read1_log	Read1_measured	Read2_linear	Read2_log	Read2_measured"
  num_lines: 1
bbmap/rpkm:
  contents: "#File	"
  num_lines: 1
bbmap/statsfile_machine:
  contents: "Reads Used="
  num_lines: 1
bbmap/statsfile:
  contents: "Reads Used:"
  num_lines: 1
bcftools/stats:
  contents: "This file was produced by bcftools stats"
  shared: true
bcl2fastq:
  fn: "Stats.json"
  contents: "DemuxResults"
  num_lines: 300
bclconvert/runinfo:
  fn: "RunInfo.xml"
bclconvert/demux:
  fn: "Demultiplex_Stats.csv"
bclconvert/quality_metrics:
  fn: "Quality_Metrics.csv"
bclconvert/adaptermetrics:
  fn: "Adapter_Metrics.csv"
bclconvert/unknown_barcodes:
  fn: "Top_Unknown_Barcodes.csv"
biobambam2/bamsormadup:
  contents: "# bamsormadup"
  num_lines: 2
biobloomtools:
  contents: "filter_id	hits	misses	shared	rate_hit	rate_miss	rate_shared"
  num_lines: 2
biscuit/align_mapq:
  fn: "*_mapq_table.txt"
  contents: "BISCUITqc Mapping Quality Table"
  num_lines: 3
biscuit/align_strand:
  fn: "*_strand_table.txt"
  contents: "BISCUITqc Strand Table"
  num_lines: 3
biscuit/align_isize:
  fn: "*_isize_table.txt"
  contents: "BISCUITqc Insert Size Table"
  num_lines: 3
biscuit/dup_report:
  fn: "*_dup_report.txt"
  contents: "BISCUITqc Read Duplication Table"
  num_lines: 3
biscuit/qc_cv:
  fn: "*_cv_table.txt"
  contents: "BISCUITqc Uniformity Table"
  num_lines: 3
biscuit/covdist_all_base_botgc:
  fn: "*_covdist_all_base_botgc_table.txt"
biscuit/covdist_all_base:
  fn: "*_covdist_all_base_table.txt"
biscuit/covdist_all_base_topgc:
  fn: "*_covdist_all_base_topgc_table.txt"
biscuit/covdist_q40_base_botgc:
  fn: "*_covdist_q40_base_botgc_table.txt"
biscuit/covdist_q40_base:
  fn: "*_covdist_q40_base_table.txt"
biscuit/covdist_q40_base_topgc:
  fn: "*_covdist_q40_base_topgc_table.txt"
biscuit/covdist_all_cpg_botgc:
  fn: "*_covdist_all_cpg_botgc_table.txt"
biscuit/covdist_all_cpg:
  fn: "*_covdist_all_cpg_table.txt"
biscuit/covdist_all_cpg_topgc:
  fn: "*_covdist_all_cpg_topgc_table.txt"
biscuit/covdist_q40_cpg_botgc:
  fn: "*_covdist_q40_cpg_botgc_table.txt"
biscuit/covdist_q40_cpg:
  fn: "*_covdist_q40_cpg_table.txt"
biscuit/covdist_q40_cpg_topgc:
  fn: "*_covdist_q40_cpg_topgc_table.txt"
biscuit/cpg_retention_readpos:
  fn: "*_CpGRetentionByReadPos.txt"
biscuit/cph_retention_readpos:
  fn: "*_CpHRetentionByReadPos.txt"
biscuit/base_avg_retention_rate:
  fn: "*_totalBaseConversionRate.txt"
biscuit/read_avg_retention_rate:
  fn: "*_totalReadConversionRate.txt"
bismark/align:
  fn: "*_[SP]E_report.txt"
bismark/dedup:
  fn: "*.deduplication_report.txt"
bismark/meth_extract:
  fn: "*_splitting_report.txt"
bismark/m_bias:
  fn: "*M-bias.txt"
bismark/bam2nuc:
  fn: "*.nucleotide_stats.txt"
bowtie1:
  contents: "# reads processed:"
  exclude_fn:
    # Tophat log files
    - "bowtie.left_kept_reads.log"
    - "bowtie.left_kept_reads.m2g_um.log"
    - "bowtie.left_kept_reads.m2g_um_seg1.log"
    - "bowtie.left_kept_reads.m2g_um_seg2.log"
    - "bowtie.right_kept_reads.log"
    - "bowtie.right_kept_reads.m2g_um.log"
    - "bowtie.right_kept_reads.m2g_um_seg1.log"
    - "bowtie.right_kept_reads.m2g_um_seg2.log"
  shared: true
bowtie2:
  contents: "reads; of these:"
  exclude_contents:
    - "bisulfite"
    - "HiC-Pro"
  shared: true
bracken:
  contents_re: '^(\d{1,3}\.\d{1,2})\t(\d+)\t(\d+)\t((\d+)\t(\d+)\t)?([URDKPCOFGS-]\d{0,2})\t(\d+)(\s+)root'
  num_lines: 1
busco:
  fn: "short_summary*"
  contents: "BUSCO version is:"
  num_lines: 1
bustools:
  fn: "*inspect.json"
ccs/v4:
  contents: "ZMWs generating CCS"
  num_lines: 2
  max_filesize: 1024
ccs/v5:
  contents: '"id": "ccs_processing"'
  fn: "*.json"
cellranger/count_html:
  - fn: "*.html"
    contents: '"command":"Cell Ranger","subcommand":"count"'
    num_lines: 13
  - fn: "*.html"
    contents: '"command": "Cell Ranger", "subcommand": "count"'
    num_lines: 13
cellranger/vdj_html:
  - fn: "*.html"
    contents: '"command":"Cell Ranger","subcommand":"vdj"'
    num_lines: 13
  - fn: "*.html"
    contents: '"command": "Cell Ranger", "subcommand": "vdj"'
    num_lines: 13
checkqc:
  contents: "instrument_and_reagent_type"
  fn: "*.json"
custom_content:
  fn_re: '.+_mqc\.(yaml|yml|json|txt|csv|tsv|log|out|png|jpg|jpeg|html)'
clipandmerge:
  contents: "ClipAndMerge ("
  num_lines: 5
clusterflow/logs:
  fn: "*_clusterFlow.txt"
  shared: true
clusterflow/runfiles:
  fn: "*.run"
  contents: "Cluster Flow Run File"
  num_lines: 2
conpair/concordance:
  contents: "markers (coverage per marker threshold"
  num_lines: 3
conpair/contamination:
  contents: "Tumor sample contamination level: "
  num_lines: 3
cutadapt:
  contents: "This is cutadapt"
  # contents: 'cutadapt version' # Use this instead if using very old versions of cutadapt (eg. v1.2)
  shared: true
damageprofiler:
  fn: "*dmgprof.json"
dedup:
  fn: "*dedup.json"
deeptools/bamPEFragmentSizeTable:
  contents: "	Frag. Sampled	Frag. Len. Min.	Frag. Len. 1st. Qu.	Frag. Len. Mean	Frag. Len. Median	Frag. Len. 3rd Qu."
  num_lines: 1
deeptools/bamPEFragmentSizeDistribution:
  contents: "#bamPEFragmentSize"
  num_lines: 1
deeptools/estimateReadFiltering:
  contents: "Sample	Total Reads	Mapped Reads	Alignments in blacklisted regions	Estimated mapped reads"
  num_lines: 1
deeptools/plotCorrelationData:
  contents: "#plotCorrelation --outFileCorMatrix"
  num_lines: 1
deeptools/plotCoverageStdout:
  contents: "sample	mean	std	min	25%	50%	75%	max"
  num_lines: 1
deeptools/plotCoverageOutRawCounts:
  contents: "#plotCoverage --outRawCounts"
  num_lines: 1
deeptools/plotEnrichment:
  contents: "file	featureType	percent	featureReadCount	totalReadCount"
  num_lines: 1
deeptools/plotFingerprintOutRawCounts:
  contents: "#plotFingerprint --outRawCounts"
  num_lines: 1
deeptools/plotFingerprintOutQualityMetrics:
  contents: "Sample	AUC	Synthetic AUC	X-intercept	Synthetic X-intercept	Elbow Point	Synthetic Elbow Point"
  num_lines: 1
deeptools/plotPCAData:
  contents: "#plotPCA --outFileNameData"
  num_lines: 1
deeptools/plotProfile:
  contents: "bin labels"
  num_lines: 1
diamond:
  fn: "diamond.log"
dragen/vc_metrics:
  fn: "*.vc_metrics.csv"
dragen/ploidy_estimation_metrics:
  fn: "*.ploidy_estimation_metrics.csv"
dragen/wgs_contig_mean_cov:
  fn_re: '.*\.wgs_contig_mean_cov_?(tumor|normal)?\.csv'
dragen/overall_mean_cov_metrics:
  fn_re: '.*_overall_mean_cov.*\.csv'
dragen/coverage_metrics:
  fn_re: '.*_coverage_metrics.*\.csv'
dragen/wgs_fine_hist:
  fn_re: '.*\.wgs_fine_hist_?(tumor|normal)?\.csv'
dragen/fragment_length_hist:
  fn: "*.fragment_length_hist.csv"
dragen/mapping_metrics:
  fn: "*.mapping_metrics.csv"
  contents: "Number of unique reads (excl. duplicate marked reads)"
  num_lines: 50
dragen/gc_metrics:
  fn: "*.gc_metrics.csv"
dragen/trimmer_metrics:
  fn: "*.trimmer_metrics.csv"
dragen/time_metrics:
  fn: "*.time_metrics.csv"
dragen/rna_quant_metrics:
  fn: "*.quant[._]metrics.csv"
dragen/rna_transcript_cov:
  fn: "*.quant.transcript_coverage.txt"
dragen/sc_rna_metrics:
  fn: "*.scRNA[._]metrics.csv"
dragen/sc_atac_metrics:
  fn: "*.scATAC[._]metrics.csv"
dragen_fastqc:
  fn: "*.fastqc_metrics.csv"
eigenstratdatabasetools:
  fn: "*_eigenstrat_coverage.json"
fastp:
  fn: "*.json"
  contents: '"before_filtering": {'
  num_lines: 10
fastq_screen:
  fn: "*_screen.txt"
fastqc/data:
  fn: "fastqc_data.txt"
fastqc/zip:
  fn: "*_fastqc.zip"
fastqc/theoretical_gc:
  fn: "*fastqc_theoretical_gc*"
featurecounts:
  fn: "*.summary"
  shared: true
fgbio/groupreadsbyumi:
  contents: "fraction_gt_or_eq_family_size"
  num_lines: 3
fgbio/errorratebyreadposition:
  contents: "read_number	position	bases_total	errors	error_rate	a_to_c_error_rate	a_to_g_error_rate	a_to_t_error_rate	c_to_a_error_rate	c_to_g_error_rate	c_to_t_error_rate"
  num_lines: 3
filtlong:
  contents: Scoring long reads
  contents_re: ".*Filtering long reads.*"
  num_lines: 5
flash/log:
  contents: "[FLASH]"
  shared: true
flash/hist:
  fn: "*flash*.hist"
flexbar:
  contents: "Flexbar - flexible barcode and adapter removal"
  shared: true
freyja:
  fn: "*.tsv"
  contents: "summarized\t["
  num_lines: 6
gatk/varianteval:
  contents: "#:GATKTable:TiTvVariantEvaluator"
  shared: true
gatk/base_recalibrator:
  contents: "#:GATKTable:Arguments:Recalibration"
  num_lines: 3
gatk/analyze_saturation_mutagenesis:
  fn: "*.readCounts"
  contents: ">>Reads in disjoint pairs evaluated separately:"
  num_lines: 10
gffcompare:
  fn: "*.stats"
  contents: "# gffcompare"
  num_lines: 2
goleft_indexcov/roc:
  fn: "*-indexcov.roc"
goleft_indexcov/ped:
  fn: "*-indexcov.ped"
gopeaks:
  fn: "*_gopeaks.json"
happy:
  fn: "*.summary.csv"
  contents: "Type,Filter,TRUTH"
htseq:
<<<<<<< HEAD
  contents: "__too_low_aQual"
pairtools:
  contents: 'total_single_sided_mapped'
  num_lines: 20
  contents: 'pair_types'
  num_lines: 20
=======
  contents_re: '^(feature\tcount|\w+.*\t\d+)$'
  num_lines: 1
>>>>>>> 55ffcbc4
hicexplorer:
  contents: "Min rest. site distance"
  max_filesize: 4096
  num_lines: 26
hicup:
  fn: "HiCUP_summary_report*"
hicpro/mmapstat:
  fn: "*mapstat"
  contents: "total_R"
  num_lines: 10
hicpro/mpairstat:
  fn: "*pairstat"
  contents: "Total_pairs_processed"
  num_lines: 10
hicpro/mergestat:
  fn: "*.mergestat"
  contents: "valid_interaction"
  num_lines: 10
hicpro/mRSstat:
  fn: "*RSstat"
  contents: "Valid_interaction_pairs"
hicpro/assplit:
  fn: "*assplit.stat"
hifiasm:
  contents: "[M::ha_analyze_count]"
  num_lines: 1
hisat2:
  contents: "HISAT2 summary stats:"
  shared: true
homer/findpeaks:
  contents: "# HOMER Peaks"
  num_lines: 3
homer/GCcontent:
  fn: "tagGCcontent.txt"
homer/genomeGCcontent:
  fn: "genomeGCcontent.txt"
homer/RestrictionDistribution:
  fn: "petagRestrictionDistribution.*.txt"
homer/LengthDistribution:
  fn: "tagLengthDistribution.txt"
homer/tagInfo:
  fn: "tagInfo.txt"
homer/FreqDistribution:
  fn: "petag.FreqDistribution_1000.txt"
hops:
  fn: "heatmap_overview_Wevid.json"
humid:
  fn: "stats.dat"
  contents: "total: "
  num_lines: 1
interop/summary:
  contents: "Level,Yield,Projected Yield,Aligned,Error Rate,Intensity C1,%>=Q30"
interop/index-summary:
  contents: "Total Reads,PF Reads,% Read Identified (PF),CV,Min,Max"
ivar/trim:
  contents: "Number of references"
  num_lines: 8
jcvi:
  contents: "     o    % GC    % of genome    Average size (bp)    Median size (bp)    Number    Total length (Mb)"
jellyfish:
  fn: "*_jf.hist"
kaiju:
  contents_re: 'file\tpercent\treads\ttaxon_id\ttaxon_name'
  num_lines: 1
kallisto:
  contents: "[quant] finding pseudoalignments for the reads"
  shared: true
nanostat:
  max_filesize: 4096
  contents_re: "Metrics\\s+dataset\\s*"
  num_lines: 1
nanostat/legacy:
  max_filesize: 4096
  contents_re: "General summary:\\s*"
  num_lines: 1
kat:
  fn: "*.dist_analysis.json"
kraken:
  contents_re: '^\s{0,2}(\d{1,3}\.\d{1,2})\t(\d+)\t(\d+)\t((\d+)\t(\d+)\t)?([URDKPCOFGS-]\d{0,2})\t(\d+)(\s+)unclassified'
  num_lines: 1
librarian:
  fn: "librarian_heatmap.txt"
leehom:
  contents: "Adapter dimers/chimeras"
  shared: true
lima/summary:
  contents: "ZMWs above all thresholds"
  num_lines: 2
  max_filesize: 1024
lima/counts:
  contents: "IdxFirst	IdxCombined	IdxFirstNamed	IdxCombinedNamed	Counts	MeanScore"
  num_lines: 1
longranger/summary:
  fn: "*summary.csv"
  contents: "longranger_version,instrument_ids,gems_detected,mean_dna_per_gem,bc_on_whitelist,bc_mean_qscore,n50_linked_reads_per_molecule"
  num_lines: 2
longranger/invocation:
  fn: "_invocation"
  contents: "call PHASER_SVCALLER_CS("
  max_filesize: 2048
macs2:
  fn: "*_peaks.xls"
malt:
  contents: "MaltRun - Aligns sequences using MALT (MEGAN alignment tool)"
  num_lines: 2
mapdamage:
  - fn: "3p*_freq.txt"
  - fn: "5p*_freq.txt"
  - fn: "lgdistribution.txt"
methylQA:
  fn: "*.report"
  shared: true
minionqc:
  fn: "summary.yaml"
  contents: "total.gigabases"
mirtop:
  fn: "*_mirtop_stats.log"
mirtrace/summary:
  fn: "mirtrace-results.json"
mirtrace/length:
  fn: "mirtrace-stats-length.tsv"
mirtrace/contaminationbasic:
  fn: "mirtrace-stats-contamination_basic.tsv"
mirtrace/mirnacomplexity:
  fn: "mirtrace-stats-mirna-complexity.tsv"
mtnucratio:
  fn: "*mtnuc.json"
mosdepth/summary:
  fn: "*.mosdepth.summary.txt"
mosdepth/global_dist:
  fn: "*.mosdepth.global.dist.txt"
mosdepth/region_dist:
  fn: "*.mosdepth.region.dist.txt"
motus:
  contents: "Reads are aligned (by BWA) to marker gene sequences in the reference database"
  num_lines: 2
multivcfanalyzer:
  fn: "MultiVCFAnalyzer.json"
disambiguate:
  contents: "unique species A pairs"
  num_lines: 2
nextclade:
  contents: "seqName;clade;"
  num_lines: 1
ngsderive/strandedness:
  contents: "File	TotalReads	ForwardPct	ReversePct	Predicted"
  num_lines: 1
ngsderive/instrument:
  contents: "File	Instrument	Confidence	Basis"
  num_lines: 1
ngsderive/readlen:
  contents: "File	Evidence	MajorityPctDetected	ConsensusReadLength"
  num_lines: 1
ngsderive/encoding:
  contents: "File	Evidence	ProbableEncoding"
  num_lines: 1
ngsderive/junction_annotation:
  contents: "File	total_junctions	total_splice_events	known_junctions	partial_novel_junctions	complete_novel_junctions	known_spliced_reads	partial_novel_spliced_reads	complete_novel_spliced_reads"
  num_lines: 1
optitype:
  contents: "	A1	A2	B1	B2	C1	C2	Reads	Objective"
  num_lines: 1
pangolin:
  contents: "pangolin_version"
  num_lines: 1
odgi:
  - fn: "*.og.stats.yaml"
  - fn: "*.og.stats.yml"
  - fn: "*.odgi.stats.yaml"
  - fn: "*.odgi.stats.yml"
peddy/summary_table:
  fn: "*.peddy.ped"
peddy/het_check:
  fn: "*.het_check.csv"
peddy/ped_check:
  fn: "*.ped_check.csv"
peddy/sex_check:
  fn: "*.sex_check.csv"
peddy/background_pca:
  fn: "*.background_pca.json"
seqera_cli/run_dump:
  fn: "runs_*.tar.gz"
seqera_cli/json:
  fn: "workflow.json"
somalier/somalier-ancestry:
  fn: "*.somalier-ancestry.tsv"
somalier/samples:
  fn: "*.samples.tsv"
  contents: "#family_id"
  num_lines: 5
somalier/pairs:
  fn: "*.pairs.tsv"
  contents: "hom_concordance"
  num_lines: 5
sourmash/compare:
  fn: "*.labels.txt"
sourmash/gather:
  contents: "intersect_bp,f_orig_query,f_match,f_unique_to_query,f_unique_weighted,"
  num_lines: 1
pbmarkdup:
  contents_re: "LIBRARY +READS +UNIQUE MOLECULES +DUPLICATE READS"
  num_lines: 5
phantompeakqualtools/out:
  fn: "*.spp.out"
picard/alignment_metrics:
  - contents: "picard.analysis.AlignmentSummaryMetrics"
  - contents: "--algo AlignmentStat"
picard/basedistributionbycycle:
  contents: "BaseDistributionByCycleMetrics"
picard/crosscheckfingerprints:
  contents: "CrosscheckFingerprints"
picard/gcbias:
  - contents: "GcBiasDetailMetrics"
  - contents: "GcBiasSummaryMetrics"
  - contents: "--algo GCBias"
picard/hsmetrics:
  - contents: "HsMetrics"
  - contents: "--algo HsMetricAlgo"
picard/insertsize:
  - contents: "picard.analysis.InsertSizeMetrics"
  - contents: "--algo InsertSizeMetricAlgo"
picard/markdups:
  - contents: "picard.sam.MarkDuplicates"
  - contents: "picard.sam.DuplicationMetrics"
  - contents: "picard.sam.markduplicates.MarkDuplicates"
  - contents: "markduplicates.DuplicationMetrics"
  - contents: "MarkDuplicatesSpark"
  - contents: "markduplicates.GATKDuplicationMetrics"
  - contents: "--algo Dedup"
picard/oxogmetrics:
  contents: "OxoGMetrics"
picard/pcr_metrics:
  contents: "TargetedPcrMetrics"
picard/quality_by_cycle:
  - contents_re: "[Qq]uality[Bb]y[Cc]ycle"
    contents: "MEAN_QUALITY"
  - contents: "--algo MeanQualityByCycle"
picard/quality_score_distribution:
  - contents_re: "[Qq]uality[Ss]core[Dd]istribution"
    contents: "COUNT_OF_Q"
  - contents: "--algo QualDistribution"
picard/quality_yield_metrics:
  contents: "QualityYieldMetrics"
picard/rnaseqmetrics:
  contents_re: "[Rr]na[Ss]eq[Mm]etrics"
picard/rrbs_metrics:
  contents: "RrbsSummaryMetrics"
picard/sam_file_validation:
  fn: "*[Vv]alidate[Ss]am[Ff]ile*"
picard/variant_calling_metrics:
  contents: "VariantCallingDetailMetrics"
picard/wgs_metrics:
  contents_re: "## METRICS CLASS.*WgsMetrics"
picard/collectilluminabasecallingmetrics:
  contents: "CollectIlluminaBasecallingMetrics"
picard/collectilluminalanemetrics:
  contents: "CollectIlluminaLaneMetrics"
picard/extractilluminabarcodes:
  contents: "ExtractIlluminaBarcodes"
picard/markilluminaadapters:
  contents: "MarkIlluminaAdapters"
porechop:
  contents: "Looking for known adapter sets"
  num_lines: 10
preseq:
  - contents: "EXPECTED_DISTINCT"
    num_lines: 2
  - contents: "distinct_reads"
    num_lines: 2
preseq/real_counts:
  fn: "*preseq_real_counts*"
prinseqplusplus:
  - contents: "reads removed by -"
    num_lines: 2
prokka:
  contents: "contigs:"
  num_lines: 2
purple/qc:
  fn: "*.purple.qc"
purple/purity:
  fn: "*.purple.purity.tsv"
pycoqc:
  contents: '"pycoqc":'
  num_lines: 2
pychopper:
  contents: "Classification	Rescue"
  num_lines: 6
qc3C:
  fn: "*.qc3C.json"
qorts:
  contents: "BENCHMARK_MinutesOnSamIteration"
  num_lines: 100
qualimap/bamqc/genome_results:
  fn: "genome_results.txt"
qualimap/bamqc/coverage:
  fn: "coverage_histogram.txt"
qualimap/bamqc/insert_size:
  fn: "insert_size_histogram.txt"
qualimap/bamqc/genome_fraction:
  fn: "genome_fraction_coverage.txt"
qualimap/bamqc/gc_dist:
  fn: "mapped_reads_gc-content_distribution.txt"
qualimap/rnaseq/rnaseq_results:
  fn: "rnaseq_qc_results.txt"
qualimap/rnaseq/coverage:
  fn: "coverage_profile_along_genes_(total).txt"
quast:
  fn: "report.tsv"
  shared: true
rna_seqc/metrics_v1:
  fn: "*metrics.tsv"
  contents: "Sample	Note	"
  shared: true
rna_seqc/metrics_v2:
  fn: "*metrics.tsv"
  contents: "High Quality Ambiguous Alignment Rate"
  shared: true
rna_seqc/coverage:
  fn_re: 'meanCoverageNorm_(high|medium|low)\.txt'
rna_seqc/correlation:
  fn_re: 'corrMatrix(Pearson|Spearman)\.txt'
rockhopper:
  fn: "summary.txt"
  contents: "Number of gene-pairs predicted to be part of the same operon"
  max_filesize: 500000
rsem:
  fn: "*.cnt"
rseqc/bam_stat:
  contents: "Proper-paired reads map to different chrom:"
  max_filesize: 500000
rseqc/gene_body_coverage:
  fn: "*.geneBodyCoverage.txt"
rseqc/inner_distance:
  fn: "*.inner_distance_freq.txt"
rseqc/junction_annotation:
  contents: "Partial Novel Splicing Junctions:"
  max_filesize: 500000
rseqc/junction_saturation:
  fn: "*.junctionSaturation_plot.r"
rseqc/read_gc:
  fn: "*.GC.xls"
rseqc/read_distribution:
  contents: "Group               Total_bases         Tag_count           Tags/Kb"
  max_filesize: 500000
rseqc/read_duplication_pos:
  fn: "*.pos.DupRate.xls"
rseqc/infer_experiment:
  - fn: "*infer_experiment.txt"
  - contents: "Fraction of reads explained by"
    max_filesize: 500000
rseqc/tin:
  fn: "*.summary.txt"
  contents: "TIN(median)"
  num_lines: 1
salmon/meta:
  fn: "meta_info.json"
  contents: "salmon_version"
  num_lines: 10
  max_filesize: 50000
salmon/lfc:
  fn: "lib_format_counts.json"
salmon/fld:
  fn: "flenDist.txt"
sambamba/markdup:
  contents: "finding positions of the duplicate reads in the file"
  num_lines: 50
samblaster:
  contents: "samblaster: Version"
  shared: true
samtools/stats:
  contents: "This file was produced by samtools stats"
  shared: true
samtools/flagstat:
  contents: "in total (QC-passed reads + QC-failed reads)"
  shared: true
samtools/idxstats:
  fn: "*idxstat*"
samtools/rmdup:
  contents: "[bam_rmdup"
  shared: true
sargasso:
  fn: "overall_filtering_summary.txt"
seqyclean:
  fn: "*_SummaryStatistics.tsv"
sexdeterrmine:
  fn: "sexdeterrmine.json"
sickle:
  contents_re: 'FastQ \w*\s?records kept: .*'
  num_lines: 2
skewer:
  contents: "maximum error ratio allowed (-r):"
  shared: true
slamdunk/summary:
  contents: "# slamdunk summary"
  num_lines: 1
slamdunk/PCA:
  contents: "# slamdunk PCA"
  num_lines: 1
slamdunk/rates:
  contents: "# slamdunk rates"
  num_lines: 1
slamdunk/utrrates:
  contents: "# slamdunk utrrates"
  num_lines: 1
slamdunk/tcperreadpos:
  contents: "# slamdunk tcperreadpos"
  num_lines: 1
slamdunk/tcperutrpos:
  contents: "# slamdunk tcperutr"
  num_lines: 1
snippy/snippy:
  contents: "snippy"
  num_lines: 20
snippy/snippy-core:
  contents_re: 'ID\tLENGTH\tALIGNED\tUNALIGNED\tVARIANT\tHET\tMASKED\tLOWCOV'
  num_lines: 1
snpeff:
  contents: "SnpEff_version"
  max_filesize: 5000000
snpsplit/old:
  contents: "Writing allele-flagged output file to:"
  num_lines: 2
snpsplit/new:
  fn: "*SNPsplit_report.yaml"
software_versions:
  fn_re: ".+_mqc_versions\\.(yaml|yml)"
sortmerna:
  contents: "Minimal SW score based on E-value"
  shared: true
stacks/gstacks:
  fn: "gstacks.log.distribs"
  contents: "BEGIN effective_coverages_per_sample"
stacks/populations:
  fn: "populations.log.distribs"
  contents: "BEGIN missing_samples_per_loc_prefilters"
stacks/sumstats:
  fn: "*.sumstats_summary.tsv"
  contents: "# Pop ID	Private	Num_Indv	Var	StdErr	P	Var"
  max_filesize: 1000000
star:
  fn: "*Log.final.out"
star/genecounts:
  fn: "*ReadsPerGene.out.tab"
supernova/report:
  fn: "*report*.txt"
  num_lines: 100
  contents: "- assembly checksum ="
supernova/summary:
  fn: "summary.json"
  num_lines: 120
  contents: '"lw_mean_mol_len":'
supernova/molecules:
  fn: "histogram_molecules.json"
  num_lines: 10
  contents: '"description": "molecules",'
supernova/kmers:
  fn: "histogram_kmer_count.json"
  num_lines: 10
  contents: '"description": "kmer_count",'
theta2:
  fn: "*.BEST.results"
tophat:
  fn: "*align_summary.txt"
  shared: true
trimmomatic:
  contents: "Trimmomatic"
  shared: true
truvari/bench:
  contents_re: ".*truvari.* bench.*"
  fn: "log.txt"
  num_lines: 2
umitools:
  contents: "# UMI-tools version:"
  num_lines: 3
varscan2/mpileup2snp:
  contents: "Only SNPs will be reported"
  num_lines: 3
varscan2/mpileup2indel:
  contents: "Only indels will be reported"
  num_lines: 3
varscan2/mpileup2cns:
  contents: "Only variants will be reported"
  num_lines: 3
vcftools/relatedness2:
  fn: "*.relatedness2"
vcftools/tstv_by_count:
  fn: "*.TsTv.count"
vcftools/tstv_by_qual:
  fn: "*.TsTv.qual"
vcftools/tstv_summary:
  fn: "*.TsTv.summary"
vep/vep_html:
  fn: "*.html"
  contents: "VEP summary"
  num_lines: 10
  max_filesize: 1000000
vep/vep_txt:
  contents: "[VEP run statistics]"
  num_lines: 1
  max_filesize: 100000
verifybamid/selfsm:
  fn: "*.selfSM"
whatshap/stats:
  contents: "#sample	chromosome	file_name	variants	phased	unphased	singletons"
  num_lines: 1
xenome:
  contents: "B	G	H	M	count	percent	class"
  num_lines: 2
xengsort:
  contents: "# Xengsort classify"
  num_lines: 2<|MERGE_RESOLUTION|>--- conflicted
+++ resolved
@@ -381,17 +381,13 @@
   fn: "*.summary.csv"
   contents: "Type,Filter,TRUTH"
 htseq:
-<<<<<<< HEAD
-  contents: "__too_low_aQual"
+  contents_re: '^(feature\tcount|\w+.*\t\d+)$'
+  num_lines: 1
 pairtools:
   contents: 'total_single_sided_mapped'
   num_lines: 20
   contents: 'pair_types'
   num_lines: 20
-=======
-  contents_re: '^(feature\tcount|\w+.*\t\d+)$'
-  num_lines: 1
->>>>>>> 55ffcbc4
 hicexplorer:
   contents: "Min rest. site distance"
   max_filesize: 4096

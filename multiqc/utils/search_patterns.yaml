# MultiQC search patterns.
# Default configurations for how modules can find their log files.
# Loaded by the config module so that these patterns can be overwritten in user config files.

adapterRemoval:
    fn: '*.settings'
    contents: 'AdapterRemoval'
    num_lines: 1
afterqc:
    fn: '*.json'
    contents: 'allow_mismatch_in_poly'
bamtools/stats:
    contents: 'Stats for BAM file(s):'
    shared: true
    num_lines: 10
bbmap/stats:
    contents: '#Name	Reads	ReadsPct'
    num_lines: 4
bbmap/aqhist:
    contents: '#Quality	count1	fraction1	count2	fraction2'
    num_lines: 1
bbmap/bhist:
    contents: '#Pos	A	C	G	T	N'
    num_lines: 1
bbmap/bincov:
    # 3rd line (1st is #Mean)
    contents: '#RefName	Cov	Pos	RunningPos'
    num_lines: 3
bbmap/bqhist:
    contents: '#BaseNum	count_1	min_1	max_1	mean_1	Q1_1	med_1	Q3_1	LW_1	RW_1	count_2	min_2	max_2	mean_2	Q1_2	med_2	Q3_2	LW_2	RW_2'
    num_lines: 1
bbmap/covhist:
    contents: '#Coverage	numBases'
    num_lines: 1
bbmap/covstats:
    contents: '#ID	Avg_fold'
    num_lines: 1
bbmap/ehist:
    contents: '#Errors	Count'
    num_lines: 1
bbmap/gchist:
    # 5th line (1st is #Mean)
    contents: '#GC	Count'
    num_lines: 5
bbmap/idhist:
    contents: '#Mean_reads'
    num_lines: 1
bbmap/ihist:
    # 6th line (first is #Mean)
    contents: '#InsertSize	Count'
    num_lines: 6
bbmap/indelhist:
    contents: '#Length	Deletions	Insertions'
    num_lines: 1
bbmap/lhist:
    contents: '#Length	Count'
    num_lines: 1
bbmap/mhist:
    contents: '#BaseNum	Match1	Sub1	Del1	Ins1	N1	Other1	Match2	Sub2	Del2	Ins2	N2	Other2'
    num_lines: 1
bbmap/qahist:
    contents: '#Deviation'
    num_lines: 1
bbmap/qhist:
    contents: '#BaseNum	Read1_linear	Read1_log	Read1_measured	Read2_linear	Read2_log	Read2_measured'
    num_lines: 1
bbmap/rpkm:
    contents: '#File	'
    num_lines: 1
bbmap/statsfile_machine:
    contents: 'Reads Used='
    num_lines: 1
bbmap/statsfile:
    contents: 'Reads Used:'
    num_lines: 1
bcftools/stats:
    contents: 'This file was produced by bcftools stats'
    shared: true
bcl2fastq:
    - fn: 'Stats.json'
      contents: 'DemuxResults'
    - num_lines: 300
biobambam2/bamsormadup:
    contents: '# bamsormadup'
    num_lines: 2
biobloomtools:
    contents: 'filter_id	hits	misses	shared	rate_hit	rate_miss	rate_shared'
    num_lines: 2
biscuit/align_mapq:
    fn: '*_mapq_table.txt'
    contents: 'BISCUITqc Mapping Quality Table'
biscuit/align_strand:
    fn: '*_strand_table.txt'
    contents: 'BISCUITqc Strand Table'
biscuit/align_isize:
    fn: '*_isize_score_table.txt'
    contents: 'BISCUITqc Insert Size, Score Table'
biscuit/covdist_cpg:
    fn: '*_covdist_cpg_table.txt'
    contents: 'BISCUITqc CpG Depth Distribution (All)'
biscuit/covdist_cpg_q40:
    fn: '*_covdist_cpg_q40_table.txt'
    contents: 'BISCUITqc CpG Depth Distribution (Q40)'
biscuit/covdist_cpg_q40_botgc:
    fn: '*_covdist_cpg_q40_botgc_table.txt'
    contents: 'BISCUITqc CpG Depth Distribution (low GC, Q40)'
biscuit/covdist_cpg_q40_topgc:
    fn: '*_covdist_cpg_q40_topgc_table.txt'
    contents: 'BISCUITqc CpG Depth Distribution (high GC, Q40)'
biscuit/covdist:
    fn: '*_covdist_table.txt'
    contents: 'BISCUITqc Depth Distribution (All)'
biscuit/covdist_q40:
    fn: '*_covdist_q40_table.txt'
    contents: 'BISCUITqc Depth Distribution (Q40)'
biscuit/covdist_q40_botgc:
    fn: '*_covdist_q40_botgc_table.txt'
    contents: 'BISCUITqc Depth Distribution (low GC, Q40)'
biscuit/covdist_q40_topgc:
    fn: '*_covdist_q40_topgc_table.txt'
    contents: 'BISCUITqc Depth Distribution (high GC, Q40)'
biscuit/qc_cv:
    fn: '*_all_cv_table.txt'
    contents: 'BISCUITqc Uniformity Table'
biscuit/qc_cpg_cv:
    fn: '*_cpg_cv_table.txt'
    contents: 'BISCUITqc CpG Uniformity Table'
biscuit/qc_cpg_dist:
    fn: '*_cpg_dist_table.txt'
    contents: 'BISCUITqc CpG Distribution Table'
biscuit/dup_report:
    fn: '*_dup_report.txt'
    contents: 'BISCUITqc Read Duplication Table'
biscuit/markdup_report:
    fn: '*_markdup_report.txt'
    contents: '[mark_dup] parsed'
biscuit/retention_cph_readpos:
    fn: '*_CpHRetentionByReadPos.txt'
    contents: 'BISCUITqc CpH Retention by Read Position Table'
biscuit/retention_cpg_readpos:
    fn: '*_CpGRetentionByReadPos.txt'
    contents: 'BISCUITqc CpG Retention by Read Position Table'
biscuit/retention_dist:
    fn: '*_CpGRetentionDist.txt'
    contents: 'BISCUITqc Retention Distribution Table'
biscuit/retention_dist_byread:
    fn: '*_freqOfTotalRetentionPerRead.txt'
    contents: 'BISCUITqc Frequency of Total Retention per Read Table'
biscuit/retention_rate_bybase:
    fn: '*_totalBaseConversionRate.txt'
    contents: 'BISCUITqc Conversion Rate by Base Average Table'
biscuit/retention_rate_byread:
    fn: '*_totalReadConversionRate.txt'
    contents: 'BISCUITqc Conversion Rate by Read Average Table'
bismark/align:
    fn: '*_[SP]E_report.txt'
bismark/dedup:
    fn: '*.deduplication_report.txt'
bismark/meth_extract:
    fn: '*_splitting_report.txt'
bismark/m_bias:
    fn: '*M-bias.txt'
bismark/bam2nuc:
    fn: '*.nucleotide_stats.txt'
bowtie1:
    contents: '# reads processed:'
    exclude_fn:
        # Tophat log files
        - 'bowtie.left_kept_reads.log'
        - 'bowtie.left_kept_reads.m2g_um.log'
        - 'bowtie.left_kept_reads.m2g_um_seg1.log'
        - 'bowtie.left_kept_reads.m2g_um_seg2.log'
        - 'bowtie.right_kept_reads.log'
        - 'bowtie.right_kept_reads.m2g_um.log'
        - 'bowtie.right_kept_reads.m2g_um_seg1.log'
        - 'bowtie.right_kept_reads.m2g_um_seg2.log'
    shared: true
bowtie2:
    contents: 'reads; of these:'
    exclude_contents:
        - 'bisulfite'
        - 'HiC-Pro'
    shared: true
busco:
    fn: 'short_summary_*'
    contents: 'BUSCO version is:'
    num_lines: 1
custom_content:
    fn_re: '.+_mqc\.(yaml|yml|json|txt|csv|tsv|log|out|png|jpg|jpeg)'
clipandmerge:
    contents: 'ClipAndMerge ('
    num_lines: 5
clusterflow/logs:
    fn: '*_clusterFlow.txt'
    shared: true
clusterflow/runfiles:
    fn: '*.run'
    contents: 'Cluster Flow Run File'
    num_lines: 2
conpair/concordance:
    contents: 'markers (coverage per marker threshold : '
    num_lines: 3
conpair/contamination:
    contents: 'Tumor sample contamination level: '
    num_lines: 3
cutadapt:
    contents: 'This is cutadapt'
    # contents: 'cutadapt version' # Use this instead if using very old versions of cutadapt (eg. v1.2)
    shared: true
damageprofiler:
    fn: '*dmgprof.json'
dedup:
    fn: '*dedup.json'
deeptools/bamPEFragmentSizeTable:
    contents: '	Frag. Sampled	Frag. Len. Min.	Frag. Len. 1st. Qu.	Frag. Len. Mean	Frag. Len. Median	Frag. Len. 3rd Qu.'
    num_lines: 1
deeptools/bamPEFragmentSizeDistribution:
    contents: '#bamPEFragmentSize'
    num_lines: 1
deeptools/estimateReadFiltering:
    contents: 'Sample	Total Reads	Mapped Reads	Alignments in blacklisted regions	Estimated mapped reads'
    num_lines: 1
deeptools/plotCorrelationData:
    contents: '#plotCorrelation --outFileCorMatrix'
    num_lines: 1
deeptools/plotCoverageStdout:
    contents: 'sample	mean	std	min	25%	50%	75%	max'
    num_lines: 1
deeptools/plotCoverageOutRawCounts:
    contents: "#plotCoverage --outRawCounts"
    num_lines: 1
deeptools/plotEnrichment:
    contents: 'file	featureType	percent	featureReadCount	totalReadCount'
    num_lines: 1
deeptools/plotFingerprintOutRawCounts:
    contents: '#plotFingerprint --outRawCounts'
    num_lines: 1
deeptools/plotFingerprintOutQualityMetrics:
    contents: 'Sample	AUC	Synthetic AUC	X-intercept	Synthetic X-intercept	Elbow Point	Synthetic Elbow Point'
    num_lines: 1
deeptools/plotPCAData:
    contents: '#plotPCA --outFileNameData'
    num_lines: 1
deeptools/plotProfile:
    contents: 'bin labels'
    num_lines: 1
fastp:
    fn: '*fastp.json'
fastq_screen:
    fn: '*_screen.txt'
fastqc/data:
    fn: 'fastqc_data.txt'
fastqc/zip:
    fn: '*_fastqc.zip'
fastqc/theoretical_gc:
    fn: '*fastqc_theoretical_gc*'
featurecounts:
    fn: '*.summary'
    shared: true
fgbio/groupreadsbyumi:
    contents: 'fraction_gt_or_eq_family_size'
    num_lines: 1
flash/log:
    contents: '[FLASH]'
    shared: true
flash/hist:
    fn: '*flash*.hist'
flexbar:
    contents: 'Flexbar - flexible barcode and adapter removal'
    shared: true
gatk/varianteval:
    contents: '#:GATKTable:TiTvVariantEvaluator'
    shared: true
gatk/base_recalibrator:
    contents: '#:GATKTable:Arguments:Recalibration'
    num_lines: 3
goleft_indexcov/roc:
    fn: '*-indexcov.roc'
goleft_indexcov/ped:
    fn: '*-indexcov.ped'
happy:
    fn: '*.summary.csv'
    contents: 'Type,Filter,TRUTH'
htseq:
    contents: '__too_low_aQual'
hicexplorer:
    contents: 'Min rest. site distance'
    max_filesize: 4096
    num_lines: 5
hicup:
    fn: 'HiCUP_summary_report*'
hicpro/mmapstat:
    fn: '*.mmapstat'
hicpro/mpairstat:
    fn: '*.mpairstat'
hicpro/mergestat:
    fn: '*.mergestat'
hicpro/mRSstat:
    fn: '*.mRSstat'
hicpro/assplit:
    fn: '*.assplit.stat'
hisat2:
    contents: 'HISAT2 summary stats:'
    shared: true
homer/findpeaks:
    contents: '# HOMER Peaks'
    num_lines: 3
homer/GCcontent:
    fn: 'tagGCcontent.txt'
homer/genomeGCcontent:
    fn: 'genomeGCcontent.txt'
homer/RestrictionDistribution:
    fn: 'petagRestrictionDistribution.*.txt'
homer/LengthDistribution:
    fn: 'tagLengthDistribution.txt'
homer/tagInfo:
    fn: 'tagInfo.txt'
homer/FreqDistribution:
    fn: 'petag.FreqDistribution_1000.txt'
interop/summary:
    contents: 'Level,Yield,Projected Yield,Aligned,Error Rate,Intensity C1,%>=Q30'
interop/index-summary:
    contents: 'Total Reads,PF Reads,% Read Identified (PF),CV,Min,Max'
jellyfish:
    fn: '*_jf.hist'
kallisto:
    contents: '[quant] finding pseudoalignments for the reads'
    shared: true
kat:
    fn: '*.dist_analysis.json'
leehom:
    contents: 'Adapter dimers/chimeras'
    shared: true
longranger/summary:
    fn: '*summary.csv'
    contents: 'longranger_version,instrument_ids,gems_detected,mean_dna_per_gem,bc_on_whitelist,bc_mean_qscore,n50_linked_reads_per_molecule'
    num_lines: 2
longranger/invocation:
    fn: '_invocation'
    contents: 'call PHASER_SVCALLER_CS('
    max_filesize: 2048
macs2:
    fn: '*_peaks.xls'
methylQA:
    fn: '*.report'
    shared: true
minionqc:
    fn: 'summary.yaml'
    contents: 'total.gigabases'
mirtrace/summary:
    fn: 'mirtrace-results.json'
mirtrace/length:
    fn: 'mirtrace-stats-length.tsv'
mirtrace/contaminationbasic:
    fn: 'mirtrace-stats-contamination_basic.tsv'
mirtrace/mirnacomplexity:
    fn: 'mirtrace-stats-mirna-complexity.tsv'
mtnucratio:
    fn: '*mtnuc.json'
mosdepth/global_dist:
    fn: '*.mosdepth.global.dist.txt'
mosdepth/region_dist:
    fn: '*.mosdepth.region.dist.txt'
disambiguate:
    contents: 'unique species A pairs'
    num_lines: 2
peddy/summary_table:
    fn: '*.peddy.ped'
peddy/het_check:
    fn: '*.het_check.csv'
peddy/ped_check:
    fn: '*.ped_check.csv'
peddy/sex_check:
    fn: '*.sex_check.csv'
peddy/background_pca:
    fn: '*.background_pca.json'
phantompeakqualtools/out:
    fn: '*.spp.out'
picard/alignment_metrics:
    contents: 'AlignmentSummaryMetrics'
    shared: true
picard/basedistributionbycycle:
    contents: 'BaseDistributionByCycleMetrics'
    shared: true
picard/gcbias:
    contents: 'GcBias'
    shared: true
picard/hsmetrics:
    contents: 'HsMetrics'
    shared: true
picard/insertsize:
    contents: 'InsertSizeMetrics'
    shared: true
picard/markdups:
    contents: 'DuplicationMetrics'
    shared: true
picard/oxogmetrics:
    contents: 'CollectOxoGMetrics'
    shared: true
picard/pcr_metrics:
    contents: 'TargetedPcrMetrics'
    shared: true
picard/rnaseqmetrics:
    contents_re: 'Collect[Rr]na[Ss]eq[Mm]etrics'
    shared: true
picard/rrbs_metrics:
    contents: 'RrbsSummaryMetrics'
    shared: true
picard/sam_file_validation:
    fn: '*[Vv]alidate[Ss]am[Ff]ile*'
picard/variant_calling_metrics:
    fn: '*.variant_calling_detail_metrics'
    contents: 'CollectVariantCallingMetrics'
    shared: true
picard/wgs_metrics:
    contents: 'CollectWgsMetrics'
    shared: true
preseq:
    - contents: 'EXPECTED_DISTINCT'
      num_lines: 2
    - contents: 'distinct_reads'
      num_lines: 2
preseq/real_counts:
    fn: '*preseq_real_counts*'
prokka:
    contents: 'contigs:'
    num_lines: 2
qorts:
    contents: 'BENCHMARK_MinutesOnSamIteration'
    num_lines: 100
qualimap/bamqc/genome_results:
    fn: 'genome_results.txt'
qualimap/bamqc/coverage:
    fn: 'coverage_histogram.txt'
qualimap/bamqc/insert_size:
    fn: 'insert_size_histogram.txt'
qualimap/bamqc/genome_fraction:
    fn: 'genome_fraction_coverage.txt'
qualimap/bamqc/gc_dist:
    fn: 'mapped_reads_gc-content_distribution.txt'
qualimap/rnaseq/rnaseq_results:
    fn: 'rnaseq_qc_results.txt'
qualimap/rnaseq/coverage:
    fn: 'coverage_profile_along_genes_(total).txt'
quast:
    fn: 'report.tsv'
    shared: true
rna_seqc/metrics:
    fn: 'metrics.tsv'
    shared: true
rna_seqc/coverage:
    fn_re: 'meanCoverageNorm_(high|medium|low)\.txt'
rna_seqc/correlation:
    fn_re: 'corrMatrix(Pearson|Spearman)\.txt'
rsem:
    - fn: '*.cnt'
rseqc/bam_stat:
    contents: 'Proper-paired reads map to different chrom:'
    max_filesize: 500000
rseqc/gene_body_coverage:
    fn: '*.geneBodyCoverage.txt'
rseqc/inner_distance:
    fn: '*.inner_distance_freq.txt'
rseqc/junction_annotation:
    contents: 'Partial Novel Splicing Junctions:'
    max_filesize: 500000
rseqc/junction_saturation:
    fn: '*.junctionSaturation_plot.r'
rseqc/read_gc:
    fn: '*.GC.xls'
rseqc/read_distribution:
    contents: 'Group               Total_bases         Tag_count           Tags/Kb'
    max_filesize: 500000
rseqc/read_duplication_pos:
    fn: '*.pos.DupRate.xls'
rseqc/infer_experiment:
    - fn: '*infer_experiment.txt'
    - contents: 'Fraction of reads explained by'
      max_filesize: 500000
salmon/meta:
    fn: 'meta_info.json'
    contents: 'salmon_version'
salmon/fld:
    fn: 'flenDist.txt'
samblaster:
    contents: 'samblaster: Version'
    shared: true
samtools/stats:
    contents: 'This file was produced by samtools stats'
    shared: true
samtools/flagstat:
    contents: 'in total (QC-passed reads + QC-failed reads)'
    shared: true
samtools/idxstats:
    fn: '*idxstat*'
samtools/rmdup:
    contents: '[bam_rmdup'
    shared: true
sargasso:
    fn: 'overall_filtering_summary.txt'
<<<<<<< HEAD
seqyclean:
    fn: '*_SummaryStatistics.tsv'
    num_lines: 2
=======
>>>>>>> b739f1a2
sexdeterrmine:
    fn: 'sexdeterrmine.json'
skewer:
    contents: 'maximum error ratio allowed (-r):'
    shared: true
slamdunk/summary:
    contents: '# slamdunk summary'
    num_lines: 1
slamdunk/PCA:
    contents: '# slamdunk PCA'
    num_lines: 1
slamdunk/rates:
    contents: '# slamdunk rates'
    num_lines: 1
slamdunk/utrrates:
    contents: '# slamdunk utrrates'
    num_lines: 1
slamdunk/tcperreadpos:
    contents: '# slamdunk tcperreadpos'
    num_lines: 1
slamdunk/tcperutrpos:
    contents: '# slamdunk tcperutr'
    num_lines: 1
snpeff:
    contents: 'SnpEff_version'
    max_filesize: 5000000
sortmerna:
    contents: 'Minimal SW score based on E-value'
    shared: true
stacks/gstacks:
    fn: 'gstacks.log.distribs'
    contents: 'BEGIN effective_coverages_per_sample'
stacks/populations:
    fn: 'populations.log.distribs'
    contents: 'BEGIN missing_samples_per_loc_prefilters'
stacks/sumstats:
    fn: '*.sumstats_summary.tsv'
    contents: '# Pop ID	Private	Num_Indv	Var	StdErr	P	Var'
    max_filesize: 1000000
star:
    fn: '*Log.final.out'
star/genecounts:
    fn: '*ReadsPerGene.out.tab'
supernova/report:
    fn: '*report*.txt'
    num_lines: 100
    contents: '- assembly checksum ='
supernova/summary:
    fn: 'summary.json'
    num_lines: 120
    contents: '"lw_mean_mol_len":'
supernova/molecules:
    fn: 'histogram_molecules.json'
    num_lines: 10
    contents: '"description": "molecules",'
supernova/kmers:
    fn: 'histogram_kmer_count.json'
    num_lines: 10
    contents: '"description": "kmer_count",'
theta2:
    fn: '*.BEST.results'
tophat:
    fn: '*align_summary.txt'
    shared: true
trimmomatic:
    contents: 'Trimmomatic'
    shared: true
vcftools/relatedness2:
    fn: '*.relatedness2'
vcftools/tstv_by_count:
    fn: '*.TsTv.count'
vcftools/tstv_by_qual:
    fn: '*.TsTv.qual'
vcftools/tstv_summary:
    fn: '*.TsTv.summary'
verifybamid/selfsm:
    fn: '*.selfSM'<|MERGE_RESOLUTION|>--- conflicted
+++ resolved
@@ -498,12 +498,8 @@
     shared: true
 sargasso:
     fn: 'overall_filtering_summary.txt'
-<<<<<<< HEAD
 seqyclean:
     fn: '*_SummaryStatistics.tsv'
-    num_lines: 2
-=======
->>>>>>> b739f1a2
 sexdeterrmine:
     fn: 'sexdeterrmine.json'
 skewer:

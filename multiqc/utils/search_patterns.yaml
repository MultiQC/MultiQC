# MultiQC search patterns.
# Default configurations for how modules can find their log files.
# Loaded by the config module so that these patterns can be overwritten in user config files.

adapterRemoval:
  fn: "*.settings"
  contents: "AdapterRemoval"
  num_lines: 1
afterqc:
  fn: "*.json"
  contents: "allow_mismatch_in_poly"
  num_lines: 10000
anglerfish:
  fn: "*.json"
  contents: "anglerfish_version"
bakta:
  fn: "*.txt"
  contents: "Bakta:"
bamdst/coverage:
  contents: "## The file was created by bamdst"
  num_lines: 5
bamtools/stats:
  contents: "Stats for BAM file(s):"
  num_lines: 10
bbduk:
  contents: "Executing jgi.BBDuk"
  num_lines: 2
bbmap/stats:
  contents: "#Name	Reads	ReadsPct"
  num_lines: 4
bbmap/aqhist:
  contents: "#Quality	count1	fraction1	count2	fraction2"
  num_lines: 1
bbmap/bhist:
  contents: "#Pos	A	C	G	T	N"
  num_lines: 1
bbmap/bincov:
  # 3rd line (1st is #Mean)
  contents: "#RefName	Cov	Pos	RunningPos"
  num_lines: 3
bbmap/bqhist:
  contents: "#BaseNum	count_1	min_1	max_1	mean_1	Q1_1	med_1	Q3_1	LW_1	RW_1	count_2	min_2	max_2	mean_2	Q1_2	med_2	Q3_2	LW_2	RW_2"
  num_lines: 1
bbmap/covhist:
  contents: "#Coverage	numBases"
  num_lines: 1
bbmap/covstats:
  contents: "#ID	Avg_fold"
  num_lines: 1
bbmap/ehist:
  contents: "#Errors	Count"
  num_lines: 1
bbmap/gchist:
  # 5th line (1st is #Mean)
  contents: "#GC	Count"
  num_lines: 5
bbmap/idhist:
  contents: "#Mean_reads"
  num_lines: 1
bbmap/ihist:
  # 6th line (first is #Mean)
  contents: "#InsertSize	Count"
  num_lines: 6
bbmap/indelhist:
  contents: "#Length	Deletions	Insertions"
  num_lines: 1
bbmap/lhist:
  contents: "#Length	Count"
  num_lines: 1
bbmap/mhist:
  contents: "#BaseNum	Match1	Sub1	Del1	Ins1	N1	Other1	Match2	Sub2	Del2	Ins2	N2	Other2"
  num_lines: 1
bbmap/qahist:
  contents: "#Deviation"
  num_lines: 1
bbmap/qchist:
  contents_re: '#Quality	count1	fraction1\n'
  num_lines: 1
bbmap/qhist:
  contents: "#BaseNum	Read1_linear	Read1_log	Read1_measured	Read2_linear	Read2_log	Read2_measured"
  num_lines: 1
bbmap/rpkm:
  contents: "#File	"
  num_lines: 1
bbmap/statsfile_machine:
  contents: "Reads Used="
  num_lines: 1
bbmap/statsfile:
  contents: "Reads Used:"
  num_lines: 1
bcftools/stats:
  contents: "This file was produced by bcftools stats"
bcl2fastq:
  fn: "Stats.json"
  contents: "DemuxResults"
  num_lines: 300
bclconvert/runinfo:
  fn: "RunInfo.xml"
bclconvert/demux:
  fn: "Demultiplex_Stats.csv"
bclconvert/quality_metrics:
  fn: "Quality_Metrics.csv"
bclconvert/adaptermetrics:
  fn: "Adapter_Metrics.csv"
bclconvert/unknown_barcodes:
  fn: "Top_Unknown_Barcodes.csv"
biobambam2/bamsormadup:
  contents: "# bamsormadup"
  num_lines: 2
biobloomtools:
  contents: "filter_id	hits	misses	shared	rate_hit	rate_miss	rate_shared"
  num_lines: 2
biscuit/align_mapq:
  fn: "*_mapq_table.txt"
  contents: "BISCUITqc Mapping Quality Table"
  num_lines: 3
biscuit/align_strand:
  fn: "*_strand_table.txt"
  contents: "BISCUITqc Strand Table"
  num_lines: 3
biscuit/align_isize:
  fn: "*_isize_table.txt"
  contents: "BISCUITqc Insert Size Table"
  num_lines: 3
biscuit/dup_report:
  fn: "*_dup_report.txt"
  contents: "BISCUITqc Read Duplication Table"
  num_lines: 3
biscuit/qc_cv:
  fn: "*_cv_table.txt"
  contents: "BISCUITqc Uniformity Table"
  num_lines: 3
biscuit/covdist_all_base_botgc:
  fn: "*_covdist_all_base_botgc_table.txt"
biscuit/covdist_all_base:
  fn: "*_covdist_all_base_table.txt"
biscuit/covdist_all_base_topgc:
  fn: "*_covdist_all_base_topgc_table.txt"
biscuit/covdist_q40_base_botgc:
  fn: "*_covdist_q40_base_botgc_table.txt"
biscuit/covdist_q40_base:
  fn: "*_covdist_q40_base_table.txt"
biscuit/covdist_q40_base_topgc:
  fn: "*_covdist_q40_base_topgc_table.txt"
biscuit/covdist_all_cpg_botgc:
  fn: "*_covdist_all_cpg_botgc_table.txt"
biscuit/covdist_all_cpg:
  fn: "*_covdist_all_cpg_table.txt"
biscuit/covdist_all_cpg_topgc:
  fn: "*_covdist_all_cpg_topgc_table.txt"
biscuit/covdist_q40_cpg_botgc:
  fn: "*_covdist_q40_cpg_botgc_table.txt"
biscuit/covdist_q40_cpg:
  fn: "*_covdist_q40_cpg_table.txt"
biscuit/covdist_q40_cpg_topgc:
  fn: "*_covdist_q40_cpg_topgc_table.txt"
biscuit/cpg_retention_readpos:
  fn: "*_CpGRetentionByReadPos.txt"
biscuit/cph_retention_readpos:
  fn: "*_CpHRetentionByReadPos.txt"
biscuit/base_avg_retention_rate:
  fn: "*_totalBaseConversionRate.txt"
biscuit/read_avg_retention_rate:
  fn: "*_totalReadConversionRate.txt"
bismark/align:
  fn: "*_[SP]E_report.txt"
bismark/dedup:
  fn: "*.deduplication_report.txt"
bismark/meth_extract:
  fn: "*_splitting_report.txt"
bismark/m_bias:
  fn: "*M-bias.txt"
bismark/bam2nuc:
  fn: "*.nucleotide_stats.txt"
bowtie1:
  contents: "# reads processed:"
  exclude_fn:
    # Tophat log files
    - "bowtie.left_kept_reads.log"
    - "bowtie.left_kept_reads.m2g_um.log"
    - "bowtie.left_kept_reads.m2g_um_seg1.log"
    - "bowtie.left_kept_reads.m2g_um_seg2.log"
    - "bowtie.right_kept_reads.log"
    - "bowtie.right_kept_reads.m2g_um.log"
    - "bowtie.right_kept_reads.m2g_um_seg1.log"
    - "bowtie.right_kept_reads.m2g_um_seg2.log"
  shared: true
bowtie2:
  contents: "reads; of these:"
  exclude_contents:
    - "bisulfite"
    - "HiC-Pro"
  shared: true
bracken:
  contents_re: '^(\d{1,3}\.\d{1,2})\t(\d+)\t(\d+)\t((\d+)\t(\d+)\t)?([URDKPCOFGS-]\d{0,2})\t(\d+)(\s+)root'
  num_lines: 1
busco:
  fn: "short_summary*"
  contents: "BUSCO version is:"
  num_lines: 1
bustools:
  fn: "*inspect.json"
ccs/v4:
  contents: "ZMWs generating CCS"
  num_lines: 2
  max_filesize: 1024
ccs/v5:
  contents: '"id": "ccs_processing"'
  fn: "*.json"
cellranger/count_html:
  - fn: "*.html"
    contents: '"command":"Cell Ranger","subcommand":"count"'
    num_lines: 13
  - fn: "*.html"
    contents: '"command": "Cell Ranger", "subcommand": "count"'
    num_lines: 13
cellranger/vdj_html:
  - fn: "*.html"
    contents: '"command":"Cell Ranger","subcommand":"vdj"'
    num_lines: 13
  - fn: "*.html"
    contents: '"command": "Cell Ranger", "subcommand": "vdj"'
    num_lines: 13
checkqc:
  contents: "instrument_and_reagent_type"
  fn: "*.json"
custom_content:
  fn_re: '.+_mqc\.(yaml|yml|json|txt|csv|tsv|log|out|png|jpg|jpeg|html)'
clipandmerge:
  contents: "ClipAndMerge ("
  num_lines: 5
clusterflow/logs:
  fn: "*_clusterFlow.txt"
  shared: true
clusterflow/runfiles:
  fn: "*.run"
  contents: "Cluster Flow Run File"
  num_lines: 2
conpair/concordance:
  contents: "markers (coverage per marker threshold"
  num_lines: 3
conpair/contamination:
  contents: "Tumor sample contamination level: "
  num_lines: 3
cutadapt:
  - contents: "This is cutadapt"
    num_lines: 100
  - fn: "*.json"
    contents: "Cutadapt report"
damageprofiler:
  fn: "*dmgprof.json"
dedup:
  fn: "*dedup.json"
deeptools/bamPEFragmentSizeTable:
  contents: "	Frag. Sampled	Frag. Len. Min.	Frag. Len. 1st. Qu.	Frag. Len. Mean	Frag. Len. Median	Frag. Len. 3rd Qu."
  num_lines: 1
deeptools/bamPEFragmentSizeDistribution:
  contents: "#bamPEFragmentSize"
  num_lines: 1
deeptools/estimateReadFiltering:
  contents: "Sample	Total Reads	Mapped Reads	Alignments in blacklisted regions	Estimated mapped reads"
  num_lines: 1
deeptools/plotCorrelationData:
  contents: "#plotCorrelation --outFileCorMatrix"
  num_lines: 1
deeptools/plotCoverageStdout:
  contents: "sample	mean	std	min	25%	50%	75%	max"
  num_lines: 1
deeptools/plotCoverageOutRawCounts:
  contents: "#plotCoverage --outRawCounts"
  num_lines: 1
deeptools/plotEnrichment:
  contents: "file	featureType	percent	featureReadCount	totalReadCount"
  num_lines: 1
deeptools/plotFingerprintOutRawCounts:
  contents: "#plotFingerprint --outRawCounts"
  num_lines: 1
deeptools/plotFingerprintOutQualityMetrics:
  contents: "Sample	AUC	Synthetic AUC	X-intercept	Synthetic X-intercept	Elbow Point	Synthetic Elbow Point"
  num_lines: 1
deeptools/plotPCAData:
  contents: "#plotPCA --outFileNameData"
  num_lines: 1
deeptools/plotProfile:
  contents: "bin labels"
  num_lines: 1
diamond:
  fn: "diamond.log"
dragen/vc_metrics:
  fn: "*.vc_metrics.csv"
dragen/ploidy_estimation_metrics:
  fn: "*.ploidy_estimation_metrics.csv"
dragen/wgs_contig_mean_cov:
  fn_re: '.*\.wgs_contig_mean_cov_?(tumor|normal)?\.csv'
dragen/overall_mean_cov_metrics:
  fn_re: '.*_overall_mean_cov.*\.csv'
dragen/coverage_metrics:
  fn_re: '.*_coverage_metrics.*\.csv'
dragen/wgs_fine_hist:
  fn_re: '.*\.wgs_fine_hist_?(tumor|normal)?\.csv'
dragen/fragment_length_hist:
  fn: "*.fragment_length_hist.csv"
dragen/mapping_metrics:
  fn: "*.mapping_metrics.csv"
  contents: "Number of unique reads (excl. duplicate marked reads)"
  num_lines: 50
dragen/gc_metrics:
  fn: "*.gc_metrics.csv"
dragen/trimmer_metrics:
  fn: "*.trimmer_metrics.csv"
dragen/time_metrics:
  fn: "*.time_metrics.csv"
dragen/rna_quant_metrics:
  fn: "*.quant[._]metrics.csv"
dragen/rna_transcript_cov:
  fn: "*.quant.transcript_coverage.txt"
dragen/sc_rna_metrics:
  fn: "*.scRNA[._]metrics.csv"
dragen/sc_atac_metrics:
  fn: "*.scATAC[._]metrics.csv"
dragen_fastqc:
  fn: "*.fastqc_metrics.csv"
eigenstratdatabasetools:
  fn: "*_eigenstrat_coverage.json"
fastp:
  fn: "*.json"
  contents: '"before_filtering": {'
  num_lines: 3
fastq_screen:
  fn: "*_screen.txt"
fastqc/data:
  fn: "fastqc_data.txt"
fastqc/zip:
  fn: "*_fastqc.zip"
fastqc/theoretical_gc:
  fn: "*fastqc_theoretical_gc*"
featurecounts:
  fn: "*.summary"
  shared: true
fgbio/groupreadsbyumi:
  contents: "fraction_gt_or_eq_family_size"
  num_lines: 3
fgbio/errorratebyreadposition:
  contents: "read_number	position	bases_total	errors	error_rate	a_to_c_error_rate	a_to_g_error_rate	a_to_t_error_rate	c_to_a_error_rate	c_to_g_error_rate	c_to_t_error_rate"
  num_lines: 3
filtlong:
  contents: Scoring long reads
  contents_re: ".*Filtering long reads.*"
  num_lines: 5
flash/log:
  contents: "[FLASH]"
flash/hist:
  fn: "*flash*.hist"
flexbar:
  contents: "Flexbar - flexible barcode and adapter removal"
freyja:
  fn: "*.tsv"
  contents: "summarized\t["
  num_lines: 6
gatk/varianteval:
  contents: "#:GATKTable:TiTvVariantEvaluator"
gatk/base_recalibrator:
  contents: "#:GATKTable:Arguments:Recalibration"
  num_lines: 3
gatk/analyze_saturation_mutagenesis:
  fn: "*.readCounts"
  contents: ">>Reads in disjoint pairs evaluated separately:"
  num_lines: 10
gffcompare:
  fn: "*.stats"
  contents: "# gffcompare"
  num_lines: 2
goleft_indexcov/roc:
  fn: "*-indexcov.roc"
goleft_indexcov/ped:
  fn: "*-indexcov.ped"
gopeaks:
  fn: "*_gopeaks.json"
happy:
  fn: "*.summary.csv"
  contents: "Type,Filter,TRUTH"
htseq:
  contents_re: '^(feature\tcount|\w+.*\t\d+)$'
  num_lines: 1
hicexplorer:
  contents: "Min rest. site distance"
  max_filesize: 4096
  num_lines: 26
hicup:
  fn: "HiCUP_summary_report*"
hicpro/mmapstat:
  fn: "*mapstat"
  contents: "total_R"
  num_lines: 10
hicpro/mpairstat:
  fn: "*pairstat"
  contents: "Total_pairs_processed"
  num_lines: 10
hicpro/mergestat:
  fn: "*.mergestat"
  contents: "valid_interaction"
  num_lines: 10
hicpro/mRSstat:
  fn: "*RSstat"
  contents: "Valid_interaction_pairs"
hicpro/assplit:
  fn: "*assplit.stat"
hifiasm:
  contents: "[M::ha_analyze_count]"
  num_lines: 1
hisat2:
  contents: "HISAT2 summary stats:"
homer/findpeaks:
  contents: "# HOMER Peaks"
  num_lines: 3
homer/GCcontent:
  fn: "tagGCcontent.txt"
homer/genomeGCcontent:
  fn: "genomeGCcontent.txt"
homer/RestrictionDistribution:
  fn: "petagRestrictionDistribution.*.txt"
homer/LengthDistribution:
  fn: "tagLengthDistribution.txt"
homer/tagInfo:
  fn: "tagInfo.txt"
homer/FreqDistribution:
  fn: "petag.FreqDistribution_1000.txt"
hops:
  fn: "heatmap_overview_Wevid.json"
humid/stats:
  fn: "stats.dat"
  contents: "total: "
  num_lines: 1
humid/neighbours:
  fn: "neigh.dat"
  contents_re: "[0-9]+ [0-9]+"
  num_lines: 1
humid/counts:
  fn: "counts.dat"
  contents_re: "[0-9]+ [0-9]+"
  num_lines: 1
humid/clusters:
  fn: "clusters.dat"
  contents_re: "[0-9]+ [0-9]+"
  num_lines: 1
interop/summary:
  contents: "Level,Yield,Projected Yield,Aligned,Error Rate,Intensity C1,%>=Q30"
interop/index-summary:
  contents: "Total Reads,PF Reads,% Read Identified (PF),CV,Min,Max"
ivar/trim:
  contents: "Number of references"
  num_lines: 8
jcvi:
  contents: "     o    % GC    % of genome    Average size (bp)    Median size (bp)    Number    Total length (Mb)"
jellyfish:
  fn: "*_jf.hist"
kaiju:
  contents_re: 'file\tpercent\treads\ttaxon_id\ttaxon_name'
  num_lines: 1
kallisto:
  contents: "[quant] finding pseudoalignments for the reads"
nanostat:
  max_filesize: 4096
  contents_re: "Metrics\\s+dataset\\s*"
  num_lines: 1
nanostat/legacy:
  max_filesize: 4096
  contents_re: "General summary:\\s*"
  num_lines: 1
kat:
  fn: "*.dist_analysis.json"
kraken:
  contents_re: '^\s{0,2}(\d{1,3}\.\d{1,2})\t(\d+)\t(\d+)\t((\d+)\t(\d+)\t)?([URDKPCOFGS-]\d{0,2})\t(\d+)(\s+)unclassified'
  num_lines: 1
librarian:
  fn: "librarian_heatmap.txt"
leehom:
  contents: "Adapter dimers/chimeras"
  num_lines: 100
lima/summary:
  contents: "ZMWs above all thresholds"
  num_lines: 2
  max_filesize: 1024
lima/counts:
  contents: "IdxFirst	IdxCombined	IdxFirstNamed	IdxCombinedNamed	Counts	MeanScore"
  num_lines: 1
longranger/summary:
  fn: "*summary.csv"
  contents: "longranger_version,instrument_ids,gems_detected,mean_dna_per_gem,bc_on_whitelist,bc_mean_qscore,n50_linked_reads_per_molecule"
  num_lines: 2
longranger/invocation:
  fn: "_invocation"
  contents: "call PHASER_SVCALLER_CS("
  max_filesize: 2048
macs2:
  fn: "*_peaks.xls"
malt:
  contents: "MaltRun - Aligns sequences using MALT (MEGAN alignment tool)"
  num_lines: 2
mapdamage:
  - fn: "3p*_freq.txt"
  - fn: "5p*_freq.txt"
  - fn: "lgdistribution.txt"
<<<<<<< HEAD
metadmg/dfit:
  - fn: "*.dfit.gz"
  - fn: "*.dfit"
    contents: "A	q	c	phi	llh	ncall	sigmaD"
    num_lines: 1
metadmg/stat:
  - fn: "*.stat.gz"
  - fn: "*.stat"
    contents: "taxid	name	rank	nalign	nreads	mean_rlen	var_rlen	mean_gc var_gc"
    num_lines: 1
=======
megahit:
  contents: " - MEGAHIT v"
  num_lines: 5
metaphlan:
  fn: "*.txt"
  contents: "#clade_name\tNCBI_tax_id\trelative_abundance\t"
>>>>>>> 0ae8f1eb
methylQA:
  fn: "*.report"
  shared: true
minionqc:
  fn: "summary.yaml"
  contents: "total.gigabases"
mirtop:
  fn: "*_mirtop_stats.log"
mirtrace/summary:
  fn: "mirtrace-results.json"
mirtrace/length:
  fn: "mirtrace-stats-length.tsv"
mirtrace/contaminationbasic:
  fn: "mirtrace-stats-contamination_basic.tsv"
mirtrace/mirnacomplexity:
  fn: "mirtrace-stats-mirna-complexity.tsv"
mtnucratio:
  fn: "*mtnuc.json"
mosdepth/summary:
  fn: "*.mosdepth.summary.txt"
mosdepth/global_dist:
  fn: "*.mosdepth.global.dist.txt"
mosdepth/region_dist:
  fn: "*.mosdepth.region.dist.txt"
motus:
  contents: "Reads are aligned (by BWA) to marker gene sequences in the reference database"
  num_lines: 2
multivcfanalyzer:
  fn: "MultiVCFAnalyzer.json"
disambiguate:
  contents: "unique species A pairs"
  num_lines: 2
nextclade:
  contents: "seqName;clade;"
  num_lines: 1
ngsderive/strandedness:
  contents: "File	TotalReads	ForwardPct	ReversePct	Predicted"
  num_lines: 1
ngsderive/instrument:
  contents: "File	Instrument	Confidence	Basis"
  num_lines: 1
ngsderive/readlen:
  contents: "File	Evidence	MajorityPctDetected	ConsensusReadLength"
  num_lines: 1
ngsderive/encoding:
  contents: "File	Evidence	ProbableEncoding"
  num_lines: 1
ngsderive/junction_annotation:
  contents: "File	total_junctions	total_splice_events	known_junctions	partial_novel_junctions	complete_novel_junctions	known_spliced_reads	partial_novel_spliced_reads	complete_novel_spliced_reads"
  num_lines: 1
optitype:
  contents: "	A1	A2	B1	B2	C1	C2	Reads	Objective"
  num_lines: 1
pangolin:
  contents: "pangolin_version"
  num_lines: 1
odgi:
  - fn: "*.og.stats.yaml"
  - fn: "*.og.stats.yml"
  - fn: "*.odgi.stats.yaml"
  - fn: "*.odgi.stats.yml"
peddy/summary_table:
  fn: "*.peddy.ped"
peddy/het_check:
  fn: "*.het_check.csv"
peddy/ped_check:
  fn: "*.ped_check.csv"
peddy/sex_check:
  fn: "*.sex_check.csv"
peddy/background_pca:
  fn: "*.background_pca.json"
seqera_cli/run_dump:
  fn: "runs_*.tar.gz"
seqera_cli/json:
  fn: "workflow.json"
somalier/somalier-ancestry:
  fn: "*.somalier-ancestry.tsv"
somalier/samples:
  fn: "*.samples.tsv"
  contents: "#family_id"
  num_lines: 5
somalier/pairs:
  fn: "*.pairs.tsv"
  contents: "hom_concordance"
  num_lines: 5
sourmash/compare:
  fn: "*.labels.txt"
sourmash/gather:
  contents: "intersect_bp,f_orig_query,f_match,f_unique_to_query,f_unique_weighted,"
  num_lines: 1
pbmarkdup:
  contents_re: "LIBRARY +READS +UNIQUE MOLECULES +DUPLICATE READS"
  num_lines: 5
phantompeakqualtools/out:
  fn: "*.spp.out"
picard/alignment_metrics:
  - contents: "picard.analysis.AlignmentSummaryMetrics"
  - contents: "--algo AlignmentStat"
picard/basedistributionbycycle:
  contents: "BaseDistributionByCycleMetrics"
picard/crosscheckfingerprints:
  contents: "CrosscheckFingerprints"
picard/gcbias:
  - contents: "GcBiasDetailMetrics"
  - contents: "GcBiasSummaryMetrics"
  - contents: "--algo GCBias"
picard/hsmetrics:
  - contents: "HsMetrics"
  - contents: "--algo HsMetricAlgo"
picard/insertsize:
  - contents: "picard.analysis.InsertSizeMetrics"
  - contents: "--algo InsertSizeMetricAlgo"
picard/markdups:
  - contents: "picard.sam.MarkDuplicates"
  - contents: "picard.sam.DuplicationMetrics"
  - contents: "picard.sam.markduplicates.MarkDuplicates"
  - contents: "markduplicates.DuplicationMetrics"
  - contents: "MarkDuplicatesSpark"
  - contents: "markduplicates.GATKDuplicationMetrics"
  - contents: "--algo Dedup"
picard/oxogmetrics:
  contents: "OxoGMetrics"
picard/pcr_metrics:
  contents: "TargetedPcrMetrics"
picard/quality_by_cycle:
  - contents_re: "[Qq]uality[Bb]y[Cc]ycle"
    contents: "MEAN_QUALITY"
  - contents: "--algo MeanQualityByCycle"
picard/quality_score_distribution:
  - contents_re: "[Qq]uality[Ss]core[Dd]istribution"
    contents: "COUNT_OF_Q"
  - contents: "--algo QualDistribution"
picard/quality_yield_metrics:
  contents: "QualityYieldMetrics"
picard/rnaseqmetrics:
  contents_re: "[Rr]na[Ss]eq[Mm]etrics"
picard/rrbs_metrics:
  contents: "RrbsSummaryMetrics"
picard/sam_file_validation:
  fn: "*[Vv]alidate[Ss]am[Ff]ile*"
picard/variant_calling_metrics:
  contents: "VariantCallingDetailMetrics"
picard/wgs_metrics:
  contents_re: "## METRICS CLASS.*WgsMetrics"
picard/collectilluminabasecallingmetrics:
  contents: "CollectIlluminaBasecallingMetrics"
picard/collectilluminalanemetrics:
  contents: "CollectIlluminaLaneMetrics"
picard/extractilluminabarcodes:
  contents: "ExtractIlluminaBarcodes"
picard/markilluminaadapters:
  contents: "MarkIlluminaAdapters"
porechop:
  contents: "Looking for known adapter sets"
  num_lines: 10
preseq:
  - contents: "EXPECTED_DISTINCT"
    num_lines: 2
  - contents: "distinct_reads"
    num_lines: 2
preseq/real_counts:
  fn: "*preseq_real_counts*"
prinseqplusplus:
  - contents: "reads removed by -"
    num_lines: 2
prokka:
  contents: "contigs:"
  num_lines: 2
purple/qc:
  fn: "*.purple.qc"
purple/purity:
  fn: "*.purple.purity.tsv"
pycoqc:
  contents: '"pycoqc":'
  num_lines: 2
pychopper:
  contents: "Classification	Rescue"
  num_lines: 6
qc3C:
  fn: "*.qc3C.json"
qorts:
  contents: "BENCHMARK_MinutesOnSamIteration"
  num_lines: 100
qualimap/bamqc/genome_results:
  fn: "genome_results.txt"
qualimap/bamqc/coverage:
  fn: "coverage_histogram.txt"
qualimap/bamqc/insert_size:
  fn: "insert_size_histogram.txt"
qualimap/bamqc/genome_fraction:
  fn: "genome_fraction_coverage.txt"
qualimap/bamqc/gc_dist:
  fn: "mapped_reads_gc-content_distribution.txt"
qualimap/rnaseq/rnaseq_results:
  fn: "rnaseq_qc_results.txt"
qualimap/rnaseq/coverage:
  fn: "coverage_profile_along_genes_(total).txt"
quast:
  fn: "report.tsv"
  contents: "Assembly	"
  num_lines: 2
rna_seqc/metrics_v1:
  fn: "*metrics.tsv"
  contents: "Sample	Note	"
rna_seqc/metrics_v2:
  fn: "*metrics.tsv"
  contents: "High Quality Ambiguous Alignment Rate"
rna_seqc/coverage:
  fn_re: 'meanCoverageNorm_(high|medium|low)\.txt'
rna_seqc/correlation:
  fn_re: 'corrMatrix(Pearson|Spearman)\.txt'
rockhopper:
  fn: "summary.txt"
  contents: "Number of gene-pairs predicted to be part of the same operon"
  max_filesize: 500000
rsem:
  fn: "*.cnt"
rseqc/bam_stat:
  contents: "Proper-paired reads map to different chrom:"
  max_filesize: 500000
rseqc/gene_body_coverage:
  fn: "*.geneBodyCoverage.txt"
rseqc/inner_distance:
  fn: "*.inner_distance_freq.txt"
rseqc/junction_annotation:
  contents: "Partial Novel Splicing Junctions:"
  max_filesize: 500000
rseqc/junction_saturation:
  fn: "*.junctionSaturation_plot.r"
rseqc/read_gc:
  fn: "*.GC.xls"
rseqc/read_distribution:
  contents: "Group               Total_bases         Tag_count           Tags/Kb"
  max_filesize: 500000
rseqc/read_duplication_pos:
  fn: "*.pos.DupRate.xls"
rseqc/infer_experiment:
  - fn: "*infer_experiment.txt"
  - contents: "Fraction of reads explained by"
    max_filesize: 500000
rseqc/tin:
  fn: "*.summary.txt"
  contents: "TIN(median)"
  num_lines: 1
salmon/meta:
  fn: "meta_info.json"
  contents: "salmon_version"
  num_lines: 10
  max_filesize: 50000
salmon/lfc:
  fn: "lib_format_counts.json"
salmon/fld:
  fn: "flenDist.txt"
sambamba/markdup:
  contents: "finding positions of the duplicate reads in the file"
  num_lines: 50
samblaster:
  contents: "samblaster: Version"
samtools/stats:
  contents: "This file was produced by samtools stats"
samtools/flagstat:
  contents: "in total (QC-passed reads + QC-failed reads)"
samtools/idxstats:
  fn: "*idxstat*"
samtools/rmdup:
  contents: "[bam_rmdup"
sargasso:
  fn: "overall_filtering_summary.txt"
seqwho:
  contents: '  "Per Base Seq": ['
  num_lines: 10
seqyclean:
  fn: "*_SummaryStatistics.tsv"
sexdeterrmine:
  fn: "sexdeterrmine.json"
sickle:
  contents_re: 'FastQ \w*\s?records kept: .*'
  num_lines: 2
skewer:
  contents: "maximum error ratio allowed (-r):"
slamdunk/summary:
  contents: "# slamdunk summary"
  num_lines: 1
slamdunk/PCA:
  contents: "# slamdunk PCA"
  num_lines: 1
slamdunk/rates:
  contents: "# slamdunk rates"
  num_lines: 1
slamdunk/utrrates:
  contents: "# slamdunk utrrates"
  num_lines: 1
slamdunk/tcperreadpos:
  contents: "# slamdunk tcperreadpos"
  num_lines: 1
slamdunk/tcperutrpos:
  contents: "# slamdunk tcperutr"
  num_lines: 1
snippy/snippy:
  contents: "snippy"
  num_lines: 20
snippy/snippy-core:
  contents_re: 'ID\tLENGTH\tALIGNED\tUNALIGNED\tVARIANT\tHET\tMASKED\tLOWCOV'
  num_lines: 1
snpeff:
  contents: "SnpEff_version"
  max_filesize: 5000000
snpsplit/old:
  contents: "Writing allele-flagged output file to:"
  num_lines: 2
snpsplit/new:
  fn: "*SNPsplit_report.yaml"
software_versions:
  fn_re: ".+_mqc_versions\\.(yaml|yml)"
sortmerna:
  contents: "Minimal SW score based on E-value"
stacks/gstacks:
  fn: "gstacks.log.distribs"
  contents: "BEGIN effective_coverages_per_sample"
stacks/populations:
  fn: "populations.log.distribs"
  contents: "BEGIN missing_samples_per_loc_prefilters"
stacks/sumstats:
  fn: "*.sumstats_summary.tsv"
  contents: "# Pop ID	Private	Num_Indv	Var	StdErr	P	Var"
  max_filesize: 1000000
star:
  fn: "*Log.final.out"
star/genecounts:
  fn: "*ReadsPerGene.out.tab"
supernova/report:
  fn: "*report*.txt"
  num_lines: 100
  contents: "- assembly checksum ="
supernova/summary:
  fn: "summary.json"
  num_lines: 120
  contents: '"lw_mean_mol_len":'
supernova/molecules:
  fn: "histogram_molecules.json"
  num_lines: 10
  contents: '"description": "molecules",'
supernova/kmers:
  fn: "histogram_kmer_count.json"
  num_lines: 10
  contents: '"description": "kmer_count",'
theta2:
  fn: "*.BEST.results"
tophat:
  fn: "*align_summary.txt"
  shared: true
trimmomatic:
  contents: "Trimmomatic"
truvari/bench:
  contents_re: ".*truvari.* bench.*"
  fn: "log.txt"
  num_lines: 2
umitools:
  contents: "# UMI-tools version:"
  num_lines: 3
varscan2/mpileup2snp:
  contents: "Only SNPs will be reported"
  num_lines: 3
varscan2/mpileup2indel:
  contents: "Only indels will be reported"
  num_lines: 3
varscan2/mpileup2cns:
  contents: "Only variants will be reported"
  num_lines: 3
vcftools/relatedness2:
  fn: "*.relatedness2"
vcftools/tstv_by_count:
  fn: "*.TsTv.count"
vcftools/tstv_by_qual:
  fn: "*.TsTv.qual"
vcftools/tstv_summary:
  fn: "*.TsTv.summary"
vep/vep_html:
  fn: "*.html"
  contents: "VEP summary"
  num_lines: 10
  max_filesize: 1000000
vep/vep_txt:
  contents: "[VEP run statistics]"
  num_lines: 1
  max_filesize: 100000
verifybamid/selfsm:
  fn: "*.selfSM"
whatshap/stats:
  contents: "#sample	chromosome	file_name	variants	phased	unphased	singletons"
  num_lines: 1
xenome:
  contents: "B	G	H	M	count	percent	class"
  num_lines: 2
xengsort:
  contents: "# Xengsort classify"
  num_lines: 2<|MERGE_RESOLUTION|>--- conflicted
+++ resolved
@@ -501,7 +501,6 @@
   - fn: "3p*_freq.txt"
   - fn: "5p*_freq.txt"
   - fn: "lgdistribution.txt"
-<<<<<<< HEAD
 metadmg/dfit:
   - fn: "*.dfit.gz"
   - fn: "*.dfit"
@@ -512,14 +511,12 @@
   - fn: "*.stat"
     contents: "taxid	name	rank	nalign	nreads	mean_rlen	var_rlen	mean_gc var_gc"
     num_lines: 1
-=======
 megahit:
   contents: " - MEGAHIT v"
   num_lines: 5
 metaphlan:
   fn: "*.txt"
   contents: "#clade_name\tNCBI_tax_id\trelative_abundance\t"
->>>>>>> 0ae8f1eb
 methylQA:
   fn: "*.report"
   shared: true

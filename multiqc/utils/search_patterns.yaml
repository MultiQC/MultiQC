# MultiQC search patterns.
# Default configurations for how modules can find their log files.
# Loaded by the config module so that these patterns can be overwritten in user config files.

adapterRemoval:
  fn: "*.settings"
  contents: "AdapterRemoval"
  num_lines: 1
afterqc:
  fn: "*.json"
  contents: "allow_mismatch_in_poly"
  num_lines: 10000
anglerfish:
  fn: "*.json"
  contents: "anglerfish_version"
bakta:
  fn: "*.txt"
  contents: "Bakta:"
bamdst/coverage:
  contents: "## The file was created by bamdst"
  num_lines: 5
bamtools/stats:
  contents: "Stats for BAM file(s):"
  num_lines: 10
bbduk:
  contents: "Executing jgi.BBDuk"
  num_lines: 2
bbmap/stats:
  contents: "#Name	Reads	ReadsPct"
  num_lines: 4
bbmap/aqhist:
  contents: "#Quality	count1	fraction1	count2	fraction2"
  num_lines: 1
bbmap/bhist:
  contents: "#Pos	A	C	G	T	N"
  num_lines: 1
bbmap/bincov:
  # 3rd line (1st is #Mean)
  contents: "#RefName	Cov	Pos	RunningPos"
  num_lines: 3
bbmap/bqhist:
  contents: "#BaseNum	count_1	min_1	max_1	mean_1	Q1_1	med_1	Q3_1	LW_1	RW_1	count_2	min_2	max_2	mean_2	Q1_2	med_2	Q3_2	LW_2	RW_2"
  num_lines: 1
bbmap/covhist:
  contents: "#Coverage	numBases"
  num_lines: 1
bbmap/covstats:
  contents: "#ID	Avg_fold"
  num_lines: 1
bbmap/ehist:
  contents: "#Errors	Count"
  num_lines: 1
bbmap/gchist:
  # 5th line (1st is #Mean)
  contents: "#GC	Count"
  num_lines: 5
bbmap/idhist:
  contents: "#Mean_reads"
  num_lines: 1
bbmap/ihist:
  # 6th line (first is #Mean)
  contents: "#InsertSize	Count"
  num_lines: 6
bbmap/indelhist:
  contents: "#Length	Deletions	Insertions"
  num_lines: 1
bbmap/lhist:
  contents: "#Length	Count"
  num_lines: 1
bbmap/mhist:
  contents: "#BaseNum	Match1	Sub1	Del1	Ins1	N1	Other1	Match2	Sub2	Del2	Ins2	N2	Other2"
  num_lines: 1
bbmap/qahist:
  contents: "#Deviation"
  num_lines: 1
bbmap/qchist:
  contents_re: '#Quality	count1	fraction1\n'
  num_lines: 1
bbmap/qhist:
  contents: "#BaseNum	Read1_linear	Read1_log	Read1_measured	Read2_linear	Read2_log	Read2_measured"
  num_lines: 1
bbmap/rpkm:
  contents: "#File	"
  num_lines: 1
bbmap/statsfile_machine:
  contents: "Reads Used="
  num_lines: 1
bbmap/statsfile:
  contents: "Reads Used:"
  num_lines: 1
bcftools/stats:
  contents: "This file was produced by bcftools stats"
bcl2fastq:
  fn: "Stats.json"
  contents: "DemuxResults"
  num_lines: 300
bclconvert/runinfo:
  fn: "RunInfo.xml"
bclconvert/demux:
  fn: "Demultiplex_Stats.csv"
bclconvert/quality_metrics:
  fn: "Quality_Metrics.csv"
bclconvert/adaptermetrics:
  fn: "Adapter_Metrics.csv"
bclconvert/unknown_barcodes:
  fn: "Top_Unknown_Barcodes.csv"
biobambam2/bamsormadup:
  contents: "# bamsormadup"
  num_lines: 2
biobloomtools:
  contents: "filter_id	hits	misses	shared	rate_hit	rate_miss	rate_shared"
  num_lines: 2
biscuit/align_mapq:
  fn: "*_mapq_table.txt"
  contents: "BISCUITqc Mapping Quality Table"
  num_lines: 3
biscuit/align_strand:
  fn: "*_strand_table.txt"
  contents: "BISCUITqc Strand Table"
  num_lines: 3
biscuit/align_isize:
  fn: "*_isize_table.txt"
  contents: "BISCUITqc Insert Size Table"
  num_lines: 3
biscuit/dup_report:
  fn: "*_dup_report.txt"
  contents: "BISCUITqc Read Duplication Table"
  num_lines: 3
biscuit/qc_cv:
  fn: "*_cv_table.txt"
  contents: "BISCUITqc Uniformity Table"
  num_lines: 3
biscuit/covdist_all_base_botgc:
  fn: "*_covdist_all_base_botgc_table.txt"
biscuit/covdist_all_base:
  fn: "*_covdist_all_base_table.txt"
biscuit/covdist_all_base_topgc:
  fn: "*_covdist_all_base_topgc_table.txt"
biscuit/covdist_q40_base_botgc:
  fn: "*_covdist_q40_base_botgc_table.txt"
biscuit/covdist_q40_base:
  fn: "*_covdist_q40_base_table.txt"
biscuit/covdist_q40_base_topgc:
  fn: "*_covdist_q40_base_topgc_table.txt"
biscuit/covdist_all_cpg_botgc:
  fn: "*_covdist_all_cpg_botgc_table.txt"
biscuit/covdist_all_cpg:
  fn: "*_covdist_all_cpg_table.txt"
biscuit/covdist_all_cpg_topgc:
  fn: "*_covdist_all_cpg_topgc_table.txt"
biscuit/covdist_q40_cpg_botgc:
  fn: "*_covdist_q40_cpg_botgc_table.txt"
biscuit/covdist_q40_cpg:
  fn: "*_covdist_q40_cpg_table.txt"
biscuit/covdist_q40_cpg_topgc:
  fn: "*_covdist_q40_cpg_topgc_table.txt"
biscuit/cpg_retention_readpos:
  fn: "*_CpGRetentionByReadPos.txt"
biscuit/cph_retention_readpos:
  fn: "*_CpHRetentionByReadPos.txt"
biscuit/base_avg_retention_rate:
  fn: "*_totalBaseConversionRate.txt"
biscuit/read_avg_retention_rate:
  fn: "*_totalReadConversionRate.txt"
bismark/align:
  fn: "*_[SP]E_report.txt"
bismark/dedup:
  fn: "*.deduplication_report.txt"
bismark/meth_extract:
  fn: "*_splitting_report.txt"
bismark/m_bias:
  fn: "*M-bias.txt"
bismark/bam2nuc:
  fn: "*.nucleotide_stats.txt"
bowtie1:
  contents: "# reads processed:"
  exclude_fn:
    # Tophat log files
    - "bowtie.left_kept_reads.log"
    - "bowtie.left_kept_reads.m2g_um.log"
    - "bowtie.left_kept_reads.m2g_um_seg1.log"
    - "bowtie.left_kept_reads.m2g_um_seg2.log"
    - "bowtie.right_kept_reads.log"
    - "bowtie.right_kept_reads.m2g_um.log"
    - "bowtie.right_kept_reads.m2g_um_seg1.log"
    - "bowtie.right_kept_reads.m2g_um_seg2.log"
  shared: true
bowtie2:
  contents: "reads; of these:"
  exclude_contents:
    - "bisulfite"
    - "HiC-Pro"
  shared: true
bracken:
  contents_re: '^(\d{1,3}\.\d{1,2})\t(\d+)\t(\d+)\t((\d+)\t(\d+)\t)?([URDKPCOFGS-]\d{0,2})\t(\d+)(\s+)root'
  num_lines: 1
busco:
  fn: "short_summary*"
  contents: "BUSCO version is:"
  num_lines: 1
bustools:
  fn: "*inspect.json"
ccs/v4:
  contents: "ZMWs generating CCS"
  num_lines: 2
  max_filesize: 1024
ccs/v5:
  contents: '"id": "ccs_processing"'
  fn: "*.json"
cellranger/count_html:
  - fn: "*.html"
    contents: '"command":"Cell Ranger","subcommand":"count"'
    num_lines: 13
  - fn: "*.html"
    contents: '"command": "Cell Ranger", "subcommand": "count"'
    num_lines: 13
cellranger/vdj_html:
  - fn: "*.html"
    contents: '"command":"Cell Ranger","subcommand":"vdj"'
    num_lines: 13
  - fn: "*.html"
    contents: '"command": "Cell Ranger", "subcommand": "vdj"'
    num_lines: 13
checkqc:
  contents: "instrument_and_reagent_type"
  fn: "*.json"
custom_content:
  fn_re: '.+_mqc\.(yaml|yml|json|txt|csv|tsv|log|out|png|jpg|jpeg|html)'
clipandmerge:
  contents: "ClipAndMerge ("
  num_lines: 5
clusterflow/logs:
  fn: "*_clusterFlow.txt"
  shared: true
clusterflow/runfiles:
  fn: "*.run"
  contents: "Cluster Flow Run File"
  num_lines: 2
conpair/concordance:
  contents: "markers (coverage per marker threshold"
  num_lines: 3
conpair/contamination:
  contents: "Tumor sample contamination level: "
  num_lines: 3
cutadapt:
  - contents: "This is cutadapt"
    num_lines: 100
  - fn: "*.json"
    contents: "Cutadapt report"
damageprofiler:
  fn: "*dmgprof.json"
dedup:
  fn: "*dedup.json"
deeptools/bamPEFragmentSizeTable:
  contents: "	Frag. Sampled	Frag. Len. Min.	Frag. Len. 1st. Qu.	Frag. Len. Mean	Frag. Len. Median	Frag. Len. 3rd Qu."
  num_lines: 1
deeptools/bamPEFragmentSizeDistribution:
  contents: "#bamPEFragmentSize"
  num_lines: 1
deeptools/estimateReadFiltering:
  contents: "Sample	Total Reads	Mapped Reads	Alignments in blacklisted regions	Estimated mapped reads"
  num_lines: 1
deeptools/plotCorrelationData:
  contents: "#plotCorrelation --outFileCorMatrix"
  num_lines: 1
deeptools/plotCoverageStdout:
  contents: "sample	mean	std	min	25%	50%	75%	max"
  num_lines: 1
deeptools/plotCoverageOutRawCounts:
  contents: "#plotCoverage --outRawCounts"
  num_lines: 1
deeptools/plotEnrichment:
  contents: "file	featureType	percent	featureReadCount	totalReadCount"
  num_lines: 1
deeptools/plotFingerprintOutRawCounts:
  contents: "#plotFingerprint --outRawCounts"
  num_lines: 1
deeptools/plotFingerprintOutQualityMetrics:
  contents: "Sample	AUC	Synthetic AUC	X-intercept	Synthetic X-intercept	Elbow Point	Synthetic Elbow Point"
  num_lines: 1
deeptools/plotPCAData:
  contents: "#plotPCA --outFileNameData"
  num_lines: 1
deeptools/plotProfile:
  contents: "bin labels"
  num_lines: 1
diamond:
  fn: "diamond.log"
dragen/vc_metrics:
  fn: "*.vc_metrics.csv"
dragen/gvcf_metrics:
  fn: "*.gvcf_metrics.csv"
dragen/ploidy_estimation_metrics:
  fn: "*.ploidy_estimation_metrics.csv"
dragen/wgs_contig_mean_cov:
  fn_re: '.*\.wgs_contig_mean_cov_?(tumor|normal)?\.csv'
dragen/overall_mean_cov_metrics:
  fn_re: '.*_overall_mean_cov.*\.csv'
dragen/coverage_metrics:
  fn_re: '.*_coverage_metrics.*\.csv'
dragen/wgs_fine_hist:
  fn_re: '.*\.wgs_fine_hist_?(tumor|normal)?\.csv'
dragen/fragment_length_hist:
  fn: "*.fragment_length_hist.csv"
dragen/mapping_metrics:
  fn: "*.mapping_metrics.csv"
  contents: "Number of unique reads (excl. duplicate marked reads)"
  num_lines: 50
dragen/gc_metrics:
  fn: "*.gc_metrics.csv"
dragen/trimmer_metrics:
  fn: "*.trimmer_metrics.csv"
dragen/time_metrics:
  fn: "*.time_metrics.csv"
dragen/rna_quant_metrics:
  fn: "*.quant[._]metrics.csv"
dragen/rna_transcript_cov:
  fn: "*.quant.transcript_coverage.txt"
dragen/sc_rna_metrics:
  fn: "*.scRNA[._]metrics.csv"
dragen/sc_atac_metrics:
  fn: "*.scATAC[._]metrics.csv"
dragen_fastqc:
  fn: "*.fastqc_metrics.csv"
eigenstratdatabasetools:
  fn: "*_eigenstrat_coverage.json"
fastp:
  fn: "*.json"
  contents: '"before_filtering": {'
  num_lines: 50
fastq_screen:
  fn: "*_screen.txt"
fastqc/data:
  fn: "fastqc_data.txt"
fastqc/zip:
  fn: "*_fastqc.zip"
fastqc/theoretical_gc:
  fn: "*fastqc_theoretical_gc*"
featurecounts:
  fn: "*.summary"
  shared: true
fgbio/groupreadsbyumi:
  contents: "fraction_gt_or_eq_family_size"
  num_lines: 3
fgbio/errorratebyreadposition:
  contents: "read_number	position	bases_total	errors	error_rate	a_to_c_error_rate	a_to_g_error_rate	a_to_t_error_rate	c_to_a_error_rate	c_to_g_error_rate	c_to_t_error_rate"
  num_lines: 3
filtlong:
  contents: Scoring long reads
  contents_re: ".*Filtering long reads.*"
  num_lines: 5
flash/log:
  contents: "[FLASH]"
flash/hist:
  fn: "*flash*.hist"
flexbar:
  contents: "Flexbar - flexible barcode and adapter removal"
freyja:
  fn: "*.tsv"
  contents: "summarized\t["
  num_lines: 6
gatk/varianteval:
  contents: "#:GATKTable:TiTvVariantEvaluator"
gatk/base_recalibrator:
  contents: "#:GATKTable:Arguments:Recalibration"
  num_lines: 3
gatk/analyze_saturation_mutagenesis:
  fn: "*.readCounts"
  contents: ">>Reads in disjoint pairs evaluated separately:"
  num_lines: 10
gffcompare:
  fn: "*.stats"
  contents: "# gffcompare"
  num_lines: 2
goleft_indexcov/roc:
  fn: "*-indexcov.roc"
goleft_indexcov/ped:
  fn: "*-indexcov.ped"
gopeaks:
  fn: "*_gopeaks.json"
happy:
  fn: "*.summary.csv"
  contents: "Type,Filter,TRUTH"
htseq:
  contents_re: '^(feature\tcount|\w+.*\t\d+)$'
  num_lines: 1
hicexplorer:
  contents: "Min rest. site distance"
  max_filesize: 4096
  num_lines: 26
hicup:
  fn: "HiCUP_summary_report*"
hicpro/mmapstat:
  fn: "*mapstat"
  contents: "total_R"
  num_lines: 10
hicpro/mpairstat:
  fn: "*pairstat"
  contents: "Total_pairs_processed"
  num_lines: 10
hicpro/mergestat:
  fn: "*.mergestat"
  contents: "valid_interaction"
  num_lines: 10
hicpro/mRSstat:
  fn: "*RSstat"
  contents: "Valid_interaction_pairs"
hicpro/assplit:
  fn: "*assplit.stat"
hifiasm:
  contents: "[M::ha_analyze_count]"
  num_lines: 1
hisat2:
  contents: "HISAT2 summary stats:"
homer/findpeaks:
  contents: "# HOMER Peaks"
  num_lines: 3
homer/GCcontent:
  fn: "tagGCcontent.txt"
homer/genomeGCcontent:
  fn: "genomeGCcontent.txt"
homer/RestrictionDistribution:
  fn: "petagRestrictionDistribution.*.txt"
homer/LengthDistribution:
  fn: "tagLengthDistribution.txt"
homer/tagInfo:
  fn: "tagInfo.txt"
homer/FreqDistribution:
  fn: "petag.FreqDistribution_1000.txt"
hops:
  fn: "heatmap_overview_Wevid.json"
humid/stats:
  fn: "stats.dat"
  contents: "total: "
  num_lines: 1
humid/neighbours:
  fn: "neigh.dat"
  contents_re: "[0-9]+ [0-9]+"
  num_lines: 1
humid/counts:
  fn: "counts.dat"
  contents_re: "[0-9]+ [0-9]+"
  num_lines: 1
humid/clusters:
  fn: "clusters.dat"
  contents_re: "[0-9]+ [0-9]+"
  num_lines: 1
interop/summary:
  contents: "Level,Yield,Projected Yield,Aligned,Error Rate,Intensity C1,%>=Q30"
interop/index-summary:
  contents: "Total Reads,PF Reads,% Read Identified (PF),CV,Min,Max"
isoseq/refine-json:
  contents: '"num_reads_fl"'
  fn: "*.json"
isoseq/refine-csv:
  contents: "id,strand,fivelen,threelen,polyAlen,insertlen,primer"
  fn: "*.csv"
isoseq/cluster-csv:
  contents: "cluster_id"
  fn: "*cluster_report.csv"
  num_lines: 1
ivar/trim:
  contents: "Number of references"
  num_lines: 8
jcvi:
  contents: "     o    % GC    % of genome    Average size (bp)    Median size (bp)    Number    Total length (Mb)"
jellyfish:
  fn: "*_jf.hist"
kaiju:
  contents_re: 'file\tpercent\treads\ttaxon_id\ttaxon_name'
  num_lines: 1
kallisto:
  contents: "[quant] finding pseudoalignments for the reads"
nanostat:
  max_filesize: 4096
  contents_re: "Metrics\\s+dataset\\s*"
  num_lines: 1
nanostat/legacy:
  max_filesize: 4096
  contents_re: "General summary:\\s*"
  num_lines: 1
kat:
  fn: "*.dist_analysis.json"
kraken:
  contents_re: '^\s{0,2}(\d{1,3}\.\d{1,2})\t(\d+)\t(\d+)\t((\d+)\t(\d+)\t)?([URDKPCOFGS-]\d{0,2})\t(\d+)(\s+)unclassified'
  num_lines: 1
librarian:
  fn: "librarian_heatmap.txt"
leehom:
  contents: "Adapter dimers/chimeras"
  num_lines: 100
lima/summary:
  contents: "ZMWs above all thresholds"
  num_lines: 2
  max_filesize: 1024
lima/counts:
  contents: "IdxFirst	IdxCombined	IdxFirstNamed	IdxCombinedNamed	Counts	MeanScore"
  num_lines: 1
longranger/summary:
  fn: "*summary.csv"
  contents: "longranger_version,instrument_ids,gems_detected,mean_dna_per_gem,bc_on_whitelist,bc_mean_qscore,n50_linked_reads_per_molecule"
  num_lines: 2
longranger/invocation:
  fn: "_invocation"
  contents: "call PHASER_SVCALLER_CS("
  max_filesize: 2048
macs2:
  fn: "*_peaks.xls"
malt:
  contents: "MaltRun - Aligns sequences using MALT (MEGAN alignment tool)"
  num_lines: 2
mapdamage:
  - fn: "3p*_freq.txt"
  - fn: "5p*_freq.txt"
  - fn: "lgdistribution.txt"
megahit:
  contents: " - MEGAHIT v"
  num_lines: 5
metaphlan:
  fn: "*.txt"
  contents: "#clade_name\tNCBI_tax_id\trelative_abundance\t"
methylqa:
  fn: "*.report"
  shared: true
minionqc:
  fn: "summary.yaml"
  contents: "total.gigabases"
mirtop:
  fn: "*_mirtop_stats.log"
mirtrace/summary:
  fn: "mirtrace-results.json"
mirtrace/length:
  fn: "mirtrace-stats-length.tsv"
mirtrace/contaminationbasic:
  fn: "mirtrace-stats-contamination_basic.tsv"
mirtrace/mirnacomplexity:
  fn: "mirtrace-stats-mirna-complexity.tsv"
mtnucratio:
  fn: "*mtnuc.json"
mosdepth/summary:
  fn: "*.mosdepth.summary.txt"
mosdepth/global_dist:
  fn: "*.mosdepth.global.dist.txt"
mosdepth/region_dist:
  fn: "*.mosdepth.region.dist.txt"
motus:
  contents: "Reads are aligned (by BWA) to marker gene sequences in the reference database"
  num_lines: 2
multivcfanalyzer:
  fn: "MultiVCFAnalyzer.json"
disambiguate:
  contents: "unique species A pairs"
  num_lines: 2
nextclade:
  contents: "seqName;clade;"
  num_lines: 1
ngsderive/strandedness:
  contents: "File	TotalReads	ForwardPct	ReversePct	Predicted"
  num_lines: 1
ngsderive/instrument:
  contents: "File	Instrument	Confidence	Basis"
  num_lines: 1
ngsderive/readlen:
  contents: "File	Evidence	MajorityPctDetected	ConsensusReadLength"
  num_lines: 1
ngsderive/encoding:
  contents: "File	Evidence	ProbableEncoding"
  num_lines: 1
ngsderive/junction_annotation:
  contents: "File	total_junctions	total_splice_events	known_junctions	partial_novel_junctions	complete_novel_junctions	known_spliced_reads	partial_novel_spliced_reads	complete_novel_spliced_reads"
  num_lines: 1
nonpareil:
  - fn: "*.json"
    contents: "LRstar"
    num_lines: 50
    max_filesize: 1048576
optitype:
  contents: "	A1	A2	B1	B2	C1	C2	Reads	Objective"
  num_lines: 1
pangolin:
  contents: "pangolin_version"
  num_lines: 1
odgi:
  - fn: "*.og.stats.yaml"
  - fn: "*.og.stats.yml"
  - fn: "*.odgi.stats.yaml"
  - fn: "*.odgi.stats.yml"
peddy/summary_table:
  fn: "*.peddy.ped"
peddy/het_check:
  fn: "*.het_check.csv"
peddy/ped_check:
  fn: "*.ped_check.csv"
peddy/sex_check:
  fn: "*.sex_check.csv"
peddy/background_pca:
  fn: "*.background_pca.json"
seqera_cli/run_dump:
  fn: "runs_*.tar.gz"
seqera_cli/json:
  fn: "workflow.json"
somalier/somalier-ancestry:
  fn: "*.somalier-ancestry.tsv"
somalier/samples:
  fn: "*.samples.tsv"
  contents: "#family_id"
  num_lines: 5
somalier/pairs:
  fn: "*.pairs.tsv"
  contents: "hom_concordance"
  num_lines: 5
sourmash/compare:
  fn: "*.labels.txt"
sourmash/gather:
  contents: "intersect_bp,f_orig_query,f_match,f_unique_to_query,f_unique_weighted,"
  num_lines: 1
pbmarkdup:
  contents_re: "LIBRARY +READS +UNIQUE MOLECULES +DUPLICATE READS"
  num_lines: 5
phantompeakqualtools/out:
  fn: "*.spp.out"
picard/alignment_metrics:
  - contents: "picard.analysis.AlignmentSummaryMetrics"
  - contents: "--algo AlignmentStat"
picard/basedistributionbycycle:
  contents: "BaseDistributionByCycleMetrics"
picard/crosscheckfingerprints:
  contents: "CrosscheckFingerprints"
picard/gcbias:
  - contents: "GcBiasDetailMetrics"
  - contents: "GcBiasSummaryMetrics"
  - contents: "--algo GCBias"
picard/hsmetrics:
  - contents: "HsMetrics"
  - contents: "--algo HsMetricAlgo"
picard/insertsize:
  - contents: "picard.analysis.InsertSizeMetrics"
  - contents: "--algo InsertSizeMetricAlgo"
picard/markdups:
  - contents: "picard.sam.MarkDuplicates"
  - contents: "picard.sam.DuplicationMetrics"
  - contents: "picard.sam.markduplicates.MarkDuplicates"
  - contents: "markduplicates.DuplicationMetrics"
  - contents: "MarkDuplicatesSpark"
  - contents: "markduplicates.GATKDuplicationMetrics"
  - contents: "--algo Dedup"
picard/oxogmetrics:
  contents: "OxoGMetrics"
picard/pcr_metrics:
  contents: "TargetedPcrMetrics"
picard/quality_by_cycle:
  - contents_re: "[Qq]uality[Bb]y[Cc]ycle"
    contents: "MEAN_QUALITY"
  - contents: "--algo MeanQualityByCycle"
picard/quality_score_distribution:
  - contents_re: "[Qq]uality[Ss]core[Dd]istribution"
    contents: "COUNT_OF_Q"
  - contents: "--algo QualDistribution"
picard/quality_yield_metrics:
  contents: "QualityYieldMetrics"
picard/rnaseqmetrics:
  contents_re: "[Rr]na[Ss]eq[Mm]etrics"
picard/rrbs_metrics:
  contents: "RrbsSummaryMetrics"
picard/sam_file_validation:
  fn: "*[Vv]alidate[Ss]am[Ff]ile*"
picard/variant_calling_metrics:
  contents: "VariantCallingDetailMetrics"
picard/wgs_metrics:
  contents_re: "## METRICS CLASS.*WgsMetrics"
picard/collectilluminabasecallingmetrics:
  contents: "CollectIlluminaBasecallingMetrics"
picard/collectilluminalanemetrics:
  contents: "CollectIlluminaLaneMetrics"
picard/extractilluminabarcodes:
  contents: "ExtractIlluminaBarcodes"
picard/markilluminaadapters:
  contents: "MarkIlluminaAdapters"
porechop:
  contents: "Looking for known adapter sets"
  num_lines: 10
preseq:
  - contents: "EXPECTED_DISTINCT"
    num_lines: 2
  - contents: "distinct_reads"
    num_lines: 2
preseq/real_counts:
  fn: "*preseq_real_counts*"
prinseqplusplus:
  - contents: "reads removed by -"
    num_lines: 2
prokka:
  contents: "contigs:"
  num_lines: 2
purple/qc:
  fn: "*.purple.qc"
purple/purity:
  fn: "*.purple.purity.tsv"
pycoqc:
  contents: '"pycoqc":'
  num_lines: 2
pychopper:
  contents: "Classification	Rescue"
  num_lines: 6
qc3C:
  fn: "*.qc3C.json"
qorts:
  contents: "BENCHMARK_MinutesOnSamIteration"
  num_lines: 100
qualimap/bamqc/genome_results:
  fn: "genome_results.txt"
qualimap/bamqc/coverage:
  fn: "coverage_histogram.txt"
qualimap/bamqc/insert_size:
  fn: "insert_size_histogram.txt"
qualimap/bamqc/genome_fraction:
  fn: "genome_fraction_coverage.txt"
qualimap/bamqc/gc_dist:
  fn: "mapped_reads_gc-content_distribution.txt"
qualimap/rnaseq/rnaseq_results:
  fn: "rnaseq_qc_results.txt"
qualimap/rnaseq/coverage:
  fn: "coverage_profile_along_genes_(total).txt"
quast:
  fn: "report.tsv"
  contents: "Assembly	"
  num_lines: 2
rna_seqc/metrics_v1:
  fn: "*metrics.tsv"
  contents: "Sample	Note	"
rna_seqc/metrics_v2:
  fn: "*metrics.tsv"
  contents: "High Quality Ambiguous Alignment Rate"
rna_seqc/coverage:
  fn_re: 'meanCoverageNorm_(high|medium|low)\.txt'
rna_seqc/correlation:
  fn_re: 'corrMatrix(Pearson|Spearman)\.txt'
rockhopper:
  fn: "summary.txt"
  contents: "Number of gene-pairs predicted to be part of the same operon"
  max_filesize: 500000
rsem:
  fn: "*.cnt"
rseqc/bam_stat:
  contents: "Proper-paired reads map to different chrom:"
  max_filesize: 500000
rseqc/gene_body_coverage:
  fn: "*.geneBodyCoverage.txt"
rseqc/inner_distance:
  fn: "*.inner_distance_freq.txt"
rseqc/junction_annotation:
  contents: "Partial Novel Splicing Junctions:"
  max_filesize: 500000
rseqc/junction_saturation:
  fn: "*.junctionSaturation_plot.r"
rseqc/read_gc:
  fn: "*.GC.xls"
rseqc/read_distribution:
  contents: "Group               Total_bases         Tag_count           Tags/Kb"
  max_filesize: 500000
rseqc/read_duplication_pos:
  fn: "*.pos.DupRate.xls"
rseqc/infer_experiment:
  - fn: "*infer_experiment.txt"
  - contents: "Fraction of reads explained by"
    max_filesize: 500000
rseqc/tin:
  fn: "*.summary.txt"
  contents: "TIN(median)"
  num_lines: 1
salmon/meta:
  fn: "meta_info.json"
  contents: "salmon_version"
  num_lines: 10
  max_filesize: 50000
salmon/lfc:
  fn: "lib_format_counts.json"
salmon/fld:
  fn: "flenDist.txt"
sambamba/markdup:
  contents: "finding positions of the duplicate reads in the file"
  num_lines: 50
samblaster:
  contents: "samblaster: Version"
samtools/stats:
  contents: "This file was produced by samtools stats"
samtools/flagstat:
  contents: "in total (QC-passed reads + QC-failed reads)"
samtools/idxstats:
  fn: "*idxstat*"
samtools/rmdup:
  contents: "[bam_rmdup"
samtools/coverage:
  contents: "#rname	startpos	endpos	numreads	covbases	coverage	meandepth	meanbaseq	meanmapq"
  num_lines: 10
sargasso:
  fn: "overall_filtering_summary.txt"
seqwho:
  contents: '  "Per Base Seq": ['
  num_lines: 10
seqyclean:
  fn: "*_SummaryStatistics.tsv"
sexdeterrmine:
  fn: "sexdeterrmine.json"
sickle:
  contents_re: 'FastQ \w*\s?records kept: .*'
  num_lines: 2
skewer:
  contents: "maximum error ratio allowed (-r):"
slamdunk/summary:
  contents: "# slamdunk summary"
  num_lines: 1
slamdunk/PCA:
  contents: "# slamdunk PCA"
  num_lines: 1
slamdunk/rates:
  contents: "# slamdunk rates"
  num_lines: 1
slamdunk/utrrates:
  contents: "# slamdunk utrrates"
  num_lines: 1
slamdunk/tcperreadpos:
  contents: "# slamdunk tcperreadpos"
  num_lines: 1
slamdunk/tcperutrpos:
  contents: "# slamdunk tcperutr"
  num_lines: 1
snippy/snippy:
  contents: "snippy"
  num_lines: 20
snippy/snippy-core:
  contents_re: 'ID\tLENGTH\tALIGNED\tUNALIGNED\tVARIANT\tHET\tMASKED\tLOWCOV'
  num_lines: 1
snpeff:
  contents: "SnpEff_version"
  max_filesize: 5000000
snpsplit/old:
  contents: "Writing allele-flagged output file to:"
  num_lines: 2
snpsplit/new:
  fn: "*SNPsplit_report.yaml"
software_versions:
  fn_re: ".+_mqc_versions\\.(yaml|yml)"
sortmerna:
  contents: "Minimal SW score based on E-value"
<<<<<<< HEAD
  shared: true
spaceranger/count_html:
  - fn: "*.html"
    contents: '"command":"Space Ranger","subcommand":"count"'
    num_lines: 13
  - fn: "*.html"
    contents: '"command": "Space Ranger", "subcommand": "count"'
    num_lines: 13
=======
>>>>>>> 981715c7
stacks/gstacks:
  fn: "gstacks.log.distribs"
  contents: "BEGIN effective_coverages_per_sample"
stacks/populations:
  fn: "populations.log.distribs"
  contents: "BEGIN missing_samples_per_loc_prefilters"
stacks/sumstats:
  fn: "*.sumstats_summary.tsv"
  contents: "# Pop ID	Private	Num_Indv	Var	StdErr	P	Var"
  max_filesize: 1000000
star:
  fn: "*Log.final.out"
star/genecounts:
  fn: "*ReadsPerGene.out.tab"
supernova/report:
  fn: "*report*.txt"
  num_lines: 100
  contents: "- assembly checksum ="
supernova/summary:
  fn: "summary.json"
  num_lines: 120
  contents: '"lw_mean_mol_len":'
supernova/molecules:
  fn: "histogram_molecules.json"
  num_lines: 10
  contents: '"description": "molecules",'
supernova/kmers:
  fn: "histogram_kmer_count.json"
  num_lines: 10
  contents: '"description": "kmer_count",'
theta2:
  fn: "*.BEST.results"
tophat:
  fn: "*align_summary.txt"
  shared: true
trimmomatic:
  contents: "Trimmomatic"
truvari/bench:
  contents_re: ".*truvari.* bench.*"
  fn: "log.txt"
  num_lines: 2
umitools/extract:
  contents: "# output generated by extract"
  num_lines: 3
umitools/dedup:
  contents: "# output generated by dedup"
  num_lines: 3
varscan2/mpileup2snp:
  contents: "Only SNPs will be reported"
  num_lines: 3
varscan2/mpileup2indel:
  contents: "Only indels will be reported"
  num_lines: 3
varscan2/mpileup2cns:
  contents: "Only variants will be reported"
  num_lines: 3
vcftools/relatedness2:
  fn: "*.relatedness2"
vcftools/tstv_by_count:
  fn: "*.TsTv.count"
vcftools/tstv_by_qual:
  fn: "*.TsTv.qual"
vcftools/tstv_summary:
  fn: "*.TsTv.summary"
vep/vep_html:
  fn: "*.html"
  contents: "VEP summary"
  num_lines: 10
  max_filesize: 1000000
vep/vep_txt:
  contents: "[VEP run statistics]"
  num_lines: 1
  max_filesize: 100000
verifybamid/selfsm:
  fn: "*.selfSM"
whatshap/stats:
  contents: "#sample	chromosome	file_name	variants	phased	unphased	singletons"
  num_lines: 1
xenome:
  contents: "B	G	H	M	count	percent	class"
  num_lines: 2
xengsort:
  contents: "# Xengsort classify"
  num_lines: 2<|MERGE_RESOLUTION|>--- conflicted
+++ resolved
@@ -843,8 +843,6 @@
   fn_re: ".+_mqc_versions\\.(yaml|yml)"
 sortmerna:
   contents: "Minimal SW score based on E-value"
-<<<<<<< HEAD
-  shared: true
 spaceranger/count_html:
   - fn: "*.html"
     contents: '"command":"Space Ranger","subcommand":"count"'
@@ -852,8 +850,6 @@
   - fn: "*.html"
     contents: '"command": "Space Ranger", "subcommand": "count"'
     num_lines: 13
-=======
->>>>>>> 981715c7
 stacks/gstacks:
   fn: "gstacks.log.distribs"
   contents: "BEGIN effective_coverages_per_sample"

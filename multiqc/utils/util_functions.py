"""MultiQC Utility functions, used in a variety of places."""

<<<<<<< HEAD
=======
import json
>>>>>>> 931de5d9
import logging
from collections import defaultdict, OrderedDict

import os
import shutil
import sys
import time
import datetime


logger = logging.getLogger(__name__)


def robust_rmtree(path, logger=None, max_retries=10):
    """Robustly tries to delete paths.
    Retries several times (with increasing delays) if an OSError
    occurs.  If the final attempt fails, the Exception is propagated
    to the caller.
    """

    for i in range(max_retries):
        try:
            shutil.rmtree(path)
            return
        except OSError:
            if logger:
                logger.info(f"Unable to remove path: {path}")
                logger.info(f"Retrying after {i**2} seconds")
            else:
                print(f"Unable to remove path: {path}", file=sys.stderr)
                print(f"Retrying after {i**2} seconds", file=sys.stderr)
            time.sleep(i**2)

    # Final attempt, pass any Exceptions up to caller.
    shutil.rmtree(path)


<<<<<<< HEAD
=======
def write_data_file(
    data: Union[Dict[str, Union[Dict, List]], List[Dict]],
    fn: str,
    sort_cols=False,
    data_format=None,
):
    """
    Write a data file to the report directory. Will not do anything
    if config.data_dir is not set.
    :param: data - either: a 2D dict, first key sample name (row header),
        second key field (column header); a list of dicts; or a list of lists
    :param: fn - Desired filename. Directory will be prepended automatically.
    :param: sort_cols - Sort columns alphabetically
    :param: data_format - Output format. Defaults to config.data_format (usually tsv)
    :return: None
    """

    if config.data_dir is None:
        return

    # Get data format from config
    if data_format is None:
        data_format = config.data_format

    body = None
    # Some metrics can't be coerced to tab-separated output, test and handle exceptions
    if data_format in ["tsv", "csv"]:
        sep = "\t" if data_format == "tsv" else ","
        # Attempt to reshape data to tsv
        # noinspection PyBroadException
        try:
            # Get all headers from the data, except if data is a dictionary (i.e. has >1 dimensions)
            headers = []
            rows = []

            for d in data.values() if isinstance(data, dict) else data:
                if not d or (isinstance(d, list) and isinstance(d[0], dict)):
                    continue
                if isinstance(d, dict):
                    for h in d.keys():
                        if h not in headers:
                            headers.append(h)
            if headers:
                if sort_cols:
                    headers = sorted(headers)
                headers_str = [str(item) for item in headers]
                if isinstance(data, dict):
                    # Add Sample header as a first element
                    headers_str.insert(0, "Sample")
                rows.append(sep.join(headers_str))

            # The rest of the rows
            for key, d in sorted(data.items()) if isinstance(data, dict) else enumerate(data):
                # Make a list starting with the sample name, then each field in order of the header cols
                if headers:
                    line = [str(d.get(h, "")) for h in headers]
                else:
                    line = [
                        str(item)
                        for item in (d.values() if isinstance(d, dict) else (d if isinstance(d, list) else [d]))
                    ]
                if isinstance(data, dict):
                    # Add Sample header as a first element
                    line.insert(0, str(key))
                rows.append(sep.join(line))
            body = "\n".join(rows)

        except Exception as e:
            if config.development:
                raise
            data_format = "yaml"
            log.debug(f"{fn} could not be saved as tsv/csv, falling back to YAML. {e}")

    # Add relevant file extension to filename, save file.
    fn = f"{fn}.{config.data_format_extensions[data_format]}"
    fpath = os.path.join(config.data_dir, fn)
    with open(fpath, "w", encoding="utf-8", errors="ignore") as f:
        if data_format == "json":
            dump_json(data, f, indent=4, ensure_ascii=False)
        elif data_format == "yaml":
            yaml.dump(replace_defaultdicts(data), f, default_flow_style=False)
        elif body:
            # Default - tab separated output
            print(body.encode("utf-8", "ignore").decode("utf-8"), file=f)
    log.debug(f"Wrote data file {fn}")


def force_term_colors():
    """
    Check if any environment variables are set to force Rich to use coloured output
    """
    if os.getenv("GITHUB_ACTIONS") or os.getenv("FORCE_COLOR") or os.getenv("PY_COLORS"):
        return True
    return None


>>>>>>> 931de5d9
def strtobool(val) -> bool:
    """
    Replaces deprecated https://docs.python.org/3.9/distutils/apiref.html#distutils.util.strtobool
    The deprecation recommendation is to re-implement the function https://peps.python.org/pep-0632/

    ------------------------------------------------------------

    Convert a string representation of truth to true (1) or false (0).

    True values are 'y', 'yes', 't', 'true', 'on', and '1'; false values
    are 'n', 'no', 'f', 'false', 'off', and '0'.  Raises ValueError if
    'val' is anything else.
    """
    val_str = str(val).lower()
    if val_str in ("y", "yes", "t", "true", "on", "1"):
        return True
    elif val_str in ("n", "no", "f", "false", "off", "0"):
        return False
    else:
        raise ValueError(f"invalid truth value {val!r}")


emoji_rich_ids = {
    "🍾": ":bottle_with_popping_cork:",
    "🌹": ":rose:",
    "🍀": ":four_leaf_clover:",
    "🌏": ":globe_showing_asia-australia:",
    "🎃": ":jack-o-lantern:",
    "🎅": ":santa:",
    "🎄": ":christmas_tree:",
    "🔍": ":mag:",
}

emoji_dates = {
    "🍾": (1, 1, 1, 5),  # New Year's Day
    "🌹": (2, 14, 0, 0),  # Valentine's Day
    "🍀": (3, 17, 0, 0),  # St Patrick's Day
    "🌏": (4, 22, 0, 0),  # Earth Day
    "🎃": (10, 31, 5, 0),  # Halloween
    "🎅": (12, 25, 0, 0),  # Christmas Day
    "🎄": (12, 25, 7, 7),  # Christmas
}


def choose_emoji(rich=False) -> str:
    """Choose an emoji to use in the report header."""
    # NB: We haven't parsed the config yet, so can't disable via config
    if no_unicode():
        return ""

    today = datetime.date.today()

    selected_emoji = "🔍"
    for emoji, (month, day, days_before, days_after) in emoji_dates.items():
        special_date = datetime.date(today.year, month, day)
        date_range_start = special_date - datetime.timedelta(days=days_before)
        date_range_end = special_date + datetime.timedelta(days=days_after)
        if date_range_start <= today <= date_range_end:
<<<<<<< HEAD
            selected_emoji = emoji
    if rich:
        return emoji_rich_ids[selected_emoji]
    return selected_emoji
=======
            return emoji
    return "mag"


def dump_json(data, filehandle=None, **kwargs):
    """
    Recursively replace non-JSON-conforming NaNs and lambdas with None.
    Note that a custom JSONEncoder would have worked for lambdas, but not for NaNs:
    https://stackoverflow.com/a/28640141
    """

    # Recursively replace NaNs with None
    def replace_nan(obj):
        if isinstance(obj, dict):
            return {k: replace_nan(v) for k, v in obj.items()}
        elif isinstance(obj, list):
            return [replace_nan(v) for v in obj]
        elif isinstance(obj, set):
            return {replace_nan(v) for v in obj}
        elif isinstance(obj, tuple):
            return tuple(replace_nan(v) for v in obj)
        elif callable(obj):
            return None
        elif isinstance(obj, float) and math.isnan(obj):
            return None
        return obj

    if filehandle:
        json.dump(replace_nan(data), filehandle, **kwargs)
    else:
        return json.dumps(replace_nan(data), **kwargs)


def multiqc_dump_json(report):
    """
    Export the parsed data in memory to a JSON file.
    Used for MegaQC and other data export.
    WARNING: May be depreciated and removed in future versions.
    """
    exported_data = dict()
    export_vars = {
        "report": [
            "data_sources",
            "general_stats_data",
            "general_stats_headers",
            "multiqc_command",
            "plot_data",
            "saved_raw_data",
        ],
        "config": [
            "analysis_dir",
            "creation_date",
            "git_hash",
            "intro_text",
            "report_comment",
            "report_header_info",
            "script_path",
            "short_version",
            "subtitle",
            "title",
            "version",
            "output_dir",
        ],
    }
    for s in export_vars:
        for k in export_vars[s]:
            try:
                d = None
                if s == "config":
                    d = {f"{s}_{k}": getattr(config, k)}
                elif s == "report":
                    d = {f"{s}_{k}": getattr(report, k)}
                if d:
                    dump_json(d, ensure_ascii=False)  # Test that exporting to JSON works
                    exported_data.update(d)
            except (TypeError, KeyError, AttributeError) as e:
                log.warning(f"Couldn't export data key '{s}.{k}': {e}")
        # Get the absolute paths of analysis directories
        exported_data["config_analysis_dir_abs"] = list()
        for d in exported_data.get("config_analysis_dir", []):
            try:
                exported_data["config_analysis_dir_abs"].append(os.path.abspath(d))
            except Exception:
                pass
    return exported_data
>>>>>>> 931de5d9


def replace_defaultdicts(data):
    """
    Recursively replace dict-likes as dicts for nice yaml representation.
    """

    def _replace(obj):
        if isinstance(obj, (defaultdict, OrderedDict, dict)):
            return {k: _replace(v) for k, v in obj.items()}
        elif isinstance(obj, list):
            return [_replace(v) for v in obj]
        elif isinstance(obj, set):
            return {_replace(v) for v in obj}
        elif isinstance(obj, tuple):
            return tuple(_replace(v) for v in obj)
        return obj

    return _replace(data)


def is_running_in_notebook() -> bool:
    try:
        from IPython import get_ipython

        if "IPKernelApp" in get_ipython().config:
            return True
    except (ImportError, AttributeError):
        pass
    return False


def no_unicode() -> bool:
    # When LANG or PYTHONIOENCODING or is not set, Rich won't be able to print fancy unicode
    # characters for the progress bar, and the runtime would crash with UnicodeEncodeError:
    # https://github.com/MultiQC/MultiQC/actions/runs/8814275065/job/24193771822
    # See https://github.com/Textualize/rich/issues/212
    return (
        "utf".casefold() not in os.environ.get("LANG", "").casefold()
        and "utf".casefold() not in os.environ.get("PYTHONIOENCODING", "").casefold()
    )<|MERGE_RESOLUTION|>--- conflicted
+++ resolved
@@ -1,9 +1,5 @@
 """MultiQC Utility functions, used in a variety of places."""
 
-<<<<<<< HEAD
-=======
-import json
->>>>>>> 931de5d9
 import logging
 from collections import defaultdict, OrderedDict
 
@@ -41,105 +37,6 @@
     shutil.rmtree(path)
 
 
-<<<<<<< HEAD
-=======
-def write_data_file(
-    data: Union[Dict[str, Union[Dict, List]], List[Dict]],
-    fn: str,
-    sort_cols=False,
-    data_format=None,
-):
-    """
-    Write a data file to the report directory. Will not do anything
-    if config.data_dir is not set.
-    :param: data - either: a 2D dict, first key sample name (row header),
-        second key field (column header); a list of dicts; or a list of lists
-    :param: fn - Desired filename. Directory will be prepended automatically.
-    :param: sort_cols - Sort columns alphabetically
-    :param: data_format - Output format. Defaults to config.data_format (usually tsv)
-    :return: None
-    """
-
-    if config.data_dir is None:
-        return
-
-    # Get data format from config
-    if data_format is None:
-        data_format = config.data_format
-
-    body = None
-    # Some metrics can't be coerced to tab-separated output, test and handle exceptions
-    if data_format in ["tsv", "csv"]:
-        sep = "\t" if data_format == "tsv" else ","
-        # Attempt to reshape data to tsv
-        # noinspection PyBroadException
-        try:
-            # Get all headers from the data, except if data is a dictionary (i.e. has >1 dimensions)
-            headers = []
-            rows = []
-
-            for d in data.values() if isinstance(data, dict) else data:
-                if not d or (isinstance(d, list) and isinstance(d[0], dict)):
-                    continue
-                if isinstance(d, dict):
-                    for h in d.keys():
-                        if h not in headers:
-                            headers.append(h)
-            if headers:
-                if sort_cols:
-                    headers = sorted(headers)
-                headers_str = [str(item) for item in headers]
-                if isinstance(data, dict):
-                    # Add Sample header as a first element
-                    headers_str.insert(0, "Sample")
-                rows.append(sep.join(headers_str))
-
-            # The rest of the rows
-            for key, d in sorted(data.items()) if isinstance(data, dict) else enumerate(data):
-                # Make a list starting with the sample name, then each field in order of the header cols
-                if headers:
-                    line = [str(d.get(h, "")) for h in headers]
-                else:
-                    line = [
-                        str(item)
-                        for item in (d.values() if isinstance(d, dict) else (d if isinstance(d, list) else [d]))
-                    ]
-                if isinstance(data, dict):
-                    # Add Sample header as a first element
-                    line.insert(0, str(key))
-                rows.append(sep.join(line))
-            body = "\n".join(rows)
-
-        except Exception as e:
-            if config.development:
-                raise
-            data_format = "yaml"
-            log.debug(f"{fn} could not be saved as tsv/csv, falling back to YAML. {e}")
-
-    # Add relevant file extension to filename, save file.
-    fn = f"{fn}.{config.data_format_extensions[data_format]}"
-    fpath = os.path.join(config.data_dir, fn)
-    with open(fpath, "w", encoding="utf-8", errors="ignore") as f:
-        if data_format == "json":
-            dump_json(data, f, indent=4, ensure_ascii=False)
-        elif data_format == "yaml":
-            yaml.dump(replace_defaultdicts(data), f, default_flow_style=False)
-        elif body:
-            # Default - tab separated output
-            print(body.encode("utf-8", "ignore").decode("utf-8"), file=f)
-    log.debug(f"Wrote data file {fn}")
-
-
-def force_term_colors():
-    """
-    Check if any environment variables are set to force Rich to use coloured output
-    """
-    if os.getenv("GITHUB_ACTIONS") or os.getenv("FORCE_COLOR") or os.getenv("PY_COLORS"):
-        return True
-    return None
-
-
->>>>>>> 931de5d9
 def strtobool(val) -> bool:
     """
     Replaces deprecated https://docs.python.org/3.9/distutils/apiref.html#distutils.util.strtobool
@@ -198,98 +95,10 @@
         date_range_start = special_date - datetime.timedelta(days=days_before)
         date_range_end = special_date + datetime.timedelta(days=days_after)
         if date_range_start <= today <= date_range_end:
-<<<<<<< HEAD
             selected_emoji = emoji
     if rich:
         return emoji_rich_ids[selected_emoji]
     return selected_emoji
-=======
-            return emoji
-    return "mag"
-
-
-def dump_json(data, filehandle=None, **kwargs):
-    """
-    Recursively replace non-JSON-conforming NaNs and lambdas with None.
-    Note that a custom JSONEncoder would have worked for lambdas, but not for NaNs:
-    https://stackoverflow.com/a/28640141
-    """
-
-    # Recursively replace NaNs with None
-    def replace_nan(obj):
-        if isinstance(obj, dict):
-            return {k: replace_nan(v) for k, v in obj.items()}
-        elif isinstance(obj, list):
-            return [replace_nan(v) for v in obj]
-        elif isinstance(obj, set):
-            return {replace_nan(v) for v in obj}
-        elif isinstance(obj, tuple):
-            return tuple(replace_nan(v) for v in obj)
-        elif callable(obj):
-            return None
-        elif isinstance(obj, float) and math.isnan(obj):
-            return None
-        return obj
-
-    if filehandle:
-        json.dump(replace_nan(data), filehandle, **kwargs)
-    else:
-        return json.dumps(replace_nan(data), **kwargs)
-
-
-def multiqc_dump_json(report):
-    """
-    Export the parsed data in memory to a JSON file.
-    Used for MegaQC and other data export.
-    WARNING: May be depreciated and removed in future versions.
-    """
-    exported_data = dict()
-    export_vars = {
-        "report": [
-            "data_sources",
-            "general_stats_data",
-            "general_stats_headers",
-            "multiqc_command",
-            "plot_data",
-            "saved_raw_data",
-        ],
-        "config": [
-            "analysis_dir",
-            "creation_date",
-            "git_hash",
-            "intro_text",
-            "report_comment",
-            "report_header_info",
-            "script_path",
-            "short_version",
-            "subtitle",
-            "title",
-            "version",
-            "output_dir",
-        ],
-    }
-    for s in export_vars:
-        for k in export_vars[s]:
-            try:
-                d = None
-                if s == "config":
-                    d = {f"{s}_{k}": getattr(config, k)}
-                elif s == "report":
-                    d = {f"{s}_{k}": getattr(report, k)}
-                if d:
-                    dump_json(d, ensure_ascii=False)  # Test that exporting to JSON works
-                    exported_data.update(d)
-            except (TypeError, KeyError, AttributeError) as e:
-                log.warning(f"Couldn't export data key '{s}.{k}': {e}")
-        # Get the absolute paths of analysis directories
-        exported_data["config_analysis_dir_abs"] = list()
-        for d in exported_data.get("config_analysis_dir", []):
-            try:
-                exported_data["config_analysis_dir_abs"].append(os.path.abspath(d))
-            except Exception:
-                pass
-    return exported_data
->>>>>>> 931de5d9
 
 
 def replace_defaultdicts(data):

--- conflicted
+++ resolved
@@ -87,11 +87,7 @@
                 rows = ["\t".join(headers_str)]
                 for sn in sorted(data.keys()):
                     # Make a list starting with the sample name, then each field in order of the header cols
-<<<<<<< HEAD
-                    line = [str(sn)] + [str(data[sn].get(k, "")) for k in h[1:]]
-=======
                     line = [str(sn)] + [str(data[sn].get(h, "")) for h in headers]
->>>>>>> ab6147ba
                     rows.append("\t".join(line))
 
                 body = "\n".join(rows)

--- conflicted
+++ resolved
@@ -1,4 +1,5 @@
 """MultiQC Utility functions, used in a variety of places."""
+
 import array
 import json
 import logging
@@ -121,7 +122,7 @@
     return _replace(data)
 
 
-def dump_json(data, filehandle=None, **kwargs):
+def dump_json(data, filehandle, **kwargs):
     """
     Recursively replace non-JSON-conforming NaNs and lambdas with None.
     Note that a custom JSONEncoder would not work for NaNs:
@@ -165,68 +166,9 @@
         return json.dumps(replace_nan(data), cls=JsonEncoderWithArraySupport, **kwargs)
 
 
-<<<<<<< HEAD
 def is_running_in_notebook() -> bool:
     try:
         from IPython import get_ipython
-=======
-def multiqc_dump_json(report):
-    """
-    Export the parsed data in memory to a JSON file.
-    Used for MegaQC and other data export.
-    WARNING: May be depreciated and removed in future versions.
-    """
-    exported_data = dict()
-    export_vars = {
-        "report": [
-            "data_sources",
-            "general_stats_data",
-            "general_stats_headers",
-            "multiqc_command",
-            "plot_data",
-            "saved_raw_data",
-        ],
-        "config": [
-            "analysis_dir",
-            "creation_date",
-            "git_hash",
-            "intro_text",
-            "report_comment",
-            "report_header_info",
-            "script_path",
-            "short_version",
-            "subtitle",
-            "title",
-            "version",
-            "output_dir",
-        ],
-    }
-    for s in export_vars:
-        for k in export_vars[s]:
-            try:
-                d = None
-                if s == "config":
-                    d = {f"{s}_{k}": getattr(config, k)}
-                elif s == "report":
-                    d = {f"{s}_{k}": getattr(report, k)}
-                if d:
-                    with open(os.devnull, "wt") as f:
-                        # Test that exporting to JSON works. Write to
-                        # /dev/null so no memory is required.
-                        dump_json(d, f, ensure_ascii=False)
-                    exported_data.update(d)
-            except (TypeError, KeyError, AttributeError) as e:
-                log.warning(f"Couldn't export data key '{s}.{k}': {e}")
-        # Get the absolute paths of analysis directories
-        exported_data["config_analysis_dir_abs"] = list()
-        for d in exported_data.get("config_analysis_dir", []):
-            try:
-                exported_data["config_analysis_dir_abs"].append(os.path.abspath(d))
-            except Exception:
-                pass
-    return exported_data
-
->>>>>>> ba3522b6
 
         if "IPKernelApp" in get_ipython().config:
             return True
@@ -235,7 +177,6 @@
     return False
 
 
-<<<<<<< HEAD
 def no_unicode() -> bool:
     # When LANG or PYTHONIOENCODING or is not set, Rich won't be able to print fancy unicode
     # characters for the progress bar, and the runtime would crash with UnicodeEncodeError:
@@ -245,8 +186,6 @@
         "utf".casefold() not in os.environ.get("LANG", "").casefold()
         and "utf".casefold() not in os.environ.get("PYTHONIOENCODING", "").casefold()
     )
-=======
-    return _replace(data)
 
 
 def compress_number_lists_for_json(obj):
@@ -300,5 +239,4 @@
             return [compress_number_lists_for_json(v) for v in obj]
     if isinstance(obj, dict):
         return {k: compress_number_lists_for_json(v) for k, v in obj.items()}
-    return obj
->>>>>>> ba3522b6
+    return obj
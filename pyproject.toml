[build-system]
requires = ["setuptools"]
build-backend = "setuptools.build_meta"

[project]
name = "multiqc"
version = "1.21dev"
dependencies = [
    "click",
    "coloredlogs",
    "humanize",
    "importlib-metadata",
    "jinja2>=3.0.0",
    "kaleido",  # for flat plot export
    "markdown",
    "numpy",
    "packaging",
    "requests",
    "Pillow>=10",  # to add a logo into flat plots
    "plotly>=5.18",
    "pyyaml>=4",
    "pyaml-env",
    "rich>=10",
    "rich-click",
    "spectra>=0.0.10",
]
requires-python = ">=3.8"
<<<<<<< HEAD
authors = [{name = "Phil Ewels", email = "phil.ewels@seqera.io"}]
=======
authors = [
    {name = "Phil Ewels", email = "phil.ewels@seqera.io"},
    {name = "Vlad Savelyev", email = "vladislav.savelyev@seqera.io"},
]
>>>>>>> c4091e3d
description = "Create aggregate bioinformatics analysis reports across many samples and tools"
readme = "README.md"
license = {file = "LICENSE"}
keywords = ["bioinformatics", "biology", "sequencing", "NGS", "next generation sequencing", "quality control"]
classifiers = [
    "Development Status :: 5 - Production/Stable",
    "Environment :: Console",
    "Environment :: Web Environment",
    "Intended Audience :: Science/Research",
    "License :: OSI Approved :: GNU General Public License v3 (GPLv3)",
    "Natural Language :: English",
    "Operating System :: MacOS :: MacOS X",
    "Operating System :: POSIX",
    "Operating System :: Unix",
    "Programming Language :: Python",
    "Programming Language :: JavaScript",
    "Topic :: Scientific/Engineering",
    "Topic :: Scientific/Engineering :: Bio-Informatics",
    "Topic :: Scientific/Engineering :: Visualization",
]

[project.optional-dependencies]
matplotlib = [
    "matplotlib>=2.1.1",
]
dev = [
    "pre-commit",
    "ruff",
]

[project.urls]
Homepage = "https://multiqc.info"
Repository = "https://github.com/MultiQC/MultiQC"
Issues = "https://github.com/MultiQC/MultiQC/issues"
Documentation = "https://multiqc.info/docs"
Changelog = "https://github.com/MultiQC/MultiQC/blob/main/CHANGELOG.md"

[project.entry-points.console_scripts]
multiqc = "multiqc.__main__:run_multiqc"

[project.entry-points."multiqc.modules.v1"]
adapterRemoval = "multiqc.modules.adapterRemoval:MultiqcModule"
afterqc = "multiqc.modules.afterqc:MultiqcModule"
anglerfish = "multiqc.modules.anglerfish:MultiqcModule"
bakta = "multiqc.modules.bakta:MultiqcModule"
bamdst = "multiqc.modules.bamdst:MultiqcModule"
bamtools = "multiqc.modules.bamtools:MultiqcModule"
bbduk = "multiqc.modules.bbduk:MultiqcModule"
bbmap = "multiqc.modules.bbmap:MultiqcModule"
bcftools = "multiqc.modules.bcftools:MultiqcModule"
bcl2fastq = "multiqc.modules.bcl2fastq:MultiqcModule"
bclconvert = "multiqc.modules.bclconvert:MultiqcModule"
biobambam2 = "multiqc.modules.biobambam2:MultiqcModule"
biobloomtools = "multiqc.modules.biobloomtools:MultiqcModule"
biscuit = "multiqc.modules.biscuit:MultiqcModule"
bismark = "multiqc.modules.bismark:MultiqcModule"
bowtie1 = "multiqc.modules.bowtie1:MultiqcModule"
bowtie2 = "multiqc.modules.bowtie2:MultiqcModule"
bracken = "multiqc.modules.bracken:MultiqcModule"
busco = "multiqc.modules.busco:MultiqcModule"
bustools = "multiqc.modules.bustools:MultiqcModule"
ccs = "multiqc.modules.ccs:MultiqcModule"
cellranger = "multiqc.modules.cellranger:MultiqcModule"
checkqc = "multiqc.modules.checkqc:MultiqcModule"
clipandmerge = "multiqc.modules.clipandmerge:MultiqcModule"
clusterflow = "multiqc.modules.clusterflow:MultiqcModule"
conpair = "multiqc.modules.conpair:MultiqcModule"
custom_content = "multiqc.modules.custom_content:custom_module_classes"  # special case
cutadapt = "multiqc.modules.cutadapt:MultiqcModule"
damageprofiler = "multiqc.modules.damageprofiler:MultiqcModule"
dedup = "multiqc.modules.dedup:MultiqcModule"
deeptools = "multiqc.modules.deeptools:MultiqcModule"
diamond = "multiqc.modules.diamond:MultiqcModule"
disambiguate = "multiqc.modules.disambiguate:MultiqcModule"
dragen = "multiqc.modules.dragen:MultiqcModule"
dragen_fastqc = "multiqc.modules.dragen_fastqc:MultiqcModule"
eigenstratdatabasetools = "multiqc.modules.eigenstratdatabasetools:MultiqcModule"
fastp = "multiqc.modules.fastp:MultiqcModule"
fastq_screen = "multiqc.modules.fastq_screen:MultiqcModule"
fastqc = "multiqc.modules.fastqc:MultiqcModule"
featureCounts = "multiqc.modules.featureCounts:MultiqcModule"
fgbio = "multiqc.modules.fgbio:MultiqcModule"
flash = "multiqc.modules.flash:MultiqcModule"
flexbar = "multiqc.modules.flexbar:MultiqcModule"
filtlong = "multiqc.modules.filtlong:MultiqcModule"
freyja = "multiqc.modules.freyja:MultiqcModule"
gffcompare = "multiqc.modules.gffcompare:MultiqcModule"
gatk = "multiqc.modules.gatk:MultiqcModule"
goleft_indexcov = "multiqc.modules.goleft_indexcov:MultiqcModule"
gopeaks = "multiqc.modules.gopeaks:MultiqcModule"
happy = "multiqc.modules.happy:MultiqcModule"
hicexplorer = "multiqc.modules.hicexplorer:MultiqcModule"
hicpro = "multiqc.modules.hicpro:MultiqcModule"
hicup = "multiqc.modules.hicup:MultiqcModule"
hifiasm = "multiqc.modules.hifiasm:MultiqcModule"
hisat2 = "multiqc.modules.hisat2:MultiqcModule"
homer = "multiqc.modules.homer:MultiqcModule"
hops = "multiqc.modules.hops:MultiqcModule"
htseq = "multiqc.modules.htseq:MultiqcModule"
humid = "multiqc.modules.humid:MultiqcModule"
interop = "multiqc.modules.interop:MultiqcModule"
ivar = "multiqc.modules.ivar:MultiqcModule"
jcvi = "multiqc.modules.jcvi:MultiqcModule"
jellyfish = "multiqc.modules.jellyfish:MultiqcModule"
kaiju = "multiqc.modules.kaiju:MultiqcModule"
kallisto = "multiqc.modules.kallisto:MultiqcModule"
kat = "multiqc.modules.kat:MultiqcModule"
kraken = "multiqc.modules.kraken:MultiqcModule"
leehom = "multiqc.modules.leehom:MultiqcModule"
librarian = "multiqc.modules.librarian:MultiqcModule"
lima = "multiqc.modules.lima:MultiqcModule"
longranger = "multiqc.modules.longranger:MultiqcModule"
macs2 = "multiqc.modules.macs2:MultiqcModule"
malt = "multiqc.modules.malt:MultiqcModule"
mapdamage = "multiqc.modules.mapdamage:MultiqcModule"
megahit = "multiqc.modules.megahit:MultiqcModule"
metaphlan = "multiqc.modules.metaphlan:MultiqcModule"
methylqa = "multiqc.modules.methylqa:MultiqcModule"
minionqc = "multiqc.modules.minionqc:MultiqcModule"
mirtop = "multiqc.modules.mirtop:MultiqcModule"
mirtrace = "multiqc.modules.mirtrace:MultiqcModule"
mosdepth = "multiqc.modules.mosdepth:MultiqcModule"
motus = "multiqc.modules.motus:MultiqcModule"
mtnucratio = "multiqc.modules.mtnucratio:MultiqcModule"
multivcfanalyzer = "multiqc.modules.multivcfanalyzer:MultiqcModule"
nanostat = "multiqc.modules.nanostat:MultiqcModule"
nextclade = "multiqc.modules.nextclade:MultiqcModule"
ngsderive = "multiqc.modules.ngsderive:MultiqcModule"
nonpareil = "multiqc.modules.nonpareil:MultiqcModule"
odgi = "multiqc.modules.odgi:MultiqcModule"
optitype = "multiqc.modules.optitype:MultiqcModule"
pangolin = "multiqc.modules.pangolin:MultiqcModule"
pbmarkdup = "multiqc.modules.pbmarkdup:MultiqcModule"
peddy = "multiqc.modules.peddy:MultiqcModule"
phantompeakqualtools = "multiqc.modules.phantompeakqualtools:MultiqcModule"
picard = "multiqc.modules.picard:MultiqcModule"
porechop = "multiqc.modules.porechop:MultiqcModule"
preseq = "multiqc.modules.preseq:MultiqcModule"
prinseqplusplus = "multiqc.modules.prinseqplusplus:MultiqcModule"
prokka = "multiqc.modules.prokka:MultiqcModule"
purple = "multiqc.modules.purple:MultiqcModule"
pychopper = "multiqc.modules.pychopper:MultiqcModule"
pycoqc = "multiqc.modules.pycoqc:MultiqcModule"
qc3C = "multiqc.modules.qc3C:MultiqcModule"
qorts = "multiqc.modules.qorts:MultiqcModule"
qualimap = "multiqc.modules.qualimap:MultiqcModule"
quast = "multiqc.modules.quast:MultiqcModule"
rna_seqc = "multiqc.modules.rna_seqc:MultiqcModule"
rockhopper = "multiqc.modules.rockhopper:MultiqcModule"
rsem = "multiqc.modules.rsem:MultiqcModule"
rseqc = "multiqc.modules.rseqc:MultiqcModule"
seqera_cli = "multiqc.modules.seqera_cli:MultiqcModule"
salmon = "multiqc.modules.salmon:MultiqcModule"
sambamba = "multiqc.modules.sambamba:MultiqcModule"
samblaster = "multiqc.modules.samblaster:MultiqcModule"
samtools = "multiqc.modules.samtools:MultiqcModule"
sargasso = "multiqc.modules.sargasso:MultiqcModule"
seqyclean = "multiqc.modules.seqyclean:MultiqcModule"
seqwho = "multiqc.modules.seqwho:MultiqcModule"
sexdeterrmine = "multiqc.modules.sexdeterrmine:MultiqcModule"
sickle = "multiqc.modules.sickle:MultiqcModule"
skewer = "multiqc.modules.skewer:MultiqcModule"
slamdunk = "multiqc.modules.slamdunk:MultiqcModule"
snippy = "multiqc.modules.snippy:MultiqcModule"
snpeff = "multiqc.modules.snpeff:MultiqcModule"
snpsplit = "multiqc.modules.snpsplit:MultiqcModule"
somalier = "multiqc.modules.somalier:MultiqcModule"
sortmerna = "multiqc.modules.sortmerna:MultiqcModule"
sourmash = "multiqc.modules.sourmash:MultiqcModule"
stacks = "multiqc.modules.stacks:MultiqcModule"
star = "multiqc.modules.star:MultiqcModule"
supernova = "multiqc.modules.supernova:MultiqcModule"
theta2 = "multiqc.modules.theta2:MultiqcModule"
tophat = "multiqc.modules.tophat:MultiqcModule"
trimmomatic = "multiqc.modules.trimmomatic:MultiqcModule"
truvari = "multiqc.modules.truvari:MultiqcModule"
umitools = "multiqc.modules.umitools:MultiqcModule"
varscan2 = "multiqc.modules.varscan2:MultiqcModule"
vcftools = "multiqc.modules.vcftools:MultiqcModule"
vep = "multiqc.modules.vep:MultiqcModule"
verifybamid = "multiqc.modules.verifybamid:MultiqcModule"
whatshap = "multiqc.modules.whatshap:MultiqcModule"
xenome = "multiqc.modules.xenome:MultiqcModule"
xengsort = "multiqc.modules.xengsort:MultiqcModule"

[project.entry-points."multiqc.templates.v1"]
default = "multiqc.templates.default"
sections = "multiqc.templates.sections"
simple = "multiqc.templates.simple"
gathered = "multiqc.templates.gathered"
highcharts = "multiqc.templates.highcharts"
geo = "multiqc.templates.geo"

### See https://multiqc.info/docs/#multiqc-plugins for documentation
#[project.entry-points."multiqc.cli_options.v1"]
#my-new-option = "myplugin.cli:new_option"
#
#[project.entry-points."multiqc.hooks.v1"]
#before_config = "myplugin.hooks:before_config"
#config_loaded = "myplugin.hooks:config_loaded"
#execution_start = "myplugin.hooks:execution_start"
#before_modules = "myplugin.hooks:before_modules"
#after_modules = "myplugin.hooks:after_modules"
#before_report_generation = "myplugin.hooks:before_report_generation"
#execution_finish = "myplugin.hooks:execution_finish"

[tool.setuptools]
packages = ["multiqc"]

[tool.ruff]
line-length = 120
target-version = "py312"
ignore-init-module-imports = true<|MERGE_RESOLUTION|>--- conflicted
+++ resolved
@@ -25,14 +25,10 @@
     "spectra>=0.0.10",
 ]
 requires-python = ">=3.8"
-<<<<<<< HEAD
-authors = [{name = "Phil Ewels", email = "phil.ewels@seqera.io"}]
-=======
 authors = [
     {name = "Phil Ewels", email = "phil.ewels@seqera.io"},
     {name = "Vlad Savelyev", email = "vladislav.savelyev@seqera.io"},
 ]
->>>>>>> c4091e3d
 description = "Create aggregate bioinformatics analysis reports across many samples and tools"
 readme = "README.md"
 license = {file = "LICENSE"}

--- conflicted
+++ resolved
@@ -25,11 +25,8 @@
     "pydantic>=2.7.0",
     "typeguard",
     "tqdm",  # progress bar in notebooks
-<<<<<<< HEAD
     "python-dotenv",
-=======
     "natsort",
->>>>>>> 9d8241ea
 ]
 requires-python = ">=3.8"
 authors = [

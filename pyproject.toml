--- conflicted
+++ resolved
@@ -85,11 +85,8 @@
     "types-beautifulsoup4",
     "types-Pillow",
     "types-jsonschema",
-<<<<<<< HEAD
     "types-boto3",
-=======
     "pandas-stubs",
->>>>>>> 2f7836e8
     "beautifulsoup4",
     "jupyter",              # for jupyter notebook example
 ]

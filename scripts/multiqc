--- conflicted
+++ resolved
@@ -375,12 +375,7 @@
     if not run_modules:
         logger.critical('No analysis modules specified!')
         sys.exit(1)
-<<<<<<< HEAD
-    run_module_names = [ list(m.keys())[0] for m in run_modules ]
-    logger.debug("Analysing modules: {}".format(', '.join(run_module_names)))
-=======
     logger.debug("Analysing modules: {}".format( ', '.join(list(run_modules)) ))
->>>>>>> df8537d5
 
     # Create the temporary working directories
     tmp_dir = tempfile.mkdtemp()
@@ -407,7 +402,7 @@
 
 
     # Get the list of files to search
-    report.get_filelist(run_module_names)
+    report.get_filelist(list(run_modules))
 
     # Run the modules!
     # Note this hook is now allowed to inspect and amend the list in

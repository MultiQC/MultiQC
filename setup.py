#!/usr/bin/env python
"""
MultiQC is a tool to aggregate bioinformatics results across many samples into a single report. It is written in Python and contains modules for a large number of common bioinformatics tools.

You can install MultiQC from PyPI as follows::

    pip install multiqc

Then it's just a case of going to your analysis directory and running the script::

    multiqc .

MultiQC will scan the specified directory (:code:`'.'` is the current dir) and produce a report detailing whatever it finds.

The report is created in :code:`multiqc_report.html` by default. Tab-delimited data files are created in :code:`multiqc_data/` to give easy access for downstream processing.

For more detailed instructions, run :code:`multiqc -h`

See the MultiQC website for documentation and tutorial videos: http://multiqc.info

MultiQC was written by Phil Ewels (http://phil.ewels.co.uk) at SciLifeLab Sweden (http://www.scilifelab.se)
"""

from setuptools import setup, find_packages

<<<<<<< HEAD
version = '1.0dev1'
=======
version = '1.2dev'
>>>>>>> 18c7d7a2
dl_version = 'master' if 'dev' in version else 'v{}'.format(version)

print("""-----------------------------------
 Installing MultiQC version {}
-----------------------------------

""".format(version))

setup(
    name = 'multiqc',
    version = version,
    author = 'Phil Ewels',
    author_email = 'phil.ewels@scilifelab.se',
    description = "Create aggregate bioinformatics analysis reports across many samples and tools",
    long_description = __doc__,
    keywords = ['bioinformatics', 'biology', 'sequencing', 'NGS', 'next generation sequencing', 'quality control'],
    url = 'http://multiqc.info',
    download_url = 'https://github.com/ewels/MultiQC/tarball/{}'.format(dl_version),
    license = 'GPLv3',
    packages = find_packages(),
    include_package_data = True,
    zip_safe = False,
    scripts = ['scripts/multiqc'],
    install_requires = [
        'click',
        'future>0.14.0',
        'lzstring',
        'jinja2>=2.9',
        'matplotlib',
        'markdown',
        'numpy',
        'pyyaml',
        'simplejson',
        'spectra',
    ],
    entry_points = {
        'multiqc.modules.v1': [
            'adapterRemoval = multiqc.modules.adapterRemoval:MultiqcModule',
            'afterqc = multiqc.modules.afterqc:MultiqcModule',
            'bamtools = multiqc.modules.bamtools:MultiqcModule',
            'bcftools = multiqc.modules.bcftools:MultiqcModule',
            'bcl2fastq = multiqc.modules.bcl2fastq:MultiqcModule',
            'biobloomtools = multiqc.modules.biobloomtools:MultiqcModule',
            'bismark = multiqc.modules.bismark:MultiqcModule',
            'bowtie1 = multiqc.modules.bowtie1:MultiqcModule',
            'bowtie2 = multiqc.modules.bowtie2:MultiqcModule',
            'busco = multiqc.modules.busco:MultiqcModule',
            'clusterflow = multiqc.modules.clusterflow:MultiqcModule',
            'conpair = multiqc.modules.conpair:MultiqcModule',
            'custom_content = multiqc.modules.custom_content:custom_module_classes', # special case
            'cutadapt = multiqc.modules.cutadapt:MultiqcModule',
            'disambiguate = multiqc.modules.disambiguate:MultiqcModule',
            'fastq_screen = multiqc.modules.fastq_screen:MultiqcModule',
            'fastqc = multiqc.modules.fastqc:MultiqcModule',
            'featureCounts = multiqc.modules.featureCounts:MultiqcModule',
            'flexbar = multiqc.modules.flexbar:MultiqcModule',
            'gatk = multiqc.modules.gatk:MultiqcModule',
            'goleft_indexcov = multiqc.modules.goleft_indexcov:MultiqcModule',
            'hicup = multiqc.modules.hicup:MultiqcModule',
            'hisat2 = multiqc.modules.hisat2:MultiqcModule',
            'homer = multiqc.modules.homer:MultiqcModule',
            'htseq = multiqc.modules.htseq:MultiqcModule',
            'jellyfish = multiqc.modules.jellyfish:MultiqcModule',
            'kallisto = multiqc.modules.kallisto:MultiqcModule',
            'leehom = multiqc.modules.leehom:MultiqcModule',
            'macs2 = multiqc.modules.macs2:MultiqcModule',
            'methylQA = multiqc.modules.methylQA:MultiqcModule',
            'peddy = multiqc.modules.peddy:MultiqcModule',
            'picard = multiqc.modules.picard:MultiqcModule',
            'preseq = multiqc.modules.preseq:MultiqcModule',
            'prokka = multiqc.modules.prokka:MultiqcModule',
            'qorts = multiqc.modules.qorts:MultiqcModule',
            'qualimap = multiqc.modules.qualimap:MultiqcModule',
            'quast = multiqc.modules.quast:MultiqcModule',
            'rna_seqc = multiqc.modules.rna_seqc:MultiqcModule',
            'rseqc = multiqc.modules.rseqc:MultiqcModule',
            'salmon = multiqc.modules.salmon:MultiqcModule',
            'samblaster = multiqc.modules.samblaster:MultiqcModule',
            'samtools = multiqc.modules.samtools:MultiqcModule',
            'skewer = multiqc.modules.skewer:MultiqcModule',
            'slamdunk = multiqc.modules.slamdunk:MultiqcModule',
            'snpeff = multiqc.modules.snpeff:MultiqcModule',
            'sortmerna = multiqc.modules.sortmerna:MultiqcModule',
            'star = multiqc.modules.star:MultiqcModule',
            'theta2 = multiqc.modules.theta2:MultiqcModule',
            'tophat = multiqc.modules.tophat:MultiqcModule',
            'trimmomatic = multiqc.modules.trimmomatic:MultiqcModule',
            'vcftools = multiqc.modules.vcftools:MultiqcModule'
        ],
        'multiqc.templates.v1': [
            'default = multiqc.templates.default',
            'default_dev = multiqc.templates.default_dev',
            'sections = multiqc.templates.sections',
            'simple = multiqc.templates.simple',
            'geo = multiqc.templates.geo',
        ],
        # 'multiqc.cli_options.v1': [
            # 'my-new-option = myplugin.cli:new_option'
        # ],
        # 'multiqc.hooks.v1': [
            # 'before_config = myplugin.hooks:before_config',
            # 'config_loaded = myplugin.hooks:config_loaded',
            # 'execution_start = myplugin.hooks:execution_start',
            # 'before_modules = myplugin.hooks:before_modules',
            # 'after_modules = myplugin.hooks:after_modules',
            # 'before_report_generation = myplugin.hooks:before_report_generation',
            # 'execution_finish = myplugin.hooks:execution_finish',
        # ]
    },
    classifiers = [
        'Development Status :: 4 - Beta',
        'Environment :: Console',
        'Environment :: Web Environment',
        'Intended Audience :: Science/Research',
        'License :: OSI Approved :: GNU General Public License v3 (GPLv3)',
        'Natural Language :: English',
        'Operating System :: MacOS :: MacOS X',
        'Operating System :: POSIX',
        'Operating System :: Unix',
        'Programming Language :: Python',
        'Programming Language :: JavaScript',
        'Topic :: Scientific/Engineering',
        'Topic :: Scientific/Engineering :: Bio-Informatics',
        'Topic :: Scientific/Engineering :: Visualization',
    ],
)

print("""
--------------------------------
 MultiQC installation complete!
--------------------------------
For help in running MultiQC, please see the documentation available
at http://multiqc.info or run: multiqc --help
""")<|MERGE_RESOLUTION|>--- conflicted
+++ resolved
@@ -23,11 +23,7 @@
 
 from setuptools import setup, find_packages
 
-<<<<<<< HEAD
-version = '1.0dev1'
-=======
-version = '1.2dev'
->>>>>>> 18c7d7a2
+version = '1.2dev1'
 dl_version = 'master' if 'dev' in version else 'v{}'.format(version)
 
 print("""-----------------------------------

--- conflicted
+++ resolved
@@ -60,10 +60,7 @@
         'requests',
         'simplejson',
         'spectra',
-<<<<<<< HEAD
-=======
         'enum34'
->>>>>>> 497f5077
     ],
     entry_points = {
         'multiqc.modules.v1': [

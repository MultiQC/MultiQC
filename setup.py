--- conflicted
+++ resolved
@@ -144,11 +144,8 @@
             "macs2 = multiqc.modules.macs2:MultiqcModule",
             "malt = multiqc.modules.malt:MultiqcModule",
             "mapdamage = multiqc.modules.mapdamage:MultiqcModule",
-<<<<<<< HEAD
             "megahit = multiqc.modules.megahit:MultiqcModule",
-=======
             "metaphlan = multiqc.modules.metaphlan:MultiqcModule",
->>>>>>> abfd7806
             "methylQA = multiqc.modules.methylQA:MultiqcModule",
             "minionqc = multiqc.modules.minionqc:MultiqcModule",
             "mirtop = multiqc.modules.mirtop:MultiqcModule",

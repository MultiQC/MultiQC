#!/usr/bin/env python
"""
MultiQC is a tool to aggregate bioinformatics results across many samples into a single report. It is written in Python and contains modules for a large number of common bioinformatics tools.

You can install MultiQC from PyPI as follows::

    pip install multiqc

Then it's just a case of going to your analysis directory and running the script::

    multiqc .

MultiQC will scan the specified directory (:code:`'.'` is the current dir) and produce a report detailing whatever it finds.

The report is created in :code:`multiqc_report.html` by default. Tab-delimited data files are created in :code:`multiqc_data/` to give easy access for downstream processing.

For more detailed instructions, run :code:`multiqc -h`

See the MultiQC website for documentation and tutorial videos: http://multiqc.info

MultiQC was written by Phil Ewels (http://phil.ewels.co.uk) at Seqera Labs (https://seqera.io/), originally at SciLifeLab Sweden (http://www.scilifelab.se)
"""

from setuptools import find_packages, setup

version = "1.17dev"
dl_version = "master" if "dev" in version else "v{}".format(version)

print(
    f"""-----------------------------------
 Installing MultiQC version {version}
-----------------------------------

"""
)

setup(
    name="multiqc",
    version=version,
    author="Phil Ewels",
    author_email="phil.ewels@seqera.io",
    description="Create aggregate bioinformatics analysis reports across many samples and tools",
    long_description=__doc__,
    keywords=["bioinformatics", "biology", "sequencing", "NGS", "next generation sequencing", "quality control"],
    url="http://multiqc.info",
    download_url="https://github.com/ewels/MultiQC/tarball/{}".format(dl_version),
    license="GPLv3",
    packages=find_packages(),
    include_package_data=True,
    zip_safe=False,
    install_requires=[
        "matplotlib>=2.1.1",
        "networkx>=2.5.1",
        "numpy",
        "click",
        "coloredlogs",
        "future>0.14.0",
        "jinja2>=3.0.0",
        "lzstring",
        "markdown",
        "packaging",
        "pyyaml>=4",
        "requests",
        "rich>=10",
        "rich-click",
        "spectra>=0.0.10",
        "importlib-metadata",
    ],
    entry_points={
        "console_scripts": [
            "multiqc=multiqc.__main__:run_multiqc",
        ],
        "multiqc.modules.v1": [
            "adapterRemoval = multiqc.modules.adapterRemoval:MultiqcModule",
            "afterqc = multiqc.modules.afterqc:MultiqcModule",
            "anglerfish = multiqc.modules.anglerfish:MultiqcModule",
            "bakta = multiqc.modules.bakta:MultiqcModule",
            "bamtools = multiqc.modules.bamtools:MultiqcModule",
            "bbduk = multiqc.modules.bbduk:MultiqcModule",
            "bbmap = multiqc.modules.bbmap:MultiqcModule",
            "bcftools = multiqc.modules.bcftools:MultiqcModule",
            "bcl2fastq = multiqc.modules.bcl2fastq:MultiqcModule",
            "bclconvert = multiqc.modules.bclconvert:MultiqcModule",
            "biobambam2 = multiqc.modules.biobambam2:MultiqcModule",
            "biobloomtools = multiqc.modules.biobloomtools:MultiqcModule",
            "biscuit = multiqc.modules.biscuit:MultiqcModule",
            "bismark = multiqc.modules.bismark:MultiqcModule",
            "bowtie1 = multiqc.modules.bowtie1:MultiqcModule",
            "bowtie2 = multiqc.modules.bowtie2:MultiqcModule",
            "bracken = multiqc.modules.bracken:MultiqcModule",
            "busco = multiqc.modules.busco:MultiqcModule",
            "bustools = multiqc.modules.bustools:MultiqcModule",
            "ccs = multiqc.modules.ccs:MultiqcModule",
            "cellranger = multiqc.modules.cellranger:MultiqcModule",
            "checkqc = multiqc.modules.checkqc:MultiqcModule",
            "clipandmerge = multiqc.modules.clipandmerge:MultiqcModule",
            "clusterflow = multiqc.modules.clusterflow:MultiqcModule",
            "conpair = multiqc.modules.conpair:MultiqcModule",
            "custom_content = multiqc.modules.custom_content:custom_module_classes",  # special case
            "cutadapt = multiqc.modules.cutadapt:MultiqcModule",
            "damageprofiler = multiqc.modules.damageprofiler:MultiqcModule",
            "dedup = multiqc.modules.dedup:MultiqcModule",
            "deeptools = multiqc.modules.deeptools:MultiqcModule",
            "diamond = multiqc.modules.diamond:MultiqcModule",
            "disambiguate = multiqc.modules.disambiguate:MultiqcModule",
            "dragen = multiqc.modules.dragen:MultiqcModule",
            "dragen_fastqc = multiqc.modules.dragen_fastqc:MultiqcModule",
            "eigenstratdatabasetools = multiqc.modules.eigenstratdatabasetools:MultiqcModule",
            "fastp = multiqc.modules.fastp:MultiqcModule",
            "fastq_screen = multiqc.modules.fastq_screen:MultiqcModule",
            "fastqc = multiqc.modules.fastqc:MultiqcModule",
            "featureCounts = multiqc.modules.featureCounts:MultiqcModule",
            "fgbio = multiqc.modules.fgbio:MultiqcModule",
            "flash = multiqc.modules.flash:MultiqcModule",
            "flexbar = multiqc.modules.flexbar:MultiqcModule",
            "filtlong = multiqc.modules.filtlong:MultiqcModule",
            "freyja = multiqc.modules.freyja:MultiqcModule",
            "gffcompare = multiqc.modules.gffcompare:MultiqcModule",
            "gatk = multiqc.modules.gatk:MultiqcModule",
            "goleft_indexcov = multiqc.modules.goleft_indexcov:MultiqcModule",
            "gopeaks = multiqc.modules.gopeaks:MultiqcModule",
            "happy = multiqc.modules.happy:MultiqcModule",
            "hicexplorer = multiqc.modules.hicexplorer:MultiqcModule",
            "hicpro = multiqc.modules.hicpro:MultiqcModule",
            "hicup = multiqc.modules.hicup:MultiqcModule",
            "hifiasm = multiqc.modules.hifiasm:MultiqcModule",
            "hisat2 = multiqc.modules.hisat2:MultiqcModule",
            "homer = multiqc.modules.homer:MultiqcModule",
            "hops = multiqc.modules.hops:MultiqcModule",
            "htseq = multiqc.modules.htseq:MultiqcModule",
            "humid = multiqc.modules.humid:MultiqcModule",
            "interop = multiqc.modules.interop:MultiqcModule",
            "ivar = multiqc.modules.ivar:MultiqcModule",
            "jcvi = multiqc.modules.jcvi:MultiqcModule",
            "jellyfish = multiqc.modules.jellyfish:MultiqcModule",
            "kaiju = multiqc.modules.kaiju:MultiqcModule",
            "kallisto = multiqc.modules.kallisto:MultiqcModule",
            "kat = multiqc.modules.kat:MultiqcModule",
            "kraken = multiqc.modules.kraken:MultiqcModule",
            "leehom = multiqc.modules.leehom:MultiqcModule",
            "librarian = multiqc.modules.librarian:MultiqcModule",
            "lima = multiqc.modules.lima:MultiqcModule",
            "longranger = multiqc.modules.longranger:MultiqcModule",
            "macs2 = multiqc.modules.macs2:MultiqcModule",
            "malt = multiqc.modules.malt:MultiqcModule",
            "mapdamage = multiqc.modules.mapdamage:MultiqcModule",
            "methylQA = multiqc.modules.methylQA:MultiqcModule",
            "minionqc = multiqc.modules.minionqc:MultiqcModule",
            "mirtop = multiqc.modules.mirtop:MultiqcModule",
            "mirtrace = multiqc.modules.mirtrace:MultiqcModule",
            "mosdepth = multiqc.modules.mosdepth:MultiqcModule",
            "motus = multiqc.modules.motus:MultiqcModule",
            "mtnucratio = multiqc.modules.mtnucratio:MultiqcModule",
            "multivcfanalyzer = multiqc.modules.multivcfanalyzer:MultiqcModule",
            "nanostat = multiqc.modules.nanostat:MultiqcModule",
            "nextclade = multiqc.modules.nextclade:MultiqcModule",
            "ngsderive = multiqc.modules.ngsderive:MultiqcModule",
            "odgi = multiqc.modules.odgi:MultiqcModule",
            "optitype = multiqc.modules.optitype:MultiqcModule",
            "pangolin = multiqc.modules.pangolin:MultiqcModule",
            "pbmarkdup = multiqc.modules.pbmarkdup:MultiqcModule",
            "peddy = multiqc.modules.peddy:MultiqcModule",
            "phantompeakqualtools = multiqc.modules.phantompeakqualtools:MultiqcModule",
            "picard = multiqc.modules.picard:MultiqcModule",
            "porechop = multiqc.modules.porechop:MultiqcModule",
            "preseq = multiqc.modules.preseq:MultiqcModule",
            "prinseqplusplus = multiqc.modules.prinseqplusplus:MultiqcModule",
            "prokka = multiqc.modules.prokka:MultiqcModule",
            "purple = multiqc.modules.purple:MultiqcModule",
            "pychopper = multiqc.modules.pychopper:MultiqcModule",
            "pycoqc = multiqc.modules.pycoqc:MultiqcModule",
            "qc3C = multiqc.modules.qc3C:MultiqcModule",
            "qorts = multiqc.modules.qorts:MultiqcModule",
            "qualimap = multiqc.modules.qualimap:MultiqcModule",
            "quast = multiqc.modules.quast:MultiqcModule",
            "rna_seqc = multiqc.modules.rna_seqc:MultiqcModule",
            "rockhopper = multiqc.modules.rockhopper:MultiqcModule",
            "rsem = multiqc.modules.rsem:MultiqcModule",
            "rseqc = multiqc.modules.rseqc:MultiqcModule",
            "salmon = multiqc.modules.salmon:MultiqcModule",
            "sambamba = multiqc.modules.sambamba:MultiqcModule",
            "samblaster = multiqc.modules.samblaster:MultiqcModule",
            "samtools = multiqc.modules.samtools:MultiqcModule",
            "sargasso = multiqc.modules.sargasso:MultiqcModule",
            "sentieon = multiqc.modules.sentieon:MultiqcModule",
            "seqyclean = multiqc.modules.seqyclean:MultiqcModule",
            "sexdeterrmine = multiqc.modules.sexdeterrmine:MultiqcModule",
            "sickle = multiqc.modules.sickle:MultiqcModule",
            "skewer = multiqc.modules.skewer:MultiqcModule",
            "slamdunk = multiqc.modules.slamdunk:MultiqcModule",
            "snippy = multiqc.modules.snippy:MultiqcModule",
            "snpeff = multiqc.modules.snpeff:MultiqcModule",
            "snpsplit = multiqc.modules.snpsplit:MultiqcModule",
            "somalier = multiqc.modules.somalier:MultiqcModule",
            "sortmerna = multiqc.modules.sortmerna:MultiqcModule",
            "sourmash = multiqc.modules.sourmash:MultiqcModule",
            "stacks = multiqc.modules.stacks:MultiqcModule",
            "star = multiqc.modules.star:MultiqcModule",
            "supernova = multiqc.modules.supernova:MultiqcModule",
            "theta2 = multiqc.modules.theta2:MultiqcModule",
            "tophat = multiqc.modules.tophat:MultiqcModule",
            "trimmomatic = multiqc.modules.trimmomatic:MultiqcModule",
<<<<<<< HEAD
            "truvari = multiqc.modules.truvari:MultiqcModule",
=======
            "umitools = multiqc.modules.umitools:MultiqcModule",
>>>>>>> a31bf042
            "varscan2 = multiqc.modules.varscan2:MultiqcModule",
            "vcftools = multiqc.modules.vcftools:MultiqcModule",
            "vep = multiqc.modules.vep:MultiqcModule",
            "verifybamid = multiqc.modules.verifybamid:MultiqcModule",
            "whatshap = multiqc.modules.whatshap:MultiqcModule",
        ],
        "multiqc.templates.v1": [
            "default = multiqc.templates.default",
            "default_dev = multiqc.templates.default_dev",
            "sections = multiqc.templates.sections",
            "simple = multiqc.templates.simple",
            "gathered = multiqc.templates.gathered",
            "geo = multiqc.templates.geo",
        ],
        ## See https://multiqc.info/docs/#multiqc-plugins for documentation
        # 'multiqc.cli_options.v1': [
        #     'my-new-option = myplugin.cli:new_option'
        # ],
        # 'multiqc.hooks.v1': [
        #     'before_config = myplugin.hooks:before_config',
        #     'config_loaded = myplugin.hooks:config_loaded',
        #     'execution_start = myplugin.hooks:execution_start',
        #     'before_modules = myplugin.hooks:before_modules',
        #     'after_modules = myplugin.hooks:after_modules',
        #     'before_report_generation = myplugin.hooks:before_report_generation',
        #     'execution_finish = myplugin.hooks:execution_finish',
        # ]
    },
    classifiers=[
        "Development Status :: 5 - Production/Stable",
        "Environment :: Console",
        "Environment :: Web Environment",
        "Intended Audience :: Science/Research",
        "License :: OSI Approved :: GNU General Public License v3 (GPLv3)",
        "Natural Language :: English",
        "Operating System :: MacOS :: MacOS X",
        "Operating System :: POSIX",
        "Operating System :: Unix",
        "Programming Language :: Python",
        "Programming Language :: JavaScript",
        "Topic :: Scientific/Engineering",
        "Topic :: Scientific/Engineering :: Bio-Informatics",
        "Topic :: Scientific/Engineering :: Visualization",
    ],
)

print(
    """
--------------------------------
 MultiQC installation complete!
--------------------------------
For help in running MultiQC, please see the documentation available
at http://multiqc.info or run: multiqc --help
"""
)<|MERGE_RESOLUTION|>--- conflicted
+++ resolved
@@ -200,11 +200,8 @@
             "theta2 = multiqc.modules.theta2:MultiqcModule",
             "tophat = multiqc.modules.tophat:MultiqcModule",
             "trimmomatic = multiqc.modules.trimmomatic:MultiqcModule",
-<<<<<<< HEAD
             "truvari = multiqc.modules.truvari:MultiqcModule",
-=======
             "umitools = multiqc.modules.umitools:MultiqcModule",
->>>>>>> a31bf042
             "varscan2 = multiqc.modules.varscan2:MultiqcModule",
             "vcftools = multiqc.modules.vcftools:MultiqcModule",
             "vep = multiqc.modules.vep:MultiqcModule",

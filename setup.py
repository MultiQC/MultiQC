"""
The project is configured in pyproject.toml. This script is left for the editable installation.
"""

<<<<<<< HEAD
from setuptools import setup, find_packages
import sys

version = '1.9dev'
dl_version = 'master' if 'dev' in version else 'v{}'.format(version)

print("""-----------------------------------
 Installing MultiQC version {}
-----------------------------------

""".format(version))

# Set version requirements according to what version of Python we're running
networkx_version = ''
numpy_version = ''
matplotlib_version = '>=2.1.1'
jinja2_version = '>=2.9'
markdown_version = ''
if sys.version_info[0:2] < (3, 6):
    # Lots of tools have dropped Python 3 support, so limit their versions
    matplotlib_version += ',<3.0.0'
    numpy_version = '<1.17'
    networkx_version = '<2.3'
    jinja2_version += ',<3.0'
    markdown_version = '<3.2'

install_requires = [
        'matplotlib' + matplotlib_version,
        'networkx' + networkx_version,
        'numpy' + numpy_version,
        'click',
        'coloredlogs',
        'future>0.14.0',
        'jinja2' + jinja2_version,
        'lzstring',
        'markdown' + markdown_version,
        'pyyaml>=4',
        'requests',
        'simplejson',
        'spectra>=0.0.10',
    ]

setup(
    name = 'multiqc',
    version = version,
    author = 'Phil Ewels',
    author_email = 'phil.ewels@scilifelab.se',
    description = "Create aggregate bioinformatics analysis reports across many samples and tools",
    long_description = __doc__,
    keywords = ['bioinformatics', 'biology', 'sequencing', 'NGS', 'next generation sequencing', 'quality control'],
    url = 'http://multiqc.info',
    download_url = 'https://github.com/ewels/MultiQC/tarball/{}'.format(dl_version),
    license = 'GPLv3',
    packages = find_packages(),
    include_package_data = True,
    zip_safe = False,
    install_requires = install_requires,
    entry_points = {
        "console_scripts": [
            "multiqc=multiqc.__main__:multiqc",
        ],
        'multiqc.modules.v1': [
            'adapterRemoval = multiqc.modules.adapterRemoval:MultiqcModule',
            'afterqc = multiqc.modules.afterqc:MultiqcModule',
            'atropos = multiqc.modules.atropos:MultiqcModule',
            'bamtools = multiqc.modules.bamtools:MultiqcModule',
            'bbmap = multiqc.modules.bbmap:MultiqcModule',
            'bcftools = multiqc.modules.bcftools:MultiqcModule',
            'bcl2fastq = multiqc.modules.bcl2fastq:MultiqcModule',
            'biobambam2 = multiqc.modules.biobambam2:MultiqcModule',
            'biobloomtools = multiqc.modules.biobloomtools:MultiqcModule',
            'bismark = multiqc.modules.bismark:MultiqcModule',
            'biscuit = multiqc.modules.biscuit:MultiqcModule',
            'bowtie1 = multiqc.modules.bowtie1:MultiqcModule',
            'bowtie2 = multiqc.modules.bowtie2:MultiqcModule',
            'busco = multiqc.modules.busco:MultiqcModule',
            'clipandmerge = multiqc.modules.clipandmerge:MultiqcModule',
            'clusterflow = multiqc.modules.clusterflow:MultiqcModule',
            'conpair = multiqc.modules.conpair:MultiqcModule',
            'custom_content = multiqc.modules.custom_content:custom_module_classes', # special case
            'cutadapt = multiqc.modules.cutadapt:MultiqcModule',
            'damageprofiler = multiqc.modules.damageprofiler:MultiqcModule',
            'disambiguate = multiqc.modules.disambiguate:MultiqcModule',
            'dedup = multiqc.modules.dedup:MultiqcModule',
            'deeptools = multiqc.modules.deeptools:MultiqcModule',
            'dragen = multiqc.modules.dragen:MultiqcModule',
            'fastp = multiqc.modules.fastp:MultiqcModule',
            'fastq_screen = multiqc.modules.fastq_screen:MultiqcModule',
            'fastqc = multiqc.modules.fastqc:MultiqcModule',
            'featureCounts = multiqc.modules.featureCounts:MultiqcModule',
            'fgbio = multiqc.modules.fgbio:MultiqcModule',
            'flash = multiqc.modules.flash:MultiqcModule',
            'flexbar = multiqc.modules.flexbar:MultiqcModule',
            'gatk = multiqc.modules.gatk:MultiqcModule',
            'goleft_indexcov = multiqc.modules.goleft_indexcov:MultiqcModule',
            'happy = multiqc.modules.happy:MultiqcModule',
            'hicexplorer = multiqc.modules.hicexplorer:MultiqcModule',
            'hicup = multiqc.modules.hicup:MultiqcModule',
            'hicpro = multiqc.modules.hicpro:MultiqcModule',
            'hisat2 = multiqc.modules.hisat2:MultiqcModule',
            'homer = multiqc.modules.homer:MultiqcModule',
            'htseq = multiqc.modules.htseq:MultiqcModule',
            'interop = multiqc.modules.interop:MultiqcModule',
            'ivar = multiqc.modules.ivar:MultiqcModule',
            'jellyfish = multiqc.modules.jellyfish:MultiqcModule',
            'kallisto = multiqc.modules.kallisto:MultiqcModule',
            'kat = multiqc.modules.kat:MultiqcModule',
            'leehom = multiqc.modules.leehom:MultiqcModule',
            'longranger = multiqc.modules.longranger:MultiqcModule',
            'macs2 = multiqc.modules.macs2:MultiqcModule',
            'methylQA = multiqc.modules.methylQA:MultiqcModule',
            'mirtrace = multiqc.modules.mirtrace:MultiqcModule',
            'mirtop = multiqc.modules.mirtop:MultiqcModule',
            'minionqc = multiqc.modules.minionqc:MultiqcModule',
            'mosdepth = multiqc.modules.mosdepth:MultiqcModule',
            'mtnucratio = multiqc.modules.mtnucratio:MultiqcModule',
            'multivcfanalyzer = multiqc.modules.multivcfanalyzer:MultiqcModule',
            'peddy = multiqc.modules.peddy:MultiqcModule',
            'phantompeakqualtools = multiqc.modules.phantompeakqualtools:MultiqcModule',
            'picard = multiqc.modules.picard:MultiqcModule',
            'preseq = multiqc.modules.preseq:MultiqcModule',
            'prokka = multiqc.modules.prokka:MultiqcModule',
            'pycoqc = multiqc.modules.pycoqc:MultiqcModule',
            'qorts = multiqc.modules.qorts:MultiqcModule',
            'qualimap = multiqc.modules.qualimap:MultiqcModule',
            'quast = multiqc.modules.quast:MultiqcModule',
            'rna_seqc = multiqc.modules.rna_seqc:MultiqcModule',
            'rockhopper = multiqc.modules.rockhopper:MultiqcModule',
            'rsem = multiqc.modules.rsem:MultiqcModule',
            'rseqc = multiqc.modules.rseqc:MultiqcModule',
            'salmon = multiqc.modules.salmon:MultiqcModule',
            'samblaster = multiqc.modules.samblaster:MultiqcModule',
            'samtools = multiqc.modules.samtools:MultiqcModule',
            'sargasso = multiqc.modules.sargasso:MultiqcModule',
            'seqyclean = multiqc.modules.seqyclean:MultiqcModule',
            'sexdeterrmine = multiqc.modules.sexdeterrmine:MultiqcModule',
            'sickle = multiqc.modules.sickle:MultiqcModule',
            'skewer = multiqc.modules.skewer:MultiqcModule',
            'slamdunk = multiqc.modules.slamdunk:MultiqcModule',
            'snpeff = multiqc.modules.snpeff:MultiqcModule',
            'snpsplit = multiqc.modules.snpsplit:MultiqcModule',
            'sortmerna = multiqc.modules.sortmerna:MultiqcModule',
            'stacks = multiqc.modules.stacks:MultiqcModule',
            'star = multiqc.modules.star:MultiqcModule',
            'supernova = multiqc.modules.supernova:MultiqcModule',
            'theta2 = multiqc.modules.theta2:MultiqcModule',
            'tophat = multiqc.modules.tophat:MultiqcModule',
            'trimmomatic = multiqc.modules.trimmomatic:MultiqcModule',
            'varscan2 = multiqc.modules.varscan2:MultiqcModule',
            'vcftools = multiqc.modules.vcftools:MultiqcModule',
            'verifybamid = multiqc.modules.verifybamid:MultiqcModule'
        ],
        'multiqc.templates.v1': [
            'default = multiqc.templates.default',
            'default_dev = multiqc.templates.default_dev',
            'sections = multiqc.templates.sections',
            'simple = multiqc.templates.simple',
            'gathered = multiqc.templates.gathered',
            'geo = multiqc.templates.geo',
        ],
        # 'multiqc.cli_options.v1': [
            # 'my-new-option = myplugin.cli:new_option'
        # ],
        # 'multiqc.hooks.v1': [
            # 'before_config = myplugin.hooks:before_config',
            # 'config_loaded = myplugin.hooks:config_loaded',
            # 'execution_start = myplugin.hooks:execution_start',
            # 'before_modules = myplugin.hooks:before_modules',
            # 'after_modules = myplugin.hooks:after_modules',
            # 'before_report_generation = myplugin.hooks:before_report_generation',
            # 'execution_finish = myplugin.hooks:execution_finish',
        # ]
    },
    classifiers = [
        'Development Status :: 4 - Beta',
        'Environment :: Console',
        'Environment :: Web Environment',
        'Intended Audience :: Science/Research',
        'License :: OSI Approved :: GNU General Public License v3 (GPLv3)',
        'Natural Language :: English',
        'Operating System :: MacOS :: MacOS X',
        'Operating System :: POSIX',
        'Operating System :: Unix',
        'Programming Language :: Python',
        'Programming Language :: JavaScript',
        'Topic :: Scientific/Engineering',
        'Topic :: Scientific/Engineering :: Bio-Informatics',
        'Topic :: Scientific/Engineering :: Visualization',
    ],
)
=======
from setuptools import setup
>>>>>>> 8965075c

setup()<|MERGE_RESOLUTION|>--- conflicted
+++ resolved
@@ -2,199 +2,6 @@
 The project is configured in pyproject.toml. This script is left for the editable installation.
 """
 
-<<<<<<< HEAD
-from setuptools import setup, find_packages
-import sys
-
-version = '1.9dev'
-dl_version = 'master' if 'dev' in version else 'v{}'.format(version)
-
-print("""-----------------------------------
- Installing MultiQC version {}
------------------------------------
-
-""".format(version))
-
-# Set version requirements according to what version of Python we're running
-networkx_version = ''
-numpy_version = ''
-matplotlib_version = '>=2.1.1'
-jinja2_version = '>=2.9'
-markdown_version = ''
-if sys.version_info[0:2] < (3, 6):
-    # Lots of tools have dropped Python 3 support, so limit their versions
-    matplotlib_version += ',<3.0.0'
-    numpy_version = '<1.17'
-    networkx_version = '<2.3'
-    jinja2_version += ',<3.0'
-    markdown_version = '<3.2'
-
-install_requires = [
-        'matplotlib' + matplotlib_version,
-        'networkx' + networkx_version,
-        'numpy' + numpy_version,
-        'click',
-        'coloredlogs',
-        'future>0.14.0',
-        'jinja2' + jinja2_version,
-        'lzstring',
-        'markdown' + markdown_version,
-        'pyyaml>=4',
-        'requests',
-        'simplejson',
-        'spectra>=0.0.10',
-    ]
-
-setup(
-    name = 'multiqc',
-    version = version,
-    author = 'Phil Ewels',
-    author_email = 'phil.ewels@scilifelab.se',
-    description = "Create aggregate bioinformatics analysis reports across many samples and tools",
-    long_description = __doc__,
-    keywords = ['bioinformatics', 'biology', 'sequencing', 'NGS', 'next generation sequencing', 'quality control'],
-    url = 'http://multiqc.info',
-    download_url = 'https://github.com/ewels/MultiQC/tarball/{}'.format(dl_version),
-    license = 'GPLv3',
-    packages = find_packages(),
-    include_package_data = True,
-    zip_safe = False,
-    install_requires = install_requires,
-    entry_points = {
-        "console_scripts": [
-            "multiqc=multiqc.__main__:multiqc",
-        ],
-        'multiqc.modules.v1': [
-            'adapterRemoval = multiqc.modules.adapterRemoval:MultiqcModule',
-            'afterqc = multiqc.modules.afterqc:MultiqcModule',
-            'atropos = multiqc.modules.atropos:MultiqcModule',
-            'bamtools = multiqc.modules.bamtools:MultiqcModule',
-            'bbmap = multiqc.modules.bbmap:MultiqcModule',
-            'bcftools = multiqc.modules.bcftools:MultiqcModule',
-            'bcl2fastq = multiqc.modules.bcl2fastq:MultiqcModule',
-            'biobambam2 = multiqc.modules.biobambam2:MultiqcModule',
-            'biobloomtools = multiqc.modules.biobloomtools:MultiqcModule',
-            'bismark = multiqc.modules.bismark:MultiqcModule',
-            'biscuit = multiqc.modules.biscuit:MultiqcModule',
-            'bowtie1 = multiqc.modules.bowtie1:MultiqcModule',
-            'bowtie2 = multiqc.modules.bowtie2:MultiqcModule',
-            'busco = multiqc.modules.busco:MultiqcModule',
-            'clipandmerge = multiqc.modules.clipandmerge:MultiqcModule',
-            'clusterflow = multiqc.modules.clusterflow:MultiqcModule',
-            'conpair = multiqc.modules.conpair:MultiqcModule',
-            'custom_content = multiqc.modules.custom_content:custom_module_classes', # special case
-            'cutadapt = multiqc.modules.cutadapt:MultiqcModule',
-            'damageprofiler = multiqc.modules.damageprofiler:MultiqcModule',
-            'disambiguate = multiqc.modules.disambiguate:MultiqcModule',
-            'dedup = multiqc.modules.dedup:MultiqcModule',
-            'deeptools = multiqc.modules.deeptools:MultiqcModule',
-            'dragen = multiqc.modules.dragen:MultiqcModule',
-            'fastp = multiqc.modules.fastp:MultiqcModule',
-            'fastq_screen = multiqc.modules.fastq_screen:MultiqcModule',
-            'fastqc = multiqc.modules.fastqc:MultiqcModule',
-            'featureCounts = multiqc.modules.featureCounts:MultiqcModule',
-            'fgbio = multiqc.modules.fgbio:MultiqcModule',
-            'flash = multiqc.modules.flash:MultiqcModule',
-            'flexbar = multiqc.modules.flexbar:MultiqcModule',
-            'gatk = multiqc.modules.gatk:MultiqcModule',
-            'goleft_indexcov = multiqc.modules.goleft_indexcov:MultiqcModule',
-            'happy = multiqc.modules.happy:MultiqcModule',
-            'hicexplorer = multiqc.modules.hicexplorer:MultiqcModule',
-            'hicup = multiqc.modules.hicup:MultiqcModule',
-            'hicpro = multiqc.modules.hicpro:MultiqcModule',
-            'hisat2 = multiqc.modules.hisat2:MultiqcModule',
-            'homer = multiqc.modules.homer:MultiqcModule',
-            'htseq = multiqc.modules.htseq:MultiqcModule',
-            'interop = multiqc.modules.interop:MultiqcModule',
-            'ivar = multiqc.modules.ivar:MultiqcModule',
-            'jellyfish = multiqc.modules.jellyfish:MultiqcModule',
-            'kallisto = multiqc.modules.kallisto:MultiqcModule',
-            'kat = multiqc.modules.kat:MultiqcModule',
-            'leehom = multiqc.modules.leehom:MultiqcModule',
-            'longranger = multiqc.modules.longranger:MultiqcModule',
-            'macs2 = multiqc.modules.macs2:MultiqcModule',
-            'methylQA = multiqc.modules.methylQA:MultiqcModule',
-            'mirtrace = multiqc.modules.mirtrace:MultiqcModule',
-            'mirtop = multiqc.modules.mirtop:MultiqcModule',
-            'minionqc = multiqc.modules.minionqc:MultiqcModule',
-            'mosdepth = multiqc.modules.mosdepth:MultiqcModule',
-            'mtnucratio = multiqc.modules.mtnucratio:MultiqcModule',
-            'multivcfanalyzer = multiqc.modules.multivcfanalyzer:MultiqcModule',
-            'peddy = multiqc.modules.peddy:MultiqcModule',
-            'phantompeakqualtools = multiqc.modules.phantompeakqualtools:MultiqcModule',
-            'picard = multiqc.modules.picard:MultiqcModule',
-            'preseq = multiqc.modules.preseq:MultiqcModule',
-            'prokka = multiqc.modules.prokka:MultiqcModule',
-            'pycoqc = multiqc.modules.pycoqc:MultiqcModule',
-            'qorts = multiqc.modules.qorts:MultiqcModule',
-            'qualimap = multiqc.modules.qualimap:MultiqcModule',
-            'quast = multiqc.modules.quast:MultiqcModule',
-            'rna_seqc = multiqc.modules.rna_seqc:MultiqcModule',
-            'rockhopper = multiqc.modules.rockhopper:MultiqcModule',
-            'rsem = multiqc.modules.rsem:MultiqcModule',
-            'rseqc = multiqc.modules.rseqc:MultiqcModule',
-            'salmon = multiqc.modules.salmon:MultiqcModule',
-            'samblaster = multiqc.modules.samblaster:MultiqcModule',
-            'samtools = multiqc.modules.samtools:MultiqcModule',
-            'sargasso = multiqc.modules.sargasso:MultiqcModule',
-            'seqyclean = multiqc.modules.seqyclean:MultiqcModule',
-            'sexdeterrmine = multiqc.modules.sexdeterrmine:MultiqcModule',
-            'sickle = multiqc.modules.sickle:MultiqcModule',
-            'skewer = multiqc.modules.skewer:MultiqcModule',
-            'slamdunk = multiqc.modules.slamdunk:MultiqcModule',
-            'snpeff = multiqc.modules.snpeff:MultiqcModule',
-            'snpsplit = multiqc.modules.snpsplit:MultiqcModule',
-            'sortmerna = multiqc.modules.sortmerna:MultiqcModule',
-            'stacks = multiqc.modules.stacks:MultiqcModule',
-            'star = multiqc.modules.star:MultiqcModule',
-            'supernova = multiqc.modules.supernova:MultiqcModule',
-            'theta2 = multiqc.modules.theta2:MultiqcModule',
-            'tophat = multiqc.modules.tophat:MultiqcModule',
-            'trimmomatic = multiqc.modules.trimmomatic:MultiqcModule',
-            'varscan2 = multiqc.modules.varscan2:MultiqcModule',
-            'vcftools = multiqc.modules.vcftools:MultiqcModule',
-            'verifybamid = multiqc.modules.verifybamid:MultiqcModule'
-        ],
-        'multiqc.templates.v1': [
-            'default = multiqc.templates.default',
-            'default_dev = multiqc.templates.default_dev',
-            'sections = multiqc.templates.sections',
-            'simple = multiqc.templates.simple',
-            'gathered = multiqc.templates.gathered',
-            'geo = multiqc.templates.geo',
-        ],
-        # 'multiqc.cli_options.v1': [
-            # 'my-new-option = myplugin.cli:new_option'
-        # ],
-        # 'multiqc.hooks.v1': [
-            # 'before_config = myplugin.hooks:before_config',
-            # 'config_loaded = myplugin.hooks:config_loaded',
-            # 'execution_start = myplugin.hooks:execution_start',
-            # 'before_modules = myplugin.hooks:before_modules',
-            # 'after_modules = myplugin.hooks:after_modules',
-            # 'before_report_generation = myplugin.hooks:before_report_generation',
-            # 'execution_finish = myplugin.hooks:execution_finish',
-        # ]
-    },
-    classifiers = [
-        'Development Status :: 4 - Beta',
-        'Environment :: Console',
-        'Environment :: Web Environment',
-        'Intended Audience :: Science/Research',
-        'License :: OSI Approved :: GNU General Public License v3 (GPLv3)',
-        'Natural Language :: English',
-        'Operating System :: MacOS :: MacOS X',
-        'Operating System :: POSIX',
-        'Operating System :: Unix',
-        'Programming Language :: Python',
-        'Programming Language :: JavaScript',
-        'Topic :: Scientific/Engineering',
-        'Topic :: Scientific/Engineering :: Bio-Informatics',
-        'Topic :: Scientific/Engineering :: Visualization',
-    ],
-)
-=======
 from setuptools import setup
->>>>>>> 8965075c
 
 setup()
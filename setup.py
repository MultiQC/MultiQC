--- conflicted
+++ resolved
@@ -133,11 +133,8 @@
             'minionqc = multiqc.modules.minionqc:MultiqcModule',
             'mosdepth = multiqc.modules.mosdepth:MultiqcModule',
             'mtnucratio = multiqc.modules.mtnucratio:MultiqcModule',
-<<<<<<< HEAD
+            'multivcfanalyzer = multiqc.modules.multivcfanalyzer:MultiqcModule',
             'pairtools = multiqc.modules.pairtools:MultiqcModule',
-=======
-            'multivcfanalyzer = multiqc.modules.multivcfanalyzer:MultiqcModule',
->>>>>>> 4174c98e
             'peddy = multiqc.modules.peddy:MultiqcModule',
             'phantompeakqualtools = multiqc.modules.phantompeakqualtools:MultiqcModule',
             'picard = multiqc.modules.picard:MultiqcModule',

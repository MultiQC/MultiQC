#!/usr/bin/env python
"""
MultiQC is a tool to aggregate bioinformatics results across many samples into a single report. It is written in Python and contains modules for a large number of common bioinformatics tools.

You can install MultiQC from PyPI as follows::

    pip install multiqc

Then it's just a case of going to your analysis directory and running the script::

    multiqc .

MultiQC will scan the specified directory (:code:`'.'` is the current dir) and produce a report detailing whatever it finds.

The report is created in :code:`multiqc_report.html` by default. Tab-delimited data files are created in :code:`multiqc_data/` to give easy access for downstream processing.

For more detailed instructions, run :code:`multiqc -h`

See the MultiQC website for documentation and tutorial videos: http://multiqc.info

MultiQC was written by Phil Ewels (http://phil.ewels.co.uk) at Seqera Labs (https://seqera.io/), originally at SciLifeLab Sweden (http://www.scilifelab.se)
"""

from setuptools import find_packages, setup

version = "1.17dev"
dl_version = "master" if "dev" in version else "v{}".format(version)

print(
    f"""-----------------------------------
 Installing MultiQC version {version}
-----------------------------------

"""
)

setup(
    name="multiqc",
    version=version,
    author="Phil Ewels",
    author_email="phil.ewels@seqera.io",
    description="Create aggregate bioinformatics analysis reports across many samples and tools",
    long_description=__doc__,
    keywords=["bioinformatics", "biology", "sequencing", "NGS", "next generation sequencing", "quality control"],
    url="http://multiqc.info",
    download_url="https://github.com/ewels/MultiQC/tarball/{}".format(dl_version),
    license="GPLv3",
    packages=find_packages(),
    include_package_data=True,
    zip_safe=False,
    install_requires=[
        "matplotlib>=2.1.1",
        "networkx>=2.5.1",
        "numpy",
        "click",
        "coloredlogs",
        "future>0.14.0",
        "jinja2>=3.0.0",
        "lzstring",
        "markdown",
        "packaging",
        "pyyaml>=4",
        "requests",
        "rich>=10",
        "rich-click",
        "spectra>=0.0.10",
        "importlib-metadata",
    ],
    entry_points={
        "console_scripts": [
            "multiqc=multiqc.__main__:run_multiqc",
        ],
        "multiqc.modules.v1": [
            "adapterRemoval = multiqc.modules.adapterRemoval:MultiqcModule",
            "afterqc = multiqc.modules.afterqc:MultiqcModule",
            "anglerfish = multiqc.modules.anglerfish:MultiqcModule",
            "bakta = multiqc.modules.bakta:MultiqcModule",
            "bamtools = multiqc.modules.bamtools:MultiqcModule",
            "bbduk = multiqc.modules.bbduk:MultiqcModule",
            "bbmap = multiqc.modules.bbmap:MultiqcModule",
            "bcftools = multiqc.modules.bcftools:MultiqcModule",
            "bcl2fastq = multiqc.modules.bcl2fastq:MultiqcModule",
            "bclconvert = multiqc.modules.bclconvert:MultiqcModule",
            "biobambam2 = multiqc.modules.biobambam2:MultiqcModule",
            "biobloomtools = multiqc.modules.biobloomtools:MultiqcModule",
            "biscuit = multiqc.modules.biscuit:MultiqcModule",
            "bismark = multiqc.modules.bismark:MultiqcModule",
            "bowtie1 = multiqc.modules.bowtie1:MultiqcModule",
            "bowtie2 = multiqc.modules.bowtie2:MultiqcModule",
            "bracken = multiqc.modules.bracken:MultiqcModule",
            "busco = multiqc.modules.busco:MultiqcModule",
            "bustools = multiqc.modules.bustools:MultiqcModule",
            "ccs = multiqc.modules.ccs:MultiqcModule",
            "cellranger = multiqc.modules.cellranger:MultiqcModule",
            "checkqc = multiqc.modules.checkqc:MultiqcModule",
            "clipandmerge = multiqc.modules.clipandmerge:MultiqcModule",
            "clusterflow = multiqc.modules.clusterflow:MultiqcModule",
            "conpair = multiqc.modules.conpair:MultiqcModule",
            "custom_content = multiqc.modules.custom_content:custom_module_classes",  # special case
            "cutadapt = multiqc.modules.cutadapt:MultiqcModule",
            "damageprofiler = multiqc.modules.damageprofiler:MultiqcModule",
            "dedup = multiqc.modules.dedup:MultiqcModule",
            "deeptools = multiqc.modules.deeptools:MultiqcModule",
            "diamond = multiqc.modules.diamond:MultiqcModule",
            "disambiguate = multiqc.modules.disambiguate:MultiqcModule",
            "dragen = multiqc.modules.dragen:MultiqcModule",
            "dragen_fastqc = multiqc.modules.dragen_fastqc:MultiqcModule",
            "eigenstratdatabasetools = multiqc.modules.eigenstratdatabasetools:MultiqcModule",
            "fastp = multiqc.modules.fastp:MultiqcModule",
            "fastq_screen = multiqc.modules.fastq_screen:MultiqcModule",
            "fastqc = multiqc.modules.fastqc:MultiqcModule",
            "featureCounts = multiqc.modules.featureCounts:MultiqcModule",
            "fgbio = multiqc.modules.fgbio:MultiqcModule",
            "flash = multiqc.modules.flash:MultiqcModule",
            "flexbar = multiqc.modules.flexbar:MultiqcModule",
<<<<<<< HEAD
            "genomescope2 = multiqc.modules.genomescope2:MultiqcModule",
=======
            "filtlong = multiqc.modules.filtlong:MultiqcModule",
            "freyja = multiqc.modules.freyja:MultiqcModule",
>>>>>>> 5f266807
            "gffcompare = multiqc.modules.gffcompare:MultiqcModule",
            "gatk = multiqc.modules.gatk:MultiqcModule",
            "goleft_indexcov = multiqc.modules.goleft_indexcov:MultiqcModule",
            "gopeaks = multiqc.modules.gopeaks:MultiqcModule",
            "happy = multiqc.modules.happy:MultiqcModule",
            "hicexplorer = multiqc.modules.hicexplorer:MultiqcModule",
            "hicpro = multiqc.modules.hicpro:MultiqcModule",
            "hicup = multiqc.modules.hicup:MultiqcModule",
            "hifiasm = multiqc.modules.hifiasm:MultiqcModule",
            "hisat2 = multiqc.modules.hisat2:MultiqcModule",
            "homer = multiqc.modules.homer:MultiqcModule",
            "hops = multiqc.modules.hops:MultiqcModule",
            "htseq = multiqc.modules.htseq:MultiqcModule",
            "humid = multiqc.modules.humid:MultiqcModule",
            "interop = multiqc.modules.interop:MultiqcModule",
            "ivar = multiqc.modules.ivar:MultiqcModule",
            "jcvi = multiqc.modules.jcvi:MultiqcModule",
            "jellyfish = multiqc.modules.jellyfish:MultiqcModule",
            "kaiju = multiqc.modules.kaiju:MultiqcModule",
            "kallisto = multiqc.modules.kallisto:MultiqcModule",
            "kat = multiqc.modules.kat:MultiqcModule",
            "kraken = multiqc.modules.kraken:MultiqcModule",
            "leehom = multiqc.modules.leehom:MultiqcModule",
            "librarian = multiqc.modules.librarian:MultiqcModule",
            "lima = multiqc.modules.lima:MultiqcModule",
            "longranger = multiqc.modules.longranger:MultiqcModule",
            "macs2 = multiqc.modules.macs2:MultiqcModule",
            "malt = multiqc.modules.malt:MultiqcModule",
<<<<<<< HEAD
            "merqury = multiqc.modules.merqury:MultiqcModule",
=======
            "mapdamage = multiqc.modules.mapdamage:MultiqcModule",
>>>>>>> 5f266807
            "methylQA = multiqc.modules.methylQA:MultiqcModule",
            "minionqc = multiqc.modules.minionqc:MultiqcModule",
            "mirtop = multiqc.modules.mirtop:MultiqcModule",
            "mirtrace = multiqc.modules.mirtrace:MultiqcModule",
            "mosdepth = multiqc.modules.mosdepth:MultiqcModule",
            "motus = multiqc.modules.motus:MultiqcModule",
            "mtnucratio = multiqc.modules.mtnucratio:MultiqcModule",
            "multivcfanalyzer = multiqc.modules.multivcfanalyzer:MultiqcModule",
            "nanostat = multiqc.modules.nanostat:MultiqcModule",
            "nextclade = multiqc.modules.nextclade:MultiqcModule",
            "ngsderive = multiqc.modules.ngsderive:MultiqcModule",
            "odgi = multiqc.modules.odgi:MultiqcModule",
            "optitype = multiqc.modules.optitype:MultiqcModule",
            "pangolin = multiqc.modules.pangolin:MultiqcModule",
            "pbmarkdup = multiqc.modules.pbmarkdup:MultiqcModule",
            "peddy = multiqc.modules.peddy:MultiqcModule",
            "phantompeakqualtools = multiqc.modules.phantompeakqualtools:MultiqcModule",
            "picard = multiqc.modules.picard:MultiqcModule",
            "porechop = multiqc.modules.porechop:MultiqcModule",
            "preseq = multiqc.modules.preseq:MultiqcModule",
<<<<<<< HEAD
            "pretext = multiqc.modules.pretext:MultiqcModule",
=======
            "prinseqplusplus = multiqc.modules.prinseqplusplus:MultiqcModule",
>>>>>>> 5f266807
            "prokka = multiqc.modules.prokka:MultiqcModule",
            "purple = multiqc.modules.purple:MultiqcModule",
            "pychopper = multiqc.modules.pychopper:MultiqcModule",
            "pycoqc = multiqc.modules.pycoqc:MultiqcModule",
            "qc3C = multiqc.modules.qc3C:MultiqcModule",
            "qorts = multiqc.modules.qorts:MultiqcModule",
            "qualimap = multiqc.modules.qualimap:MultiqcModule",
            "quast = multiqc.modules.quast:MultiqcModule",
            "rna_seqc = multiqc.modules.rna_seqc:MultiqcModule",
            "rockhopper = multiqc.modules.rockhopper:MultiqcModule",
            "rsem = multiqc.modules.rsem:MultiqcModule",
            "rseqc = multiqc.modules.rseqc:MultiqcModule",
            "salmon = multiqc.modules.salmon:MultiqcModule",
            "sambamba = multiqc.modules.sambamba:MultiqcModule",
            "samblaster = multiqc.modules.samblaster:MultiqcModule",
            "samtools = multiqc.modules.samtools:MultiqcModule",
            "sargasso = multiqc.modules.sargasso:MultiqcModule",
            "sentieon = multiqc.modules.sentieon:MultiqcModule",
            "seqyclean = multiqc.modules.seqyclean:MultiqcModule",
            "sexdeterrmine = multiqc.modules.sexdeterrmine:MultiqcModule",
            "sickle = multiqc.modules.sickle:MultiqcModule",
            "skewer = multiqc.modules.skewer:MultiqcModule",
            "slamdunk = multiqc.modules.slamdunk:MultiqcModule",
            "snippy = multiqc.modules.snippy:MultiqcModule",
            "snpeff = multiqc.modules.snpeff:MultiqcModule",
            "snpsplit = multiqc.modules.snpsplit:MultiqcModule",
            "somalier = multiqc.modules.somalier:MultiqcModule",
            "sortmerna = multiqc.modules.sortmerna:MultiqcModule",
            "sourmash = multiqc.modules.sourmash:MultiqcModule",
            "stacks = multiqc.modules.stacks:MultiqcModule",
            "star = multiqc.modules.star:MultiqcModule",
            "supernova = multiqc.modules.supernova:MultiqcModule",
            "theta2 = multiqc.modules.theta2:MultiqcModule",
            "tophat = multiqc.modules.tophat:MultiqcModule",
            "trimmomatic = multiqc.modules.trimmomatic:MultiqcModule",
            "truvari = multiqc.modules.truvari:MultiqcModule",
            "umitools = multiqc.modules.umitools:MultiqcModule",
            "varscan2 = multiqc.modules.varscan2:MultiqcModule",
            "vcftools = multiqc.modules.vcftools:MultiqcModule",
            "vep = multiqc.modules.vep:MultiqcModule",
            "verifybamid = multiqc.modules.verifybamid:MultiqcModule",
            "whatshap = multiqc.modules.whatshap:MultiqcModule",
        ],
        "multiqc.templates.v1": [
            "default = multiqc.templates.default",
            "default_dev = multiqc.templates.default_dev",
            "sections = multiqc.templates.sections",
            "simple = multiqc.templates.simple",
            "gathered = multiqc.templates.gathered",
            "geo = multiqc.templates.geo",
        ],
        ## See https://multiqc.info/docs/#multiqc-plugins for documentation
        # 'multiqc.cli_options.v1': [
        #     'my-new-option = myplugin.cli:new_option'
        # ],
        # 'multiqc.hooks.v1': [
        #     'before_config = myplugin.hooks:before_config',
        #     'config_loaded = myplugin.hooks:config_loaded',
        #     'execution_start = myplugin.hooks:execution_start',
        #     'before_modules = myplugin.hooks:before_modules',
        #     'after_modules = myplugin.hooks:after_modules',
        #     'before_report_generation = myplugin.hooks:before_report_generation',
        #     'execution_finish = myplugin.hooks:execution_finish',
        # ]
    },
    classifiers=[
        "Development Status :: 5 - Production/Stable",
        "Environment :: Console",
        "Environment :: Web Environment",
        "Intended Audience :: Science/Research",
        "License :: OSI Approved :: GNU General Public License v3 (GPLv3)",
        "Natural Language :: English",
        "Operating System :: MacOS :: MacOS X",
        "Operating System :: POSIX",
        "Operating System :: Unix",
        "Programming Language :: Python",
        "Programming Language :: JavaScript",
        "Topic :: Scientific/Engineering",
        "Topic :: Scientific/Engineering :: Bio-Informatics",
        "Topic :: Scientific/Engineering :: Visualization",
    ],
)

print(
    """
--------------------------------
 MultiQC installation complete!
--------------------------------
For help in running MultiQC, please see the documentation available
at http://multiqc.info or run: multiqc --help
"""
)<|MERGE_RESOLUTION|>--- conflicted
+++ resolved
@@ -113,12 +113,9 @@
             "fgbio = multiqc.modules.fgbio:MultiqcModule",
             "flash = multiqc.modules.flash:MultiqcModule",
             "flexbar = multiqc.modules.flexbar:MultiqcModule",
-<<<<<<< HEAD
-            "genomescope2 = multiqc.modules.genomescope2:MultiqcModule",
-=======
             "filtlong = multiqc.modules.filtlong:MultiqcModule",
             "freyja = multiqc.modules.freyja:MultiqcModule",
->>>>>>> 5f266807
+            "genomescope2 = multiqc.modules.genomescope2:MultiqcModule",
             "gffcompare = multiqc.modules.gffcompare:MultiqcModule",
             "gatk = multiqc.modules.gatk:MultiqcModule",
             "goleft_indexcov = multiqc.modules.goleft_indexcov:MultiqcModule",
@@ -147,11 +144,8 @@
             "longranger = multiqc.modules.longranger:MultiqcModule",
             "macs2 = multiqc.modules.macs2:MultiqcModule",
             "malt = multiqc.modules.malt:MultiqcModule",
-<<<<<<< HEAD
+            "mapdamage = multiqc.modules.mapdamage:MultiqcModule",
             "merqury = multiqc.modules.merqury:MultiqcModule",
-=======
-            "mapdamage = multiqc.modules.mapdamage:MultiqcModule",
->>>>>>> 5f266807
             "methylQA = multiqc.modules.methylQA:MultiqcModule",
             "minionqc = multiqc.modules.minionqc:MultiqcModule",
             "mirtop = multiqc.modules.mirtop:MultiqcModule",
@@ -172,11 +166,8 @@
             "picard = multiqc.modules.picard:MultiqcModule",
             "porechop = multiqc.modules.porechop:MultiqcModule",
             "preseq = multiqc.modules.preseq:MultiqcModule",
-<<<<<<< HEAD
             "pretext = multiqc.modules.pretext:MultiqcModule",
-=======
             "prinseqplusplus = multiqc.modules.prinseqplusplus:MultiqcModule",
->>>>>>> 5f266807
             "prokka = multiqc.modules.prokka:MultiqcModule",
             "purple = multiqc.modules.purple:MultiqcModule",
             "pychopper = multiqc.modules.pychopper:MultiqcModule",

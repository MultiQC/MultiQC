--- conflicted
+++ resolved
@@ -52,13 +52,8 @@
     anchor = Anchor("dupradar-section-plot")
     assert len(report.plot_by_id) == 1
     assert anchor in report.plot_by_id
-<<<<<<< HEAD
-    assert report.plot_by_id[anchor].id == id
+    assert report.plot_by_id[anchor].id == "dupradar"
     assert report.plot_by_id[anchor].plot_type == "x/y line"
-=======
-    assert report.plot_by_id[anchor].id == "dupradar"
-    assert report.plot_by_id[anchor].plot_type == "xy_line"
->>>>>>> da53a477
 
 
 def test_deprecated_fields(tmp_path, capsys):
@@ -249,12 +244,7 @@
 
     out = capsys.readouterr().out
     assert '<h2 class="mqc-module-title" id="concordance">Concordance Rates</h2>' in out
-<<<<<<< HEAD
     assert '<div class="mqc-section mqc-section-concordance"' in out
-    assert 'value="0.378"' in out
-=======
-    assert '<div class="mqc-section mqc-section-concordance">' in out
->>>>>>> da53a477
 
     assert len(report.plot_by_id) == 1
     anchor = Anchor("concordance_heatmap")
@@ -478,7 +468,7 @@
     anchor = Anchor("boxplot-section-plot")
     assert anchor in report.plot_by_id
     assert report.plot_by_id[anchor].id == "boxplot"
-    assert report.plot_by_id[anchor].plot_type == "box"
+    assert report.plot_by_id[anchor].plot_type == "box plot"
     assert len(report.plot_by_id[anchor].datasets) == 1
     assert report.plot_by_id[anchor].datasets[0].data[
         report.plot_by_id[anchor].datasets[0].samples.index("sample 1")
@@ -507,7 +497,7 @@
     assert len(report.plot_by_id) == 1
     anchor = Anchor("mysample-section-plot")
     assert anchor in report.plot_by_id
-    assert report.plot_by_id[anchor].plot_type == "box"
+    assert report.plot_by_id[anchor].plot_type == "box plot"
     assert len(report.plot_by_id[anchor].datasets[0].data) == 3  # 3 groups
     assert report.plot_by_id[anchor].datasets[0].data == [[3.4, 4.3, 3.5], [2.3, 3.2, 2.5], [1.2, 2.1, 1.5]]
 
@@ -531,7 +521,7 @@
     assert len(report.plot_by_id) == 1
     anchor = Anchor("scatter-section-plot")
     assert anchor in report.plot_by_id
-    assert report.plot_by_id[anchor].plot_type == "scatter"
+    assert report.plot_by_id[anchor].plot_type == "scatter plot"
     assert len(report.plot_by_id[anchor].datasets[0].points) == 3  # 3 samples
     assert report.plot_by_id[anchor].datasets[0].points[0] == {"x": 1.2, "y": 2.3, "name": "A"}
 
@@ -555,7 +545,7 @@
     assert len(report.plot_by_id) == 1
     anchor = Anchor("line-section-plot")
     assert anchor in report.plot_by_id
-    assert report.plot_by_id[anchor].plot_type == "xy_line"
+    assert report.plot_by_id[anchor].plot_type == "x/y line"
     assert len(report.plot_by_id[anchor].datasets[0].lines) == 2  # 2 samples
     assert report.plot_by_id[anchor].datasets[0].lines[0].name == "sample1"
     assert report.plot_by_id[anchor].datasets[0].lines[0].pairs == [("t0", 1.0), ("t1", 1.2), ("t2", 1.1), ("t3", 0.9)]
@@ -619,7 +609,7 @@
     anchor = Anchor("quoted-section-plot")
     assert anchor in report.plot_by_id
     plot = report.plot_by_id[anchor]
-    assert plot.plot_type == "violin"
+    assert plot.plot_type == "violin plot"
 
     # Check that quotes were properly stripped
     assert plot.datasets[0].all_samples == ["Sample 1", "Sample 2", "Sample 3"]

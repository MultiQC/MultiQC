import sys
import tempfile
from typing import Dict, List, Union
from unittest.mock import patch

import pytest

from multiqc import config, report
from multiqc.core.exceptions import RunError
from multiqc.plots import bargraph, box, heatmap, linegraph, scatter, table, violin
from multiqc.plots.linegraph import LinePlotConfig, Series
from multiqc.plots.plot import Plot, process_batch_exports
from multiqc.plots.table_object import ColumnDict
from multiqc.types import Anchor
from multiqc.validation import ModuleConfigValidationError


@pytest.fixture(autouse=True)
def reset_config():
    """Reset config state during tests that modify global config."""
    original_boxplot_boxpoints = config.boxplot_boxpoints
    original_box_min_threshold_no_points = config.box_min_threshold_no_points
    original_box_min_threshold_outliers = config.box_min_threshold_outliers
    original_development = config.development
    original_export_plots = config.export_plots
    original_export_plot_formats = getattr(config, "export_plot_formats", None)
    original_strict = config.strict
    yield
    config.boxplot_boxpoints = original_boxplot_boxpoints
    config.box_min_threshold_no_points = original_box_min_threshold_no_points
    config.box_min_threshold_outliers = original_box_min_threshold_outliers
    config.development = original_development
    config.export_plots = original_export_plots
    if original_export_plot_formats is not None:
        config.export_plot_formats = original_export_plot_formats
    elif hasattr(config, "export_plot_formats"):
        delattr(config, "export_plot_formats")
    config.strict = original_strict


def _verify_rendered(plot) -> Plot:
    assert isinstance(plot, Plot)
    plot.add_to_report(module_anchor=Anchor("test"), section_anchor=Anchor("test"))
    assert len(report.plot_data) == 1
    assert plot.id in report.plot_data
    return plot


############################################
# Normal plot tests first, no special cases.


def test_barplot():
    _verify_rendered(
        bargraph.plot(
            {
                "Sample0": {},
                "Sample1": {"Cat1": 1},
                "Sample2": {"Cat1": 1, "Cat2": 1},
                "Sample3": {"Cat1": 1, "Cat2": 1, "Cat3": 1},
            },
            ["Cat1", "Cat2"],
            bargraph.BarPlotConfig(id="bargraph", title="Test: Bar Graph"),
        )
    )


def test_linegraph():
    dataset = {
        "Sample0": {},
        "Sample1": {0: 1, 1: 1},
        "Sample2": {0: 1, 1: 1, 2: 1},
    }
    plot = _verify_rendered(
        linegraph.plot(
            dataset,
            linegraph.LinePlotConfig(id="linegraph", title="Test: Line Graph"),
        )
    )

    assert len(report.plot_data[plot.anchor]["datasets"][0]["lines"][0]["pairs"]) == 2
    assert len(report.plot_data[plot.anchor]["datasets"][0]["lines"][1]["pairs"]) == 3


def test_table():
    _verify_rendered(
        table.plot(
            data={
                "sample1": {"x": 1, "y": 2},
                "sample2": {"x": 3, "y": 4},
            },
            headers={"x": {"title": "Metric X"}},
            pconfig=table.TableConfig(id="table", title="Table"),
        )
    )


def test_violin():
    _verify_rendered(
        violin.plot(
            data={"sample1": {"x": 1, "y": 2}, "sample2": {"x": 3, "y": 4}},
            headers={"x": {"title": "Metric X"}},
            pconfig=table.TableConfig(id="violin", title="Violin"),
        )
    )


def test_heatmap():
    _verify_rendered(
        heatmap.plot(
            data=[[1, 2], [3, 4]],
            xcats=["Cat1", "Cat2"],
            ycats=["Sample1", "Sample2"],
            pconfig=heatmap.HeatmapConfig(id="heatmap", title="Heatmap"),
        )
    )


def test_scatter():
    _verify_rendered(
        scatter.plot(
            {"Sample1": [{"x": 1, "y": 2}]},
            scatter.ScatterConfig(id="scatter", title="Scatter", xlab="X", ylab="Y"),
        )
    )


def test_boxplot():
    _verify_rendered(
        box.plot(
            {"Sample1": [1, 2, 3], "Sample2": [4, 5, 6]},
            box.BoxPlotConfig(id="box", title="Box"),
        )
    )


@pytest.mark.parametrize(
    "boxpoints_value",
    ["outliers", "all", "suspectedoutliers", False],
)
def test_boxplot_custom_boxpoints(boxpoints_value):
    """
    Test box plot with custom boxpoints configuration using global config
    """
    config.boxplot_boxpoints = boxpoints_value

    data = {
        "Sample": [
            # Tight distribution with few outliers
            30,
            31,
            32,
            33,
            34,
            35,
            36,
            37,
            38,
            39,
            40,
            # Outliers
            20,
            50,
        ],
    }
    # Test with "all" boxpoints (show all data points)
    plot_all = _verify_rendered(
        box.plot(
            data,  # type: ignore
            box.BoxPlotConfig(id=f"box_{boxpoints_value}", title=f"Box Plot - {boxpoints_value}"),
        )
    )

    plot_data_all = report.plot_data[plot_all.anchor]
    trace_params_all = plot_data_all["datasets"][0]["trace_params"]
    assert trace_params_all["boxpoints"] == boxpoints_value


def test_boxplot_dynamic_boxpoints():
    """
    Test box plot dynamic boxpoints behavior based on sample count
    """
    # Reset config to test dynamic behavior
    config.boxplot_boxpoints = None

    # Test with few samples (should show all points)
    config.box_min_threshold_no_points = 10
    config.box_min_threshold_outliers = 5

    data_few: Dict[str, List[Union[int, float]]] = {
        "Sample1": [1.0, 2.0, 3.0, 4.0, 5.0],
        "Sample2": [2.0, 3.0, 4.0, 5.0, 6.0],
    }

    plot_few = _verify_rendered(
        box.plot(
            data_few,
            box.BoxPlotConfig(id="box_few_samples", title="Box Plot - Few Samples"),
        )
    )

    plot_data_few = report.plot_data[plot_few.anchor]
    trace_params_few = plot_data_few["datasets"][0]["trace_params"]
    assert trace_params_few["boxpoints"] == "all"

    report.reset()

    # Test with many samples (should show only outliers)
    data_many: Dict[str, List[Union[int, float]]] = {f"Sample{i}": [1.0, 2.0, 3.0, 4.0, 5.0] for i in range(10)}

    plot_many = _verify_rendered(
        box.plot(
            data_many,
            box.BoxPlotConfig(id="box_many_samples", title="Box Plot - Many Samples"),
        )
    )

    plot_data_many = report.plot_data[plot_many.anchor]
    trace_params_many = plot_data_many["datasets"][0]["trace_params"]
    assert trace_params_many["boxpoints"] == "outliers"

    report.reset()

    # Test with very many samples (should show no points)
    data_very_many: Dict[str, List[Union[int, float]]] = {f"Sample{i}": [1.0, 2.0, 3.0, 4.0, 5.0] for i in range(15)}

    plot_very_many = _verify_rendered(
        box.plot(
            data_very_many,
            box.BoxPlotConfig(id="box_very_many_samples", title="Box Plot - Very Many Samples"),
        )
    )

    plot_data_very_many = report.plot_data[plot_very_many.anchor]
    trace_params_very_many = plot_data_very_many["datasets"][0]["trace_params"]
    assert trace_params_very_many["boxpoints"] is False


############################################
# Plot special cases.


def test_bar_plot_no_matching_cats():
    """
    None of the cats are matching thd data, so shouldn't produce a plot
    """
    plot_id = "test_bar_plot_no_matching_cats"

    plot = bargraph.plot(
        {"Sample1": {"Cat0": 1, "Cat1": 1}},
        ["Cat2", "Cat3"],
        {"id": plot_id, "title": "Test: Bar Graph"},
    )
    # Will return a warning message html instead of a plot:
    assert plot is None


def test_bar_plot_cats_dicts():
    """
    Advanced cats spec - dict with cat properties instead of a simple list
    """
    plot = _verify_rendered(
        bargraph.plot(
            {"Sample1": {"Cat1": 1}},
            {"Cat1": {"name": "My category"}},
            {"id": "test_bar_plot_cats_dicts", "title": "Test: Bar Graph"},
        )
    )
    assert report.plot_data[plot.anchor]["datasets"][0]["cats"][0]["name"] == "My category"


def test_bar_plot_cats_dicts_with_typo():
    """
    A typo in the cat properties dict - will fill in the name from the dict key
    """
    plot = _verify_rendered(
        bargraph.plot(
            {"Sample1": {"Cat1": 2}},
            {"Cat1": {"name_with_typo": "My category"}},
            {"id": "test_bar_plot_cats_dicts_with_typo", "title": "Test: Bar Graph"},
        )
    )

    assert report.plot_data[plot.anchor]["datasets"][0]["cats"][0]["name"] == "Cat1"


def test_bar_plot_cats_mismatch_cats_and_ds_count():
    """
    Multiple datasets, but the list lengths are not matching between data and cats. Should throw an error
    """
    with pytest.raises(RunError):
        bargraph.plot(
            [{"Sample1": {"Cat1": 2}}],
            [{"Cat1": {"name": "My category"}}, {"Cat1": {"name": "My category"}}],
            {"id": "test_bar_plot_cats_mismatch_cats_and_ds_count", "title": "Test: Bar Graph"},
        )


def test_bar_plot_fill_cats():
    """
    Multiple datasets, but only one dict of cats - in this case, should copy these cats between datasets
    """
    plot = _verify_rendered(
        bargraph.plot(
            data=[{"Sample1": {"Cat1": 2, "Cat2": 2}}, {"Sample1": {"Cat1": 2, "Cat3": 2}}],
            cats={"Cat1": {"name": "My category"}},
            pconfig={"id": "test_bar_plot_fill_cats", "title": "Test: Bar Graph"},
        )
    )
    assert len(report.plot_data[plot.anchor]["datasets"]) == 2
    assert len(report.plot_data[plot.anchor]["datasets"][0]["cats"]) == 1
    assert len(report.plot_data[plot.anchor]["datasets"][1]["cats"]) == 1
    assert report.plot_data[plot.anchor]["datasets"][0]["cats"][0]["name"] == "My category"
    assert report.plot_data[plot.anchor]["datasets"][1]["cats"][0]["name"] == "My category"


def test_bar_plot_no_cats():
    """
    Cats parameter is missing, will fill in one from the data
    """

    plot = _verify_rendered(
        bargraph.plot(
            {
                "Sample1": {"Cat1": 2, "Cat2": 2},
                "Sample2": {"Cat1": 1, "Cat3": 1},
            },
            pconfig={"id": "test_bar_plot_no_cats", "title": "Test: Bar Graph"},
        )
    )

    assert len(report.plot_data[plot.anchor]["datasets"][0]["cats"]) == 3


def test_bar_plot_sample_groups():
    """
    Test sample_groups configuration for visual grouping
    """
    plot = _verify_rendered(
        bargraph.plot(
            {
                "Sample1": {"Cat1": 10, "Cat2": 20},
                "Sample2": {"Cat1": 15, "Cat2": 25},
                "Sample3": {"Cat1": 12, "Cat2": 22},
                "Sample4": {"Cat1": 18, "Cat2": 28},
            },
            ["Cat1", "Cat2"],
            {
                "id": "test_bar_plot_sample_groups",
                "title": "Test: Bar Graph with Sample Groups",
                "sample_groups": {
<<<<<<< HEAD
                    "Group 1": [("Sample1", "Sample1"), ("Sample2", "Sample2")],
                    "Group 2": [("Sample3", "Sample3"), ("Sample4", "Sample4")],
=======
                    "Group 1": [["Sample1", "Sample1"], ["Sample2", "Sample2"]],
                    "Group 2": [["Sample3", "Sample3"], ["Sample4", "Sample4"]],
>>>>>>> 373da0ac
                },
            },
        )
    )

    ds = report.plot_data[plot.anchor]["datasets"][0]
    # Samples should be reordered according to groups
    assert ds["samples"] == ["Sample4", "Sample3", "Sample2", "Sample1"]  # reversed for display
    # Group labels should be present
    assert ds["group_labels"] == ["Group 2", "Group 2", "Group 1", "Group 1"]  # reversed


def test_bar_plot_sample_groups_with_names():
    """
    Test sample_groups with custom group names (now directly in dict keys)
    """
    plot = _verify_rendered(
        bargraph.plot(
            {
                "Sample1": {"Cat1": 10},
                "Sample2": {"Cat1": 15},
            },
            ["Cat1"],
            {
                "id": "test_bar_plot_sample_groups_with_names",
                "title": "Test: Bar Graph with Named Groups",
                "sample_groups": {
<<<<<<< HEAD
                    "Condition A": [("Sample1", "Sample1")],
                    "Condition B": [("Sample2", "Sample2")],
=======
                    "Condition A": [["Sample1", "Sample1"]],
                    "Condition B": [["Sample2", "Sample2"]],
>>>>>>> 373da0ac
                },
            },
        )
    )

    ds = report.plot_data[plot.anchor]["datasets"][0]
    # Custom group names should be used
    assert ds["group_labels"] == ["Condition B", "Condition A"]  # reversed


def test_bar_plot_sample_groups_ungrouped():
    """
    Test that samples not in any group get added to 'Other'
    """
    plot = _verify_rendered(
        bargraph.plot(
            {
                "Sample1": {"Cat1": 10},
                "Sample2": {"Cat1": 15},
                "Sample3": {"Cat1": 20},
            },
            ["Cat1"],
            {
                "id": "test_bar_plot_sample_groups_ungrouped",
                "title": "Test: Bar Graph with Ungrouped Samples",
<<<<<<< HEAD
                "sample_groups": {"Group 1": [("Sample1", "Sample1")]},  # Sample2 and Sample3 not in any group
=======
                "sample_groups": {"Group 1": [["Sample1", "Sample1"]]},  # Sample2 and Sample3 not in any group
>>>>>>> 373da0ac
            },
        )
    )

    ds = report.plot_data[plot.anchor]["datasets"][0]
    # Sample1 should be in Group 1, others in Other
    # Order: grouped samples first (Sample1), then ungrouped (Sample2, Sample3)
    assert "Other" in ds["group_labels"]
    assert "Group 1" in ds["group_labels"]


def test_bar_plot_sample_groups_disables_sort():
    """
    Test that sample_groups disables sort_samples
    """
    inputs = bargraph.BarPlotInputData.create(
        {"Sample1": {"Cat1": 10}, "Sample2": {"Cat1": 15}},
        ["Cat1"],
        {
            "id": "test_bar_plot_sample_groups_disables_sort",
            "title": "Test",
<<<<<<< HEAD
            "sample_groups": {"Group 1": [("Sample1", "Sample1")], "Group 2": [("Sample2", "Sample2")]},
=======
            "sample_groups": {"Group 1": [["Sample1", "Sample1"]], "Group 2": [["Sample2", "Sample2"]]},
>>>>>>> 373da0ac
            "sort_samples": True,  # Should be overridden
        },
    )

    assert inputs.pconfig.sort_samples is False


def test_bar_plot_sample_groups_disables_clustering():
    """
    Test that sample_groups disables cluster_samples
    """
    inputs = bargraph.BarPlotInputData.create(
        {"Sample1": {"Cat1": 10}, "Sample2": {"Cat1": 15}},
        ["Cat1"],
        {
            "id": "test_bar_plot_sample_groups_disables_clustering",
            "title": "Test",
<<<<<<< HEAD
            "sample_groups": {"Group 1": [("Sample1", "Sample1")], "Group 2": [("Sample2", "Sample2")]},
=======
            "sample_groups": {"Group 1": [["Sample1", "Sample1"]], "Group 2": [["Sample2", "Sample2"]]},
>>>>>>> 373da0ac
            "cluster_samples": True,  # Should be overridden
        },
    )

    assert inputs.pconfig.cluster_samples is False


def test_bar_plot_sample_groups_empty_group():
    """
    Test that empty groups (groups with no matching samples) are handled gracefully
    """
    plot = _verify_rendered(
        bargraph.plot(
            {
                "Sample1": {"Cat1": 10},
                "Sample2": {"Cat1": 15},
            },
            ["Cat1"],
            {
                "id": "test_bar_plot_sample_groups_empty_group",
                "title": "Test: Bar Graph with Empty Group",
                "sample_groups": {
<<<<<<< HEAD
                    "Group A": [("Sample1", "Sample1")],
                    "Empty Group": [("NonExistentSample", "NonExistent")],  # This group has no matching samples
                    "Group B": [("Sample2", "Sample2")],
=======
                    "Group A": [["Sample1", "Sample1"]],
                    "Empty Group": [["NonExistentSample", "NonExistent"]],  # This group has no matching samples
                    "Group B": [["Sample2", "Sample2"]],
>>>>>>> 373da0ac
                },
            },
        )
    )

    ds = report.plot_data[plot.anchor]["datasets"][0]
    # Only samples that exist should be in the output
    # Empty group should not contribute any samples or labels
    assert len(ds["samples"]) == 2
    assert len(ds["group_labels"]) == 2
    # Group labels should be "Group A" and "Group B" (no "Empty Group")
    assert "Empty Group" not in ds["group_labels"]


def test_bar_plot_sample_groups_multiple_entries():
    """
<<<<<<< HEAD
    Test same sample appearing in multiple groups with tuples for offset alignment
=======
    Test same sample appearing in multiple groups with lists for offset alignment
>>>>>>> 373da0ac
    """
    plot = _verify_rendered(
        bargraph.plot(
            {
                "Sample1_25nt": {"Frame0": 50, "Frame1": 30, "Frame2": 20},
                "Sample1_26nt": {"Frame0": 60, "Frame1": 25, "Frame2": 15},
                "Sample2_25nt": {"Frame0": 55, "Frame1": 28, "Frame2": 17},
                "Sample2_26nt": {"Frame0": 65, "Frame1": 22, "Frame2": 13},
            },
            ["Frame0", "Frame1", "Frame2"],
            {
                "id": "test_bar_plot_sample_groups_multiple_entries",
                "title": "Test: Bar Graph with Multiple Entries Per Sample",
                "sample_groups": {
<<<<<<< HEAD
                    "25nt": [("Sample1_25nt", "Sample1"), ("Sample2_25nt", "Sample2")],
                    "26nt": [("Sample1_26nt", "Sample1"), ("Sample2_26nt", "Sample2")],
=======
                    "25nt": [["Sample1_25nt", "Sample1"], ["Sample2_25nt", "Sample2"]],
                    "26nt": [["Sample1_26nt", "Sample1"], ["Sample2_26nt", "Sample2"]],
>>>>>>> 373da0ac
                },
            },
        )
    )

    ds = report.plot_data[plot.anchor]["datasets"][0]
    # All 4 samples should be present
    assert len(ds["samples"]) == 4
    # Group labels should have 2 of each type
    assert ds["group_labels"].count("25nt") == 2
    assert ds["group_labels"].count("26nt") == 2
    # Offset groups should map sample keys to their base sample names
    assert ds["offset_groups"]["Sample1_25nt"] == "Sample1"
    assert ds["offset_groups"]["Sample1_26nt"] == "Sample1"
    assert ds["offset_groups"]["Sample2_25nt"] == "Sample2"
    assert ds["offset_groups"]["Sample2_26nt"] == "Sample2"


def test_linegraph_smooth():
    SMOOTH_TO = 2
    dataset = {"Smoothed": {0: 1, 1: 1, 2: 1}, "Unsmoothed": {0: 1, 1: 1}}

    plot = _verify_rendered(
        linegraph.plot(
            dataset,
            {"id": "test_linegraph_smooth", "title": "Test: Line Graph", "smooth_points": SMOOTH_TO},
        )
    )

    for in_series, out_series in zip(dataset.values(), report.plot_data[plot.anchor]["datasets"][0]["lines"]):
        assert min(len(in_series), SMOOTH_TO) == len(out_series["pairs"])


def test_linegraph_multiple_datasets():
    plot = _verify_rendered(
        linegraph.plot(
            [{"Sample1": {0: 1, 1: 1}}, {"Sample1": {0: 2, 1: 2}}],
            {
                "id": "test_linegraph_multiple_datasets",
                "title": "Test: Line Graph",
                "data_labels": ["Dataset1", "Dataset2"],
            },
        )
    )

    assert len(report.plot_data[plot.anchor]["datasets"]) == 2


@pytest.mark.parametrize(
    "development,export_plots,export_plot_formats",
    [
        (False, False, None),  # default mode - embed, no export
        (False, True, None),  # embed + export all formats
        (True, True, ["pdf"]),  # link png + export pdf (should also export png for html)
        (True, False, None),  # link png + no export (should only export png)
    ],
)
@pytest.mark.filterwarnings("ignore:setDaemon")
@pytest.mark.skip(reason="Fails on CI")
def test_flat_plot(tmp_path, monkeypatch, development, export_plot_formats, export_plots):
    monkeypatch.setattr(tempfile, "mkdtemp", lambda *args, **kwargs: tmp_path)

    plot_id = "test_plot"
    plot = linegraph.plot(
        {"Sample1": {0: 1, 1: 1}},
        {"id": plot_id, "title": "Line Graph"},
    )
    assert isinstance(plot, Plot)

    plot.flat = True
    config.development = development
    config.export_plots = export_plots
    if export_plot_formats:
        config.export_plot_formats = export_plot_formats

    html = plot.add_to_report(
        module_anchor=Anchor("test"), section_anchor=Anchor("test"), plots_dir_name=config.plots_dir_name
    )
    # Process any batched exports
    process_batch_exports()

    assert len(report.plot_data) == 0
    assert html is not None
    if not development:
        assert f'<div class="mqc_mplplot" style="" id="{plot_id}"><img src="data:image/png;base64' in html
        if not export_plots:
            for fmt in ["png", "pdf", "svg"]:
                assert not (tmp_path / f"multiqc_plots/{fmt}/{plot_id}.{fmt}").is_file()
    else:
        assert f'<div class="mqc_mplplot" style="" id="{plot_id}"><img src="multiqc_plots/png/{plot_id}.png' in html
        assert (tmp_path / f"multiqc_plots/png/{plot_id}.png").is_file()
        assert (tmp_path / f"multiqc_plots/png/{plot_id}.png").stat().st_size > 0
        if not export_plots:
            for fmt in ["pdf", "svg"]:
                assert not (tmp_path / f"multiqc_plots/{fmt}/{plot_id}.{fmt}").is_file()
    if export_plots:
        for fmt in export_plot_formats or ["png", "pdf", "svg"]:
            assert (tmp_path / f"multiqc_plots/{fmt}/{plot_id}.{fmt}").is_file()
            assert (tmp_path / f"multiqc_plots/{fmt}/{plot_id}.{fmt}").stat().st_size > 0


def test_missing_pconfig(reset):
    from multiqc import config

    config.strict = True

    linegraph.plot({"Sample1": {0: 1, 1: 1}})
    assert report.lint_errors == [
        "pconfig with required fields 'id' and 'title' must be provided for plot LinePlotConfig",
    ]

    _verify_rendered(linegraph.plot({"Sample1": {0: 1, 1: 1}}))
    plot_id = list(report.plot_data.keys())[0]
    assert plot_id.startswith("lineplot-")


@pytest.mark.parametrize("strict", [True, False])
def test_incorrect_fields(strict, reset):
    from multiqc import config

    config.strict = strict

    pconfig = {
        "id": "test_incorrect_fields",
        "title": "Test: Line Graph",
        "unknown_field": "value",
        "x_lines": "wrong_type",
    }

    if strict:
        with pytest.raises(ModuleConfigValidationError):
            linegraph.plot({"Sample1": {0: 1, 1: 1}}, pconfig=pconfig)
    else:
        with patch("logging.Logger.error") as err, patch("logging.Logger.warning") as warn:
            _verify_rendered(linegraph.plot({"Sample1": {0: 1, 1: 1}}, pconfig=pconfig))
            errs = "\n".join(call.args[0] for call in err.mock_calls if call.args)
            assert "• 'x_lines': failed to parse value 'wrong_type'" in errs
            assert "errors while parsing lineplot.pconfig[id='test_incorrect_fields']" in errs
            warnings = "\n".join(call.args[0] for call in warn.mock_calls if call.args)
            assert "• 'unknown_field': unrecognized field" in warnings
        assert "test_incorrect_fields" in report.plot_data


@pytest.mark.parametrize("strict", [True, False])
def test_missing_id_and_title(strict, reset):
    from multiqc import config

    config.strict = strict
    if strict:
        with pytest.raises(ModuleConfigValidationError):
            linegraph.plot({"Sample1": {0: 1, 1: 1}}, pconfig={})
    else:
        with patch("logging.Logger.error") as log:
            _verify_rendered(linegraph.plot({"Sample1": {0: 1, 1: 1}}, pconfig={}))
            errs = "\n".join(call.args[0] for call in log.mock_calls if call.args)
            assert "• 'id': missing required field" in errs
            assert "• 'title': missing required field" in errs
        plot_id = list(report.plot_data.keys())[0]
        assert plot_id.startswith("lineplot-")


def test_incorrect_color():
    with patch("logging.Logger.error") as err:
        _verify_rendered(
            linegraph.plot(
                {"Sample1": {0: 1, 1: 1}},
                pconfig={
                    "id": "test_incorrect_color",
                    "title": "Line Graph",
                    "extra_series": [{"color": "invalid"}],
                },
            )
        )
        errs = "\n".join(call.args[0] for call in err.mock_calls if call.args)
        assert "• 'color': invalid color value 'invalid'" in errs


def test_extra_series_multiple_datasets():
    """Should zip series with the datasets"""
    plot_id = "my_plot"
    _verify_rendered(
        linegraph.plot(
            [{"Sample1": {0: 1, 1: 1}}, {"Sample1": {0: 2, 1: 2}}],
            pconfig=LinePlotConfig(
                id=plot_id,
                title="Line Graph",
                extra_series=[Series(pairs=[(1, 2)], name="Extra1")],
            ),
        )
    )

    anchor = Anchor(plot_id)
    assert len(report.plot_data[anchor]["datasets"][0]["lines"]) == 2
    assert len(report.plot_data[anchor]["datasets"][0]["lines"][0]["pairs"]) == 2
    assert len(report.plot_data[anchor]["datasets"][0]["lines"][1]["pairs"]) == 1
    assert report.plot_data[anchor]["datasets"][0]["lines"][0]["name"] == "Sample1"
    assert report.plot_data[anchor]["datasets"][0]["lines"][1]["name"] == "Extra1"

    assert len(report.plot_data[anchor]["datasets"][1]["lines"]) == 2
    assert len(report.plot_data[anchor]["datasets"][1]["lines"][0]["pairs"]) == 2
    assert len(report.plot_data[anchor]["datasets"][1]["lines"][1]["pairs"]) == 1
    assert report.plot_data[anchor]["datasets"][1]["lines"][0]["name"] == "Sample1"
    assert report.plot_data[anchor]["datasets"][1]["lines"][1]["name"] == "Extra1"


def test_multiple_extra_series():
    """Should add two series to the dataset in addition to the main data"""
    plot_id = "my_plot"
    _verify_rendered(
        linegraph.plot(
            {"Sample1": {0: 1, 1: 1}},
            pconfig=LinePlotConfig(
                id=plot_id,
                title="Line Graph",
                extra_series=[Series(pairs=[(1, 2)], name="Extra1"), Series(pairs=[(2, 3)], name="Extra2")],
            ),
        )
    )

    anchor = Anchor(plot_id)
    assert len(report.plot_data[anchor]["datasets"]) == 1
    assert len(report.plot_data[anchor]["datasets"][0]["lines"]) == 3
    assert len(report.plot_data[anchor]["datasets"][0]["lines"][0]["pairs"]) == 2
    assert len(report.plot_data[anchor]["datasets"][0]["lines"][1]["pairs"]) == 1
    assert len(report.plot_data[anchor]["datasets"][0]["lines"][2]["pairs"]) == 1
    assert report.plot_data[anchor]["datasets"][0]["lines"][0]["name"] == "Sample1"
    assert report.plot_data[anchor]["datasets"][0]["lines"][1]["name"] == "Extra1"
    assert report.plot_data[anchor]["datasets"][0]["lines"][2]["name"] == "Extra2"


def test_extra_series_multiple_datasets_different_series():
    """Should zip series with the datasets"""
    plot_id = "my_plot"
    datasets = [{"Sample1": {0: 1, 1: 1}}, {"Sample1": {0: 2, 1: 2}}]
    _verify_rendered(
        linegraph.plot(
            datasets,
            pconfig=LinePlotConfig(
                id=plot_id,
                title="Line Graph",
                extra_series=[[Series(pairs=[(1, 2)], name="Extra1")], [Series(pairs=[(2, 3)], name="Extra2")]],
            ),
        )
    )

    anchor = Anchor(plot_id)
    assert len(report.plot_data[anchor]["datasets"]) == 2
    for ds in report.plot_data[anchor]["datasets"]:
        assert len(ds["lines"]) == 2
        assert len(ds["lines"][0]["pairs"]) == 2
        assert len(ds["lines"][1]["pairs"]) == 1
        assert ds["lines"][0]["name"] == "Sample1"
    assert report.plot_data[anchor]["datasets"][0]["lines"][1]["name"] == "Extra1"
    assert report.plot_data[anchor]["datasets"][1]["lines"][1]["name"] == "Extra2"


def test_extra_series_multiple_datasets_multiple_series():
    """Should copy the extra series to all datasets"""
    plot_id = "my_plot"
    _verify_rendered(
        linegraph.plot(
            [{"Sample1": {0: 1, 1: 1}}, {"Sample1": {0: 2, 1: 2}}],
            pconfig=LinePlotConfig(
                id=plot_id,
                title="Line Graph",
                extra_series=[Series(pairs=[(1, 2)], name="Extra1"), Series(pairs=[(2, 3)], name="Extra2")],
            ),
        )
    )

    anchor = Anchor(plot_id)
    assert len(report.plot_data[anchor]["datasets"]) == 2
    for ds in report.plot_data[anchor]["datasets"]:
        assert len(ds["lines"]) == 3
        assert len(ds["lines"][0]["pairs"]) == 2
        assert len(ds["lines"][1]["pairs"]) == 1
        assert len(ds["lines"][2]["pairs"]) == 1
        assert ds["lines"][0]["name"] == "Sample1"
        assert ds["lines"][1]["name"] == "Extra1"
        assert ds["lines"][2]["name"] == "Extra2"


def test_dash_styles():
    plot_id = "my_plot"
    pconfig = {
        "id": plot_id,
        "title": "Line Graph",
        "extra_series": [
            {"dash": "dash", "pairs": [(1, 1)]},
            {"dashStyle": "dash", "pairs": [(1, 1)]},
            {"dash": "ShortDash", "pairs": [(1, 1)]},
            {"dashStyle": "ShortDash", "pairs": [(1, 1)]},
        ],
    }
    data = {
        "Sample1": {0: 1, 1: 1},
    }
    anchor = Anchor(plot_id)
    with patch("logging.Logger.warning") as log:
        _verify_rendered(linegraph.plot(data, pconfig=pconfig))
        warnings = "\n".join(call.args[0] for call in log.mock_calls if call.args)
        assert "• 'extra_series': 'dashStyle' field is deprecated. Please use 'dash' instead" in warnings
        assert "• 'dash': 'ShortDash' is a deprecated dash style, use 'dash'" in warnings
    assert len(report.plot_data[anchor]["datasets"][0]["lines"]) == 5
    for line in report.plot_data[anchor]["datasets"][0]["lines"][1:]:
        assert line["dash"] == "dash"


def test_table_default_sort():
    from multiqc.plots.table_object import _get_sortlist_js

    headers: Dict[str, ColumnDict] = {"x": {"title": "Metric X"}, "y": {"title": "Metric Y"}}
    p = table.plot(
        data={
            "sample1": {"x": 1, "y": 2},
            "sample2": {"x": 3, "y": 4},
        },
        headers=headers,
        pconfig=table.TableConfig(
            id="table",
            title="Table",
            defaultsort=[
                {"column": "y", "direction": "desc"},
                {"column": "x", "direction": "asc"},
            ],
        ),
    )
    assert isinstance(p, Plot)
    sort_string = _get_sortlist_js(p.datasets[0].dt)
    assert sort_string == "[[2, 1], [1, 0]]"


def test_table_custom_plot_config_hidden(reset):
    """
    Test that custom_plot_config can set column properties at the table level.
    When 'hidden: true' is set at the table level, all columns should be hidden.
    """
    table_id = "test_table_hidden"

    # Set custom_plot_config for this table
    config.custom_plot_config = {
        table_id: {
            "hidden": True,  # Should apply to all columns
        }
    }

    headers: Dict[str, ColumnDict] = {
        "x": {"title": "Metric X"},
        "y": {"title": "Metric Y"},
        "z": {"title": "Metric Z"},
    }

    p = table.plot(
        data={
            "sample1": {"x": 1, "y": 2, "z": 3},
            "sample2": {"x": 4, "y": 5, "z": 6},
        },
        headers=headers,
        pconfig=table.TableConfig(id=table_id, title="Test Table"),
    )

    assert isinstance(p, Plot)

    # Check that all columns are hidden
    dt = p.datasets[0].dt
    for section in dt.section_by_id.values():
        for col_key, col_meta in section.column_by_key.items():
            assert col_meta.hidden is True, f"Column {col_key} should be hidden"


def test_table_custom_plot_config_scale(reset):
    """
    Test that custom_plot_config can set the color scale at the table level.
    When 'scale: RdYlGn' is set at the table level, all columns should use that scale.
    """
    table_id = "test_table_scale"

    # Set custom_plot_config for this table
    config.custom_plot_config = {
        table_id: {
            "scale": "RdYlGn",  # Should apply to all columns
        }
    }

    headers: Dict[str, ColumnDict] = {
        "x": {"title": "Metric X", "scale": "Blues"},  # This should be overridden
        "y": {"title": "Metric Y", "scale": "Reds"},  # This should be overridden
        "z": {"title": "Metric Z"},  # This should get RdYlGn
    }

    p = table.plot(
        data={
            "sample1": {"x": 1, "y": 2, "z": 3},
            "sample2": {"x": 4, "y": 5, "z": 6},
        },
        headers=headers,
        pconfig=table.TableConfig(id=table_id, title="Test Table"),
    )

    assert isinstance(p, Plot)

    # Check that all columns have the RdYlGn scale
    dt = p.datasets[0].dt
    for section in dt.section_by_id.values():
        for col_key, col_meta in section.column_by_key.items():
            assert col_meta.scale == "RdYlGn", f"Column {col_key} should have scale 'RdYlGn', got '{col_meta.scale}'"


def test_table_custom_plot_config_multiple_properties(reset):
    """
    Test that custom_plot_config can set multiple column properties at once.
    """
    table_id = "test_table_multi"

    # Set multiple properties at the table level
    config.custom_plot_config = {
        table_id: {
            "hidden": False,
            "scale": "Purples",
            "suffix": " units",
        }
    }

    headers: Dict[str, ColumnDict] = {
        "x": {"title": "Metric X", "hidden": True},  # Should be overridden to False
        "y": {"title": "Metric Y"},
    }

    p = table.plot(
        data={
            "sample1": {"x": 1, "y": 2},
            "sample2": {"x": 3, "y": 4},
        },
        headers=headers,
        pconfig=table.TableConfig(id=table_id, title="Test Table"),
    )

    assert isinstance(p, Plot)

    # Check that all properties are applied
    dt = p.datasets[0].dt
    for section in dt.section_by_id.values():
        for col_key, col_meta in section.column_by_key.items():
            assert col_meta.hidden is False, f"Column {col_key} should not be hidden"
            assert col_meta.scale == "Purples", f"Column {col_key} should have scale 'Purples'"
            assert col_meta.suffix == " units", f"Column {col_key} should have suffix ' units'"


def test_table_custom_plot_config_invalid_field(reset):
    """
    Test that invalid fields in custom_plot_config are silently ignored.
    This should not crash when a table-level property doesn't exist on TableConfig.
    """
    table_id = "test_table_invalid"

    # Set invalid properties - 'hidden' is not a TableConfig field, only a ColumnMeta field
    config.custom_plot_config = {
        table_id: {
            "hidden": True,  # Valid ColumnMeta field, should apply to columns
            "invalid_field": "value",  # Invalid field, should be ignored
        }
    }

    headers: Dict[str, ColumnDict] = {
        "x": {"title": "Metric X"},
        "y": {"title": "Metric Y"},
    }

    # This should not raise an error
    p = table.plot(
        data={
            "sample1": {"x": 1, "y": 2},
            "sample2": {"x": 3, "y": 4},
        },
        headers=headers,
        pconfig=table.TableConfig(id=table_id, title="Test Table"),
    )

    assert isinstance(p, Plot)

    # Check that the valid field (hidden) was applied
    dt = p.datasets[0].dt
    for section in dt.section_by_id.values():
        for col_key, col_meta in section.column_by_key.items():
            assert col_meta.hidden is True, f"Column {col_key} should be hidden"<|MERGE_RESOLUTION|>--- conflicted
+++ resolved
@@ -349,13 +349,8 @@
                 "id": "test_bar_plot_sample_groups",
                 "title": "Test: Bar Graph with Sample Groups",
                 "sample_groups": {
-<<<<<<< HEAD
-                    "Group 1": [("Sample1", "Sample1"), ("Sample2", "Sample2")],
-                    "Group 2": [("Sample3", "Sample3"), ("Sample4", "Sample4")],
-=======
                     "Group 1": [["Sample1", "Sample1"], ["Sample2", "Sample2"]],
                     "Group 2": [["Sample3", "Sample3"], ["Sample4", "Sample4"]],
->>>>>>> 373da0ac
                 },
             },
         )
@@ -383,13 +378,8 @@
                 "id": "test_bar_plot_sample_groups_with_names",
                 "title": "Test: Bar Graph with Named Groups",
                 "sample_groups": {
-<<<<<<< HEAD
-                    "Condition A": [("Sample1", "Sample1")],
-                    "Condition B": [("Sample2", "Sample2")],
-=======
                     "Condition A": [["Sample1", "Sample1"]],
                     "Condition B": [["Sample2", "Sample2"]],
->>>>>>> 373da0ac
                 },
             },
         )
@@ -415,11 +405,7 @@
             {
                 "id": "test_bar_plot_sample_groups_ungrouped",
                 "title": "Test: Bar Graph with Ungrouped Samples",
-<<<<<<< HEAD
-                "sample_groups": {"Group 1": [("Sample1", "Sample1")]},  # Sample2 and Sample3 not in any group
-=======
                 "sample_groups": {"Group 1": [["Sample1", "Sample1"]]},  # Sample2 and Sample3 not in any group
->>>>>>> 373da0ac
             },
         )
     )
@@ -441,11 +427,7 @@
         {
             "id": "test_bar_plot_sample_groups_disables_sort",
             "title": "Test",
-<<<<<<< HEAD
-            "sample_groups": {"Group 1": [("Sample1", "Sample1")], "Group 2": [("Sample2", "Sample2")]},
-=======
             "sample_groups": {"Group 1": [["Sample1", "Sample1"]], "Group 2": [["Sample2", "Sample2"]]},
->>>>>>> 373da0ac
             "sort_samples": True,  # Should be overridden
         },
     )
@@ -463,11 +445,7 @@
         {
             "id": "test_bar_plot_sample_groups_disables_clustering",
             "title": "Test",
-<<<<<<< HEAD
-            "sample_groups": {"Group 1": [("Sample1", "Sample1")], "Group 2": [("Sample2", "Sample2")]},
-=======
             "sample_groups": {"Group 1": [["Sample1", "Sample1"]], "Group 2": [["Sample2", "Sample2"]]},
->>>>>>> 373da0ac
             "cluster_samples": True,  # Should be overridden
         },
     )
@@ -490,15 +468,9 @@
                 "id": "test_bar_plot_sample_groups_empty_group",
                 "title": "Test: Bar Graph with Empty Group",
                 "sample_groups": {
-<<<<<<< HEAD
-                    "Group A": [("Sample1", "Sample1")],
-                    "Empty Group": [("NonExistentSample", "NonExistent")],  # This group has no matching samples
-                    "Group B": [("Sample2", "Sample2")],
-=======
                     "Group A": [["Sample1", "Sample1"]],
                     "Empty Group": [["NonExistentSample", "NonExistent"]],  # This group has no matching samples
                     "Group B": [["Sample2", "Sample2"]],
->>>>>>> 373da0ac
                 },
             },
         )
@@ -515,11 +487,7 @@
 
 def test_bar_plot_sample_groups_multiple_entries():
     """
-<<<<<<< HEAD
-    Test same sample appearing in multiple groups with tuples for offset alignment
-=======
     Test same sample appearing in multiple groups with lists for offset alignment
->>>>>>> 373da0ac
     """
     plot = _verify_rendered(
         bargraph.plot(
@@ -534,13 +502,8 @@
                 "id": "test_bar_plot_sample_groups_multiple_entries",
                 "title": "Test: Bar Graph with Multiple Entries Per Sample",
                 "sample_groups": {
-<<<<<<< HEAD
-                    "25nt": [("Sample1_25nt", "Sample1"), ("Sample2_25nt", "Sample2")],
-                    "26nt": [("Sample1_26nt", "Sample1"), ("Sample2_26nt", "Sample2")],
-=======
                     "25nt": [["Sample1_25nt", "Sample1"], ["Sample2_25nt", "Sample2"]],
                     "26nt": [["Sample1_26nt", "Sample1"], ["Sample2_26nt", "Sample2"]],
->>>>>>> 373da0ac
                 },
             },
         )
